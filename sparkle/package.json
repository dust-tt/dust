{
  "name": "@dust-tt/sparkle",
<<<<<<< HEAD
  "version": "0.2.273",
=======
  "version": "0.2.275",
>>>>>>> a751e8a4
  "scripts": {
    "build": "rm -rf dist && npm run tailwind && npm run build:esm && npm run build:cjs",
    "tailwind": "tailwindcss -i ./src/styles/tailwind.css -o dist/sparkle.css",
    "build:esm": "npm run copy:esm && tsc && tsc-alias",
    "copy:esm": "copyfiles -u 1 src/**/*.css src/**/*.svg src/**/*.png src/**/*.json dist/esm",
    "build:cjs": "rollup -c",
    "storybook": "storybook dev -p 6006 --debug-webpack",
    "build-storybook": "storybook build",
    "format:check": "prettier --check .",
    "format": "prettier --write .",
    "lint": "eslint ."
  },
  "main": "dist/cjs/index.js",
  "types": "dist/esm/index.d.ts",
  "module": "dist/esm/index.js",
  "files": [
    "dist/",
    "src/"
  ],
  "sideEffects": [
    "src/index_with_tw_base.ts",
    "*.css"
  ],
  "devDependencies": {
    "@babel/core": "^7.22.9",
    "@babel/preset-env": "^7.22.9",
    "@babel/preset-react": "^7.22.5",
    "@babel/preset-typescript": "^7.22.5",
    "@rollup/plugin-commonjs": "^25.0.2",
    "@rollup/plugin-json": "^6.0.0",
    "@rollup/plugin-node-resolve": "^15.1.0",
    "@rollup/plugin-typescript": "^11.1.2",
    "@storybook/addon-essentials": "^7.4.6",
    "@storybook/addon-interactions": "^7.4.6",
    "@storybook/addon-links": "^7.4.6",
    "@storybook/addon-mdx-gfm": "^7.4.6",
    "@storybook/addon-styling": "^1.3.7",
    "@storybook/addon-themes": "^7.4.6",
    "@storybook/blocks": "^7.4.6",
    "@storybook/react": "^7.4.6",
    "@storybook/react-webpack5": "^7.4.6",
    "@storybook/testing-library": "^0.2.2",
    "@svgr/cli": "^8.0.1",
    "@tailwindcss/forms": "^0.5.3",
    "@types/react": "^18.0.28",
    "@types/uuid": "^9.0.6",
    "@typescript-eslint/eslint-plugin": "^7.9.0",
    "@typescript-eslint/parser": "^7.9.0",
    "autoprefixer": "^10.4.14",
    "babel-loader": "^9.1.3",
    "babel-preset-react-app": "^10.0.1",
    "copyfiles": "^2.4.1",
    "esbuild": "^0.20.0",
    "eslint": "^8.56.0",
    "eslint-config-prettier": "^9.1.0",
    "eslint-plugin-import": "^2.29.1",
    "eslint-plugin-simple-import-sort": "^12.1.0",
    "eslint-plugin-storybook": "^0.8.0",
    "eslint-plugin-unused-imports": "^3.2.0",
    "prettier": "^3.0",
    "prettier-plugin-tailwindcss": "^0.6.5",
    "react": "^18.3.1",
    "react-dom": "^18.2.0",
    "rollup": "^3.26.2",
    "rollup-plugin-peer-deps-external": "^2.2.4",
    "rollup-plugin-postcss": "^4.0.2",
    "sass-loader": "^13.3.2",
    "storybook": "^7.4.6",
    "tailwindcss": "^3.2.4",
    "tailwindcss-animate": "^1.0.7",
    "tsc-alias": "^1.8.10",
    "typescript": "^5.4.5",
    "typescript-transform-paths": "^3.4.7",
    "uuid": "^9.0.1"
  },
  "peerDependencies": {
    "react": "^18.2.0"
  },
  "description": "Sparkle is Dust's Design System",
  "repository": {
    "type": "git",
    "url": "git+https://github.com/dust/dust-tt.git"
  },
  "author": "Dust (Permutation Labs SAS)",
  "license": "ISC",
  "bugs": {
    "url": "https://github.com/dust/dust-tt/issues"
  },
  "homepage": "https://github.com/dust/dust-tt#readme",
  "dependencies": {
    "@emoji-mart/data": "^1.1.2",
    "@emoji-mart/react": "^1.1.1",
    "@headlessui/react": "^1.7.19",
    "@radix-ui/react-checkbox": "^1.1.2",
    "@radix-ui/react-dropdown-menu": "^2.1.2",
    "@radix-ui/react-label": "^2.1.0",
    "@radix-ui/react-popover": "^1.1.2",
    "@radix-ui/react-radio-group": "^1.2.1",
    "@radix-ui/react-scroll-area": "^1.2.0",
    "@radix-ui/react-separator": "^1.1.0",
    "@radix-ui/react-slot": "^1.1.0",
    "@radix-ui/react-tooltip": "^1.1.3",
    "@tanstack/react-table": "^8.13.0",
    "class-variance-authority": "^0.7.0",
    "clsx": "^2.1.1",
    "emoji-mart": "^5.5.2",
    "lottie-react": "^2.4.0",
    "lottie-web": "^5.12.2",
    "react-confetti": "^6.1.0",
    "react-dropdown-menu": "^0.0.2",
    "react-markdown": "^9.0.1",
    "tailwind-merge": "^2.5.3",
    "tailwind-scrollbar-hide": "^1.1.7"
  },
  "packageManager": "yarn@1.22.22+sha512.a6b2f7906b721bba3d67d4aff083df04dad64c399707841b7acf00f6b133b7ac24255f2652fa22ae3534329dc6180534e98d17432037ff6fd140556e2bb3137e"
}<|MERGE_RESOLUTION|>--- conflicted
+++ resolved
@@ -1,10 +1,6 @@
 {
   "name": "@dust-tt/sparkle",
-<<<<<<< HEAD
-  "version": "0.2.273",
-=======
   "version": "0.2.275",
->>>>>>> a751e8a4
   "scripts": {
     "build": "rm -rf dist && npm run tailwind && npm run build:esm && npm run build:cjs",
     "tailwind": "tailwindcss -i ./src/styles/tailwind.css -o dist/sparkle.css",
