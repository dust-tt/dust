{
  "name": "@dust-tt/sparkle",
<<<<<<< HEAD
  "version": "0.1.62",
=======
  "version": "0.1.61",
>>>>>>> de25bac3
  "scripts": {
    "build": "rm -rf dist && rollup -c",
    "build:with-tw-base": "rollup -c --environment INCLUDE_TW_BASE:true",
    "storybook": "storybook dev -p 6006 --debug-webpack",
    "build-storybook": "storybook build",
    "format:check": "prettier --check .",
    "lint": "eslint ."
  },
  "main": "dist/cjs/index.js",
  "types": "dist/cjs/index.d.ts",
  "module": "dist/esm/index.js",
  "files": [
    "dist/"
  ],
  "devDependencies": {
    "@babel/core": "^7.22.9",
    "@babel/preset-env": "^7.22.9",
    "@babel/preset-react": "^7.22.5",
    "@babel/preset-typescript": "^7.22.5",
    "@rollup/plugin-commonjs": "^25.0.2",
    "@rollup/plugin-json": "^6.0.0",
    "@rollup/plugin-node-resolve": "^15.1.0",
    "@rollup/plugin-typescript": "^11.1.2",
    "@storybook/addon-essentials": "^7.1.1",
    "@storybook/addon-interactions": "^7.1.1",
    "@storybook/addon-links": "^7.1.1",
    "@storybook/addon-styling": "^1.3.4",
    "@storybook/blocks": "^7.1.1",
    "@storybook/react": "^7.1.1",
    "@storybook/react-webpack5": "^7.1.1",
    "@storybook/testing-library": "^0.2.0",
    "@svgr/cli": "^8.0.1",
    "@tailwindcss/forms": "^0.5.3",
    "@types/react": "^18.0.28",
    "@typescript-eslint/eslint-plugin": "^5.57.1",
    "@typescript-eslint/parser": "^5.57.1",
    "autoprefixer": "^10.4.14",
    "babel-loader": "^9.1.3",
    "babel-preset-react-app": "^10.0.1",
    "eslint": "^8.37.0",
    "eslint-config-next": "^13.2.4",
    "eslint-config-prettier": "^8.8.0",
    "eslint-plugin-simple-import-sort": "^10.0.0",
    "eslint-plugin-storybook": "^0.6.13",
    "eslint-plugin-unused-imports": "^2.0.0",
    "prettier": "^2.8.7",
    "prettier-plugin-tailwindcss": "^0.2.7",
    "react": "^18.2.0",
    "react-dom": "^18.2.0",
    "rollup": "^3.26.2",
    "rollup-plugin-peer-deps-external": "^2.2.4",
    "rollup-plugin-postcss": "^4.0.2",
    "sass-loader": "^13.3.2",
    "storybook": "^7.1.1",
    "tailwindcss": "^3.2.4",
    "typescript": "^5.0.3"
  },
  "peerDependencies": {
    "react": "^18.2.0"
  },
  "description": "Sparkle is Dust's Design System",
  "repository": {
    "type": "git",
    "url": "git+https://github.com/dust/dust-tt.git"
  },
  "author": "Dust (Permutation Labs SAS)",
  "license": "ISC",
  "bugs": {
    "url": "https://github.com/dust/dust-tt/issues"
  },
  "homepage": "https://github.com/dust/dust-tt#readme",
  "dependencies": {
    "@headlessui/react": "^1.7.17"
  }
}<|MERGE_RESOLUTION|>--- conflicted
+++ resolved
@@ -1,10 +1,6 @@
 {
   "name": "@dust-tt/sparkle",
-<<<<<<< HEAD
-  "version": "0.1.62",
-=======
-  "version": "0.1.61",
->>>>>>> de25bac3
+  "version": "0.1.62"
   "scripts": {
     "build": "rm -rf dist && rollup -c",
     "build:with-tw-base": "rollup -c --environment INCLUDE_TW_BASE:true",
