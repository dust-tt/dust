--- conflicted
+++ resolved
@@ -1,14 +1,8 @@
 import { cva, type VariantProps } from "class-variance-authority";
 import * as React from "react";
 
-<<<<<<< HEAD
-import { Button } from "@sparkle/components/Button";
 import { Icon } from "@sparkle/components/Icon";
 import { LinkWrapper, LinkWrapperProps } from "@sparkle/components/LinkWrapper";
-import { MoreIcon } from "@sparkle/icons";
-=======
-import { Icon, LinkWrapper, LinkWrapperProps } from "@sparkle/components/";
->>>>>>> 1f33939b
 import { cn } from "@sparkle/lib/utils";
 
 const listStyles = cva("s-flex", {
