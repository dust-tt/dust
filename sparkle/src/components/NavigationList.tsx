--- conflicted
+++ resolved
@@ -2,13 +2,7 @@
 import { cva, type VariantProps } from "class-variance-authority";
 import * as React from "react";
 
-import {
-  Icon,
-  LinkWrapper,
-  LinkWrapperProps,
-  ScrollArea,
-  ScrollBar,
-} from "@sparkle/components/";
+import { Icon, LinkWrapper, LinkWrapperProps, ScrollArea, ScrollBar } from "@sparkle/components/";
 import { Button } from "@sparkle/components/Button";
 import { MoreIcon } from "@sparkle/icons";
 import { cn } from "@sparkle/lib/utils";
@@ -176,14 +170,7 @@
       secondary: "s-text-muted-foreground dark:s-text-muted-foreground-night",
     },
     isSticky: {
-<<<<<<< HEAD
       true: "s-sticky s-top-0 s-z-10 s-border-b s-border-border-dark/60 s-bg-muted/90 s-backdrop-blur-sm",
-=======
-      true: cn(
-        "s-sticky s-top-0 s-z-10 s-border-b s-backdrop-blur-sm",
-        "s-border-border-dark/60 dark:s-border-border-dark-night/60"
-      ),
->>>>>>> 07a0656a
     },
   },
   defaultVariants: {
