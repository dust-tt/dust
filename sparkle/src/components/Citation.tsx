import React, { ReactNode } from "react";

<<<<<<< HEAD
import {
  Avatar,
  Card,
  Icon,
  IconButton,
  Spinner,
  Tooltip,
} from "@sparkle/components";
import { XCircleIcon } from "@sparkle/icons";
import { DocumentTextStrokeIcon, ImageStrokeIcon } from "@sparkle/icons/stroke";
import { classNames } from "@sparkle/lib/utils";
=======
>>>>>>> 143e777c
import {
  Button,
  CardButton,
  CardButtonProps,
  Spinner,
  Tooltip,
} from "@sparkle/components/";
import { XMarkIcon } from "@sparkle/icons";
import { cn } from "@sparkle/lib/utils";

type CitationProps = CardButtonProps & {
  children: React.ReactNode;
  isLoading?: boolean;
  tooltip?: string;
};

const Citation = React.forwardRef<HTMLDivElement, CitationProps>(
  (
    { children, variant = "primary", isLoading, className, tooltip, ...props },
    ref
  ) => {
    const cardButton = (
      <CardButton
        ref={ref}
        variant={variant}
        size="md"
        className={cn(
          "s-relative s-flex s-aspect-[2/1] s-min-w-[140px] s-flex-none s-flex-col s-justify-end",
          className
        )}
        {...props}
      >
        {children}
        {isLoading && <CitationLoading />}
      </CardButton>
    );

    if (tooltip) {
      return <Tooltip trigger={cardButton} label={tooltip} />;
    }

    return cardButton;
  }
);

Citation.displayName = "Citation";

const CitationIndex = React.forwardRef<
  HTMLDivElement,
  React.HTMLAttributes<HTMLDivElement>
>(({ children, className, ...props }, ref) => {
  return (
    <div
      ref={ref}
      className={cn(
        "s-z-10",
        "s-flex s-h-4 s-w-4 s-items-center s-justify-center s-rounded-full s-bg-primary-600 s-text-xs s-font-medium s-text-primary-200",
        className
      )}
      {...props}
    >
      {children}
    </div>
  );
});
CitationIndex.displayName = "CitationIndex";

const CitationGrid = React.forwardRef<
  HTMLDivElement,
  React.HTMLAttributes<HTMLDivElement>
>(({ children, className, ...props }, ref) => {
  return (
    <div ref={ref} className={cn("s-@container", className)} {...props}>
      <div className="s-grid s-grid-cols-1 s-gap-2 @sm:s-grid-cols-2 @xl:s-grid-cols-3 @2xl:s-grid-cols-4 @3xl:s-grid-cols-5">
        {children}
      </div>
    </div>
  );
});
CitationGrid.displayName = "CitationGrid";

interface CitationCloseProps
  extends React.ButtonHTMLAttributes<HTMLButtonElement> {
  className?: string;
  onClick?: (e: React.MouseEvent<HTMLButtonElement>) => void;
}

const CitationClose = React.forwardRef<HTMLButtonElement, CitationCloseProps>(
  ({ className, onClick, ...props }, ref) => {
    return (
      <Button
        ref={ref}
        variant="ghost"
        size="xs"
        className={cn(
          "s-z-10",
          "s-absolute s-right-2 s-top-2 s-z-10",
          className
        )}
        icon={XMarkIcon}
        onClick={(e) => {
          e.stopPropagation();
          onClick?.(e);
        }}
        {...props}
      />
    );
  }
);

CitationClose.displayName = "CitationClose";

interface CitationImageProps extends React.HTMLAttributes<HTMLDivElement> {
  imgSrc: string;
}

const CitationImage = React.forwardRef<HTMLDivElement, CitationImageProps>(
  ({ imgSrc, className, ...props }, ref) => {
    return (
      <div
        ref={ref}
        className={cn(
          "s-absolute s-inset-0",
          "s-bg-cover s-bg-center",
          className
        )}
        style={{
          backgroundImage: `url(${imgSrc})`,
        }}
        {...props}
      >
        <div className="s-z-0 s-h-full s-w-full s-bg-primary-100/80 s-transition s-duration-200 group-hover:s-bg-primary-200/70 group-active:s-bg-primary-100/60" />
      </div>
    );
  }
);

CitationImage.displayName = "CitationImage";

const CitationIcons = React.forwardRef<
  HTMLDivElement,
  React.HTMLAttributes<HTMLDivElement>
>(({ children, className, ...props }, ref) => {
  return (
    <div
      ref={ref}
      className={cn(
        "s-z-10",
        "s-flex s-items-center s-gap-2 s-pb-1",
        className
      )}
      {...props}
    >
      {children}
    </div>
  );
});
CitationIcons.displayName = "CitationIcons";

<<<<<<< HEAD
  const props = href
    ? { href, target: "_blank", rel: "noopener noreferrer" }
    : {};

  const cardButton = (
    <Card
      variant="secondary"
      size="sm"
      className={classNames(
        "s-relative s-flex s-h-full s-w-48 s-flex-none s-flex-col s-gap-1",
        sizing === "fluid" ? typeSizing[sizing] : typeSizing[sizing][size],
        size === "sm" ? "sm:s-w-64" : "",
        isBlinking ? "s-animate-[bgblink_500ms_3]" : "",
        type === "image" ? "s-min-h-20" : ""
=======
const CitationLoading = React.forwardRef<
  HTMLDivElement,
  React.HTMLAttributes<HTMLDivElement>
>(({ className, ...props }, ref) => {
  return (
    <div
      ref={ref}
      className={cn(
        "s-absolute s-inset-0 s-z-20 s-flex s-h-full s-w-full s-items-center s-justify-center s-bg-primary-100/80",
        className
>>>>>>> 143e777c
      )}
      {...props}
    >
      <Spinner variant="dark" size="md" />
    </div>
  );
});
CitationLoading.displayName = "CitationLoading";

interface CitationTitleProps extends React.HTMLAttributes<HTMLDivElement> {
  children: ReactNode;
}

const CitationTitle = React.forwardRef<HTMLDivElement, CitationTitleProps>(
  ({ children, className, ...props }, ref) => {
    return (
      <div
        ref={ref}
        className={cn(
          "s-z-10",
          "s-line-clamp-1 s-overflow-hidden s-text-ellipsis",
          "s-text-sm s-font-medium s-text-foreground",
          className
        )}
        {...props}
      >
        {children}
      </div>
    );
  }
);
CitationTitle.displayName = "CitationTitle";

interface CitationDescriptionProps
  extends React.HTMLAttributes<HTMLDivElement> {
  children: ReactNode;
}

const CitationDescription = React.forwardRef<
  HTMLDivElement,
  CitationDescriptionProps
>(({ children, className, ...props }, ref) => {
  return (
    <div
      ref={ref}
      className={cn(
        "s-z-10",
        "s-line-clamp-1 s-overflow-hidden s-text-ellipsis",
        "s-text-xs s-font-normal s-text-muted-foreground",
        className
      )}
<<<<<<< HEAD
      <div className={isLoading ? "s-opacity-50" : ""}>{cardContent}</div>
    </Card>
=======
      {...props}
    >
      {children}
    </div>
>>>>>>> 143e777c
  );
});
CitationDescription.displayName = "CitationDescription";

export {
  Citation,
  CitationClose,
  CitationDescription,
  CitationGrid,
  CitationIcons,
  CitationImage,
  CitationIndex,
  CitationTitle,
};<|MERGE_RESOLUTION|>--- conflicted
+++ resolved
@@ -1,30 +1,14 @@
 import React, { ReactNode } from "react";
 
-<<<<<<< HEAD
 import {
-  Avatar,
-  Card,
-  Icon,
-  IconButton,
-  Spinner,
-  Tooltip,
-} from "@sparkle/components";
-import { XCircleIcon } from "@sparkle/icons";
-import { DocumentTextStrokeIcon, ImageStrokeIcon } from "@sparkle/icons/stroke";
-import { classNames } from "@sparkle/lib/utils";
-=======
->>>>>>> 143e777c
-import {
-  Button,
-  CardButton,
-  CardButtonProps,
+  Button, Card, CardProps,
   Spinner,
   Tooltip,
 } from "@sparkle/components/";
 import { XMarkIcon } from "@sparkle/icons";
 import { cn } from "@sparkle/lib/utils";
 
-type CitationProps = CardButtonProps & {
+type CitationProps = CardProps & {
   children: React.ReactNode;
   isLoading?: boolean;
   tooltip?: string;
@@ -36,10 +20,10 @@
     ref
   ) => {
     const cardButton = (
-      <CardButton
+      <Card
         ref={ref}
         variant={variant}
-        size="md"
+        size="sm"
         className={cn(
           "s-relative s-flex s-aspect-[2/1] s-min-w-[140px] s-flex-none s-flex-col s-justify-end",
           className
@@ -48,7 +32,7 @@
       >
         {children}
         {isLoading && <CitationLoading />}
-      </CardButton>
+      </Card>
     );
 
     if (tooltip) {
@@ -87,7 +71,7 @@
 >(({ children, className, ...props }, ref) => {
   return (
     <div ref={ref} className={cn("s-@container", className)} {...props}>
-      <div className="s-grid s-grid-cols-1 s-gap-2 @sm:s-grid-cols-2 @xl:s-grid-cols-3 @2xl:s-grid-cols-4 @3xl:s-grid-cols-5">
+      <div className="s-grid s-grid-cols-1 s-gap-2 @sm:s-grid-cols-2 @2xl:s-grid-cols-4 @3xl:s-grid-cols-5 @xl:s-grid-cols-3">
         {children}
       </div>
     </div>
@@ -173,22 +157,6 @@
 });
 CitationIcons.displayName = "CitationIcons";
 
-<<<<<<< HEAD
-  const props = href
-    ? { href, target: "_blank", rel: "noopener noreferrer" }
-    : {};
-
-  const cardButton = (
-    <Card
-      variant="secondary"
-      size="sm"
-      className={classNames(
-        "s-relative s-flex s-h-full s-w-48 s-flex-none s-flex-col s-gap-1",
-        sizing === "fluid" ? typeSizing[sizing] : typeSizing[sizing][size],
-        size === "sm" ? "sm:s-w-64" : "",
-        isBlinking ? "s-animate-[bgblink_500ms_3]" : "",
-        type === "image" ? "s-min-h-20" : ""
-=======
 const CitationLoading = React.forwardRef<
   HTMLDivElement,
   React.HTMLAttributes<HTMLDivElement>
@@ -199,7 +167,6 @@
       className={cn(
         "s-absolute s-inset-0 s-z-20 s-flex s-h-full s-w-full s-items-center s-justify-center s-bg-primary-100/80",
         className
->>>>>>> 143e777c
       )}
       {...props}
     >
@@ -251,15 +218,10 @@
         "s-text-xs s-font-normal s-text-muted-foreground",
         className
       )}
-<<<<<<< HEAD
-      <div className={isLoading ? "s-opacity-50" : ""}>{cardContent}</div>
-    </Card>
-=======
       {...props}
     >
       {children}
     </div>
->>>>>>> 143e777c
   );
 });
 CitationDescription.displayName = "CitationDescription";
