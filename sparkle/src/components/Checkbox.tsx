import React from "react";

import { CheckIcon, DashIcon } from "@sparkle/icons/solid";
import { classNames } from "@sparkle/lib/utils";

import { Icon } from "./Icon";

export type CheckBoxCheckedStatus = "checked" | "unchecked" | "partial";

export interface CheckboxProps {
  variant?: "selectable" | "checkable";
  size?: "xs" | "sm";
  checked?: CheckBoxCheckedStatus;
  disabled?: boolean;
  onChange: (checked: boolean) => void;
  className?: string;
}

export function Checkbox({
  variant = "selectable",
  checked = "unchecked",
  size = "sm",
  onChange,
  className = "",
  disabled,
}: CheckboxProps) {
  let isChecked: boolean;
  let isPartialChecked: boolean;
  switch (checked) {
    case "checked":
      isChecked = true;
      isPartialChecked = false;
      break;
    case "unchecked":
      isChecked = false;
      isPartialChecked = false;
      break;
    case "partial":
      isChecked = true;
      isPartialChecked = true;
      break;
    default:
      throw new Error("Invalid checked prop");
  }

  const baseStyleClasses = {
    base: "s-border s-justify-center s-flex s-items-center s-transition-colors s-duration-300 s-ease-out",
    idle: "s-bg-structure-50 s-border-element-600 s-cursor-pointer",
    hover:
      "hover:s-border-action-500 hover:s-bg-action-200 hover:s-text-white/100",
    disabled: "s-bg-structure-0 s-border-structure-300 s-cursor-default",
    dark: {
      base: "dark:s-bg-structure-50-dark dark:s-border-element-500-dark",
      hover:
        "dark:hover:s-border-action-500-dark dark:hover:s-bg-action-200-dark",
      disabled:
        "dark:s-bg-structure-0-dark dark:s-border-structure-300-dark s-cursor-default",
    },
  };

  const baseSizeClasses = {
    xs: "s-w-4 s-h-4 s-rounded",
    sm: "s-w-5 s-h-5 s-rounded-md",
  };

  const checkedIndicatorClasses = {
    base: "s-transition s-duration-300 s-ease-in-out",
    selected: "s-opacity-100 s-bg-action-500 dark:s-bg-action-500-dark",
    unselected: "s-opacity-0",
    partialChecked: "s-opacity-100 s-bg-element-700 dark:s-bg-element-700-dark",
    disabled: "s-opacity-100 s-bg-element-500 dark:s-bg-element-500-dark",
  };

  const sizeStyles = {
    xs: { width: "12px", height: "12px", borderRadius: "2px" },
    sm: { width: "14px", height: "14px", borderRadius: "3px" },
  };

  const combinedBaseClasses = classNames(
    baseStyleClasses.base,
    baseSizeClasses[size],
    isChecked || isPartialChecked ? "s-text-white" : "s-text-white/0",
    disabled ? baseStyleClasses.disabled : baseStyleClasses.idle,
    !disabled ? baseStyleClasses.hover : "",
    disabled ? baseStyleClasses.dark.disabled : baseStyleClasses.dark.base,
    !disabled ? baseStyleClasses.dark.hover : "",
    className
  );

  const combinedCheckedIndicatorClasses = classNames(
    checkedIndicatorClasses.base,
    disabled ? checkedIndicatorClasses.disabled : "",
    isChecked && !isPartialChecked && !disabled
      ? checkedIndicatorClasses.selected
      : "",
    isPartialChecked && !disabled ? checkedIndicatorClasses.partialChecked : "",
    !isChecked && !disabled ? checkedIndicatorClasses.unselected : ""
  );

  return (
    <label>
      <input
        type="checkbox"
        checked={isChecked}
        onChange={(e) => onChange && onChange(e.target.checked)}
        className="s-hidden"
        disabled={disabled}
      />
      <div className={classNames(combinedBaseClasses, "s-relative")}>
        <div
          className={combinedCheckedIndicatorClasses}
          style={sizeStyles[size]}
        />
        {variant === "checkable" && (
          <div className="s-absolute">
<<<<<<< HEAD
            <Icon visual={partialChecked ? DashIcon : CheckIcon} size="xs" />
=======
            <Icon visual={isPartialChecked ? Dash : Check} size="xs" />
>>>>>>> 1c2eb46a
          </div>
        )}
      </div>
    </label>
  );
}<|MERGE_RESOLUTION|>--- conflicted
+++ resolved
@@ -113,11 +113,7 @@
         />
         {variant === "checkable" && (
           <div className="s-absolute">
-<<<<<<< HEAD
-            <Icon visual={partialChecked ? DashIcon : CheckIcon} size="xs" />
-=======
-            <Icon visual={isPartialChecked ? Dash : Check} size="xs" />
->>>>>>> 1c2eb46a
+            <Icon visual={isPartialChecked ? DashIcon : CheckIcon} size="xs" />
           </div>
         )}
       </div>
