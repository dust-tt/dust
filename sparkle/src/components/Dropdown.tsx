--- conflicted
+++ resolved
@@ -129,34 +129,8 @@
   return (
     <>
       {label && (
-<<<<<<< HEAD
-        <div className="s-grid s-grid-cols-[auto,1fr,auto] s-items-center s-gap-x-2.5">
+        <div className="s-grid s-flex-grow s-grid-cols-[auto,1fr,auto] s-items-center s-gap-x-2.5">
           {renderIcon(icon, "sm")}
-=======
-        <div className="s-grid s-flex-grow s-grid-cols-[auto,1fr,auto] s-items-center s-gap-x-2.5">
-          <div
-            className={cn(
-              "s-flex",
-              description ? "s-items-start s-pt-0.5" : "s-items-center"
-            )}
-          >
-            {icon && extraIcon ? (
-              <DoubleIcon
-                mainIconProps={{
-                  visual: icon,
-                  size: "sm",
-                }}
-                secondaryIconProps={{
-                  visual: extraIcon,
-                  size: "xs",
-                }}
-                position="bottom-right"
-              />
-            ) : icon ? (
-              <Icon size="sm" visual={icon} />
-            ) : null}
-          </div>
->>>>>>> 2390abee
           <div className="s-flex s-flex-col">
             <span className={truncate ? "s-line-clamp-1" : undefined}>
               {label}
@@ -198,18 +172,6 @@
     )}
     {...props}
   >
-<<<<<<< HEAD
-    {label && (
-      <>
-        {renderIcon(icon)}
-        {label}
-        <span className={menuStyleClasses.subTrigger.default}>
-          <Icon size="xs" visual={ChevronRightIcon} />
-        </span>
-      </>
-    )}
-    {children}
-=======
     <ItemWithLabelIconAndDescription
       label={label}
       icon={icon}
@@ -217,7 +179,6 @@
     >
       {children}
     </ItemWithLabelIconAndDescription>
->>>>>>> 2390abee
   </DropdownMenuPrimitive.SubTrigger>
 ));
 DropdownMenuSubTrigger.displayName =
