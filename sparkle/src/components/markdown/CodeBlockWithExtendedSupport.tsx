--- conflicted
+++ resolved
@@ -399,7 +399,11 @@
               variant={"outline"}
               label={showMermaid ? "Markdown" : "Mermaid"}
               icon={showMermaid ? CommandLineIcon : SparklesIcon}
-              onClick={() => setShowMermaid(!showMermaid)}
+              onClick={(e: React.MouseEvent<HTMLButtonElement>) => {
+                e.preventDefault();
+                e.stopPropagation();
+                setShowMermaid(!showMermaid);
+              }}
               tooltip={showMermaid ? "Switch to Markdown" : "Switch to Mermaid"}
             />
           }
@@ -415,7 +419,6 @@
       );
     }
 
-<<<<<<< HEAD
     if (parsedJson !== null) {
       return (
         <ContentBlockWrapper
@@ -428,7 +431,9 @@
               variant={"outline"}
               label={showPrettyJson ? "Raw JSON" : "Pretty JSON"}
               icon={showPrettyJson ? CommandLineIcon : SparklesIcon}
-              onClick={() => {
+              onClick={(e: React.MouseEvent<HTMLButtonElement>) => {
+                e.preventDefault();
+                e.stopPropagation();
                 const newValue = !showPrettyJson;
                 setShowPrettyJson(newValue);
                 setPrettyJsonPreference(newValue);
@@ -451,67 +456,11 @@
         </ContentBlockWrapper>
       );
     }
-=======
-  if (isValidMermaid) {
+
     return (
       <ContentBlockWrapper
         content={validChildrenContent}
         getContentToDownload={getContentToDownload}
-        actions={
-          <Button
-            className="s-font-sans"
-            size="xs"
-            variant={"outline"}
-            label={showMermaid ? "Markdown" : "Mermaid"}
-            icon={showMermaid ? CommandLineIcon : SparklesIcon}
-            onClick={(e: React.MouseEvent<HTMLButtonElement>) => {
-              e.preventDefault();
-              e.stopPropagation();
-              setShowMermaid(!showMermaid);
-            }}
-            tooltip={showMermaid ? "Switch to Markdown" : "Switch to Mermaid"}
-          />
-        }
-      >
-        {showMermaid ? (
-          <MermaidGraph chart={validChildrenContent} />
-        ) : (
-          <CodeBlock className={className} inline={inline}>
-            {children}
-          </CodeBlock>
-        )}
-      </ContentBlockWrapper>
-    );
-  }
->>>>>>> c0376682
-
-    return (
-      <ContentBlockWrapper
-        content={validChildrenContent}
-        getContentToDownload={getContentToDownload}
-<<<<<<< HEAD
-=======
-        actions={
-          <Button
-            className="s-font-sans"
-            size="xs"
-            variant={"outline"}
-            label={showPrettyJson ? "Raw JSON" : "Pretty JSON"}
-            icon={showPrettyJson ? CommandLineIcon : SparklesIcon}
-            onClick={(e: React.MouseEvent<HTMLButtonElement>) => {
-              e.preventDefault();
-              e.stopPropagation();
-              const newValue = !showPrettyJson;
-              setShowPrettyJson(newValue);
-              setPrettyJsonPreference(newValue);
-            }}
-            tooltip={
-              showPrettyJson ? "Switch to Raw JSON" : "Switch to Pretty View"
-            }
-          />
-        }
-        displayActions="hover"
->>>>>>> c0376682
         buttonDisplay="inside"
         displayActions="hover"
       >
