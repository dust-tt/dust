import React, { useCallback } from "react";

import { Button } from "@sparkle/components/";
import { useCopyToClipboard } from "@sparkle/hooks";
import {
  ArrowDownOnSquareIcon,
  ClipboardCheckIcon,
  ClipboardIcon,
} from "@sparkle/icons";
import { cn } from "@sparkle/lib/utils";

export type SupportedContentType = "application/json" | "text/csv";

const contentTypeExtensions: Record<SupportedContentType, string> = {
  "application/json": ".json",
  "text/csv": ".csv",
};

export interface ContentToDownload {
  content: string;
  filename: string;
  type: SupportedContentType;
}

export type GetContentToDownloadFunction = () => Promise<ContentToDownload>;

type ClipboardContent = {
  "text/plain"?: string;
  "text/html"?: string;
};

interface ContentBlockWrapperProps {
  children: React.ReactNode;
  className?: string;
  innerClassName?: string;
  content?: ClipboardContent | string;
  getContentToDownload?: GetContentToDownloadFunction;
  actions?: React.ReactNode[] | React.ReactNode;
}

export function ContentBlockWrapper({
  children,
  className,
  innerClassName,
  content,
  actions,
  getContentToDownload,
}: ContentBlockWrapperProps) {
  const [isCopied, copyToClipboard] = useCopyToClipboard();
  const handleCopyToClipboard = useCallback(() => {
    if (!content) {
      return;
    }

    const rawContent: ClipboardContent =
      typeof content === "string" ? { "text/plain": content } : content;

    // Replace invisible non-breaking spaces with regular spaces.
    if (rawContent["text/plain"]) {
      rawContent["text/plain"] = rawContent["text/plain"].replaceAll(
        "\xa0",
        " "
      );
    }

    const data = new ClipboardItem(
      Object.entries(rawContent).reduce(
        (acc, [type, data]) => {
          acc[type] = new Blob([data], { type });
          return acc;
        },
        {} as Record<string, Blob>
      )
    );
    void copyToClipboard(data);
  }, [content, copyToClipboard]);

  const handleDownload = useCallback(async () => {
    if (!getContentToDownload) {
      return;
    }

    const { content, filename, type } = await getContentToDownload();

    const blob = new Blob([content], { type });
    const url = URL.createObjectURL(blob);
    const a = document.createElement("a");
    a.href = url;
    a.download = `${filename}.${contentTypeExtensions[type]}`;
    a.click();
  }, [getContentToDownload]);

  return (
    <div
      id="BlockWrapper"
      className={cn(
        "s-relative s-w-full !s-overflow-visible s-rounded-2xl",
        className
      )}
    >
      <div className="s-sticky s-top-0 s-z-[1] s-w-full">
        <div
          id="BlockActions"
          className="s-absolute s-right-2 s-top-2 s-z-50 s-flex s-gap-2"
        >
          {actions && actions}
          {getContentToDownload && (
            <Button
              variant={"outline"}
              size="xs"
              icon={ArrowDownOnSquareIcon}
              onClick={handleDownload}
              tooltip="Download"
            />
          )}
          {content && (
            <Button
              variant={"outline"}
              size="xs"
              icon={isCopied ? ClipboardCheckIcon : ClipboardIcon}
              onClick={handleCopyToClipboard}
              tooltip="Copy"
            />
          )}
        </div>
      </div>
<<<<<<< HEAD
      <div className={cn("s-w-full", innerClassName)}>{children}</div>
=======
      <div className={cn("s-z-0 -s-mt-11 s-w-full", innerClassName)}>
        {children}
      </div>
>>>>>>> 9b681fc3
    </div>
  );
}<|MERGE_RESOLUTION|>--- conflicted
+++ resolved
@@ -124,13 +124,7 @@
           )}
         </div>
       </div>
-<<<<<<< HEAD
-      <div className={cn("s-w-full", innerClassName)}>{children}</div>
-=======
-      <div className={cn("s-z-0 -s-mt-11 s-w-full", innerClassName)}>
-        {children}
-      </div>
->>>>>>> 9b681fc3
+      <div className={cn("s-z-0 s-w-full", innerClassName)}>{children}</div>
     </div>
   );
 }