--- conflicted
+++ resolved
@@ -121,10 +121,4 @@
   TooltipTrigger,
 } from "./Tooltip";
 export { Tree } from "./Tree";
-<<<<<<< HEAD
-export { TypingAnimation } from "./TypingAnimation";
-export { ComposableCard, ValueCard } from "./ValueCard";
-export { ZoomableImageCitationWrapper } from "./ZoomableImageCitationWrapper";
-=======
-export { TypingAnimation } from "./TypingAnimation";
->>>>>>> 143e777c
+export { TypingAnimation } from "./TypingAnimation";