--- conflicted
+++ resolved
@@ -1,18 +1,6 @@
-<<<<<<< HEAD
-import React, { useState } from "react";
-
-import {
-  ChatBubbleBottomCenterTextStrokeIcon,
-  DocumentTextStrokeIcon,
-  FolderStrokeIcon,
-  Square3Stack3DStrokeIcon,
-} from "@sparkle/icons/stroke";
-import { ChevronDownIcon, ChevronRightIcon, Spinner } from "@sparkle/index";
-=======
 import React, { ComponentType, ReactNode, useState } from "react";
 
 import { ArrowDownSIcon, ArrowRightSIcon, Spinner } from "@sparkle/index";
->>>>>>> 1c2eb46a
 import { classNames } from "@sparkle/lib/utils";
 
 import { Checkbox, CheckboxProps } from "./Checkbox";
@@ -72,16 +60,6 @@
   );
 }
 
-<<<<<<< HEAD
-const visualTable = {
-  file: DocumentTextStrokeIcon,
-  folder: FolderStrokeIcon,
-  database: Square3Stack3DStrokeIcon,
-  channel: ChatBubbleBottomCenterTextStrokeIcon,
-};
-
-=======
->>>>>>> 1c2eb46a
 interface TreeItemProps {
   label?: string;
   type?: "node" | "item" | "leaf";
