--- conflicted
+++ resolved
@@ -101,24 +101,11 @@
 
 export const ScrollWithActiveState: Story = {
   render: () => {
-<<<<<<< HEAD
     return (
       <div className="s-flex s-flex-col s-gap-4">
         <ScrollArea
           className={cn("s-h-[200px] s-w-[350px] s-rounded-xl s-border")}
           appearance="default"
-=======
-    const [isScrolled, setIsScrolled] = React.useState(false);
-    return (
-      <div className="s-flex s-flex-col s-gap-4">
-        <div>Scroll state: {isScrolled ? "Scrolled" : "At top"}</div>
-        <ScrollArea
-          className={cn(
-            "s-h-[200px] s-w-[350px] s-rounded-xl s-border s-transition-all s-duration-300",
-            isScrolled && "s-border-highlight-200 s-shadow-md"
-          )}
-          onScrollStateChange={setIsScrolled}
->>>>>>> 07a0656a
         >
           <div>
             {Array.from({ length: 20 }).map((_, i) => (
@@ -127,10 +114,7 @@
               </div>
             ))}
           </div>
-<<<<<<< HEAD
           <ScrollBar orientation="vertical" />
-=======
->>>>>>> 07a0656a
         </ScrollArea>
       </div>
     );
