import * as t from "io-ts";

import { ContentNodeType } from "../../lib/connectors_api";

export const ContentSchema = t.type({
  dataSource: t.string,
  parentsIn: t.union([t.array(t.string), t.null]),
});

export const PostDataSourceViewSchema = t.type({
  name: t.string,
  parentsIn: t.union([t.array(t.string), t.null]),
});

export type PostDataSourceViewType = t.TypeOf<typeof PostDataSourceViewSchema>;

export const PatchDataSourceViewSchema = t.type({
  parentsIn: t.union([t.array(t.string), t.null]),
});

export type PatchDataSourceViewType = t.TypeOf<
  typeof PatchDataSourceViewSchema
>;

export const PostVaultRequestBodySchema = t.type({
  name: t.string,
  memberIds: t.union([t.array(t.string), t.undefined]),
});

export type PostVaultRequestBodyType = t.TypeOf<
  typeof PostVaultRequestBodySchema
>;

export const PatchVaultRequestBodySchema = t.type({
  memberIds: t.union([t.array(t.string), t.undefined]),
  content: t.union([t.array(ContentSchema), t.undefined]),
});

export type PatchVaultRequestBodyType = t.TypeOf<
  typeof PatchVaultRequestBodySchema
>;

export type LightContentNode = {
  dustDocumentId: string | null;
  expandable: boolean;
  internalId: string;
  lastUpdatedAt: number | null;
  parentInternalId: string | null;
  preventSelection?: boolean;
<<<<<<< HEAD
  sourceUrl: string | null;
  title: string;
  type: ContentNodeType;
=======
  dustDocumentId: string | null;
  lastUpdatedAt: number | null;
  titleWithParentsContext?: string;
  sourceUrl: string | null;
>>>>>>> 26baf3fe
};

export type GetDataSourceViewContentResponseBody = {
  nodes: LightContentNode[];
};

export const DATA_SOURCE_VIEW_CATEGORIES = [
  "managed",
  "folder",
  "website",
  "apps",
] as const;

export type DataSourceViewCategory =
  (typeof DATA_SOURCE_VIEW_CATEGORIES)[number];

export function isDataSourceViewCategory(
  category: string
): category is DataSourceViewCategory {
  return DATA_SOURCE_VIEW_CATEGORIES.includes(
    category as DataSourceViewCategory
  );
}<|MERGE_RESOLUTION|>--- conflicted
+++ resolved
@@ -47,16 +47,10 @@
   lastUpdatedAt: number | null;
   parentInternalId: string | null;
   preventSelection?: boolean;
-<<<<<<< HEAD
   sourceUrl: string | null;
   title: string;
+  titleWithParentsContext?: string;
   type: ContentNodeType;
-=======
-  dustDocumentId: string | null;
-  lastUpdatedAt: number | null;
-  titleWithParentsContext?: string;
-  sourceUrl: string | null;
->>>>>>> 26baf3fe
 };
 
 export type GetDataSourceViewContentResponseBody = {
