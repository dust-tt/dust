--- conflicted
+++ resolved
@@ -20,11 +20,8 @@
   "salesforce_feature",
   "advanced_notion_management",
   "search_knowledge_builder",
-<<<<<<< HEAD
   "edit_messages",
-=======
   "attach_from_datasources",
->>>>>>> 95e39ecd
 ] as const;
 export type WhitelistableFeature = (typeof WHITELISTABLE_FEATURES)[number];
 export function isWhitelistableFeature(
