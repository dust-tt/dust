import SwiftUI

struct LoginView: View {
  @Binding var apiKeyInput: String
<<<<<<< HEAD
=======
  @Binding var workspaceIdInput: String
>>>>>>> e015c8bc
  @Binding var showingError: Bool
  @Binding var errorMessage: String
  let onLogin: () -> Void
  let onCancel: () -> Void

  var body: some View {
    VStack(spacing: 15) {
      Text("Login to Dust")
        .font(.headline)

      Text("Please enter your Dust credentials to enable transcription features.")
        .font(.caption)
        .multilineTextAlignment(.center)

      VStack(spacing: 10) {
        SecureField("API Key (starts with sk-)", text: $apiKeyInput)
          .textFieldStyle(RoundedBorderTextFieldStyle())
        
        TextField("Workspace ID", text: $workspaceIdInput)
          .textFieldStyle(RoundedBorderTextFieldStyle())
      }
      .frame(width: 300)

      HStack(spacing: 20) {
        Button("Cancel") {
          onCancel()
        }
        .keyboardShortcut(.cancelAction)

        Button("Login") {
          onLogin()
        }
        .keyboardShortcut(.defaultAction)
        .disabled(apiKeyInput.isEmpty || workspaceIdInput.isEmpty)
      }
    }
<<<<<<< HEAD
    .frame(width: 400, height: 200)
=======
    .frame(width: 400, height: 220)
>>>>>>> e015c8bc
    .alert("Login Error", isPresented: $showingError) {
      Button("OK") { }
    } message: {
      Text(errorMessage)
    }
  }
}

#Preview {
<<<<<<< HEAD
  LoginView(apiKeyInput: .constant(""), showingError: .constant(false), errorMessage: .constant(""), onLogin: {}, onCancel: {})
=======
  LoginView(apiKeyInput: .constant(""), workspaceIdInput: .constant(""), showingError: .constant(false), errorMessage: .constant(""), onLogin: {}, onCancel: {})
>>>>>>> e015c8bc
}<|MERGE_RESOLUTION|>--- conflicted
+++ resolved
@@ -2,10 +2,7 @@
 
 struct LoginView: View {
   @Binding var apiKeyInput: String
-<<<<<<< HEAD
-=======
   @Binding var workspaceIdInput: String
->>>>>>> e015c8bc
   @Binding var showingError: Bool
   @Binding var errorMessage: String
   let onLogin: () -> Void
@@ -23,7 +20,7 @@
       VStack(spacing: 10) {
         SecureField("API Key (starts with sk-)", text: $apiKeyInput)
           .textFieldStyle(RoundedBorderTextFieldStyle())
-        
+
         TextField("Workspace ID", text: $workspaceIdInput)
           .textFieldStyle(RoundedBorderTextFieldStyle())
       }
@@ -42,11 +39,7 @@
         .disabled(apiKeyInput.isEmpty || workspaceIdInput.isEmpty)
       }
     }
-<<<<<<< HEAD
-    .frame(width: 400, height: 200)
-=======
     .frame(width: 400, height: 220)
->>>>>>> e015c8bc
     .alert("Login Error", isPresented: $showingError) {
       Button("OK") { }
     } message: {
@@ -56,9 +49,5 @@
 }
 
 #Preview {
-<<<<<<< HEAD
-  LoginView(apiKeyInput: .constant(""), showingError: .constant(false), errorMessage: .constant(""), onLogin: {}, onCancel: {})
-=======
   LoginView(apiKeyInput: .constant(""), workspaceIdInput: .constant(""), showingError: .constant(false), errorMessage: .constant(""), onLogin: {}, onCancel: {})
->>>>>>> e015c8bc
 }