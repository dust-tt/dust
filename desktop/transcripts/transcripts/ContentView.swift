import SwiftUI

struct ContentView: View {
  @StateObject private var audioRecorder = AudioRecorder()
  @State private var hasPermission = false
  @State private var isLoggedIn = false
  @State private var showingLoginDialog = false
  @State private var apiKeyInput = ""
<<<<<<< HEAD
=======
  @State private var workspaceIdInput = ""
  @State private var isSetupComplete = false
>>>>>>> e015c8bc
  @State private var showingLoginError = false
  @State private var loginErrorMessage = ""

  var body: some View {
    VStack(spacing: 8) {
      Image("DustLogo")
        .resizable()
        .aspectRatio(contentMode: .fit)
        .frame(height: 32)

      Button(action: startRecording) {
        HStack {
          Image(systemName: "record.circle")
          Text("Start Recording")
        }
      }
      .disabled(audioRecorder.isRecording)

      Button(action: stopRecording) {
        HStack {
          Image(systemName: "stop.circle")
          Text("Stop Recording")
        }
      }
      .disabled(!audioRecorder.isRecording)

      Divider()

      if isLoggedIn {
<<<<<<< HEAD
        HStack(spacing: 4) {
          Image(systemName: "checkmark.circle.fill")
            .foregroundColor(.green)
            .font(.caption)
          Text("Logged in")
            .font(.caption)
=======
        Label("Logged in", systemImage: "checkmark.circle.fill")
          .font(.caption)
          .foregroundColor(.green)
          .labelStyle(.titleAndIcon)

        if isSetupComplete {
          if let folder = UserDefaultsManager.shared.loadSelectedFolder() {
            Text("Folder: \(folder.name)")
              .font(.caption2)
              .foregroundColor(.secondary)
          }
        } else {
          Button("Setup Folder") {
            openSetupWindow()
          }
          .font(.caption)
>>>>>>> e015c8bc
        }
        .fixedSize()

        Button("Logout") {
          logout()
        }
        .font(.caption)
      } else {
        Button("Login") {
          print("Login button clicked")
          openLoginWindow()
        }
      }

      Divider()

      Button("Quit") {
        NSApplication.shared.terminate(nil)
      }
    }
    .padding()
    .frame(minWidth: 350)
    .onAppear {
      checkLoginStatus()
      checkSetupStatus()
    }
  }

  private func requestMicrophonePermission() {
    Task {
      hasPermission = await audioRecorder.requestPermission()
    }
  }

  private func startRecording() {
    Task {
      if !hasPermission {
        hasPermission = await audioRecorder.requestPermission()
      }

      if hasPermission {
        await MainActor.run {
          audioRecorder.startRecording()
        }
      }
    }
  }

  private func stopRecording() {
    audioRecorder.stopRecording()

    if let url = audioRecorder.recordingURL {
      print("Recording saved to: \(url)")
<<<<<<< HEAD
      // TODO: Upload to Dust API using stored API key
      if let apiKey = UserDefaultsManager.shared.loadAPIKey() {
        print("API Key available for upload: \(apiKey.prefix(10))...")
=======
      // TODO: Upload to Dust API using stored credentials
      if let apiKey = UserDefaultsManager.shared.loadAPIKey(),
        let workspaceId = UserDefaultsManager.shared.loadWorkspaceId(),
        let selectedFolder = UserDefaultsManager.shared.loadSelectedFolder()
      {
        print("Credentials available for upload:")
        print("  API Key: \(apiKey.prefix(10))...")
        print("  Workspace ID: \(workspaceId)")
        print("  Selected Folder: \(selectedFolder.displayName)")
        print("  Space ID: \(selectedFolder.spaceId)")
        print("  Data Source View ID: \(selectedFolder.dataSourceViewId)")
>>>>>>> e015c8bc
      }
    }
  }

  private func checkLoginStatus() {
<<<<<<< HEAD
    isLoggedIn = UserDefaultsManager.shared.hasAPIKey()
  }

  private func login() {
    guard !apiKeyInput.isEmpty else { return }
    
    // Validate API key format
    guard apiKeyInput.hasPrefix("sk-") else {
      loginErrorMessage = "Invalid API key format."
=======
    isLoggedIn = UserDefaultsManager.shared.hasCompleteCredentials()
  }

  private func checkSetupStatus() {
    isSetupComplete = UserDefaultsManager.shared.hasCompleteSetup()
  }

  private func login() {
    guard !apiKeyInput.isEmpty, !workspaceIdInput.isEmpty else { return }

    // Validate API key format
    guard apiKeyInput.hasPrefix("sk-") else {
      loginErrorMessage =
        "Invalid API key format. API keys must start with 'sk-'"
>>>>>>> e015c8bc
      showingLoginError = true
      return
    }

<<<<<<< HEAD
    if UserDefaultsManager.shared.saveAPIKey(apiKeyInput) {
=======
    // Save only API key and workspace ID for now
    if UserDefaultsManager.shared.saveAPIKey(apiKeyInput)
      && UserDefaultsManager.shared.saveCredentials(
        apiKey: apiKeyInput,
        workspaceId: workspaceIdInput,
        folderId: ""
      )
    {
>>>>>>> e015c8bc
      isLoggedIn = true
      apiKeyInput = ""
      workspaceIdInput = ""
      showingLoginDialog = false
      checkSetupStatus()  // Check if setup is still complete
      print("Credentials saved successfully")
    } else {
<<<<<<< HEAD
      loginErrorMessage = "Failed to save API key. Please try again."
=======
      loginErrorMessage = "Failed to save credentials. Please try again."
>>>>>>> e015c8bc
      showingLoginError = true
    }
  }

  private func logout() {
<<<<<<< HEAD
    if UserDefaultsManager.shared.deleteAPIKey() {
=======
    if UserDefaultsManager.shared.deleteCredentials()
      && UserDefaultsManager.shared.deleteSelectedFolder()
    {
>>>>>>> e015c8bc
      isLoggedIn = false
      isSetupComplete = false
      print("Logged out successfully")
    } else {
      print("Failed to logout")
    }
  }

  private func openLoginWindow() {
    let loginWindow = NSWindow(
      contentRect: NSRect(x: 0, y: 0, width: 400, height: 220),
      styleMask: [.titled, .closable],
      backing: .buffered,
      defer: false
    )
    loginWindow.title = "Login to Dust"
    loginWindow.contentView = NSHostingView(
      rootView: LoginView(
        apiKeyInput: $apiKeyInput,
<<<<<<< HEAD
=======
        workspaceIdInput: $workspaceIdInput,
>>>>>>> e015c8bc
        showingError: $showingLoginError,
        errorMessage: $loginErrorMessage,
        onLogin: {
          login()
          if !showingLoginError {
            loginWindow.close()
          }
        },
        onCancel: {
          apiKeyInput = ""
          workspaceIdInput = ""
          loginWindow.close()
        }
      )
    )
    loginWindow.center()
    loginWindow.makeKeyAndOrderFront(nil)
    loginWindow.orderFrontRegardless()
  }

  private func openSetupWindow() {
    guard let apiKey = UserDefaultsManager.shared.loadAPIKey(),
      let workspaceId = UserDefaultsManager.shared.loadWorkspaceId()
    else {
      print("Missing credentials for setup")
      return
    }

    let setupWindow = NSWindow(
      contentRect: NSRect(x: 0, y: 0, width: 450, height: 280),
      styleMask: [.titled, .closable],
      backing: .buffered,
      defer: false
    )
    setupWindow.title = "Setup Dust Integration"
    setupWindow.contentView = NSHostingView(
      rootView: SetupView(
        apiKey: apiKey,
        workspaceId: workspaceId,
        onFolderSelected: { folder in
          if UserDefaultsManager.shared.saveSelectedFolder(folder) {
            isSetupComplete = true
            print("Selected folder: \(folder.displayName)")
          }
          setupWindow.close()
        },
        onCancel: {
          setupWindow.close()
        }
      )
    )
    setupWindow.center()
    setupWindow.makeKeyAndOrderFront(nil)
    setupWindow.orderFrontRegardless()
  }
}

#Preview {
  ContentView()
}<|MERGE_RESOLUTION|>--- conflicted
+++ resolved
@@ -6,11 +6,8 @@
   @State private var isLoggedIn = false
   @State private var showingLoginDialog = false
   @State private var apiKeyInput = ""
-<<<<<<< HEAD
-=======
   @State private var workspaceIdInput = ""
   @State private var isSetupComplete = false
->>>>>>> e015c8bc
   @State private var showingLoginError = false
   @State private var loginErrorMessage = ""
 
@@ -40,14 +37,6 @@
       Divider()
 
       if isLoggedIn {
-<<<<<<< HEAD
-        HStack(spacing: 4) {
-          Image(systemName: "checkmark.circle.fill")
-            .foregroundColor(.green)
-            .font(.caption)
-          Text("Logged in")
-            .font(.caption)
-=======
         Label("Logged in", systemImage: "checkmark.circle.fill")
           .font(.caption)
           .foregroundColor(.green)
@@ -64,7 +53,6 @@
             openSetupWindow()
           }
           .font(.caption)
->>>>>>> e015c8bc
         }
         .fixedSize()
 
@@ -118,11 +106,6 @@
 
     if let url = audioRecorder.recordingURL {
       print("Recording saved to: \(url)")
-<<<<<<< HEAD
-      // TODO: Upload to Dust API using stored API key
-      if let apiKey = UserDefaultsManager.shared.loadAPIKey() {
-        print("API Key available for upload: \(apiKey.prefix(10))...")
-=======
       // TODO: Upload to Dust API using stored credentials
       if let apiKey = UserDefaultsManager.shared.loadAPIKey(),
         let workspaceId = UserDefaultsManager.shared.loadWorkspaceId(),
@@ -134,23 +117,11 @@
         print("  Selected Folder: \(selectedFolder.displayName)")
         print("  Space ID: \(selectedFolder.spaceId)")
         print("  Data Source View ID: \(selectedFolder.dataSourceViewId)")
->>>>>>> e015c8bc
       }
     }
   }
 
   private func checkLoginStatus() {
-<<<<<<< HEAD
-    isLoggedIn = UserDefaultsManager.shared.hasAPIKey()
-  }
-
-  private func login() {
-    guard !apiKeyInput.isEmpty else { return }
-    
-    // Validate API key format
-    guard apiKeyInput.hasPrefix("sk-") else {
-      loginErrorMessage = "Invalid API key format."
-=======
     isLoggedIn = UserDefaultsManager.shared.hasCompleteCredentials()
   }
 
@@ -165,14 +136,10 @@
     guard apiKeyInput.hasPrefix("sk-") else {
       loginErrorMessage =
         "Invalid API key format. API keys must start with 'sk-'"
->>>>>>> e015c8bc
       showingLoginError = true
       return
     }
 
-<<<<<<< HEAD
-    if UserDefaultsManager.shared.saveAPIKey(apiKeyInput) {
-=======
     // Save only API key and workspace ID for now
     if UserDefaultsManager.shared.saveAPIKey(apiKeyInput)
       && UserDefaultsManager.shared.saveCredentials(
@@ -181,7 +148,6 @@
         folderId: ""
       )
     {
->>>>>>> e015c8bc
       isLoggedIn = true
       apiKeyInput = ""
       workspaceIdInput = ""
@@ -189,23 +155,15 @@
       checkSetupStatus()  // Check if setup is still complete
       print("Credentials saved successfully")
     } else {
-<<<<<<< HEAD
-      loginErrorMessage = "Failed to save API key. Please try again."
-=======
       loginErrorMessage = "Failed to save credentials. Please try again."
->>>>>>> e015c8bc
       showingLoginError = true
     }
   }
 
   private func logout() {
-<<<<<<< HEAD
-    if UserDefaultsManager.shared.deleteAPIKey() {
-=======
     if UserDefaultsManager.shared.deleteCredentials()
       && UserDefaultsManager.shared.deleteSelectedFolder()
     {
->>>>>>> e015c8bc
       isLoggedIn = false
       isSetupComplete = false
       print("Logged out successfully")
@@ -225,10 +183,7 @@
     loginWindow.contentView = NSHostingView(
       rootView: LoginView(
         apiKeyInput: $apiKeyInput,
-<<<<<<< HEAD
-=======
         workspaceIdInput: $workspaceIdInput,
->>>>>>> e015c8bc
         showingError: $showingLoginError,
         errorMessage: $loginErrorMessage,
         onLogin: {
