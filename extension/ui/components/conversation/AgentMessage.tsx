import { usePlatform } from "@app/shared/context/PlatformContext";
import { retryMessage } from "@app/shared/lib/conversation";
import type { StoredUser } from "@app/shared/services/auth";
import type {
  AgentMessageStateEvent,
  MessageTemporaryState,
} from "@app/ui/components/assistants/state/messageReducer";
import { messageReducer } from "@app/ui/components/assistants/state/messageReducer";
import { ActionValidationContext } from "@app/ui/components/conversation/ActionValidationProvider";
import { AgentMessageActions } from "@app/ui/components/conversation/AgentMessageActions";
import type { FeedbackSelectorProps } from "@app/ui/components/conversation/FeedbackSelector";
import { FeedbackSelector } from "@app/ui/components/conversation/FeedbackSelector";
import { GenerationContext } from "@app/ui/components/conversation/GenerationContextProvider";
import {
  CitationsContext,
  CiteBlock,
  getCiteDirective,
} from "@app/ui/components/markdown/CiteBlock";
import type { MarkdownCitation } from "@app/ui/components/markdown/MarkdownCitation";
import {
  MentionBlock,
  mentionDirective,
} from "@app/ui/components/markdown/MentionBlock";
import { useSubmitFunction } from "@app/ui/components/utils/useSubmitFunction";
import { useEventSource } from "@app/ui/hooks/useEventSource";
import type {
  AgentMessagePublicType,
  LightWorkspaceType,
  SearchResultResourceType,
  WebsearchResultResourceType,
} from "@dust-tt/client";
import {
  assertNever,
<<<<<<< HEAD
  isMCPActionType,
=======
  getProviderFromRetrievedDocument,
  getTitleFromRetrievedDocument,
>>>>>>> 80d66660
  isSearchResultResourceType,
  isWebsearchResultResourceType,
  removeNulls,
} from "@dust-tt/client";
import {
  ArrowPathIcon,
  Button,
  Chip,
  Citation,
  CitationIcons,
  CitationIndex,
  CitationTitle,
  ClipboardIcon,
  ContentMessage,
  ConversationMessage,
  DocumentPileIcon,
  DocumentTextIcon,
  EyeIcon,
  InformationCircleIcon,
  Markdown,
  Page,
  Popover,
  useSendNotification,
} from "@dust-tt/sparkle";
import {
  useCallback,
  useContext,
  useEffect,
  useMemo,
  useReducer,
  useRef,
  useState,
} from "react";
import type { Components } from "react-markdown";
import type { PluggableList } from "react-markdown/lib/react-markdown";
import { visit } from "unist-util-visit";

function cleanUpCitations(message: string): string {
  const regex = / ?:cite\[[a-zA-Z0-9, ]+\]/g;
  return message.replace(regex, "");
}

export const FeedbackSelectorPopoverContent = () => {
  return (
    <div className="mb-4 mt-2 flex flex-col gap-2">
      <Page.P variant="secondary">
        Your feedback is available to editors of the agent.
      </Page.P>
    </div>
  );
};

export function visualizationDirective() {
  return (tree: any) => {
    visit(tree, ["containerDirective"], (node) => {
      if (node.name === "visualization") {
        const data = node.data || (node.data = {});
        data.hName = "visualization";
        data.hProperties = {
          position: node.position,
        };
      }
    });
  };
}

export function makeMCPActionCitation(
  result: SearchResultResourceType | WebsearchResultResourceType
): MarkdownCitation {
  return {
    href: result.uri,
    title: result.text,
    icon: <DocumentTextIcon />,
  };
}

interface AgentMessageProps {
  conversationId: string;
  isLastMessage: boolean;
  message: AgentMessagePublicType;
  messageFeedback: FeedbackSelectorProps;
  owner: LightWorkspaceType;
  user: StoredUser;
}

type AgentMessageStateWithControlEvent =
  | AgentMessageStateEvent
  | { type: "end-of-stream" };

function makeInitialMessageStreamState(
  message: AgentMessagePublicType
): MessageTemporaryState {
  return {
    actionProgress: new Map(),
    agentState: message.status === "created" ? "thinking" : "done",
    isRetrying: false,
    lastUpdated: new Date(),
    message,
  };
}

export type AgentStateClassification = "thinking" | "acting" | "done";

/**
 *
 * @param isInModal is the conversation happening in a side modal, i.e. when
 * testing an agent? see conversation/Conversation.tsx
 * @returns
 */
export function AgentMessage({
  conversationId,
  isLastMessage,
  message,
  messageFeedback,
  owner,
  user,
}: AgentMessageProps) {
  const platform = usePlatform();
  const sendNotification = useSendNotification();

  const [messageStreamState, dispatch] = useReducer(
    messageReducer,
    message,
    makeInitialMessageStreamState
  );

  const [isRetryHandlerProcessing, setIsRetryHandlerProcessing] =
    useState<boolean>(false);

  const [references, setReferences] = useState<{
    [key: string]: MarkdownCitation;
  }>({});

  const [activeReferences, setActiveReferences] = useState<
    { index: number; document: MarkdownCitation }[]
  >([]);

  const isGlobalAgent = message.configuration.id === -1;

  const { showValidationDialog } = useContext(ActionValidationContext);

  const shouldStream = (() => {
    if (message.status !== "created") {
      return false;
    }

    switch (messageStreamState.message.status) {
      case "succeeded":
      case "failed":
      case "cancelled":
        return false;
      case "created":
        return true;
      default:
        assertNever(messageStreamState.message.status);
    }
  })();

  const buildEventSourceURL = useCallback(
    (lastEvent: string | null) => {
      const esURL = `${user.dustDomain}/api/v1/w/${owner.sId}/assistant/conversations/${conversationId}/messages/${message.sId}/events`;
      let lastEventId = "";
      if (lastEvent) {
        const eventPayload: {
          eventId: string;
        } = JSON.parse(lastEvent);
        lastEventId = eventPayload.eventId;
      }
      const url = esURL + "?lastEventId=" + lastEventId;

      return url;
    },
    [conversationId, message.sId, owner.sId]
  );

  const onEventCallback = useCallback(
    (eventStr: string) => {
      const eventPayload: {
        eventId: string;
        data: AgentMessageStateWithControlEvent;
      } = JSON.parse(eventStr);
      const eventType = eventPayload.data.type;

      // Handle validation dialog separately.
      if (eventType === "tool_approve_execution") {
        showValidationDialog({
          actionId: eventPayload.data.actionId,
          conversationId: conversationId,
          inputs: eventPayload.data.inputs,
          messageId: message.sId,
          metadata: eventPayload.data.metadata,
          stake: eventPayload.data.stake,
          workspaceId: owner.sId,
        });

        return;
      }

      // This event is emitted in front/lib/api/assistant/pubsub.ts. Its purpose is to signal the
      // end of the stream to the client. The message reducer does not, and should not, handle this
      // event, so we just return.
      if (eventType === "end-of-stream") {
        return;
      }

      dispatch(eventPayload.data);
    },
    [showValidationDialog, owner.sId, message.sId, conversationId]
  );

  useEventSource(
    buildEventSourceURL,
    onEventCallback,
    `message-${message.sId}`,
    { isReadyToConsumeStream: shouldStream }
  );

  const agentMessageToRender = ((): AgentMessagePublicType => {
    switch (message.status) {
      case "succeeded":
      case "failed":
        return message;
      case "cancelled":
        if (messageStreamState.message.status === "created") {
          return { ...messageStreamState.message, status: "cancelled" };
        }
        return message;
      case "created":
        return messageStreamState.message;
      default:
        assertNever(message.status);
    }
  })();

  // Autoscroll is performed when a message is generating and the page is
  // already scrolled down; but if the user has scrolled the page up after the
  // start of the message, we do not want to scroll it back down.
  //
  // Checking the conversation is already at the bottom of the screen is done
  // modulo a small margin (50px). This value is small because if large, it
  // prevents user from scrolling up when the message continues generating
  // (forces it back down), but it cannot be zero otherwise the scroll does not
  // happen.
  const isAtBottom = useRef(true);
  const bottomRef = useRef<HTMLDivElement>(null);
  useEffect(() => {
    const observer = new IntersectionObserver(
      ([entry]) => {
        isAtBottom.current = entry.isIntersecting;
      },
      { threshold: 1 }
    );

    const currentBottomRef = bottomRef.current;

    if (currentBottomRef) {
      observer.observe(currentBottomRef);
    }

    return () => {
      if (currentBottomRef) {
        observer.unobserve(currentBottomRef);
      }
    };
  }, []);

  // References logic.
  function updateActiveReferences(document: MarkdownCitation, index: number) {
    const existingIndex = activeReferences.find((r) => r.index === index);
    if (!existingIndex) {
      setActiveReferences([...activeReferences, { index, document }]);
    }
  }

  const generationContext = useContext(GenerationContext);
  if (!generationContext) {
    throw new Error(
      "AgentMessage must be used within a GenerationContextProvider"
    );
  }

  useEffect(() => {
    const isInArray = generationContext.generatingMessages.some(
      (m) => m.messageId === message.sId
    );
    if (agentMessageToRender.status === "created" && !isInArray) {
      generationContext.setGeneratingMessages((s) => [
        ...s,
        { messageId: message.sId, conversationId },
      ]);
    } else if (agentMessageToRender.status !== "created" && isInArray) {
      generationContext.setGeneratingMessages((s) =>
        s.filter((m) => m.messageId !== message.sId)
      );
    }
  }, [
    agentMessageToRender.status,
    generationContext,
    message.sId,
    conversationId,
  ]);

  useEffect(() => {
    // MCP search actions
    const allMCPSearchResources = agentMessageToRender.actions
      .map((a) =>
        a.output?.filter(isSearchResultResourceType).map((o) => o.resource)
      )
      .flat();

    const allMCPSearchReferences = removeNulls(allMCPSearchResources).reduce<{
      [key: string]: MarkdownCitation;
    }>((acc, l) => {
      acc[l.ref] = makeMCPActionCitation(l);
      return acc;
    }, {});

    // MCP websearch actions
    const allMCPWebSearchResources = agentMessageToRender.actions
      .map((a) =>
        a.output?.filter(isWebsearchResultResourceType).map((o) => o.resource)
      )
      .flat();

    const allMCPWebSearchReferences = removeNulls(
      allMCPWebSearchResources
    ).reduce<{
      [key: string]: MarkdownCitation;
    }>((acc, l) => {
      acc[l.reference] = makeMCPActionCitation(l);
      return acc;
    }, {});

    // Merge all references
    setReferences({
      ...allMCPSearchReferences,
      ...allMCPWebSearchReferences,
    });
  }, [
    agentMessageToRender.actions,
    agentMessageToRender.status,
    agentMessageToRender.sId,
  ]);
  const { configuration: agentConfiguration } = agentMessageToRender;

  const additionalMarkdownComponents: Components = useMemo(
    () => ({
      visualization: () => (
        <div className="w-full flex justify-center">
          <Button
            label="See visualization on Dust website"
            onClick={() => {
              window.open(
                `${user.dustDomain}/w/${owner.sId}/assistant/${conversationId}`
              );
            }}
          />
        </div>
      ),
      sup: CiteBlock,
      mention: MentionBlock,
    }),
    [owner, conversationId, message.sId, agentConfiguration.sId]
  );

  const additionalMarkdownPlugins: PluggableList = useMemo(
    () => [mentionDirective, getCiteDirective(), visualizationDirective],
    []
  );

  const citations = useMemo(
    () => getCitations({ activeReferences }),
    [activeReferences]
  );

  const PopoverContent = useCallback(
    () => <FeedbackSelectorPopoverContent />,
    []
  );

  const buttons =
    message.status === "failed" || messageStreamState.agentState === "thinking"
      ? []
      : [
          <Button
            key="copy-msg-button"
            tooltip="Copy to clipboard"
            variant="ghost"
            size="xs"
            onClick={() => {
              void navigator.clipboard.writeText(
                cleanUpCitations(agentMessageToRender.content || "")
              );
            }}
            icon={ClipboardIcon}
            className="text-muted-foreground dark:text-muted-foreground-night"
          />,
          <Button
            key="retry-msg-button"
            tooltip="Retry"
            variant="ghost"
            size="xs"
            onClick={() => {
              void retryHandler(agentMessageToRender);
            }}
            icon={ArrowPathIcon}
            className="text-muted-foreground dark:text-muted-foreground-night"
            disabled={isRetryHandlerProcessing || shouldStream}
          />,
          // One cannot leave feedback on global agents.
          ...(isGlobalAgent ||
          agentMessageToRender.configuration.status === "draft"
            ? []
            : [
                <div key="separator" className="flex items-center">
                  <div className="h-5 w-px bg-border dark:bg-border-night" />
                </div>,
                <FeedbackSelector
                  key="feedback-selector"
                  {...messageFeedback}
                  getPopoverInfo={PopoverContent}
                />,
              ]),
        ];

  return (
    <ConversationMessage
      pictureUrl={agentConfiguration.pictureUrl}
      name={agentConfiguration.name}
      buttons={buttons}
      avatarBusy={agentMessageToRender.status === "created"}
      renderName={() => {
        return (
          <span>
            {/* TODO(Ext) Any CTA here ? */}
            {agentConfiguration.name}
          </span>
        );
      }}
      type="agent"
      citations={citations}
    >
      <div>
        {renderAgentMessage({
          agentMessage: agentMessageToRender,
          references: references,
          streaming: shouldStream,
          lastTokenClassification:
            messageStreamState.agentState === "thinking" ? "tokens" : null,
        })}
      </div>
      {/* Invisible div to act as a scroll anchor for detecting when the user has scrolled to the bottom */}
      <div ref={bottomRef} className="h-1.5" />
    </ConversationMessage>
  );

  function renderAgentMessage({
    agentMessage,
    references,
    streaming,
    lastTokenClassification,
  }: {
    agentMessage: AgentMessagePublicType;
    references: { [key: string]: MarkdownCitation };
    streaming: boolean;
    lastTokenClassification: null | "tokens" | "chain_of_thought";
  }) {
    if (agentMessage.status === "failed") {
      return (
        <ErrorMessage
          error={
            agentMessage.error || {
              message: "Unexpected Error",
              code: "unexpected_error",
              metadata: {},
            }
          }
          retryHandler={async () => retryHandler(agentMessage)}
        />
      );
    }

    return (
      <div className="flex flex-col gap-y-4">
        <div className="flex flex-col gap-2">
          <AgentMessageActions
            agentMessage={agentMessage}
            lastAgentStateClassification={messageStreamState.agentState}
            owner={owner}
          />

          {agentMessage.chainOfThought?.length ? (
            <ContentMessage title="Agent thoughts" variant="primary">
              {agentMessage.chainOfThought}
            </ContentMessage>
          ) : null}
        </div>
        {agentMessage.content !== null && (
          <div>
            {lastTokenClassification !== "chain_of_thought" &&
            agentMessage.content === "" ? (
              <div className="blinking-cursor">
                <span></span>
              </div>
            ) : (
              <CitationsContext.Provider
                value={{
                  references,
                  updateActiveReferences,
                }}
              >
                <Markdown
                  content={agentMessage.content}
                  isStreaming={
                    streaming && lastTokenClassification === "tokens"
                  }
                  isLastMessage={isLastMessage}
                  additionalMarkdownComponents={additionalMarkdownComponents}
                  additionalMarkdownPlugins={additionalMarkdownPlugins}
                />
              </CitationsContext.Provider>
            )}
          </div>
        )}
        {agentMessage.status === "cancelled" && (
          <Chip
            label="Message generation was interrupted"
            size="xs"
            className="mt-4"
          />
        )}
      </div>
    );
  }

  async function retryHandler(agentMessage: AgentMessagePublicType) {
    setIsRetryHandlerProcessing(true);
    const res = await retryMessage(platform, {
      owner,
      conversationId,
      messageId: agentMessage.sId,
    });
    if (res.isErr()) {
      console.error(res.error);
      sendNotification({
        title: res.error.title,
        description: res.error.message,
        type: "error",
      });
    }
    setIsRetryHandlerProcessing(false);
  }
}

function getCitations({
  activeReferences,
}: {
  activeReferences: {
    index: number;
    document: MarkdownCitation;
  }[];
}) {
  activeReferences.sort((a, b) => a.index - b.index);
  return activeReferences.map(({ document, index }) => {
    return (
      <Citation key={index} href={document.href}>
        <CitationIcons>
          <CitationIndex>{index}</CitationIndex>
          {document.icon}
        </CitationIcons>
        <CitationTitle>{document.title}</CitationTitle>
      </Citation>
    );
  });
}

function ErrorMessage({
  error,
  retryHandler,
}: {
  error: NonNullable<AgentMessagePublicType["error"]>;
  retryHandler: () => void;
}) {
  const errorIsRetryable =
    error.metadata?.category === "retryable_model_error" ||
    error.metadata?.category === "stream_error";

  const debugInfo = [
    error.metadata?.category ? `category: ${error.metadata?.category}` : "",
    error.code ? `code: ${error.code}` : "",
  ]
    .filter((s) => s.length > 0)
    .join(", ");

  const { submit: retry, isSubmitting: isRetrying } = useSubmitFunction(
    async () => retryHandler()
  );

  return (
    <ContentMessage
      title={`${error.metadata?.errorTitle || "Agent error"}`}
      variant={errorIsRetryable ? "golden" : "warning"}
      className="flex flex-col gap-3"
      icon={InformationCircleIcon}
    >
      <div className="whitespace-normal break-words">{error.message}</div>
      <div className="flex flex-row gap-2 pt-3">
        <Button
          variant="outline"
          size="xs"
          icon={ArrowPathIcon}
          label="Retry"
          onClick={retry}
          disabled={isRetrying}
        />
        <Popover
          popoverTriggerAsChild
          trigger={
            <Button
              variant="outline"
              size="xs"
              icon={EyeIcon}
              label="Details"
            />
          }
          content={
            <div className="flex flex-col gap-3">
              <div className="whitespace-normal text-sm font-normal text-warning">
                {debugInfo}
              </div>
              <div className="self-end">
                <Button
                  variant="ghost"
                  size="xs"
                  icon={DocumentPileIcon}
                  label={"Copy"}
                  onClick={() =>
                    void navigator.clipboard.writeText(
                      error.message + (debugInfo ? ` (${debugInfo})` : "")
                    )
                  }
                />
              </div>
            </div>
          }
        />
      </div>
    </ContentMessage>
  );
}<|MERGE_RESOLUTION|>--- conflicted
+++ resolved
@@ -31,12 +31,6 @@
 } from "@dust-tt/client";
 import {
   assertNever,
-<<<<<<< HEAD
-  isMCPActionType,
-=======
-  getProviderFromRetrievedDocument,
-  getTitleFromRetrievedDocument,
->>>>>>> 80d66660
   isSearchResultResourceType,
   isWebsearchResultResourceType,
   removeNulls,
