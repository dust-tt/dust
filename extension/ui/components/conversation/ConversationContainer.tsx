import { usePlatform } from "@app/shared/context/PlatformContext";
import {
  createPlaceholderUserMessage,
  postConversation,
  postMessage,
  updateConversationWithOptimisticData,
} from "@app/shared/lib/conversation";
import { useDustAPI } from "@app/shared/lib/dust_api";
import { getRandomGreetingForName } from "@app/shared/lib/greetings";
<<<<<<< HEAD
import type {
  UploadedFileWithKind,
  UploadedFileWithSupersededContentFragmentId,
} from "@app/shared/lib/types";
import type { StoredUser } from "@app/shared/services/auth";
=======
import type { StoredUser } from "@app/shared/lib/storage";
import {
  getConversationContext,
  saveFilesContentFragmentIds,
  setConversationsContext,
} from "@app/shared/lib/storage";
import type { ContentFragmentsType } from "@app/shared/lib/types";
>>>>>>> 9e582232
import { ConversationViewer } from "@app/ui/components/conversation/ConversationViewer";
import { GenerationContextProvider } from "@app/ui/components/conversation/GenerationContextProvider";
import { ReachedLimitPopup } from "@app/ui/components/conversation/ReachedLimitPopup";
import { usePublicConversation } from "@app/ui/components/conversation/usePublicConversation";
import { AssistantInputBar } from "@app/ui/components/input_bar/InputBar";
import { InputBarContext } from "@app/ui/components/input_bar/InputBarContext";
import { useSubmitFunction } from "@app/ui/components/utils/useSubmitFunction";
import type {
  AgentMentionType,
  ContentFragmentType,
  ExtensionWorkspaceType,
} from "@dust-tt/client";
import { Page, useSendNotification } from "@dust-tt/sparkle";
import { useCallback, useContext, useEffect, useState } from "react";
import { useNavigate } from "react-router-dom";

interface ConversationContainerProps {
  conversationId: string | null;
  owner: ExtensionWorkspaceType;
  user: StoredUser;
}

export function ConversationContainer({
  conversationId,
  owner,
  user,
}: ConversationContainerProps) {
  const navigate = useNavigate();
  const platform = usePlatform();

  const [includeContent, setIncludeContent] = useState<boolean | undefined>();

  useEffect(() => {
    if (includeContent === undefined) {
      return;
    }
    void platform.setConversationsContext({
      [conversationId ?? "new"]: {
        includeCurrentPage: includeContent,
      },
    });
  }, [includeContent, conversationId]);

  useEffect(() => {
    const doAsync = async () => {
      const context = await platform.getConversationContext(
        conversationId ?? "new"
      );
      setIncludeContent(context.includeCurrentPage);
    };
    void doAsync();
  }, [conversationId]);

  const [planLimitReached, setPlanLimitReached] = useState(false);
  const [stickyMentions, setStickyMentions] = useState<AgentMentionType[]>([]);
  const dustAPI = useDustAPI();

  const { animate, setAnimate } = useContext(InputBarContext);
  const sendNotification = useSendNotification();

  const { conversation, mutateConversation } = usePublicConversation({
    conversationId,
  });

  useEffect(() => {
    if (animate) {
      setTimeout(() => setAnimate(false), 500);
    }
  });

  const handlePostMessage = async (
    input: string,
    mentions: AgentMentionType[],
    contentFragments: ContentFragmentsType
  ) => {
    if (!conversationId) {
      return null;
    }
    const messageData = { input, mentions, contentFragments };
    try {
      await mutateConversation(
        async (currentConversation) => {
<<<<<<< HEAD
          const contentFragmentFiles: UploadedFileWithSupersededContentFragmentId[] =
            [];

          for (const file of files) {
            // Get the content fragment ID to supersede for a given file.
            // Only for tab contents, we re-use the content fragment ID based on the URL and conversation ID.
            const supersededContentFragmentId: string | undefined =
              (await platform.getFileContentFragmentId(conversationId, file)) ??
              undefined;

            contentFragmentFiles.push({
              fileId: file.fileId,
              title: file.title,
              url: file.url,
              supersededContentFragmentId,
            });
          }

          const result = await postMessage(platform, {
=======
          const result = await postMessage({
>>>>>>> 9e582232
            dustAPI,
            conversationId,
            messageData,
          });

          if (result.isOk()) {
            const { message, contentFragments: createdContentFragments } =
              result.value;

            // Save content fragment IDs for tab contents to the local storage.
            await platform.saveFilesContentFragmentIds({
              conversationId,
              uploadedFiles: contentFragments.uploaded,
              createdContentFragments,
            });

            return updateConversationWithOptimisticData(
              currentConversation,
              message
            );
          }

          if (result.error.type === "plan_limit_reached_error") {
            setPlanLimitReached(true);
          } else {
            sendNotification({
              title: result.error.title,
              description: result.error.message,
              type: "error",
            });
          }

          throw result.error;
        },
        {
          optimisticData: (currentConversation) => {
            const placeholderMessage = createPlaceholderUserMessage({
              input,
              mentions,
              user,
            });
            return updateConversationWithOptimisticData(
              currentConversation,
              placeholderMessage
            );
          },
          revalidate: false,
          // Rollback optimistic update on errors.
          rollbackOnError: true,
          populateCache: true,
        }
      );
    } catch (err) {
      // If the API errors, the original data will be
      // rolled back by SWR automatically.
      console.error("Failed to post message:", err);
    }
  };

  const { submit: handlePostConversation, isSubmitting } = useSubmitFunction(
    useCallback(
      async (
        input: string,
        mentions: AgentMentionType[],
        contentFragments: ContentFragmentsType
      ) => {
        const conversationRes = await postConversation(platform, {
          dustAPI,
          messageData: {
            input,
            mentions,
            contentFragments,
          },
        });
        if (conversationRes.isErr()) {
          if (conversationRes.error.type === "plan_limit_reached_error") {
            setPlanLimitReached(true);
          } else {
            sendNotification({
              title: conversationRes.error.title,
              description: conversationRes.error.message,
              type: "error",
            });
          }
        } else {
          // Get all content fragments from the conversation.
          const createdContentFragments: ContentFragmentType[] = [];
          for (const versions of conversationRes.value.content) {
            const latestVersion = versions[versions.length - 1];
            if (latestVersion.type === "content_fragment") {
              createdContentFragments.push(latestVersion);
            }
          }
          // Save the content fragment IDs for tab contents to the local storage.
          await platform.saveFilesContentFragmentIds({
            conversationId: conversationRes.value.sId,
            uploadedFiles: contentFragments.uploaded,
            createdContentFragments,
          });

          await platform.setConversationsContext({
            [conversationRes.value.sId]: {
              includeCurrentPage: !!includeContent,
            },
            new: { includeCurrentPage: false },
          });

          navigate(`/conversations/${conversationRes.value.sId}`, {
            replace: true,
          });
        }
      },
      [owner, sendNotification, includeContent]
    )
  );

  const onStickyMentionsChange = useCallback(
    (mentions: AgentMentionType[]) => {
      setStickyMentions(mentions);
    },
    [setStickyMentions]
  );

  const [greeting, setGreeting] = useState<string>("");
  useEffect(() => {
    setGreeting(getRandomGreetingForName(user.firstName));
  }, [user]);

  if (conversationId) {
    return (
      <GenerationContextProvider>
        <div className="h-full flex flex-col">
          <div className="flex-1">
            <ConversationViewer
              conversationId={conversationId}
              owner={owner}
              user={user}
              onStickyMentionsChange={onStickyMentionsChange}
            />
          </div>
          <div
            id="assistant-input-header"
            className="sticky bottom-0 pb-4 z-20  w-full bg-white dark:bg-slate-950"
          >
            <AssistantInputBar
              owner={owner}
              onSubmit={handlePostMessage}
              stickyMentions={stickyMentions}
              isTabIncluded={!!includeContent}
              setIncludeTab={(includeTab) => {
                setIncludeContent(includeTab);
              }}
              conversation={conversation ?? undefined}
            />
          </div>

          <ReachedLimitPopup
            isOpened={planLimitReached}
            onClose={() => setPlanLimitReached(false)}
            isTrialing={false}
          />
        </div>
      </GenerationContextProvider>
    );
  }

  return (
    <GenerationContextProvider>
      <div className="pb-2 w-full">
        <Page.Header title={greeting} />
        <Page.SectionHeader title="Start a conversation" />
      </div>
      <div id="assistant-input-header" className="w-full pb-4">
        <AssistantInputBar
          owner={owner}
          onSubmit={handlePostConversation}
          stickyMentions={stickyMentions}
          isTabIncluded={!!includeContent}
          setIncludeTab={(includeTab) => {
            setIncludeContent(includeTab);
          }}
          isSubmitting={isSubmitting}
          conversation={conversation ?? undefined}
        />
      </div>
      <ReachedLimitPopup
        isOpened={planLimitReached}
        onClose={() => setPlanLimitReached(false)}
        isTrialing={false} // TODO(Ext): Properly handle this from loading the subscription.
      />
    </GenerationContextProvider>
  );
}<|MERGE_RESOLUTION|>--- conflicted
+++ resolved
@@ -7,21 +7,8 @@
 } from "@app/shared/lib/conversation";
 import { useDustAPI } from "@app/shared/lib/dust_api";
 import { getRandomGreetingForName } from "@app/shared/lib/greetings";
-<<<<<<< HEAD
-import type {
-  UploadedFileWithKind,
-  UploadedFileWithSupersededContentFragmentId,
-} from "@app/shared/lib/types";
+import type { ContentFragmentsType } from "@app/shared/lib/types";
 import type { StoredUser } from "@app/shared/services/auth";
-=======
-import type { StoredUser } from "@app/shared/lib/storage";
-import {
-  getConversationContext,
-  saveFilesContentFragmentIds,
-  setConversationsContext,
-} from "@app/shared/lib/storage";
-import type { ContentFragmentsType } from "@app/shared/lib/types";
->>>>>>> 9e582232
 import { ConversationViewer } from "@app/ui/components/conversation/ConversationViewer";
 import { GenerationContextProvider } from "@app/ui/components/conversation/GenerationContextProvider";
 import { ReachedLimitPopup } from "@app/ui/components/conversation/ReachedLimitPopup";
@@ -104,29 +91,7 @@
     try {
       await mutateConversation(
         async (currentConversation) => {
-<<<<<<< HEAD
-          const contentFragmentFiles: UploadedFileWithSupersededContentFragmentId[] =
-            [];
-
-          for (const file of files) {
-            // Get the content fragment ID to supersede for a given file.
-            // Only for tab contents, we re-use the content fragment ID based on the URL and conversation ID.
-            const supersededContentFragmentId: string | undefined =
-              (await platform.getFileContentFragmentId(conversationId, file)) ??
-              undefined;
-
-            contentFragmentFiles.push({
-              fileId: file.fileId,
-              title: file.title,
-              url: file.url,
-              supersededContentFragmentId,
-            });
-          }
-
           const result = await postMessage(platform, {
-=======
-          const result = await postMessage({
->>>>>>> 9e582232
             dustAPI,
             conversationId,
             messageData,
