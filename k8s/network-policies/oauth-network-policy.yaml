apiVersion: networking.k8s.io/v1
kind: NetworkPolicy
metadata:
  name: oauth-network-policy
spec:
  podSelector:
    matchLabels:
      app: oauth
  policyTypes:
    - Ingress
  ingress:
    - from:
        - podSelector:
            matchLabels:
              app: front
        - podSelector:
            matchLabels:
              app: front-edge
        - podSelector:
            matchLabels:
              app: connectors
        - podSelector:
            matchLabels:
              app: connectors-worker
        - podSelector:
            matchLabels:
<<<<<<< HEAD
              app: prodbox
=======
              app: front-worker
>>>>>>> f9283e94
      ports:
        - protocol: TCP
          port: 3006<|MERGE_RESOLUTION|>--- conflicted
+++ resolved
@@ -24,11 +24,8 @@
               app: connectors-worker
         - podSelector:
             matchLabels:
-<<<<<<< HEAD
-              app: prodbox
-=======
               app: front-worker
->>>>>>> f9283e94
+
       ports:
         - protocol: TCP
           port: 3006