--- conflicted
+++ resolved
@@ -2860,36 +2860,6 @@
 
 export type GetSpacesResponseType = z.infer<typeof GetSpacesResponseSchema>;
 
-<<<<<<< HEAD
-=======
-const OAuthProviderSchema = FlexibleEnumSchema<
-  | "confluence"
-  | "confluence_tools"
-  | "discord"
-  | "fathom"
-  | "freshservice"
-  | "github"
-  | "google_drive"
-  | "gmail"
-  | "intercom"
-  | "jira"
-  | "linear"
-  | "monday"
-  | "notion"
-  | "slack"
-  | "slack_tools"
-  | "gong"
-  | "microsoft"
-  | "microsoft_tools"
-  | "zendesk"
-  | "salesforce"
-  | "hubspot"
-  | "mcp"
-  | "mcp_static"
-  | "vanta"
->();
-
->>>>>>> cb83ca41
 const InternalAllowedIconSchema = FlexibleEnumSchema<
   | "ActionBrainIcon"
   | "ActionCloudArrowLeftRightIcon"
