--- conflicted
+++ resolved
@@ -1404,10 +1404,6 @@
   configurationId: z.string(),
   conversationId: z.string(),
   messageId: z.string(),
-<<<<<<< HEAD
-=======
-  conversationId: z.string(),
->>>>>>> 90fa4437
   actionId: z.string(),
   inputs: z.record(z.any()),
   stake: MCPStakeLevelSchema,
