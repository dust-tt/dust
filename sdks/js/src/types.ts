import { z } from "zod";

import { INTERNAL_MIME_TYPES_VALUES } from "./internal_mime_types";
import {
  MCPExternalActionIconSchema,
  MCPInternalActionIconSchema,
} from "./mcp_icon_types";
import { NotificationInteractiveContentFileContentSchema } from "./output_schemas";
import { CallToolResultSchema } from "./raw_mcp_types";
import { TIMEZONE_NAMES } from "./timezone_names";

type StringLiteral<T> = T extends string
  ? string extends T
    ? never
    : T
  : never;

// Custom schema to get a string literal type and yet allow any string when parsing
const FlexibleEnumSchema = <T extends string>() =>
  z.custom<StringLiteral<T>>((val) => {
    return typeof val === "string";
  });

const ModelProviderIdSchema = FlexibleEnumSchema<
  | "openai"
  | "anthropic"
  | "mistral"
  | "google_ai_studio"
  | "togetherai"
  | "deepseek"
  | "fireworks"
  | "xai"
  | "noop"
>();

const ModelLLMIdSchema = FlexibleEnumSchema<
  | "gpt-3.5-turbo"
  | "gpt-4-turbo"
  | "gpt-4o-2024-08-06"
  | "gpt-4o"
  | "gpt-4o-mini"
  | "gpt-4.1-2025-04-14"
  | "gpt-4.1-mini-2025-04-14"
  | "gpt-5-nano"
  | "gpt-5-mini"
  | "gpt-5"
  | "o1"
  | "o1-mini"
  | "o3"
  | "o3-mini"
  | "o4-mini"
  | "claude-3-5-haiku-20241022"
  | "claude-3-5-sonnet-20240620"
  | "claude-3-5-sonnet-20241022"
  | "claude-3-7-sonnet-20250219"
  | "claude-3-haiku-20240307"
  | "claude-3-opus-20240229"
  | "claude-4-opus-20250514"
  | "claude-4-sonnet-20250514"
  | "claude-haiku-4-5-20251001"
  | "claude-sonnet-4-5-20250929"
  | "claude-2.1"
  | "claude-instant-1.2"
  | "mistral-large-latest"
  | "mistral-medium"
  | "mistral-small-latest"
  | "codestral-latest"
  | "gemini-1.5-pro-latest" // DEPRECATED
  | "gemini-1.5-flash-latest" // DEPRECATED
  | "gemini-2.0-flash" // DEPRECATED
  | "gemini-2.0-flash-lite" // DEPRECATED
  | "gemini-2.5-pro-preview-03-25" // DEPRECATED
  | "gemini-2.0-flash-exp" // DEPRECATED
  | "gemini-2.0-flash-lite-preview-02-05" // DEPRECATED
  | "gemini-2.0-pro-exp-02-05" // DEPRECATED
  | "gemini-2.0-flash-thinking-exp-01-21" // DEPRECATED
  | "gemini-2.5-pro"
  | "gemini-2.5-flash"
  | "gemini-2.5-flash-lite"
  | "meta-llama/Llama-3.3-70B-Instruct-Turbo" // togetherai
  | "Qwen/Qwen2.5-Coder-32B-Instruct" // togetherai
  | "Qwen/QwQ-32B-Preview" // togetherai
  | "Qwen/Qwen2-72B-Instruct" // togetherai
  | "deepseek-ai/DeepSeek-V3" // togetherai
  | "deepseek-ai/DeepSeek-R1" // togetherai
  | "deepseek-chat" // deepseek api
  | "deepseek-reasoner" // deepseek api
  | "accounts/fireworks/models/deepseek-r1" // fireworks
  | "accounts/fireworks/models/kimi-k2-instruct" // fireworks
  | "grok-3-latest" // xAI
  | "grok-3-mini-latest" // xAI
  | "grok-3-fast-latest" // xAI
  | "grok-3-mini-fast-latest" // xAI
  | "grok-4-latest" // xAI
  | "grok-4-fast-non-reasoning-latest"
  | "grok-4-fast-reasoning-latest"
  | "noop" // Noop
>();

const EmbeddingProviderIdSchema = FlexibleEnumSchema<"openai" | "mistral">();

const ConnectorsAPIErrorTypeSchema = FlexibleEnumSchema<
  | "authorization_error"
  | "not_found"
  | "internal_server_error"
  | "unexpected_error_format"
  | "unexpected_response_format"
  | "unexpected_network_error"
  | "unknown_connector_provider"
  | "invalid_request_error"
  | "connector_authorization_error"
  | "connector_not_found"
  | "connector_configuration_not_found"
  | "connector_update_error"
  | "connector_update_unauthorized"
  | "connector_oauth_target_mismatch"
  | "connector_oauth_error"
  | "slack_channel_not_found"
  | "connector_rate_limit_error"
  | "slack_configuration_not_found"
  | "google_drive_webhook_not_found"
  | "connector_operation_in_progress"
>();

const ConnectorsAPIErrorSchema = z.object({
  type: ConnectorsAPIErrorTypeSchema,
  message: z.string(),
});

export type ConnectorsAPIError = z.infer<typeof ConnectorsAPIErrorSchema>;

const ModelIdSchema = z.number();

export type ConnectorsAPIErrorType = z.infer<
  typeof ConnectorsAPIErrorTypeSchema
>;

export function isConnectorsAPIError(obj: unknown): obj is ConnectorsAPIError {
  return (
    typeof obj === "object" &&
    obj !== null &&
    "message" in obj &&
    typeof obj.message === "string" &&
    "type" in obj &&
    typeof obj.type === "string" &&
    ConnectorsAPIErrorSchema.safeParse(obj).success
  );
}

// Supported content types that are plain text and can be sent as file-less content fragment.
export const supportedOtherFileFormats = {
  "application/msword": [".doc", ".docx"],
  "application/vnd.openxmlformats-officedocument.wordprocessingml.document": [
    ".doc",
    ".docx",
  ],
  "application/vnd.ms-powerpoint": [".ppt", ".pptx"],
  "application/vnd.openxmlformats-officedocument.presentationml.presentation": [
    ".ppt",
    ".pptx",
  ],
  "application/vnd.google-apps.document": [],
  "application/vnd.google-apps.presentation": [],
  "application/vnd.openxmlformats-officedocument.spreadsheetml.sheet": [
    ".xlsx",
  ],
  "application/vnd.google-apps.spreadsheet": [],
  "application/vnd.ms-excel": [".xls"],
  "application/pdf": [".pdf"],
  "application/vnd.dust.section.json": [".json"],
  "text/comma-separated-values": [".csv"],
  "text/csv": [".csv"],
  "text/markdown": [".md", ".markdown"],
  "text/plain": [".txt", ".log", ".cfg", ".conf"],
  "text/tab-separated-values": [".tsv"],
  "text/tsv": [".tsv"],
  "text/vnd.dust.attachment.slack.thread": [".txt"],
  "text/vnd.dust.attachment.pasted": [".txt"],
  "text/html": [".html", ".htm", ".xhtml", ".xhtml+xml"],
  "text/xml": [".xml"],
  "text/calendar": [".ics"],
  "text/css": [".css"],
  "text/javascript": [".js", ".mjs", ".jsx"],
  "text/typescript": [".ts", ".tsx"],
  "application/json": [".json"],
  "application/xml": [".xml"],
  "application/x-sh": [".sh"],
  "text/x-sh": [".sh"],
  "text/x-python": [".py"],
  "text/x-python-script": [".py"],
  "application/x-yaml": [".yaml", ".yml"],
  "text/yaml": [".yaml", ".yml"],
  "text/vnd.yaml": [".yaml", ".yml"],
  "text/x-c": [".c", ".cc", ".cpp", ".cxx", ".dic", ".h", ".hh"],
  "text/x-csharp": [".cs"],
  "text/x-java-source": [".java"],
  "text/x-php": [".php"],
  "text/x-ruby": [".rb"],
  "text/x-sql": [".sql"],
  "text/x-swift": [".swift"],
  "text/x-rust": [".rs"],
  "text/x-go": [".go"],
  "text/x-kotlin": [".kt", ".kts"],
  "text/x-scala": [".scala"],
  "text/x-groovy": [".groovy"],
  "text/x-perl": [".pl", ".pm"],
  "text/x-perl-script": [".pl", ".pm"],
  "application/octet-stream": [],
} as const;

// Supported content types for images.
export const supportedImageFileFormats = {
  "image/jpeg": [".jpg", ".jpeg"],
  "image/png": [".png"],
  "image/gif": [".gif"],
  "image/webp": [".webp"],
} as const;

export const supportedAudioFileFormats = {
  "audio/mpeg": [".mp3", ".mp4"],
  "audio/x-m4a": [".m4a", ".mp4"],
  "audio/ogg": [".ogg"],
  "audio/wav": [".wav"],
  "audio/webm": [".webm"],
} as const;

// Webhook trigger endpoint (skeleton) response type
export const PostWebhookTriggerResponseSchema = z.object({
  success: z.literal(true),
});
export type PostWebhookTriggerResponseType = z.infer<
  typeof PostWebhookTriggerResponseSchema
>;

type OtherContentType = keyof typeof supportedOtherFileFormats;
type ImageContentType = keyof typeof supportedImageFileFormats;
type AudioContentType = keyof typeof supportedAudioFileFormats;

const supportedOtherContentTypes = Object.keys(
  supportedOtherFileFormats
) as OtherContentType[];
const supportedImageContentTypes = Object.keys(
  supportedImageFileFormats
) as ImageContentType[];
const supportedAudioContentTypes = Object.keys(
  supportedAudioFileFormats
) as AudioContentType[];

export const supportedFileExtensions = [
  ...Object.keys(supportedOtherFileFormats),
  ...Object.keys(supportedImageFileFormats),
];

export type SupportedFileContentType =
  | OtherContentType
  | ImageContentType
  | AudioContentType;
const supportedUploadableContentType = [
  ...supportedOtherContentTypes,
  ...supportedImageContentTypes,
  ...supportedAudioContentTypes,
] as SupportedFileContentType[];

const SupportedContentFragmentTypeSchema = FlexibleEnumSchema<
  | keyof typeof supportedOtherFileFormats
  | keyof typeof supportedImageFileFormats
  | keyof typeof supportedAudioFileFormats
  | (typeof INTERNAL_MIME_TYPES_VALUES)[number]
  // Legacy content types still retuned by the API when rendering old messages.
  | "dust-application/slack"
>();

const SupportedFileContentFragmentTypeSchema = FlexibleEnumSchema<
  | keyof typeof supportedOtherFileFormats
  | keyof typeof supportedImageFileFormats
  | keyof typeof supportedAudioFileFormats
>();

const FrameContentTypeSchema = z.literal("application/vnd.dust.frame");

const ActionGeneratedFileContentTypeSchema = z.union([
  SupportedFileContentFragmentTypeSchema,
  FrameContentTypeSchema,
]);

export function isSupportedFileContentType(
  contentType: string
): contentType is SupportedFileContentType {
  return supportedUploadableContentType.includes(
    contentType as SupportedFileContentType
  );
}

export function isSupportedPlainTextContentType(
  contentType: string
): contentType is OtherContentType {
  return supportedOtherContentTypes.includes(contentType as OtherContentType);
}

export function isSupportedImageContentType(
  contentType: string
): contentType is ImageContentType {
  return supportedImageContentTypes.includes(contentType as ImageContentType);
}

export function isSupportedAudioContentType(
  contentType: string
): contentType is AudioContentType {
  return supportedAudioContentTypes.includes(contentType as AudioContentType);
}

const UserMessageOriginSchema = FlexibleEnumSchema<
  | "api"
  | "email"
  | "extension"
  | "github-copilot-chat"
  | "gsheet"
  | "make"
  | "n8n"
  | "raycast"
  | "slack"
  | "teams"
  | "triggered"
  | "web"
  | "zapier"
  | "zendesk"
  | "run_agent"
  | "agent_handover"
  | "excel"
  | "powerpoint"
>()
  .or(z.null())
  .or(z.undefined());

const VisibilitySchema = FlexibleEnumSchema<"visible" | "deleted">();

const RankSchema = z.object({
  rank: z.number(),
});

export class Ok<T> {
  constructor(public value: T) {}

  isOk(): this is Ok<T> {
    return true;
  }

  isErr(): this is Err<never> {
    return false;
  }
}

export class Err<E> {
  constructor(public error: E) {}

  isOk(): this is Ok<never> {
    return false;
  }

  isErr(): this is Err<E> {
    return true;
  }
}

export type Result<T, E> = Ok<T> | Err<E>;

// Custom codec to validate the timezone
const Timezone = z.string().refine((s) => TIMEZONE_NAMES.includes(s), {
  message: "Invalid timezone",
});

const ConnectorProvidersSchema = FlexibleEnumSchema<
  | "confluence"
  | "discord_bot"
  | "github"
  | "google_drive"
  | "intercom"
  | "notion"
  | "slack"
  | "slack_bot"
  | "microsoft"
  | "microsoft_bot"
  | "webcrawler"
  | "snowflake"
  | "zendesk"
  | "bigquery"
  | "salesforce"
  | "gong"
>();
export type ConnectorProvider = z.infer<typeof ConnectorProvidersSchema>;

export const isConnectorProvider = (
  provider: string
): provider is ConnectorProvider =>
  ConnectorProvidersSchema.safeParse(provider).success;

const EditedByUserSchema = z.object({
  editedAt: z.number().nullable(),
  fullName: z.string().nullable(),
  imageUrl: z.string().nullable(),
  email: z.string().nullable(),
  userId: z.string().nullable(),
});

const DataSourceTypeSchema = z.object({
  id: ModelIdSchema,
  sId: z.string(),
  createdAt: z.number(),
  name: z.string(),
  description: z.string().nullable(),
  assistantDefaultSelected: z.boolean(),
  dustAPIProjectId: z.string(),
  dustAPIDataSourceId: z.string(),
  connectorId: z.string().nullable(),
  connectorProvider: ConnectorProvidersSchema.nullable(),
  editedByUser: EditedByUserSchema.nullable().optional(),
});

export type DataSourceType = z.infer<typeof DataSourceTypeSchema>;

export function isFolder(
  ds: DataSourceType
): ds is DataSourceType & { connectorProvider: null } {
  // If there is no connectorProvider, it's a folder.
  return !ds.connectorProvider;
}

export function isWebsite(
  ds: DataSourceType
): ds is DataSourceType & { connectorProvider: "webcrawler" } {
  return ds.connectorProvider === "webcrawler";
}

const CoreAPIDocumentChunkSchema = z.object({
  text: z.string(),
  hash: z.string(),
  offset: z.number(),
  vector: z.array(z.number()).nullable().optional(),
  score: z.number().nullable().optional(),
});

const CoreAPIDocumentSchema = z.object({
  data_source_id: z.string(),
  created: z.number(),
  document_id: z.string(),
  timestamp: z.number(),
  parent_id: z.string().nullable().optional(),
  tags: z.array(z.string()),
  source_url: z.string().nullable().optional(),
  hash: z.string(),
  text_size: z.number(),
  chunk_count: z.number(),
  chunks: z.array(CoreAPIDocumentChunkSchema),
  text: z.string().nullable().optional(),
});

const CoreAPILightDocumentSchema = z.object({
  hash: z.string(),
  text_size: z.number(),
  chunk_count: z.number(),
  token_count: z.number(),
  created: z.number(),
});

const CoreAPIRowValueSchema = z.union([
  z.number(),
  z.string(),
  z.boolean(),
  z.object({
    type: z.literal("datetime"),
    epoch: z.number(),
    string_value: z.string().optional(),
  }),
  z.null(),
]);

const CoreAPIRowSchema = z.object({
  row_id: z.string(),
  value: z.record(CoreAPIRowValueSchema),
});

export type CoreAPIRowType = z.infer<typeof CoreAPIRowSchema>;

const CoreAPITableSchema = z.array(
  z.object({
    name: z.string(),
    value_type: z.enum(["int", "float", "text", "bool", "datetime"]),
    possible_values: z.array(z.string()).nullable().optional(),
  })
);

const CoreAPITablePublicSchema = z.object({
  table_id: z.string(),
  name: z.string(),
  description: z.string(),
  schema: CoreAPITableSchema.nullable(),
  timestamp: z.number(),
  tags: z.array(z.string()),
  parents: z.array(z.string()),
  parent_id: z.string().nullable().optional(),
  mime_type: z.string().optional(),
  title: z.string().optional(),
});

export type CoreAPITablePublic = z.infer<typeof CoreAPITablePublicSchema>;

export interface LoggerInterface {
  error: (args: Record<string, unknown>, message: string) => void;
  info: (args: Record<string, unknown>, message: string) => void;
  trace: (args: Record<string, unknown>, message: string) => void;
  warn: (args: Record<string, unknown>, message: string) => void;
}

const DataSourceViewCategoriesSchema = FlexibleEnumSchema<
  "managed" | "folder" | "website" | "apps" | "actions" | "triggers"
>();

const BlockTypeSchema = FlexibleEnumSchema<
  | "input"
  | "data"
  | "data_source"
  | "code"
  | "llm"
  | "chat"
  | "map"
  | "reduce"
  | "while"
  | "end"
  | "search"
  | "curl"
  | "browser"
  | "database_schema"
  | "database"
>();

const StatusSchema = z.enum(["running", "succeeded", "errored"]);

const BlockRunConfigSchema = z.record(z.any());

const BlockStatusSchema = z.object({
  block_type: BlockTypeSchema,
  name: z.string(),
  status: StatusSchema,
  success_count: z.number(),
  error_count: z.number(),
});

const RunConfigSchema = z.object({
  blocks: BlockRunConfigSchema,
});

const TraceTypeSchema = z.object({
  value: z.unknown().nullable(),
  error: z.string().nullable(),
  meta: z.unknown().nullable(),
});

const RunStatusSchema = z.object({
  run: StatusSchema,
  blocks: z.array(BlockStatusSchema),
});

const RunTypeSchema = z.object({
  run_id: z.string(),
  created: z.number(),
  run_type: z.enum(["deploy", "local", "execute"]),
  app_hash: z.string().nullable().optional(),
  specification_hash: z.string().nullable().optional(),
  config: RunConfigSchema,
  status: RunStatusSchema,
  traces: z.array(
    z.tuple([
      z.tuple([BlockTypeSchema, z.string()]),
      z.array(z.array(TraceTypeSchema)),
    ])
  ),
  results: z
    .array(
      z.array(
        z.object({
          value: z.unknown().nullable().optional(),
          error: z.string().nullable().optional(),
        })
      )
    )
    .nullable()
    .optional(),
});

const TokensClassificationSchema = FlexibleEnumSchema<
  "tokens" | "chain_of_thought"
>();

export const GenerationTokensEventSchema = z.object({
  type: z.literal("generation_tokens"),
  created: z.number(),
  configurationId: z.string(),
  messageId: z.string(),
  text: z.string(),
  classification: z.union([
    TokensClassificationSchema,
    z.enum(["opening_delimiter", "closing_delimiter"]),
  ]),
  delimiterClassification: TokensClassificationSchema.nullable().optional(),
});
export type GenerationTokensEvent = z.infer<typeof GenerationTokensEventSchema>;

const DataSourceViewKindSchema = FlexibleEnumSchema<"default" | "custom">();

const DataSourceViewSchema = z.object({
  category: DataSourceViewCategoriesSchema,
  createdAt: z.number(),
  dataSource: DataSourceTypeSchema,
  editedByUser: EditedByUserSchema.nullable().optional(),
  id: ModelIdSchema,
  kind: DataSourceViewKindSchema,
  parentsIn: z.array(z.string()).nullable(),
  sId: z.string(),
  updatedAt: z.number(),
  spaceId: z.string(),
});
export type DataSourceViewType = z.infer<typeof DataSourceViewSchema>;

const RetrievalDocumentChunkTypeSchema = z.object({
  offset: z.number(),
  score: z.number().nullable(),
  text: z.string(),
});

export const RetrievalDocumentTypeSchema = z.object({
  chunks: z.array(RetrievalDocumentChunkTypeSchema),
  documentId: z.string(),
  dataSourceView: DataSourceViewSchema.nullable(),
  id: ModelIdSchema,
  reference: z.string(),
  score: z.number().nullable(),
  sourceUrl: z.string().nullable(),
  tags: z.array(z.string()),
  timestamp: z.number(),
});

export type RetrievalDocumentPublicType = z.infer<
  typeof RetrievalDocumentTypeSchema
>;

const WhitelistableFeaturesSchema = FlexibleEnumSchema<
  | "advanced_notion_management"
  | "agent_builder_instructions_autocomplete"
  | "agent_management_tool"
  | "agent_to_yaml"
  | "anthropic_vertex_fallback"
  | "claude_4_opus_feature"
  | "co_edition"
  | "confluence_tool"
  | "deep_research_as_a_tool"
  | "deepseek_feature"
  | "deepseek_r1_global_agent_feature"
  | "dev_mcp_actions"
  | "disable_run_logs"
  | "disallow_agent_creation_to_users"
  | "freshservice_tool"
  | "google_ai_studio_experimental_models_feature"
  | "google_sheets_tool"
  | "hootl_subscriptions"
  | "hootl_webhooks"
  | "hootl_dev_webhooks"
  | "index_private_slack_channel"
  | "labs_mcp_actions_dashboard"
  | "labs_trackers"
  | "labs_transcripts"
  | "microsoft_teams_bot"
  | "microsoft_drive_mcp_server"
  | "microsoft_teams_mcp_server"
  | "monday_tool"
  | "notion_private_integration"
  | "openai_o1_custom_assistants_feature"
  | "openai_o1_feature"
  | "openai_o1_high_reasoning_custom_assistants_feature"
  | "openai_o1_high_reasoning_feature"
  | "openai_usage_mcp"
  | "research_agent"
  | "salesforce_synced_queries"
  | "salesforce_tool"
  | "show_debug_tools"
  | "slack_semantic_search"
  | "slack_bot_mcp"
  | "slack_enhanced_default_agent"
  | "slack_message_splitting"
  | "slideshow"
  | "usage_data_api"
  | "web_summarization"
  | "xai_feature"
  | "noop_model_feature"
  | "discord_bot"
  | "elevenlabs_tool"
  | "agent_builder_observability"
  | "legacy_dust_apps"
<<<<<<< HEAD
=======
  | "dust_default_haiku_feature"
>>>>>>> c6861770
  | "llm_router_direct_requests"
>();

export type WhitelistableFeature = z.infer<typeof WhitelistableFeaturesSchema>;

const WorkspaceSegmentationSchema =
  FlexibleEnumSchema<"interesting">().nullable();

const RoleSchema = z.enum(["admin", "builder", "user", "none"]);

const LightWorkspaceSchema = z.object({
  id: ModelIdSchema,
  sId: z.string(),
  name: z.string(),
  role: RoleSchema,
  segmentation: WorkspaceSegmentationSchema,
  whiteListedProviders: ModelProviderIdSchema.array().nullable(),
  defaultEmbeddingProvider: EmbeddingProviderIdSchema.nullable(),
});

export type LightWorkspaceType = z.infer<typeof LightWorkspaceSchema>;
export type WorkspaceType = z.infer<typeof WorkspaceSchema>;
export type ExtensionWorkspaceType = z.infer<typeof ExtensionWorkspaceSchema>;

const WorkspaceSchema = LightWorkspaceSchema.extend({
  ssoEnforced: z.boolean().optional(),
});

const ExtensionWorkspaceSchema = WorkspaceSchema.extend({
  blacklistedDomains: z.array(z.string()).nullable(),
});

const UserProviderSchema = FlexibleEnumSchema<
  "auth0" | "github" | "google" | "okta" | "samlp" | "waad"
>().nullable();

const UserSchema = z.object({
  sId: z.string(),
  id: ModelIdSchema,
  createdAt: z.number(),
  provider: UserProviderSchema,
  username: z.string(),
  email: z.string(),
  firstName: z.string(),
  lastName: z.string().nullable(),
  fullName: z.string(),
  image: z.string().nullable(),
});

export type UserType = z.infer<typeof UserSchema>;

export const WebsearchResultSchema = z.object({
  title: z.string(),
  snippet: z.string(),
  link: z.string(),
  reference: z.string(),
});

export type WebsearchResultPublicType = z.infer<typeof WebsearchResultSchema>;

const ActionGeneratedFileSchema = z.object({
  fileId: z.string(),
  title: z.string(),
  contentType: ActionGeneratedFileContentTypeSchema,
  snippet: z.string().nullable(),
  hidden: z.boolean().optional(),
});

export type ActionGeneratedFileType = z.infer<typeof ActionGeneratedFileSchema>;

const AgentActionTypeSchema = z.object({
  id: ModelIdSchema,
  sId: z.string(),
  createdAt: z.number(),
  mcpServerId: z.string().nullable(),
  internalMCPServerName: z.string().nullable(),
  agentMessageId: ModelIdSchema,
  functionCallName: z.string(),
  functionCallId: z.string(),
  status: z.string(),
  params: z.record(z.any()),
  step: z.number(),
  citationsAllocated: z.number(),
  output: CallToolResultSchema.shape.content.nullable(),
  generatedFiles: z.array(ActionGeneratedFileSchema),
});

const GlobalAgentStatusSchema = FlexibleEnumSchema<
  | "active"
  | "disabled_by_admin"
  | "disabled_missing_datasource"
  | "disabled_free_workspace"
>();

const AgentStatusSchema = FlexibleEnumSchema<"active" | "archived" | "draft">();

const AgentConfigurationStatusSchema = z.union([
  AgentStatusSchema,
  GlobalAgentStatusSchema,
]);

const AgentConfigurationScopeSchema = FlexibleEnumSchema<
  "global" | "workspace" | "published" | "private" | "hidden" | "visible"
>();

export const AgentConfigurationViewSchema = FlexibleEnumSchema<
  "all" | "list" | "workspace" | "published" | "global" | "favorites"
>();

export type AgentConfigurationViewType = z.infer<
  typeof AgentConfigurationViewSchema
>;

const AgentUsageTypeSchema = z.object({
  messageCount: z.number(),
  conversationCount: z.number(),
  userCount: z.number(),
  timePeriodSec: z.number(),
});

const AgentRecentAuthorsSchema = z.array(z.string()).readonly();

const AgentModelConfigurationSchema = z.object({
  providerId: ModelProviderIdSchema,
  modelId: ModelLLMIdSchema,
  temperature: z.number(),
});

const LightAgentConfigurationSchema = z.object({
  id: ModelIdSchema,
  versionCreatedAt: z.string().nullable(),
  sId: z.string(),
  version: z.number(),
  versionAuthorId: ModelIdSchema.nullable(),
  instructions: z.string().nullable(),
  model: AgentModelConfigurationSchema,
  status: AgentConfigurationStatusSchema,
  scope: AgentConfigurationScopeSchema,
  userFavorite: z.boolean(),
  name: z.string(),
  description: z.string(),
  pictureUrl: z.string(),
  lastAuthors: AgentRecentAuthorsSchema.optional(),
  usage: AgentUsageTypeSchema.optional(),
  maxStepsPerRun: z.number(),
  visualizationEnabled: z.boolean(),
  templateId: z.string().nullable(),
  groupIds: z.array(z.string()).optional(),
  requestedGroupIds: z.array(z.array(z.string())),
});

export type LightAgentConfigurationType = z.infer<
  typeof LightAgentConfigurationSchema
>;

const ContentFragmentContextSchema = z.object({
  username: z.string().optional().nullable(),
  fullName: z.string().optional().nullable(),
  email: z.string().optional().nullable(),
  profilePictureUrl: z.string().optional().nullable(),
});

export const ContentNodeTypeSchema = z.union([
  z.literal("document"),
  z.literal("table"),
  z.literal("folder"),
]);

export const ContentNodesViewTypeSchema = z.union([
  z.literal("table"),
  z.literal("document"),
  z.literal("all"),
]);

export type ContentNodesViewType = z.infer<typeof ContentNodesViewTypeSchema>;

const ContentFragmentNodeData = z.object({
  nodeId: z.string(),
  nodeDataSourceViewId: z.string(),
  nodeType: ContentNodeTypeSchema,
  provider: ConnectorProvidersSchema.nullable(),
  spaceName: z.string(),
});

const BaseContentFragmentSchema = z.object({
  type: z.literal("content_fragment"),
  id: ModelIdSchema,
  sId: z.string(),
  created: z.number(),
  visibility: VisibilitySchema,
  version: z.number(),
  sourceUrl: z.string().nullable(),
  title: z.string(),
  contentType: SupportedContentFragmentTypeSchema,
  context: ContentFragmentContextSchema,
  contentFragmentId: z.string(),
  contentFragmentVersion: z.union([
    z.literal("latest"),
    z.literal("superseded"),
  ]),
});

const FileContentFragmentSchema = BaseContentFragmentSchema.extend({
  contentFragmentType: z.literal("file"),
  fileId: z.string().nullable(),
  snippet: z.string().nullable(),
  generatedTables: z.array(z.string()),
  textUrl: z.string(),
  textBytes: z.number().nullable(),
});

const ContentNodeContentFragmentSchema = BaseContentFragmentSchema.extend({
  contentFragmentType: z.literal("content_node"),
  nodeId: z.string(),
  nodeDataSourceViewId: z.string(),
  nodeType: ContentNodeTypeSchema,
  contentNodeData: ContentFragmentNodeData,
});

const ContentFragmentSchema = z.union([
  FileContentFragmentSchema,
  ContentNodeContentFragmentSchema,
]);

export type ContentFragmentType = z.infer<typeof ContentFragmentSchema>;

export type UploadedContentFragmentType = {
  fileId: string;
  title: string;
  url?: string;
};

const AgentMentionSchema = z.object({
  configurationId: z.string(),
});

export type AgentMentionType = z.infer<typeof AgentMentionSchema>;

const UserMessageContextSchema = z.object({
  username: z.string(),
  timezone: Timezone,
  fullName: z.string().optional().nullable(),
  email: z.string().optional().nullable(),
  profilePictureUrl: z.string().optional().nullable(),
  origin: UserMessageOriginSchema,
  originMessageId: z.string().optional().nullable(),
  clientSideMCPServerIds: z.array(z.string()).optional().nullable(),
  selectedMCPServerViewIds: z.array(z.string()).optional().nullable(),
  lastTriggerRunAt: z.number().optional().nullable(),
});

const UserMessageSchema = z.object({
  id: ModelIdSchema,
  created: z.number(),
  type: z.literal("user_message"),
  sId: z.string(),
  visibility: VisibilitySchema,
  version: z.number(),
  user: UserSchema.nullable(),
  mentions: z.array(AgentMentionSchema),
  content: z.string(),
  context: UserMessageContextSchema,
});
export type UserMessageType = z.infer<typeof UserMessageSchema>;

const UserMessageWithRankTypeSchema = UserMessageSchema.and(RankSchema);

export type UserMessageWithRankType = z.infer<
  typeof UserMessageWithRankTypeSchema
>;

export type AgentActionPublicType = z.infer<typeof AgentActionTypeSchema>;

const AgentMessageStatusSchema = FlexibleEnumSchema<
  "created" | "succeeded" | "failed" | "cancelled"
>();

const AgentMessageTypeSchema = z.object({
  id: ModelIdSchema,
  agentMessageId: ModelIdSchema,
  created: z.number(),
  type: z.literal("agent_message"),
  sId: z.string(),
  visibility: VisibilitySchema,
  version: z.number(),
  parentMessageId: z.string().nullable(),
  configuration: LightAgentConfigurationSchema,
  status: AgentMessageStatusSchema,
  actions: z.array(AgentActionTypeSchema),
  content: z.string().nullable(),
  chainOfThought: z.string().nullable(),
  rawContents: z.array(
    z.object({
      step: z.number(),
      content: z.string(),
    })
  ),
  error: z
    .object({
      code: z.string(),
      message: z.string(),
      metadata: z.record(z.any()).nullable(),
    })
    .nullable(),
});
export type AgentMessagePublicType = z.infer<typeof AgentMessageTypeSchema>;

export function isAgentMessage(
  message:
    | UserMessageType
    | AgentMessagePublicType
    | ContentFragmentType
    | null
    | undefined
): message is AgentMessagePublicType {
  return AgentMessageTypeSchema.safeParse(message).success;
}

const AgentMessageFeedbackSchema = z.object({
  messageId: z.string(),
  agentMessageId: z.number(),
  userId: z.number(),
  thumbDirection: z.union([z.literal("up"), z.literal("down")]),
  content: z.string().nullable(),
  createdAt: z.number(),
  agentConfigurationId: z.string(),
  agentConfigurationVersion: z.number(),
  isConversationShared: z.boolean(),
});

const ConversationVisibilitySchema = FlexibleEnumSchema<
  "unlisted" | "workspace" | "deleted" | "test"
>();

export type ConversationVisibility = z.infer<
  typeof ConversationVisibilitySchema
>;

const ConversationWithoutContentSchema = z.object({
  id: ModelIdSchema,
  created: z.number(),
  updated: z.number().optional(),
  unread: z.boolean(),
  actionRequired: z.boolean(),
  owner: WorkspaceSchema,
  sId: z.string(),
  title: z.string().nullable(),
  visibility: ConversationVisibilitySchema,
  groupIds: z.array(z.string()).optional(),
  requestedGroupIds: z.array(z.array(z.string())),
});

export const ConversationSchema = ConversationWithoutContentSchema.extend({
  content: z.array(
    z.union([
      z.array(UserMessageSchema),
      z.array(AgentMessageTypeSchema),
      z.array(ContentFragmentSchema),
    ])
  ),
});

export type ConversationWithoutContentPublicType = z.infer<
  typeof ConversationWithoutContentSchema
>;
export type ConversationPublicType = z.infer<typeof ConversationSchema>;

const ConversationMessageReactionsSchema = z.array(
  z.object({
    messageId: z.string(),
    reactions: z.array(
      z.object({
        emoji: z.string(),
        users: z.array(
          z.object({
            userId: ModelIdSchema.nullable(),
            username: z.string(),
            fullName: z.string().nullable(),
          })
        ),
      })
    ),
  })
);

export type ConversationMessageReactionsType = z.infer<
  typeof ConversationMessageReactionsSchema
>;

const MCPStakeLevelSchema = z.enum(["low", "high", "never_ask"]).optional();

const MCPValidationMetadataSchema = z.object({
  mcpServerName: z.string(),
  toolName: z.string(),
  agentName: z.string(),
  pubsubMessageId: z.string().optional(),
  icon: z
    .union([MCPInternalActionIconSchema, MCPExternalActionIconSchema])
    .optional(),
});

const MCPParamsEventSchema = z.object({
  type: z.literal("tool_params"),
  created: z.number(),
  configurationId: z.string(),
  messageId: z.string(),
  action: AgentActionTypeSchema,
});

const NotificationImageContentSchema = z.object({
  type: z.literal("image"),
  mimeType: z.string(),
});

const NotificationTextContentSchema = z.object({
  type: z.literal("text"),
  text: z.string(),
});

const NotificationToolApproveBubbleUpContentSchema = z.object({
  type: z.literal("tool_approval_bubble_up"),
  configurationId: z.string(),
  conversationId: z.string(),
  messageId: z.string(),
  actionId: z.string(),
  inputs: z.record(z.any()),
  stake: MCPStakeLevelSchema,
  metadata: MCPValidationMetadataSchema,
});

const NotificationRunAgentContentSchema = z.object({
  type: z.literal("run_agent"),
  childAgentId: z.string(),
  conversationId: z.string(),
  query: z.string(),
});

const NotificationRunAgentChainOfThoughtSchema = z.object({
  type: z.literal("run_agent_chain_of_thought"),
  childAgentId: z.string(),
  conversationId: z.string(),
  chainOfThought: z.string(),
});

const NotificationRunAgentGenerationTokensSchema = z.object({
  type: z.literal("run_agent_generation_tokens"),
  childAgentId: z.string(),
  conversationId: z.string(),
  text: z.string(),
});

const NotificationStoreResourceContentSchema = z.object({
  type: z.literal("store_resource"),
  contents: z.array(
    z.object({
      type: z.literal("resource"),
      resource: z
        .object({
          mimeType: z.string(),
          text: z.string(),
          uri: z.string(),
        })
        .passthrough(),
    }) // Allow additional properties
  ),
});

const NotificationContentSchema = z.union([
  NotificationInteractiveContentFileContentSchema,
  NotificationImageContentSchema,
  NotificationRunAgentChainOfThoughtSchema,
  NotificationRunAgentContentSchema,
  NotificationRunAgentGenerationTokensSchema,
  NotificationStoreResourceContentSchema,
  NotificationTextContentSchema,
  NotificationToolApproveBubbleUpContentSchema,
]);

const ToolNotificationProgressSchema = z.object({
  progress: z.number(),
  total: z.number(),
  data: z.object({
    label: z.string(),
    output: NotificationContentSchema.optional(),
  }),
});

export type ToolNotificationProgress = z.infer<
  typeof ToolNotificationProgressSchema
>;

const ToolNotificationEventSchema = z.object({
  type: z.literal("tool_notification"),
  created: z.number(),
  configurationId: z.string(),
  messageId: z.string(),
  action: AgentActionTypeSchema,
  notification: ToolNotificationProgressSchema,
});

export type ToolNotificationEvent = z.infer<typeof ToolNotificationEventSchema>;

export type MCPValidationMetadataPublicType = z.infer<
  typeof MCPValidationMetadataSchema
>;

const ToolExecutionBlockedStatusSchema = z.enum([
  "blocked_authentication_required",
  "blocked_validation_required",
  "blocked_child_action_input_required",
]);

export type ToolExecutionBlockedStatusType = z.infer<
  typeof ToolExecutionBlockedStatusSchema
>;

const ToolExecutionMetadataSchema = z.object({
  actionId: z.string(),
  inputs: z.record(z.any()),
  stake: MCPStakeLevelSchema,
  metadata: MCPValidationMetadataSchema,
});

const BlockedActionExecutionSchema = ToolExecutionMetadataSchema.extend({
  messageId: z.string(),
  conversationId: z.string(),
  status: ToolExecutionBlockedStatusSchema,
});

export type BlockedActionExecutionType = z.infer<
  typeof BlockedActionExecutionSchema
>;

const MCPApproveExecutionEventSchema = ToolExecutionMetadataSchema.extend({
  type: z.literal("tool_approve_execution"),
  configurationId: z.string(),
  conversationId: z.string(),
  created: z.number(),
  isLastBlockingEventForStep: z.boolean().optional(),
  messageId: z.string(),
});

export type MCPApproveExecutionEvent = z.infer<
  typeof MCPApproveExecutionEventSchema
>;

const ToolErrorEventSchema = z.object({
  type: z.literal("tool_error"),
  created: z.number(),
  configurationId: z.string(),
  isLastBlockingEventForStep: z.boolean().optional(),
  messageId: z.string(),
  error: z.object({
    code: z.string(),
    message: z.string(),
    metadata: z.record(z.any()).nullable(),
  }),
});
export type ToolErrorEvent = z.infer<typeof ToolErrorEventSchema>;

export function isMCPServerPersonalAuthRequiredError(
  error: ToolErrorEvent["error"]
) {
  return (
    error.code === "mcp_server_personal_authentication_required" &&
    error.metadata &&
    "mcp_server_id" in error.metadata
  );
}

const AgentErrorEventSchema = z.object({
  type: z.literal("agent_error"),
  created: z.number(),
  configurationId: z.string(),
  messageId: z.string(),
  error: z.object({
    code: z.string(),
    message: z.string(),
    metadata: z.record(z.any()).nullable(),
  }),
});
export type AgentErrorEvent = z.infer<typeof AgentErrorEventSchema>;

const AgentActionSpecificEventSchema = z.union([
  MCPParamsEventSchema,
  ToolNotificationEventSchema,
  MCPApproveExecutionEventSchema,
]);
export type AgentActionSpecificEvent = z.infer<
  typeof AgentActionSpecificEventSchema
>;

const AgentActionSuccessEventSchema = z.object({
  type: z.literal("agent_action_success"),
  created: z.number(),
  configurationId: z.string(),
  messageId: z.string(),
  action: AgentActionTypeSchema,
});
export type AgentActionSuccessEvent = z.infer<
  typeof AgentActionSuccessEventSchema
>;

const AgentMessageSuccessEventSchema = z.object({
  type: z.literal("agent_message_success"),
  created: z.number(),
  configurationId: z.string(),
  messageId: z.string(),
  message: AgentMessageTypeSchema,
  runIds: z.array(z.string()),
});
export type AgentMessageSuccessEvent = z.infer<
  typeof AgentMessageSuccessEventSchema
>;

const AgentMessageDoneEventSchema = z.object({
  type: z.literal("agent_message_done"),
  created: z.number(),
  conversationId: z.string(),
  configurationId: z.string(),
  messageId: z.string(),
});
export type AgentMessageDoneEvent = z.infer<typeof AgentMessageDoneEventSchema>;

const AgentGenerationCancelledEventSchema = z.object({
  type: z.literal("agent_generation_cancelled"),
  created: z.number(),
  configurationId: z.string(),
  messageId: z.string(),
});
export type AgentGenerationCancelledEvent = z.infer<
  typeof AgentGenerationCancelledEventSchema
>;

const UserMessageErrorEventSchema = z.object({
  type: z.literal("user_message_error"),
  created: z.number(),
  error: z.object({
    code: z.string(),
    message: z.string(),
  }),
});
export type UserMessageErrorEvent = z.infer<typeof UserMessageErrorEventSchema>;

// Event sent when the user message is created.
const UserMessageNewEventSchema = z.object({
  type: z.literal("user_message_new"),
  created: z.number(),
  messageId: z.string(),
  message: UserMessageSchema.and(RankSchema),
});
export type UserMessageNewEvent = z.infer<typeof UserMessageNewEventSchema>;

// Event sent when a new message is created (empty) and the agent is about to be executed.
const AgentMessageNewEventSchema = z.object({
  type: z.literal("agent_message_new"),
  created: z.number(),
  configurationId: z.string(),
  messageId: z.string(),
  message: AgentMessageTypeSchema.and(RankSchema),
});
export type AgentMessageNewEvent = z.infer<typeof AgentMessageNewEventSchema>;

// Event sent when the conversation title is updated.
const ConversationTitleEventSchema = z.object({
  type: z.literal("conversation_title"),
  created: z.number(),
  title: z.string(),
});
export type ConversationTitleEvent = z.infer<
  typeof ConversationTitleEventSchema
>;

const ConversationEventTypeSchema = z.object({
  eventId: z.string(),
  data: z.union([
    UserMessageNewEventSchema,
    AgentMessageNewEventSchema,
    AgentGenerationCancelledEventSchema,
    ConversationTitleEventSchema,
  ]),
});

export type ConversationEventType = z.infer<typeof ConversationEventTypeSchema>;

const AgentMessageEventTypeSchema = z.object({
  eventId: z.string(),
  data: z.union([
    AgentErrorEventSchema,
    AgentActionSpecificEventSchema,
    AgentActionSuccessEventSchema,
    AgentGenerationCancelledEventSchema,
    GenerationTokensEventSchema,
  ]),
});

export type AgentMessageEventType = z.infer<typeof AgentMessageEventTypeSchema>;

export const CoreAPIErrorSchema = z.object({
  message: z.string(),
  code: z.string(),
});

export type CoreAPIError = z.infer<typeof CoreAPIErrorSchema>;

export const CoreAPITokenTypeSchema = z.tuple([z.number(), z.string()]);
export type CoreAPITokenType = z.infer<typeof CoreAPITokenTypeSchema>;

const APIErrorTypeSchema = FlexibleEnumSchema<
  | "action_api_error"
  | "action_failed"
  | "action_unknown_error"
  | "agent_configuration_not_found"
  | "agent_message_error"
  | "app_auth_error"
  | "app_not_found"
  | "assistant_saving_error"
  | "chat_message_not_found"
  | "connector_credentials_error"
  | "connector_not_found_error"
  | "connector_oauth_target_mismatch"
  | "connector_provider_not_supported"
  | "connector_update_error"
  | "connector_update_unauthorized"
  | "content_too_large"
  | "conversation_access_restricted"
  | "conversation_not_found"
  | "data_source_auth_error"
  | "data_source_document_not_found"
  | "data_source_error"
  | "data_source_not_found"
  | "data_source_not_managed"
  | "data_source_quota_error"
  | "data_source_view_not_found"
  | "dataset_not_found"
  | "dust_app_secret_not_found"
  | "expired_oauth_token_error"
  | "feature_flag_already_exists"
  | "feature_flag_not_found"
  | "file_not_found"
  | "file_too_large"
  | "file_type_not_supported"
  | "global_agent_error"
  | "group_not_found"
  | "internal_server_error"
  | "invalid_api_key_error"
  | "invalid_oauth_token_error"
  | "invalid_pagination_parameters"
  | "invalid_request_error"
  | "invalid_rows_request_error"
  | "invitation_already_sent_recently"
  | "invitation_not_found"
  | "key_not_found"
  | "malformed_authorization_header_error"
  | "membership_not_found"
  | "message_not_found"
  | "method_not_supported_error"
  | "missing_authorization_header_error"
  | "not_authenticated"
  | "personal_workspace_not_found"
  | "plan_limit_error"
  | "plan_message_limit_exceeded"
  | "plugin_execution_failed"
  | "plugin_not_found"
  | "provider_auth_error"
  | "provider_not_found"
  | "rate_limit_error"
  | "run_error"
  | "run_not_found"
  | "space_already_exists"
  | "space_not_found"
  | "stripe_invalid_product_id_error"
  | "subscription_not_found"
  | "subscription_payment_failed"
  | "subscription_state_invalid"
  | "table_not_found"
  | "template_not_found"
  | "transcripts_configuration_already_exists"
  | "transcripts_configuration_default_not_allowed"
  | "transcripts_configuration_not_found"
  | "unexpected_action_response"
  | "unexpected_error_format"
  | "unexpected_network_error"
  | "unexpected_response_format"
  | "user_not_found"
  | "workspace_auth_error"
  | "workspace_not_found"
  | "workspace_user_not_found"
>();

export const APIErrorSchema = z.object({
  type: APIErrorTypeSchema,
  message: z.string(),
  data_source_error: CoreAPIErrorSchema.optional(),
  run_error: CoreAPIErrorSchema.optional(),
  app_error: CoreAPIErrorSchema.optional(),
  connectors_error: ConnectorsAPIErrorSchema.optional(),
});
export type APIError = z.infer<typeof APIErrorSchema>;

export const WorkspaceDomainSchema = z.object({
  domain: z.string(),
  domainAutoJoinEnabled: z.boolean(),
});

export type WorkspaceDomainType = z.infer<typeof WorkspaceDomainSchema>;

export const DustAppTypeSchema = z.object({
  appHash: z.string(),
  appId: z.string(),
  workspaceId: z.string(),
});

export type DustAppType = z.infer<typeof DustAppTypeSchema>;

export const DustAppConfigTypeSchema = z.record(z.unknown());
export type DustAppConfigType = z.infer<typeof DustAppConfigTypeSchema>;

export const DustAppRunErroredEventSchema = z.object({
  type: z.literal("error"),
  content: z.object({
    code: z.string(),
    message: z.string(),
  }),
});
export type DustAppRunErroredEvent = z.infer<
  typeof DustAppRunErroredEventSchema
>;

export const DustAppRunRunStatusEventSchema = z.object({
  type: z.literal("run_status"),
  content: z.object({
    status: z.enum(["running", "succeeded", "errored"]),
    run_id: z.string(),
  }),
});
export type DustAppRunRunStatusEvent = z.infer<
  typeof DustAppRunRunStatusEventSchema
>;

export const DustAppRunBlockStatusEventSchema = z.object({
  type: z.literal("block_status"),
  content: z.object({
    block_type: BlockTypeSchema,
    name: z.string(),
    status: StatusSchema,
    success_count: z.number(),
    error_count: z.number(),
  }),
});
export type DustAppRunBlockStatusEvent = z.infer<
  typeof DustAppRunBlockStatusEventSchema
>;

export const DustAppRunBlockExecutionEventSchema = z.object({
  type: z.literal("block_execution"),
  content: z.object({
    block_type: BlockTypeSchema,
    block_name: z.string(),
    execution: z.array(
      z.array(
        z.object({
          value: z.unknown().nullable(),
          error: z.string().nullable(),
          meta: z.unknown().nullable(),
        })
      )
    ),
  }),
});
export type DustAppRunBlockExecutionEvent = z.infer<
  typeof DustAppRunBlockExecutionEventSchema
>;
export const DustAppRunFinalEventSchema = z.object({
  type: z.literal("final"),
});
export type DustAppRunFinalEvent = z.infer<typeof DustAppRunFinalEventSchema>;

export const DustAppRunTokensEventSchema = z.object({
  type: z.literal("tokens"),
  content: z.object({
    block_type: z.string(),
    block_name: z.string(),
    input_index: z.number(),
    map: z
      .object({
        name: z.string(),
        iteration: z.number(),
      })
      .nullable(),
    tokens: z.object({
      text: z.string(),
      tokens: z.array(z.string()).optional(),
      logprobs: z.array(z.number()).optional(),
    }),
  }),
});
export type DustAppRunTokensEvent = z.infer<typeof DustAppRunTokensEventSchema>;

export const DustAppRunReasoningTokensEventSchema = z.object({
  type: z.literal("reasoning_tokens"),
  content: z.object({
    block_type: z.string(),
    block_name: z.string(),
    input_index: z.number(),
    map: z
      .object({
        name: z.string(),
        iteration: z.number(),
      })
      .nullable(),
    tokens: z.object({
      text: z.string(),
    }),
  }),
});
export type DustAppRunReasoningTokensEvent = z.infer<
  typeof DustAppRunReasoningTokensEventSchema
>;

export const DustAppRunReasoningItemEventSchema = z.object({
  type: z.literal("reasoning_item"),
  content: z.object({
    block_type: z.string(),
    block_name: z.string(),
    input_index: z.number(),
    map: z
      .object({
        name: z.string(),
        iteration: z.number(),
      })
      .nullable(),
    item: z.unknown(),
  }),
});
export type DustAppRunReasoningItemEvent = z.infer<
  typeof DustAppRunReasoningItemEventSchema
>;

export const DustAppRunFunctionCallEventSchema = z.object({
  type: z.literal("function_call"),
  content: z.object({
    block_type: z.string(),
    block_name: z.string(),
    input_index: z.number(),
    map: z
      .object({
        name: z.string(),
        iteration: z.number(),
      })
      .nullable(),
    function_call: z.object({
      name: z.string(),
    }),
  }),
});
export type DustAppRunFunctionCallEvent = z.infer<
  typeof DustAppRunFunctionCallEventSchema
>;

export const DustAppRunFunctionCallArgumentsTokensEventSchema = z.object({
  type: z.literal("function_call_arguments_tokens"),
  content: z.object({
    block_type: z.string(),
    block_name: z.string(),
    input_index: z.number(),
    map: z
      .object({
        name: z.string(),
        iteration: z.number(),
      })
      .nullable(),
    tokens: z.object({
      text: z.string(),
    }),
  }),
});
export type DustAppRunFunctionCallArgumentsTokensEvent = z.infer<
  typeof DustAppRunFunctionCallArgumentsTokensEventSchema
>;
export type DustAPICredentials = {
  apiKey: string | (() => string | null | Promise<string | null>);
  workspaceId: string;
  extraHeaders?: Record<string, string>;
};

const SpaceKindSchema = FlexibleEnumSchema<
  "regular" | "global" | "system" | "public" | "conversations"
>();

const SpaceTypeSchema = z.object({
  createdAt: z.number(),
  groupIds: z.array(z.string()),
  isRestricted: z.boolean(),
  kind: SpaceKindSchema,
  name: z.string(),
  sId: z.string(),
  updatedAt: z.number(),
});

export type SpaceType = z.infer<typeof SpaceTypeSchema>;

const DatasetSchemaEntryType = FlexibleEnumSchema<
  "string" | "number" | "boolean" | "json"
>();

const DatasetSchema = z.object({
  name: z.string(),
  description: z.string().nullable(),
  data: z.array(z.record(z.any())).nullable().optional(),
  schema: z
    .array(
      z.object({
        key: z.string(),
        type: DatasetSchemaEntryType,
        description: z.string().nullable(),
      })
    )
    .nullable()
    .optional(),
});

const AppTypeSchema = z.object({
  id: ModelIdSchema,
  sId: z.string(),
  name: z.string(),
  description: z.string().nullable(),
  savedSpecification: z.string().nullable(),
  savedConfig: z.string().nullable(),
  savedRun: z.string().nullable(),
  dustAPIProjectId: z.string(),
  space: SpaceTypeSchema,
  datasets: z.array(DatasetSchema).optional(),
  coreSpecifications: z.record(z.string()).optional(),
});

export type ApiAppType = z.infer<typeof AppTypeSchema>;

const AppImportTypeSchema = z.object({
  id: ModelIdSchema.optional(),
  sId: z.string(),
  name: z.string(),
  description: z.string().nullable(),
  savedSpecification: z.string().nullable(),
  savedConfig: z.string().nullable(),
  savedRun: z.string().nullable(),
  dustAPIProjectId: z.string(),
  datasets: z.array(DatasetSchema).optional(),
  coreSpecifications: z.record(z.string()).optional(),
});

export type ApiAppImportType = z.infer<typeof AppImportTypeSchema>;

export const RunAppResponseSchema = z.object({
  run: RunTypeSchema,
});

export type RunAppResponseType = z.infer<typeof RunAppResponseSchema>;

export const GetDataSourcesResponseSchema = z.object({
  data_sources: DataSourceTypeSchema.array(),
});

export type GetDataSourcesResponseType = z.infer<
  typeof GetDataSourcesResponseSchema
>;

export const GetOrPatchAgentConfigurationResponseSchema = z.object({
  agentConfiguration: LightAgentConfigurationSchema,
});

export type GetOrPatchAgentConfigurationResponseType = z.infer<
  typeof GetOrPatchAgentConfigurationResponseSchema
>;

export const PatchAgentConfigurationRequestSchema = z.object({
  userFavorite: z.boolean().optional(),
});

export type PatchAgentConfigurationRequestType = z.infer<
  typeof PatchAgentConfigurationRequestSchema
>;

export const GetAgentConfigurationsResponseSchema = z.object({
  agentConfigurations: LightAgentConfigurationSchema.array(),
});

export type GetAgentConfigurationsResponseType = z.infer<
  typeof GetAgentConfigurationsResponseSchema
>;

export const CreateGenericAgentConfigurationRequestSchema = z.object({
  name: z.string(),
  description: z.string(),
  instructions: z.string(),
  emoji: z.string().optional(),
  subAgentName: z.string().optional(),
  subAgentDescription: z.string().optional(),
  subAgentInstructions: z.string().optional(),
  subAgentEmoji: z.string().optional(),
});

export type CreateAgentConfigurationWithDefaultsRequestType = z.infer<
  typeof CreateGenericAgentConfigurationRequestSchema
>;

export const CreateGenericAgentConfigurationResponseSchema = z.object({
  agentConfiguration: LightAgentConfigurationSchema,
  subAgentConfiguration: LightAgentConfigurationSchema.optional(),
});

export type CreateGenericAgentConfigurationResponseType = z.infer<
  typeof CreateGenericAgentConfigurationResponseSchema
>;

export const PostContentFragmentResponseSchema = z.object({
  contentFragment: ContentFragmentSchema,
});

export type PostContentFragmentResponseType = z.infer<
  typeof PostContentFragmentResponseSchema
>;

export const CreateConversationResponseSchema = z.object({
  conversation: ConversationSchema,
  message: UserMessageSchema.optional(),
});

export type CreateConversationResponseType = z.infer<
  typeof CreateConversationResponseSchema
>;

export const GetFeedbacksResponseSchema = z.object({
  feedbacks: z.array(AgentMessageFeedbackSchema),
});

export type GetFeedbacksResponseType = z.infer<
  typeof GetFeedbacksResponseSchema
>;

export const PublicPostMessageFeedbackRequestBodySchema = z.object({
  thumbDirection: z.string(),
  feedbackContent: z.string().nullable().optional(),
  isConversationShared: z.boolean().optional(),
});

export type PublicPostMessageFeedbackRequestBody = z.infer<
  typeof PublicPostMessageFeedbackRequestBodySchema
>;

export const PostMessageFeedbackResponseSchema = z.object({
  success: z.literal(true),
});

export type PostMessageFeedbackResponseType = z.infer<
  typeof PostMessageFeedbackResponseSchema
>;

export const PostUserMessageResponseSchema = z.object({
  message: UserMessageSchema,
});

export type PostUserMessageResponseType = z.infer<
  typeof PostUserMessageResponseSchema
>;

export const RetryMessageResponseSchema = z.object({
  message: AgentMessageTypeSchema,
});
export type RetryMessageResponseType = z.infer<
  typeof RetryMessageResponseSchema
>;

export const GetConversationResponseSchema = z.object({
  conversation: ConversationSchema,
});

export type GetConversationResponseType = z.infer<
  typeof GetConversationResponseSchema
>;

export const PatchConversationRequestSchema = z.object({
  read: z.literal(true),
});

export type PatchConversationRequestType = z.infer<
  typeof PatchConversationRequestSchema
>;

export const PatchConversationResponseSchema = z.object({
  success: z.boolean(),
});

export type PatchConversationResponseType = z.infer<
  typeof PatchConversationResponseSchema
>;

export const TokenizeResponseSchema = z.object({
  tokens: CoreAPITokenTypeSchema.array(),
});

export type TokenizeResponseType = z.infer<typeof TokenizeResponseSchema>;

export const GetActiveMemberEmailsInWorkspaceResponseSchema = z.object({
  emails: z.array(z.string()),
});

export type GetActiveMemberEmailsInWorkspaceResponseType = z.infer<
  typeof GetActiveMemberEmailsInWorkspaceResponseSchema
>;

export const GetWorkspaceVerifiedDomainsResponseSchema = z.object({
  verified_domains: WorkspaceDomainSchema.array(),
});

export type GetWorkspaceVerifiedDomainsResponseType = z.infer<
  typeof GetWorkspaceVerifiedDomainsResponseSchema
>;

export const GetWorkspaceFeatureFlagsResponseSchema = z.object({
  feature_flags: WhitelistableFeaturesSchema.array(),
});

export type GetWorkspaceFeatureFlagsResponseType = z.infer<
  typeof GetWorkspaceFeatureFlagsResponseSchema
>;

export const PublicPostMessagesRequestBodySchema = z.intersection(
  z.object({
    content: z.string().min(1),
    mentions: z.array(
      z.object({
        configurationId: z.string(),
      })
    ),
    context: UserMessageContextSchema.extend({
      clientSideMCPServerIds: z.array(z.string()).optional().nullable(),
    }),
  }),
  z
    .object({
      blocking: z.boolean().optional(),
      skipToolsValidation: z.boolean().optional(),
    })
    .partial()
);

export type PublicPostMessagesRequestBody = z.infer<
  typeof PublicPostMessagesRequestBodySchema
>;

export type PostMessagesResponseBody = {
  message: UserMessageType;
  agentMessages: AgentMessagePublicType[];
};

export const PublicPostEditMessagesRequestBodySchema = z.object({
  content: z.string(),
  mentions: z.array(
    z.object({
      configurationId: z.string(),
    })
  ),
  skipToolsValidation: z.boolean().optional().default(false),
});

export type PublicPostEditMessagesRequestBody = z.infer<
  typeof PublicPostEditMessagesRequestBodySchema
>;

export const PublicContentFragmentWithContentSchema = z.object({
  title: z.string(),
  url: z.string().optional().nullable(),
  content: z.string(),
  contentType: z.string(),
  fileId: z.undefined().nullable(),
  nodeId: z.undefined().nullable(),
  nodeDataSourceViewId: z.undefined().nullable(),
  context: ContentFragmentContextSchema.optional().nullable(),
  // Undocumented for now -- allows to supersede an existing content fragment.
  supersededContentFragmentId: z.string().optional().nullable(),
});

export type PublicContentFragmentWithContent = z.infer<
  typeof PublicContentFragmentWithContentSchema
>;

export const PublicContentFragmentWithFileIdSchema = z.object({
  title: z.string(),
  fileId: z.string(),
  url: z.string().optional().nullable(),
  content: z.undefined().nullable(),
  contentType: z.undefined().nullable(),
  nodeId: z.undefined().nullable(),
  nodeDataSourceViewId: z.undefined().nullable(),
  context: ContentFragmentContextSchema.optional().nullable(),
  // Undocumented for now -- allows to supersede an existing content fragment.
  supersededContentFragmentId: z.string().optional().nullable(),
});

export type PublicContentFragmentWithFileId = z.infer<
  typeof PublicContentFragmentWithFileIdSchema
>;

const PublicContentFragmentWithContentNodeSchema = z.object({
  title: z.string(),
  nodeId: z.string(),
  nodeDataSourceViewId: z.string(),
  url: z.undefined().nullable(),
  content: z.undefined().nullable(),
  contentType: z.undefined().nullable(),
  fileId: z.undefined().nullable(),
  context: ContentFragmentContextSchema.optional().nullable(),
  supersededContentFragmentId: z.string().optional().nullable(),
});

export const PublicPostContentFragmentRequestBodySchema = z.union([
  PublicContentFragmentWithContentSchema,
  PublicContentFragmentWithFileIdSchema,
  PublicContentFragmentWithContentNodeSchema,
]);

export type PublicPostContentFragmentRequestBody = z.infer<
  typeof PublicPostContentFragmentRequestBodySchema
>;

export const PublicPostConversationsRequestBodySchema = z.intersection(
  z.object({
    title: z.string().nullable().optional(),
    visibility: z
      .enum(["workspace", "unlisted", "deleted", "test"])
      .optional()
      .default("unlisted"),
    depth: z.number().optional(),
    message: z.union([
      z.intersection(
        z.object({
          content: z.string().min(1),
          mentions: z.array(
            z.object({
              configurationId: z.string(),
            })
          ),
          context: UserMessageContextSchema,
        }),
        z
          .object({
            blocking: z.boolean().optional(),
          })
          .partial()
      ),
      z.undefined(),
    ]),
    contentFragment: z.union([
      PublicContentFragmentWithContentSchema,
      PublicContentFragmentWithFileIdSchema,
      PublicContentFragmentWithContentNodeSchema,
      z.undefined(),
    ]),
    contentFragments: z.union([
      z
        .union([
          PublicContentFragmentWithContentSchema,
          PublicContentFragmentWithFileIdSchema,
          PublicContentFragmentWithContentNodeSchema,
        ])
        .array(),
      z.undefined(),
    ]),
  }),
  z
    .object({
      blocking: z.boolean().optional(),
      skipToolsValidation: z.boolean().optional(),
    })
    .partial()
);

export type PublicPostConversationsRequestBody = z.infer<
  typeof PublicPostConversationsRequestBodySchema
>;

export const PostConversationsResponseSchema = z.object({
  conversation: ConversationSchema,
  message: UserMessageSchema.optional(),
  contentFragment: ContentFragmentSchema.optional(),
});

export type PostConversationsResponseType = z.infer<
  typeof PostConversationsResponseSchema
>;

export const GetConversationsResponseSchema = z.object({
  conversations: ConversationWithoutContentSchema.array(),
});
export type GetConversationsResponseType = z.infer<
  typeof GetConversationsResponseSchema
>;

export const SearchDataSourceViewsRequestSchema = z.object({
  dataSourceId: z.string().optional(),
  kind: z.string().optional(),
  vaultId: z.string().optional(),
  vaultKind: z.string().optional(),
});

export const SearchDataSourceViewsResponseSchema = z.object({
  data_source_views: DataSourceViewSchema.array(),
});

export type SearchDataSourceViewsResponseType = z.infer<
  typeof SearchDataSourceViewsResponseSchema
>;

const ListMemberEmailsResponseSchema = z.object({
  emails: z.array(z.string()),
});

export type ListMemberEmailsResponseType = z.infer<
  typeof ListMemberEmailsResponseSchema
>;

export const ValidateMemberRequestSchema = z.object({
  email: z.string(),
});

const ValidateMemberResponseSchema = z.object({
  valid: z.boolean(),
});

export type ValidateMemberResponseType = z.infer<
  typeof ValidateMemberResponseSchema
>;

export const GetAppsResponseSchema = z.object({
  apps: AppTypeSchema.array(),
});

export const PostAppsRequestSchema = z.object({
  apps: AppImportTypeSchema.array(),
});

export type GetAppsResponseType = z.infer<typeof GetAppsResponseSchema>;

export const ImportAppsResponseSchema = z.object({
  apps: z
    .object({
      sId: z.string(),
      name: z.string(),
      error: z.string().optional(),
    })
    .array(),
});

export type ImportAppsResponseType = z.infer<typeof ImportAppsResponseSchema>;

export const DataSourceViewResponseSchema = z.object({
  dataSourceView: DataSourceViewSchema,
});

export type DataSourceViewResponseType = z.infer<
  typeof DataSourceViewResponseSchema
>;

export const PatchDataSourceViewRequestSchema = z.union([
  z
    .object({
      parentsToAdd: z.union([z.array(z.string()), z.undefined()]),
      parentsToRemove: z.array(z.string()).optional(),
    })
    // For the fields to be not optional, see:
    // https://stackoverflow.com/questions/71477015/specify-a-zod-schema-with-a-non-optional-but-possibly-undefined-field
    .transform((o) => ({
      parentsToAdd: o.parentsToAdd,
      parentsToRemove: o.parentsToRemove,
    })),
  z.object({
    parentsIn: z.array(z.string()),
  }),
]);

export type PatchDataSourceViewRequestType = z.infer<
  typeof PatchDataSourceViewRequestSchema
>;

export const DataSourceSearchQuerySchema = z.object({
  query: z.string(),
  top_k: z.coerce.number(),
  full_text: z.coerce.boolean(),
  target_document_tokens: z.coerce.number().optional(),
  timestamp_gt: z.coerce.number().optional(),
  timestamp_lt: z.coerce.number().optional(),
  tags_in: z.array(z.string()).optional(),
  tags_not: z.array(z.string()).optional(),
  parents_in: z.array(z.string()).optional(),
  parents_not: z.array(z.string()).optional(),
});

export type DataSourceSearchQuery = z.infer<typeof DataSourceSearchQuerySchema>;

const DataSourceSearchResponseSchema = z.object({
  documents: CoreAPIDocumentSchema.array(),
});

export type DataSourceSearchResponseType = z.infer<
  typeof DataSourceSearchResponseSchema
>;

const DataSourceViewsListResponseSchema = z.object({
  dataSourceViews: DataSourceViewSchema.array(),
});

export type DataSourceViewsListResponseType = z.infer<
  typeof DataSourceViewsListResponseSchema
>;

type FrontDataSourceDocumentSection = {
  prefix: string | null;
  content: string | null;
  sections: FrontDataSourceDocumentSection[];
};

const FrontDataSourceDocumentSectionSchema: z.ZodSchema<FrontDataSourceDocumentSection> =
  z.lazy(() =>
    z.object({
      prefix: z.string().nullable(),
      content: z.string().nullable(),
      sections: z.array(FrontDataSourceDocumentSectionSchema),
    })
  );

export const PostDataSourceDocumentRequestSchema = z.object({
  timestamp: z.number().nullable().optional(),
  tags: z.array(z.string()).nullable().optional(),
  parent_id: z.string().nullable().optional(),
  parents: z.array(z.string()).nullable().optional(),
  source_url: z.string().nullable().optional(),
  upsert_context: z
    .object({
      sync_type: z.union([z.enum(["batch", "incremental"]), z.undefined()]),
    })
    // For the fields to be not optional, see:
    // https://stackoverflow.com/questions/71477015/specify-a-zod-schema-with-a-non-optional-but-possibly-undefined-field
    .transform((o) => ({
      sync_type: o.sync_type,
    }))
    .optional(),
  text: z.string().nullable().optional(),
  section: FrontDataSourceDocumentSectionSchema.nullable().optional(),
  light_document_output: z.boolean().optional(),
  async: z.boolean().nullable().optional(),
  mime_type: z.string().nullable().optional(),
  title: z.string().nullable().optional(),
});

export type PostDataSourceDocumentRequestType = z.infer<
  typeof PostDataSourceDocumentRequestSchema
>;

const GetDocumentResponseSchema = z.object({
  document: CoreAPIDocumentSchema,
});
export type GetDocumentResponseType = z.infer<typeof GetDocumentResponseSchema>;

const CoreAPIDataSourceDocumentBlobSchema = z.object({
  document_id: z.string(),
  mime_type: z.string(),
  parent_id: z.string().nullable(),
  parents: z.array(z.string()),
  section: FrontDataSourceDocumentSectionSchema,
  source_url: z.string().nullable(),
  tags: z.array(z.string()),
  timestamp: z.number(),
  title: z.string(),
});

export type CoreAPIDataSourceDocumentBlob = z.infer<
  typeof CoreAPIDataSourceDocumentBlobSchema
>;

const GetDocumentBlobResponseSchema = z.object({
  blob: CoreAPIDataSourceDocumentBlobSchema,
});
export type GetDocumentBlobResponseType = z.infer<
  typeof GetDocumentBlobResponseSchema
>;

const DeleteDocumentResponseSchema = z.object({
  document: z.object({
    document_id: z.string(),
  }),
});
export type DeleteDocumentResponseType = z.infer<
  typeof DeleteDocumentResponseSchema
>;

const UpsertDocumentResponseSchema = z.object({
  document: z.union([
    CoreAPIDocumentSchema,
    CoreAPILightDocumentSchema,
    z.object({
      document_id: z.string(),
    }),
  ]),
  data_source: DataSourceTypeSchema,
});
export type UpsertDocumentResponseType = z.infer<
  typeof UpsertDocumentResponseSchema
>;

const PostParentsResponseSchema = z.object({
  updated: z.boolean(),
});
export type PostParentsResponseType = z.infer<typeof PostParentsResponseSchema>;

const CheckUpsertQueueResponseSchema = z.object({
  running_count: z.number(),
});
export type CheckUpsertQueueResponseType = z.infer<
  typeof CheckUpsertQueueResponseSchema
>;

const GetDocumentsResponseSchema = z.object({
  documents: z.array(CoreAPIDocumentSchema),
  total: z.number(),
});

export type GetDocumentsResponseType = z.infer<
  typeof GetDocumentsResponseSchema
>;

const GetTableRowsResponseSchema = z.object({
  row: CoreAPIRowSchema,
});

export type GetTableRowsResponseType = z.infer<
  typeof GetTableRowsResponseSchema
>;
export const UpsertTableRowsRequestSchema = z.object({
  rows: z.array(
    z.object({
      row_id: z.string(),
      value: z.record(
        z
          .union([
            z.string(),
            z.number(),
            z.boolean(),
            z.object({
              type: z.literal("datetime"),
              epoch: z.number(),
            }),
          ])
          .nullable()
      ),
    })
  ),
  truncate: z.boolean().optional(),
});

export type CellValueType = z.infer<
  typeof UpsertTableRowsRequestSchema
>["rows"][number]["value"][string];

const UpsertTableRowsResponseSchema = z.object({
  table: z.object({
    name: z.string(),
    table_id: z.string(),
    description: z.string(),
    schema: CoreAPITableSchema.nullable(),
  }),
});

export type UpsertTableRowsResponseType = z.infer<
  typeof UpsertTableRowsResponseSchema
>;

const ListTableRowsResponseSchema = z.object({
  rows: z.array(CoreAPIRowSchema),
  offset: z.number(),
  limit: z.number(),
  total: z.number(),
});
export type ListTableRowsResponseType = z.infer<
  typeof ListTableRowsResponseSchema
>;

const GetTableResponseSchema = z.object({
  table: CoreAPITablePublicSchema,
});
export type GetTableResponseType = z.infer<typeof GetTableResponseSchema>;

export const PostTableParentsRequestSchema = z.object({
  parent_id: z.string().nullable().optional(),
  parents: z.array(z.string()),
});

const PostTableParentsResponseSchema = z.object({
  updated: z.literal(true),
});
export type PostTableParentsResponseType = z.infer<
  typeof PostTableParentsResponseSchema
>;

export const UpsertTableFromCsvRequestSchema = z.object({
  name: z.string(),
  description: z.string(),
  timestamp: z.number().nullable().optional(),
  tags: z.array(z.string()).nullable().optional(),
  parentId: z.string().nullable().optional(),
  parents: z.array(z.string()).nullable().optional(),
  truncate: z.boolean(),
  async: z.boolean().optional(),
  title: z.string(),
  mimeType: z.string(),
  sourceUrl: z.string().nullable().optional(),
  tableId: z.string(),
  fileId: z.string(),
  allowEmptySchema: z.boolean().optional(),
});

export type UpsertTableFromCsvRequestType = z.infer<
  typeof UpsertTableFromCsvRequestSchema
>;

const PostTableCSVAsyncResponseSchema = z.object({
  table: z.object({
    table_id: z.string(),
  }),
});
export type PostTableCSVAsyncResponseType = z.infer<
  typeof PostTableCSVAsyncResponseSchema
>;

const PostTableCSVResponseSchema = z.object({
  table: CoreAPITableSchema,
});
export type PostTableCSVResponseType = z.infer<
  typeof PostTableCSVResponseSchema
>;

const ListTablesResponseSchema = z.object({
  tables: z.array(CoreAPITablePublicSchema),
});
export type ListTablesResponseType = z.infer<typeof ListTablesResponseSchema>;

export const UpsertDatabaseTableRequestSchema = z.object({
  table_id: z.string().optional(),
  name: z.string(),
  description: z.string(),
  timestamp: z.number().nullable().optional(),
  tags: z.array(z.string()).nullable().optional(),
  parent_id: z.string().nullable().optional(),
  parents: z.array(z.string()).nullable().optional(),
  remote_database_table_id: z.string().nullable().optional(),
  remote_database_secret_id: z.string().nullable().optional(),
  title: z.string(),
  mime_type: z.string().nullable().optional(),
  source_url: z.string().nullable().optional(),
});

export type UpsertDatabaseTableRequestType = z.infer<
  typeof UpsertDatabaseTableRequestSchema
>;

const UpsertTableResponseSchema = z.object({
  table: CoreAPITablePublicSchema,
});
export type UpsertTableResponseType = z.infer<typeof UpsertTableResponseSchema>;

const SupportedUsageTablesSchema = FlexibleEnumSchema<
  | "users"
  | "assistant_messages"
  | "builders"
  | "assistants"
  | "feedback"
  | "all"
>();

export type UsageTableType = z.infer<typeof SupportedUsageTablesSchema>;

// Folders
const CoreAPIFolderSchema = z.object({
  data_source_id: z.string(),
  folder_id: z.string(),
  title: z.string(),
  parents: z.array(z.string()),
  timestamp: z.number(),
});

export const GetFoldersResponseSchema = z.object({
  folders: z.array(CoreAPIFolderSchema),
  total: z.number(),
});
export type GetFoldersResponseType = z.infer<typeof GetFoldersResponseSchema>;

export const GetFolderResponseSchema = z.object({
  folder: CoreAPIFolderSchema,
});
export type GetFolderResponseType = z.infer<typeof GetFolderResponseSchema>;

export const DeleteFolderResponseSchema = z.object({
  folder: z.object({
    folder_id: z.string(),
  }),
});
export type DeleteFolderResponseType = z.infer<
  typeof DeleteFolderResponseSchema
>;
export const UpsertFolderResponseSchema = z.object({
  folder: CoreAPIFolderSchema,
  data_source: DataSourceTypeSchema,
});
export type UpsertFolderResponseType = z.infer<
  typeof UpsertFolderResponseSchema
>;

const ProviderVisibilitySchema = FlexibleEnumSchema<"public" | "private">();

export const UpsertDataSourceFolderRequestSchema = z.object({
  timestamp: z.number(),
  parents: z.array(z.string()).nullable().optional(),
  parent_id: z.string().nullable().optional(),
  title: z.string(),
  mime_type: z.string(),
  source_url: z.string().nullable().optional(),
  provider_visibility: ProviderVisibilitySchema.nullable().optional(),
});
export type UpsertDataSourceFolderRequestType = z.infer<
  typeof UpsertDataSourceFolderRequestSchema
>;

const DateSchema = z
  .string()
  .refine(
    (s): s is string => /^\d{4}-(0[1-9]|1[0-2])(-([0-2]\d|3[01]))?$/.test(s),
    "YYYY-MM or YYYY-MM-DD"
  );

export const GetWorkspaceUsageRequestSchema = z.union([
  z.object({
    start: DateSchema,
    end: z.undefined(),
    mode: z.literal("month"),
    table: SupportedUsageTablesSchema,
    format: z.enum(["csv", "json"]).optional().default("csv"),
  }),
  z.object({
    start: DateSchema,
    end: DateSchema,
    mode: z.literal("range"),
    table: SupportedUsageTablesSchema,
    format: z.enum(["csv", "json"]).optional().default("csv"),
  }),
]);

export type GetWorkspaceUsageRequestType = z.infer<
  typeof GetWorkspaceUsageRequestSchema
>;

const GetWorkspaceUsageResponseSchema = z
  .string()
  .or(z.undefined())
  .or(z.instanceof(Buffer));
export type GetWorkspaceUsageResponseType = z.infer<
  typeof GetWorkspaceUsageResponseSchema
>;

export const FileUploadUrlRequestSchema = z.object({
  contentType: SupportedFileContentFragmentTypeSchema,
  fileName: z.string().max(4096, "File name must be less than 4096 characters"),
  fileSize: z.number(),
  useCase: z.union([z.literal("conversation"), z.literal("upsert_table")]),
  useCaseMetadata: z
    .object({
      conversationId: z.string(),
    })
    .optional(),
});
export type FileUploadUrlRequestType = z.infer<
  typeof FileUploadUrlRequestSchema
>;

const FileTypeStatusSchema = FlexibleEnumSchema<
  "created" | "failed" | "ready"
>();

const FileTypeUseCaseSchema = FlexibleEnumSchema<
  | "conversation"
  | "avatar"
  | "tool_output"
  | "upsert_document"
  | "upsert_table"
  // See also front/types/files.ts.
  | "folders_document"
>();

export const FileTypeSchema = z.object({
  // TODO(spolu): move this to ModelIdSchema
  id: z.string(),
  sId: z.string(),
  contentType: z.string(),
  downloadUrl: z.string().optional(),
  fileName: z.string(),
  fileSize: z.number(),
  status: FileTypeStatusSchema,
  uploadUrl: z.string().optional(),
  publicUrl: z.string().optional(),
  useCase: FileTypeUseCaseSchema,
});
export type FileType = z.infer<typeof FileTypeSchema>;

export const FileTypeWithUploadUrlSchema = FileTypeSchema.extend({
  uploadUrl: z.string(),
});

export const FileUploadRequestResponseSchema = z.object({
  file: FileTypeWithUploadUrlSchema,
});
export type FileUploadRequestResponseType = z.infer<
  typeof FileUploadRequestResponseSchema
>;
export const FileUploadedRequestResponseSchema = z.object({
  file: FileTypeSchema,
});
export type FileUploadedRequestResponseType = z.infer<
  typeof FileUploadedRequestResponseSchema
>;

export const PublicFrameResponseBodySchema = z.object({
  content: z.string().optional(),
  file: FileTypeSchema,
  conversationUrl: z.string().nullable(),
});

export type PublicFrameResponseBodyType = z.infer<
  typeof PublicFrameResponseBodySchema
>;

export const MembershipOriginType = FlexibleEnumSchema<
  "provisioned" | "invited" | "auto-joined"
>();

export const WorkOSOrganizationSchema = z.object({
  id: z.string(),
  name: z.string(),
  createdAt: z.string(),
  updatedAt: z.string(),
  externalId: z.string().nullable(),
  metadata: z.record(z.string()),
});

export type WorkOSOrganizationType = z.infer<typeof WorkOSOrganizationSchema>;

export const MeResponseSchema = z.object({
  user: UserSchema.and(
    z.object({
      workspaces: WorkspaceSchema.array().or(ExtensionWorkspaceSchema.array()),
      organizations: WorkOSOrganizationSchema.array().optional(),
      origin: MembershipOriginType.optional(),
      selectedWorkspace: z.string().optional(),
    })
  ),
});

export type MeResponseType = z.infer<typeof MeResponseSchema>;

export const CancelMessageGenerationResponseSchema = z.object({
  success: z.literal(true),
});

export type CancelMessageGenerationResponseType = z.infer<
  typeof CancelMessageGenerationResponseSchema
>;

export const CancelMessageGenerationRequestSchema = z.object({
  messageIds: z.array(z.string()),
});

export type CancelMessageGenerationRequestType = z.infer<
  typeof CancelMessageGenerationRequestSchema
>;

// Typeguards.

export function isAgentMention(arg: AgentMentionType): arg is AgentMentionType {
  return (arg as AgentMentionType).configurationId !== undefined;
}

export function assertNever(x: never): never {
  throw new Error(
    `${
      typeof x === "object" ? JSON.stringify(x) : x
    } is not of type never. This should never happen.`
  );
}

export function removeNulls<T>(arr: (T | null | undefined)[]): T[] {
  return arr.filter((v): v is T => v !== null && v !== undefined);
}

type ConnectorProviderDocumentType =
  | Exclude<ConnectorProvider, "webcrawler">
  | "document";

export function getProviderFromRetrievedDocument(
  document: RetrievalDocumentPublicType
): ConnectorProviderDocumentType {
  if (document.dataSourceView) {
    if (document.dataSourceView.dataSource.connectorProvider === "webcrawler") {
      return "document";
    }
    return document.dataSourceView.dataSource.connectorProvider || "document";
  }
  return "document";
}

export function getTitleFromRetrievedDocument(
  document: RetrievalDocumentPublicType
): string {
  const provider = getProviderFromRetrievedDocument(document);

  if (provider === "slack") {
    for (const t of document.tags) {
      if (t.startsWith("channelName:")) {
        return `#${t.substring(12)}`;
      }
    }
  }

  for (const t of document.tags) {
    if (t.startsWith("title:")) {
      return t.substring(6);
    }
  }

  return document.documentId;
}

export const AppsCheckRequestSchema = z.object({
  apps: z.array(
    z.object({
      appId: z.string(),
      appHash: z.string(),
    })
  ),
});

export type AppsCheckRequestType = z.infer<typeof AppsCheckRequestSchema>;

export const AppsCheckResponseSchema = z.object({
  apps: z.array(
    z.object({
      appId: z.string(),
      appHash: z.string(),
      deployed: z.boolean(),
    })
  ),
});

export type AppsCheckResponseType = z.infer<typeof AppsCheckResponseSchema>;

export const GetSpacesResponseSchema = z.object({
  spaces: z.array(SpaceTypeSchema),
});

export type GetSpacesResponseType = z.infer<typeof GetSpacesResponseSchema>;

const OAuthProviderSchema = FlexibleEnumSchema<
  | "confluence"
  | "confluence_tools"
  | "freshservice"
  | "github"
  | "google_drive"
  | "gmail"
  | "intercom"
  | "jira"
  | "monday"
  | "notion"
  | "slack"
  | "gong"
  | "microsoft"
  | "microsoft_tools"
  | "zendesk"
  | "salesforce"
  | "hubspot"
  | "mcp"
  | "mcp_static"
  | "discord"
>();

const InternalAllowedIconSchema = FlexibleEnumSchema<
  | "ActionBrainIcon"
  | "ActionCloudArrowLeftRightIcon"
  | "ActionDocumentTextIcon"
  | "ActionEmotionLaughIcon"
  | "ActionFrameIcon"
  | "ActionGitBranchIcon"
  | "ActionGlobeAltIcon"
  | "ActionImageIcon"
  | "ActionLightbulbIcon"
  | "ActionLockIcon"
  | "ActionMagnifyingGlassIcon"
  | "ActionRobotIcon"
  | "ActionScanIcon"
  | "ActionTableIcon"
  | "ActionTimeIcon"
  | "AsanaLogo"
  | "CommandLineIcon"
  | "ConfluenceLogo"
  | "DriveLogo"
  | "GcalLogo"
  | "GithubLogo"
  | "GmailLogo"
  | "GoogleSpreadsheetLogo"
  | "FreshserviceLogo"
  | "HubspotLogo"
  | "OutlookLogo"
  | "JiraLogo"
  | "LinearLogo"
  | "MicrosoftLogo"
  | "MondayLogo"
  | "NotionLogo"
  | "SalesforceLogo"
  | "SlackLogo"
  | "StripeLogo"
  | "OpenaiLogo"
>();

const CustomServerIconSchema = FlexibleEnumSchema<
  | "ActionArmchairIcon"
  | "ActionArrowDownOnSquareIcon"
  | "ActionArrowUpOnSquareIcon"
  | "ActionAttachmentIcon"
  | "ActionAtomIcon"
  | "ActionBankIcon"
  | "ActionBarcodeIcon"
  | "ActionBeerIcon"
  | "ActionBookOpenIcon"
  | "ActionBracesIcon"
  | "ActionBrainIcon"
  | "ActionBriefcaseIcon"
  | "ActionBuildingIcon"
  | "ActionCalculatorIcon"
  | "ActionCalendarIcon"
  | "ActionCalendarCheckIcon"
  | "ActionCameraIcon"
  | "ActionCarIcon"
  | "ActionCardIcon"
  | "ActionCheckCircleIcon"
  | "ActionClipboardIcon"
  | "ActionCloudArrowDownIcon"
  | "ActionCloudArrowLeftRightIcon"
  | "ActionCloudArrowUpIcon"
  | "ActionCodeBlockIcon"
  | "ActionCodeBoxIcon"
  | "ActionCommandIcon"
  | "ActionCommand1Icon"
  | "ActionCommunityIcon"
  | "ActionCompanyIcon"
  | "ActionCubeIcon"
  | "ActionCupIcon"
  | "ActionCustomerServiceIcon"
  | "ActionDashboardIcon"
  | "ActionDatabaseIcon"
  | "ActionDocumentIcon"
  | "ActionDocumentPileIcon"
  | "ActionDocumentPlusIcon"
  | "ActionDocumentTextIcon"
  | "ActionDoubleQuotesIcon"
  | "ActionEmotionLaughIcon"
  | "ActionExternalLinkIcon"
  | "ActionEyeIcon"
  | "ActionEyeSlashIcon"
  | "ActionFrameIcon"
  | "ActionFilmIcon"
  | "ActionFilterIcon"
  | "ActionFingerprintIcon"
  | "ActionFireIcon"
  | "ActionFlagIcon"
  | "ActionFlightLandIcon"
  | "ActionFlightTakeoffIcon"
  | "ActionFolderIcon"
  | "ActionFolderAddIcon"
  | "ActionFolderOpenIcon"
  | "ActionFullscreenIcon"
  | "ActionFullscreenExitIcon"
  | "ActionGamepadIcon"
  | "ActionGitBranchIcon"
  | "ActionGitForkIcon"
  | "ActionGlobeIcon"
  | "ActionGlobeAltIcon"
  | "ActionGraduationCapIcon"
  | "ActionHandHeartIcon"
  | "ActionHandThumbDownIcon"
  | "ActionHandThumbUpIcon"
  | "ActionHeartIcon"
  | "ActionHomeIcon"
  | "ActionHospitalIcon"
  | "ActionImageIcon"
  | "ActionInboxIcon"
  | "ActionIncludeIcon"
  | "ActionLayoutIcon"
  | "ActionLightbulbIcon"
  | "ActionListIcon"
  | "ActionListCheckIcon"
  | "ActionLockIcon"
  | "ActionLogoutIcon"
  | "ActionMagicIcon"
  | "ActionMagnifyingGlassIcon"
  | "ActionMailIcon"
  | "ActionMailAiIcon"
  | "ActionMailCloseIcon"
  | "ActionMapIcon"
  | "ActionMapPinIcon"
  | "ActionMarkPenIcon"
  | "ActionMedalIcon"
  | "ActionMegaphoneIcon"
  | "ActionMenuIcon"
  | "ActionMicIcon"
  | "ActionMoonIcon"
  | "ActionMovieIcon"
  | "ActionNumbersIcon"
  | "ActionPaintIcon"
  | "ActionPencilSquareIcon"
  | "ActionPieChartIcon"
  | "ActionPinDistanceIcon"
  | "ActionPingPongIcon"
  | "ActionPlanetIcon"
  | "ActionPlusIcon"
  | "ActionPlusCircleIcon"
  | "ActionPrinterIcon"
  | "ActionPushpinIcon"
  | "ActionRainbowIcon"
  | "ActionRobotIcon"
  | "ActionRocketIcon"
  | "ActionSafeIcon"
  | "ActionSaveIcon"
  | "ActionScalesIcon"
  | "ActionScanIcon"
  | "ActionSeedlingIcon"
  | "ActionServerIcon"
  | "ActionShakeHandsIcon"
  | "ActionShipIcon"
  | "ActionShirtIcon"
  | "ActionShoppingBasketIcon"
  | "ActionSlideshowIcon"
  | "ActionSparklesIcon"
  | "ActionSquare3Stack3DIcon"
  | "ActionStopSignIcon"
  | "ActionStoreIcon"
  | "ActionSunIcon"
  | "ActionSwordIcon"
  | "ActionTableIcon"
  | "ActionTagIcon"
  | "ActionTestTubeIcon"
  | "ActionTimeIcon"
  | "ActionTrainIcon"
  | "ActionTranslateIcon"
  | "ActionTrashIcon"
  | "ActionTrophyIcon"
  | "ActionTShirtIcon"
  | "ActionUmbrellaIcon"
  | "ActionUserIcon"
  | "ActionUserGroupIcon"
  | "ActionVidiconIcon"
  | "ActionVolumeUpIcon"
  | "ActionXCircleIcon"
>();

const MCPServerTypeSchema = z.object({
  sId: z.string(),
  name: z.string(),
  version: z.string(),
  description: z.string(),
  icon: z.union([InternalAllowedIconSchema, CustomServerIconSchema]),
  authorization: z
    .object({
      provider: OAuthProviderSchema,
      supported_use_cases: z.array(
        z.enum(["personal_actions", "platform_actions"])
      ),
      scope: z.string().optional(),
    })
    .nullable(),
  tools: z.array(
    z.object({
      name: z.string(),
      description: z.string(),
      inputSchema: z.any().optional(),
    })
  ),
  availability: z.enum(["manual", "auto", "auto_hidden_builder"]),
  allowMultipleInstances: z.boolean(),
  documentationUrl: z.string().nullable(),
});

const MCPServerViewTypeSchema = z.object({
  id: z.number(),
  sId: z.string(),
  name: z.string().nullable(),
  description: z.string().nullable(),
  createdAt: z.number(),
  updatedAt: z.number(),
  spaceId: z.string(),
  serverType: z.enum(["remote", "internal"]),
  server: MCPServerTypeSchema,
  oAuthUseCase: z.enum(["personal_actions", "platform_actions"]).nullable(),
  editedByUser: EditedByUserSchema.nullable(),
});

export type MCPServerViewType = z.infer<typeof MCPServerViewTypeSchema>;

export const GetMCPServerViewsResponseSchema = z.object({
  success: z.literal(true),
  serverViews: z.array(MCPServerViewTypeSchema),
});

export type GetMCPServerViewsResponseType = z.infer<
  typeof GetMCPServerViewsResponseSchema
>;

export const GetMCPServerViewsQuerySchema = z.object({
  includeAuto: z
    .enum(["true", "false"])
    .transform((val) => val === "true")
    .optional(),
});

export type GetMCPServerViewsQueryType = z.infer<
  typeof GetMCPServerViewsQuerySchema
>;

export const BaseSearchBodySchema = z.object({
  viewType: ContentNodesViewTypeSchema,
  spaceIds: z.array(z.string()),
  includeDataSources: z.boolean(),
  limit: z.number(),
});

const TextSearchBodySchema = z.intersection(
  BaseSearchBodySchema,
  z.object({
    query: z.string(),
    nodeIds: z.undefined().optional(),
    searchSourceUrls: z.boolean().optional(),
  })
);

const NodeIdSearchBodySchema = z.intersection(
  BaseSearchBodySchema,
  z.object({
    nodeIds: z.array(z.string()),
    query: z.undefined().optional(),
  })
);

export const SearchRequestBodySchema = z.union([
  TextSearchBodySchema,
  NodeIdSearchBodySchema,
]);

export type SearchRequestBodyType = z.infer<typeof SearchRequestBodySchema>;

export const ContentNodeSchema = z.object({
  expandable: z.boolean(),
  internalId: z.string(),
  lastUpdatedAt: z.number().nullable(),
  mimeType: z.string(),
  // The direct parent ID of this content node
  parentInternalId: z.string().nullable(),
  // permission: ConnectorPermissionSchema,
  preventSelection: z.boolean().optional(),
  providerVisibility: ProviderVisibilitySchema.nullable().optional(),
  sourceUrl: z.string().nullable().optional(),
  title: z.string(),
  type: ContentNodeTypeSchema,
});

export type ContentNodeType = z.infer<typeof ContentNodeSchema>;

export const ContentNodeWithParentSchema = z.intersection(
  ContentNodeSchema,
  z.object({
    parentsInternalIds: z.array(z.string()).optional(),
    parentTitle: z.string().optional().nullable(),
  })
);

export const DataSourceContentNodeSchema = z.intersection(
  ContentNodeWithParentSchema,
  z.object({
    dataSource: DataSourceTypeSchema,
    dataSourceViews: DataSourceViewSchema.array(),
  })
);

export type DataSourceContentNodeType = z.infer<
  typeof DataSourceContentNodeSchema
>;

export const DataSourceViewContentNodeSchema = z.intersection(
  ContentNodeWithParentSchema,
  z.object({
    dataSourceView: DataSourceViewSchema,
  })
);

export type DataSourceViewContentNodeType = z.infer<
  typeof DataSourceViewContentNodeSchema
>;

export const SearchWarningCodeSchema = z.literal("truncated-query-clauses");

export type SearchWarningCode = z.infer<typeof SearchWarningCodeSchema>;

export const PostWorkspaceSearchResponseBodySchema = z.object({
  nodes: DataSourceContentNodeSchema.array(),
  warningCode: SearchWarningCodeSchema.optional().nullable(),
  resultsCount: z.number().optional().nullable(),
});

export type PostWorkspaceSearchResponseBodyType = z.infer<
  typeof PostWorkspaceSearchResponseBodySchema
>;

export const TOOL_RUNNING_LABEL = "Using a tool";

// MCP Related.

export const ValidateActionResponseSchema = z.object({
  success: z.boolean(),
});

export type ValidateActionResponseType = z.infer<
  typeof ValidateActionResponseSchema
>;

export const ActionApprovalStateSchema = z.enum([
  "approved",
  "rejected",
  "always_approved",
]);
export type ActionApprovalStateType = z.infer<typeof ActionApprovalStateSchema>;

export const ValidateActionRequestBodySchema = z.object({
  actionId: z.string(),
  approved: ActionApprovalStateSchema,
});

export type ValidateActionRequestBodyType = z.infer<
  typeof ValidateActionRequestBodySchema
>;

export const ClientSideMCPServerNameSchema = z.string().min(5).max(30);

export const PublicRegisterMCPRequestBodySchema = z.object({
  serverName: ClientSideMCPServerNameSchema,
});

export type PublicRegisterMCPRequestBody = z.infer<
  typeof PublicRegisterMCPRequestBodySchema
>;

export const PublicHeartbeatMCPRequestBodySchema = z.object({
  serverId: z.string(),
});

export type PublicHeartbeatMCPRequestBody = z.infer<
  typeof PublicHeartbeatMCPRequestBodySchema
>;

export const RegisterMCPResponseSchema = z.object({
  expiresAt: z.string(),
  serverId: z.string(),
});

export type RegisterMCPResponseType = z.infer<typeof RegisterMCPResponseSchema>;

export const HeartbeatMCPResponseSchema = z.object({
  success: z.boolean(),
  expiresAt: z.string(),
});

export type HeartbeatMCPResponseType = z.infer<
  typeof HeartbeatMCPResponseSchema
>;

export const PublicPostMCPResultsRequestBodySchema = z.object({
  result: z.unknown(),
  serverId: z.string(),
});

export type PublicPostMCPResultsRequestBody = z.infer<
  typeof PublicPostMCPResultsRequestBodySchema
>;

export const PostMCPRequestsRequestQuerySchema = z.object({
  serverId: z.string(),
  lastEventId: z.string().optional(),
});

export type PostMCPRequestsRequestQueryType = z.infer<
  typeof PostMCPRequestsRequestQuerySchema
>;

export const PostMCPResultsResponseSchema = z.object({
  success: z.boolean(),
});

export type PostMCPResultsResponseType = z.infer<
  typeof PostMCPResultsResponseSchema
>;

const REMOTE_MCP_TOOL_STAKE_LEVELS = ["high", "low"] as const;
export type RemoteMCPToolStakeLevelPublicType =
  (typeof REMOTE_MCP_TOOL_STAKE_LEVELS)[number];
const MCP_TOOL_STAKE_LEVELS = [
  ...REMOTE_MCP_TOOL_STAKE_LEVELS,
  "never_ask",
] as const;
export type MCPToolStakeLevelPublicType =
  (typeof MCP_TOOL_STAKE_LEVELS)[number];

const MCP_VALIDATION_OUTPUTS = [
  "approved",
  "rejected",
  "always_approved",
] as const;

export type MCPValidationOutputPublicType =
  (typeof MCP_VALIDATION_OUTPUTS)[number];

export const BlockedActionsResponseSchema = z.object({
  blockedActions: z.array(BlockedActionExecutionSchema),
});

export type BlockedActionsResponseType = z.infer<
  typeof BlockedActionsResponseSchema
>;

const MCPViewsRequestAvailabilitySchema = z.enum(["manual", "auto"]);
export type MCPViewsRequestAvailabilityType = z.infer<
  typeof MCPViewsRequestAvailabilitySchema
>;

export const GetMCPViewsRequestSchema = z.object({
  spaceIds: z.array(z.string()),
  availabilities: z.array(MCPViewsRequestAvailabilitySchema),
});

export type GetMCPViewsRequestType = z.infer<typeof GetMCPViewsRequestSchema>;

export const PostSpaceMembersRequestBodySchema = z.object({
  userIds: z.array(z.string()),
});

export interface PostSpaceMembersResponseBody {
  space: SpaceType;
  users: Pick<UserType, "sId" | "id" | "email">[];
}

export interface GetSpaceMembersResponseBody {
  users: Pick<UserType, "sId" | "email">[];
}

export interface GetWorkspaceMembersResponseBody {
  users: Pick<UserType, "sId" | "id" | "email">[];
}<|MERGE_RESOLUTION|>--- conflicted
+++ resolved
@@ -695,10 +695,7 @@
   | "elevenlabs_tool"
   | "agent_builder_observability"
   | "legacy_dust_apps"
-<<<<<<< HEAD
-=======
   | "dust_default_haiku_feature"
->>>>>>> c6861770
   | "llm_router_direct_requests"
 >();
 
