--- conflicted
+++ resolved
@@ -547,12 +547,6 @@
   | "dust_app_run_action"
   | "tables_query_action"
   | "process_action"
-<<<<<<< HEAD
-  | "reasoning_action"
-=======
-  | "websearch_action"
-  | "browse_action"
->>>>>>> 65080c96
   | "visualization_action"
 >();
 
@@ -1228,41 +1222,6 @@
   configurationId: z.string(),
   messageId: z.string(),
   action: TablesQueryActionTypeSchema,
-});
-
-<<<<<<< HEAD
-const ReasoningStartedEventSchema = z.object({
-  type: z.literal("reasoning_started"),
-  created: z.number(),
-  configurationId: z.string(),
-  messageId: z.string(),
-  action: ReasoningActionTypeSchema,
-});
-
-const ReasoningThinkingEventSchema = z.object({
-  type: z.literal("reasoning_thinking"),
-  created: z.number(),
-  configurationId: z.string(),
-  messageId: z.string(),
-  action: ReasoningActionTypeSchema,
-});
-
-const ReasoningTokensEventSchema = z.object({
-  type: z.literal("reasoning_tokens"),
-  created: z.number(),
-  configurationId: z.string(),
-  messageId: z.string(),
-  action: ReasoningActionTypeSchema,
-  content: z.string(),
-  classification: TokensClassificationSchema,
-=======
-const WebsearchParamsEventSchema = z.object({
-  type: z.literal("websearch_params"),
-  created: z.number(),
-  configurationId: z.string(),
-  messageId: z.string(),
-  action: WebsearchActionTypeSchema,
->>>>>>> 65080c96
 });
 
 const SearchLabelsParamsEventSchema = z.object({
@@ -2650,19 +2609,6 @@
   return action.type === "process_action";
 }
 
-<<<<<<< HEAD
-export function isReasoningActionType(
-  action: AgentActionPublicType
-): action is ReasoningActionPublicType {
-  return action.type === "reasoning_action";
-=======
-export function BrowseActionPublicType(
-  action: AgentActionPublicType
-): action is BrowseActionPublicType {
-  return action.type === "browse_action";
->>>>>>> 65080c96
-}
-
 export function isSearchLabelsActionType(
   action: AgentActionPublicType
 ): action is SearchLabelsActionPublicType {
