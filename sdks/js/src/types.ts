import type { JSONSchema7 } from "json-schema";
import moment from "moment-timezone";
import { z } from "zod";

import { INTERNAL_MIME_TYPES_VALUES } from "./internal_mime_types";

type StringLiteral<T> = T extends string
  ? string extends T
    ? never
    : T
  : never;

// Custom schema to get a string literal type and yet allow any string when parsing
const FlexibleEnumSchema = <T extends string>() =>
  z.custom<StringLiteral<T>>((val) => {
    return typeof val === "string";
  });

const ModelProviderIdSchema = FlexibleEnumSchema<
  | "openai"
  | "anthropic"
  | "mistral"
  | "google_ai_studio"
  | "togetherai"
  | "deepseek"
  | "fireworks"
>();

const ModelLLMIdSchema = FlexibleEnumSchema<
  | "gpt-3.5-turbo"
  | "gpt-4-turbo"
  | "gpt-4o-2024-08-06"
  | "gpt-4o"
  | "gpt-4o-mini"
  | "gpt-4.1-2025-04-14"
  | "gpt-4.1-mini-2025-04-14"
  | "o1"
  | "o1-mini"
  | "o3"
  | "o3-mini"
  | "o4-mini"
  | "claude-4-opus-20250514"
  | "claude-4-sonnet-20250514"
  | "claude-3-opus-20240229"
  | "claude-3-5-sonnet-20240620"
  | "claude-3-5-sonnet-20241022"
  | "claude-3-7-sonnet-20250219"
  | "claude-3-5-haiku-20241022"
  | "claude-3-haiku-20240307"
  | "claude-2.1"
  | "claude-instant-1.2"
  | "mistral-large-latest"
  | "mistral-medium"
  | "mistral-small-latest"
  | "codestral-latest"
  | "gemini-1.5-pro-latest"
  | "gemini-1.5-flash-latest"
  | "gemini-2.0-flash"
  | "gemini-2.0-flash-lite"
  | "gemini-2.5-pro-preview-03-25"
  | "gemini-2.0-flash-exp" // DEPRECATED
  | "gemini-2.0-flash-lite-preview-02-05" // DEPRECATED
  | "gemini-2.0-pro-exp-02-05" // DEPRECATED
  | "gemini-2.0-flash-thinking-exp-01-21" // DEPRECATED
  | "meta-llama/Llama-3.3-70B-Instruct-Turbo" // togetherai
  | "Qwen/Qwen2.5-Coder-32B-Instruct" // togetherai
  | "Qwen/QwQ-32B-Preview" // togetherai
  | "Qwen/Qwen2-72B-Instruct" // togetherai
  | "deepseek-ai/DeepSeek-V3" // togetherai
  | "deepseek-ai/DeepSeek-R1" // togetherai
  | "deepseek-chat" // deepseek api
  | "deepseek-reasoner" // deepseek api
  | "accounts/fireworks/models/deepseek-r1" // fireworks
>();

const EmbeddingProviderIdSchema = FlexibleEnumSchema<"openai" | "mistral">();

const ConnectorsAPIErrorTypeSchema = FlexibleEnumSchema<
  | "authorization_error"
  | "not_found"
  | "internal_server_error"
  | "unexpected_error_format"
  | "unexpected_response_format"
  | "unexpected_network_error"
  | "unknown_connector_provider"
  | "invalid_request_error"
  | "connector_authorization_error"
  | "connector_not_found"
  | "connector_configuration_not_found"
  | "connector_update_error"
  | "connector_update_unauthorized"
  | "connector_oauth_target_mismatch"
  | "connector_oauth_error"
  | "slack_channel_not_found"
  | "connector_rate_limit_error"
  | "slack_configuration_not_found"
  | "google_drive_webhook_not_found"
>();

const ConnectorsAPIErrorSchema = z.object({
  type: ConnectorsAPIErrorTypeSchema,
  message: z.string(),
});

export type ConnectorsAPIError = z.infer<typeof ConnectorsAPIErrorSchema>;

const ModelIdSchema = z.number();

export type ConnectorsAPIErrorType = z.infer<
  typeof ConnectorsAPIErrorTypeSchema
>;

export function isConnectorsAPIError(obj: unknown): obj is ConnectorsAPIError {
  return (
    typeof obj === "object" &&
    obj !== null &&
    "message" in obj &&
    typeof obj.message === "string" &&
    "type" in obj &&
    typeof obj.type === "string" &&
    ConnectorsAPIErrorSchema.safeParse(obj).success
  );
}

// Supported content types that are plain text and can be sent as file-less content fragment.
export const supportedOtherFileFormats = {
  "application/msword": [".doc", ".docx"],
  "application/vnd.openxmlformats-officedocument.wordprocessingml.document": [
    ".doc",
    ".docx",
  ],
  "application/vnd.ms-powerpoint": [".ppt", ".pptx"],
  "application/vnd.openxmlformats-officedocument.presentationml.presentation": [
    ".ppt",
    ".pptx",
  ],
  "application/vnd.google-apps.document": [],
  "application/vnd.google-apps.presentation": [],
  "application/vnd.openxmlformats-officedocument.spreadsheetml.sheet": [
    ".xlsx",
  ],
  "application/vnd.google-apps.spreadsheet": [],
  "application/vnd.ms-excel": [".xls"],
  "application/pdf": [".pdf"],
  "application/vnd.dust.section.json": [".json"],
  "text/comma-separated-values": [".csv"],
  "text/csv": [".csv"],
  "text/markdown": [".md", ".markdown"],
  "text/plain": [".txt", ".log", ".cfg", ".conf"],
  "text/tab-separated-values": [".tsv"],
  "text/tsv": [".tsv"],
  "text/vnd.dust.attachment.slack.thread": [".txt"],
  "text/html": [".html", ".htm", ".xhtml", ".xhtml+xml"],
  "text/xml": [".xml"],
  "text/calendar": [".ics"],
  "text/css": [".css"],
  "text/javascript": [".js", ".mjs", ".jsx"],
  "text/typescript": [".ts", ".tsx"],
  "application/json": [".json"],
  "application/xml": [".xml"],
  "application/x-sh": [".sh"],
  "text/x-sh": [".sh"],
  "text/x-python": [".py"],
  "text/x-python-script": [".py"],
  "application/x-yaml": [".yaml", ".yml"],
  "text/yaml": [".yaml", ".yml"],
  "text/vnd.yaml": [".yaml", ".yml"],
  "text/x-c": [".c", ".cc", ".cpp", ".cxx", ".dic", ".h", ".hh"],
  "text/x-csharp": [".cs"],
  "text/x-java-source": [".java"],
  "text/x-php": [".php"],
  "text/x-ruby": [".rb"],
  "text/x-sql": [".sql"],
  "text/x-swift": [".swift"],
  "text/x-rust": [".rs"],
  "text/x-go": [".go"],
  "text/x-kotlin": [".kt", ".kts"],
  "text/x-scala": [".scala"],
  "text/x-groovy": [".groovy"],
  "text/x-perl": [".pl", ".pm"],
  "text/x-perl-script": [".pl", ".pm"],
  "application/octet-stream": [],
} as const;

// Supported content types for images.
export const supportedImageFileFormats = {
  "image/jpeg": [".jpg", ".jpeg"],
  "image/png": [".png"],
  "image/gif": [".gif"],
  "image/webp": [".webp"],
} as const;

type OtherContentType = keyof typeof supportedOtherFileFormats;
type ImageContentType = keyof typeof supportedImageFileFormats;

const supportedOtherContentTypes = Object.keys(
  supportedOtherFileFormats
) as OtherContentType[];
const supportedImageContentTypes = Object.keys(
  supportedImageFileFormats
) as ImageContentType[];

export const supportedFileExtensions = [
  ...Object.keys(supportedOtherFileFormats),
  ...Object.keys(supportedImageFileFormats),
];

export type SupportedFileContentType = OtherContentType | ImageContentType;
const supportedUploadableContentType = [
  ...supportedOtherContentTypes,
  ...supportedImageContentTypes,
] as SupportedFileContentType[];

const SupportedContentFragmentTypeSchema = FlexibleEnumSchema<
  | keyof typeof supportedOtherFileFormats
  | keyof typeof supportedImageFileFormats
  | (typeof INTERNAL_MIME_TYPES_VALUES)[number]
  // Legacy content types still retuned by the API when rendering old messages.
  | "dust-application/slack"
>();

const SupportedFileContentFragmentTypeSchema = FlexibleEnumSchema<
  | keyof typeof supportedOtherFileFormats
  | keyof typeof supportedImageFileFormats
>();

export function isSupportedFileContentType(
  contentType: string
): contentType is SupportedFileContentType {
  return supportedUploadableContentType.includes(
    contentType as SupportedFileContentType
  );
}

export function isSupportedPlainTextContentType(
  contentType: string
): contentType is OtherContentType {
  return supportedOtherContentTypes.includes(contentType as OtherContentType);
}

export function isSupportedImageContentType(
  contentType: string
): contentType is ImageContentType {
  return supportedImageContentTypes.includes(contentType as ImageContentType);
}

const UserMessageOriginSchema = FlexibleEnumSchema<
  | "api"
  | "email"
  | "extension"
  | "github-copilot-chat"
  | "gsheet"
  | "make"
  | "mcp"
  | "n8n"
  | "raycast"
  | "slack"
  | "web"
  | "zapier"
  | "zendesk"
>()
  .or(z.null())
  .or(z.undefined());

const VisibilitySchema = FlexibleEnumSchema<"visible" | "deleted">();

const RankSchema = z.object({
  rank: z.number(),
});

export class Ok<T> {
  constructor(public value: T) {}

  isOk(): this is Ok<T> {
    return true;
  }

  isErr(): this is Err<never> {
    return false;
  }
}

export class Err<E> {
  constructor(public error: E) {}

  isOk(): this is Ok<never> {
    return false;
  }

  isErr(): this is Err<E> {
    return true;
  }
}

export type Result<T, E> = Ok<T> | Err<E>;

// Custom codec to validate the timezone
const Timezone = z.string().refine((s) => moment.tz.names().includes(s), {
  message: "Invalid timezone",
});

const ConnectorProvidersSchema = FlexibleEnumSchema<
  | "confluence"
  | "github"
  | "google_drive"
  | "intercom"
  | "notion"
  | "slack"
  | "microsoft"
  | "webcrawler"
  | "snowflake"
  | "zendesk"
  | "bigquery"
  | "salesforce"
  | "gong"
>();
export type ConnectorProvider = z.infer<typeof ConnectorProvidersSchema>;

export const isConnectorProvider = (
  provider: string
): provider is ConnectorProvider =>
  ConnectorProvidersSchema.safeParse(provider).success;

const EditedByUserSchema = z.object({
  editedAt: z.number().nullable(),
  fullName: z.string().nullable(),
  imageUrl: z.string().nullable(),
  email: z.string().nullable(),
  userId: z.string().nullable(),
});

const DataSourceTypeSchema = z.object({
  id: ModelIdSchema,
  sId: z.string(),
  createdAt: z.number(),
  name: z.string(),
  description: z.string().nullable(),
  assistantDefaultSelected: z.boolean(),
  dustAPIProjectId: z.string(),
  dustAPIDataSourceId: z.string(),
  connectorId: z.string().nullable(),
  connectorProvider: ConnectorProvidersSchema.nullable(),
  editedByUser: EditedByUserSchema.nullable().optional(),
});

export type DataSourceType = z.infer<typeof DataSourceTypeSchema>;

export function isFolder(
  ds: DataSourceType
): ds is DataSourceType & { connectorProvider: null } {
  // If there is no connectorProvider, it's a folder.
  return !ds.connectorProvider;
}

export function isWebsite(
  ds: DataSourceType
): ds is DataSourceType & { connectorProvider: "webcrawler" } {
  return ds.connectorProvider === "webcrawler";
}

const CoreAPIDocumentChunkSchema = z.object({
  text: z.string(),
  hash: z.string(),
  offset: z.number(),
  vector: z.array(z.number()).nullable().optional(),
  score: z.number().nullable().optional(),
});

const CoreAPIDocumentSchema = z.object({
  data_source_id: z.string(),
  created: z.number(),
  document_id: z.string(),
  timestamp: z.number(),
  parent_id: z.string().nullable().optional(),
  tags: z.array(z.string()),
  source_url: z.string().nullable().optional(),
  hash: z.string(),
  text_size: z.number(),
  chunk_count: z.number(),
  chunks: z.array(CoreAPIDocumentChunkSchema),
  text: z.string().nullable().optional(),
});

const CoreAPILightDocumentSchema = z.object({
  hash: z.string(),
  text_size: z.number(),
  chunk_count: z.number(),
  token_count: z.number(),
  created: z.number(),
});

const CoreAPIRowValueSchema = z.union([
  z.number(),
  z.string(),
  z.boolean(),
  z.object({
    type: z.literal("datetime"),
    epoch: z.number(),
    string_value: z.string().optional(),
  }),
  z.null(),
]);

const CoreAPIRowSchema = z.object({
  row_id: z.string(),
  value: z.record(CoreAPIRowValueSchema),
});

export type CoreAPIRowType = z.infer<typeof CoreAPIRowSchema>;

const CoreAPITableSchema = z.array(
  z.object({
    name: z.string(),
    value_type: z.enum(["int", "float", "text", "bool", "datetime"]),
    possible_values: z.array(z.string()).nullable().optional(),
  })
);

const CoreAPITablePublicSchema = z.object({
  table_id: z.string(),
  name: z.string(),
  description: z.string(),
  schema: CoreAPITableSchema.nullable(),
  timestamp: z.number(),
  tags: z.array(z.string()),
  parents: z.array(z.string()),
  parent_id: z.string().nullable().optional(),
  mime_type: z.string().optional(),
  title: z.string().optional(),
});

export type CoreAPITablePublic = z.infer<typeof CoreAPITablePublicSchema>;

export interface LoggerInterface {
  error: (args: Record<string, unknown>, message: string) => void;
  info: (args: Record<string, unknown>, message: string) => void;
  trace: (args: Record<string, unknown>, message: string) => void;
  warn: (args: Record<string, unknown>, message: string) => void;
}

const DataSourceViewCategoriesSchema = FlexibleEnumSchema<
  "managed" | "folder" | "website" | "apps" | "actions"
>();

const BlockTypeSchema = FlexibleEnumSchema<
  | "input"
  | "data"
  | "data_source"
  | "code"
  | "llm"
  | "chat"
  | "map"
  | "reduce"
  | "while"
  | "end"
  | "search"
  | "curl"
  | "browser"
  | "database_schema"
  | "database"
>();

const StatusSchema = z.enum(["running", "succeeded", "errored"]);

const BlockRunConfigSchema = z.record(z.any());

const BlockStatusSchema = z.object({
  block_type: BlockTypeSchema,
  name: z.string(),
  status: StatusSchema,
  success_count: z.number(),
  error_count: z.number(),
});

const RunConfigSchema = z.object({
  blocks: BlockRunConfigSchema,
});

const TraceTypeSchema = z.object({
  value: z.unknown().nullable(),
  error: z.string().nullable(),
  meta: z.unknown().nullable(),
});

const RunStatusSchema = z.object({
  run: StatusSchema,
  blocks: z.array(BlockStatusSchema),
});

const RunTypeSchema = z.object({
  run_id: z.string(),
  created: z.number(),
  run_type: z.enum(["deploy", "local", "execute"]),
  app_hash: z.string().nullable().optional(),
  specification_hash: z.string().nullable().optional(),
  config: RunConfigSchema,
  status: RunStatusSchema,
  traces: z.array(
    z.tuple([
      z.tuple([BlockTypeSchema, z.string()]),
      z.array(z.array(TraceTypeSchema)),
    ])
  ),
  results: z
    .array(
      z.array(
        z.object({
          value: z.unknown().nullable().optional(),
          error: z.string().nullable().optional(),
        })
      )
    )
    .nullable()
    .optional(),
});

const TokensClassificationSchema = FlexibleEnumSchema<
  "tokens" | "chain_of_thought"
>();

export const GenerationTokensEventSchema = z.object({
  type: z.literal("generation_tokens"),
  created: z.number(),
  configurationId: z.string(),
  messageId: z.string(),
  text: z.string(),
  classification: z.union([
    TokensClassificationSchema,
    z.enum(["opening_delimiter", "closing_delimiter"]),
  ]),
  delimiterClassification: TokensClassificationSchema.nullable().optional(),
});
export type GenerationTokensEvent = z.infer<typeof GenerationTokensEventSchema>;

const BaseActionTypeSchema = FlexibleEnumSchema<
  | "dust_app_run_action"
  | "tables_query_action"
  | "retrieval_action"
  | "process_action"
  | "websearch_action"
  | "browse_action"
  | "reasoning_action"
  | "visualization_action"
>();

const BaseActionSchema = z.object({
  id: ModelIdSchema,
  type: BaseActionTypeSchema,
});

const BrowseActionOutputSchema = z.object({
  results: z.array(
    z.object({
      requestedUrl: z.string(),
      browsedUrl: z.string(),
      content: z.string(),
      responseCode: z.string(),
      errorMessage: z.string(),
    })
  ),
});

const BrowseActionTypeSchema = BaseActionSchema.extend({
  agentMessageId: ModelIdSchema,
  urls: z.array(z.string()),
  output: BrowseActionOutputSchema.nullable(),
  functionCallId: z.string().nullable(),
  functionCallName: z.string().nullable(),
  step: z.number(),
  type: z.literal("browse_action"),
});
type BrowseActionPublicType = z.infer<typeof BrowseActionTypeSchema>;

const SearchLabelsActionOutputSchema = z.object({
  tags: z.array(
    z.object({
      tag: z.string(),
      match_count: z.number(),
      data_sources: z.array(z.string()),
    })
  ),
});

const SearchLabelsActionTypeSchema = BaseActionSchema.extend({
  agentMessageId: ModelIdSchema,
  output: SearchLabelsActionOutputSchema.nullable(),
  functionCallId: z.string().nullable(),
  functionCallName: z.string().nullable(),
  step: z.number(),
  type: z.literal("search_labels_action"),
});
type SearchLabelsActionPublicType = z.infer<
  typeof SearchLabelsActionTypeSchema
>;

const ReasoningActionTypeSchema = BaseActionSchema.extend({
  agentMessageId: ModelIdSchema,
  output: z.string().nullable(),
  thinking: z.string().nullable(),
  functionCallId: z.string().nullable(),
  functionCallName: z.string().nullable(),
  step: z.number(),
  type: z.literal("reasoning_action"),
});
type ReasoningActionPublicType = z.infer<typeof ReasoningActionTypeSchema>;

const ConversationIncludeFileActionTypeSchema = BaseActionSchema.extend({
  agentMessageId: ModelIdSchema,
  params: z.object({
    fileId: z.string(),
  }),
  tokensCount: z.number().nullable(),
  fileTitle: z.string().nullable(),
  functionCallId: z.string().nullable(),
  functionCallName: z.string().nullable(),
  step: z.number(),
  type: z.literal("conversation_include_file_action"),
});

const ConversationAttachmentTypeSchema = z.union([
  // File case
  z.object({
    fileId: z.string(),
    contentFragmentId: z.undefined(),
    nodeDataSourceViewId: z.undefined(),
    title: z.string(),
    contentType: SupportedContentFragmentTypeSchema,
  }),
  // Node case
  z.object({
    fileId: z.undefined(),
    contentFragmentId: z.string(),
    nodeDataSourceViewId: z.string(),
    title: z.string(),
    contentType: SupportedContentFragmentTypeSchema,
  }),
]);

const ConversationListFilesActionTypeSchema = BaseActionSchema.extend({
  files: z.array(ConversationAttachmentTypeSchema),
  functionCallId: z.string().nullable(),
  functionCallName: z.string().nullable(),
  agentMessageId: ModelIdSchema,
  step: z.number(),
  type: z.literal("conversation_list_files_action"),
});

const DustAppParametersSchema = z.record(
  z.union([z.string(), z.number(), z.boolean()])
);

const DustAppRunActionTypeSchema = BaseActionSchema.extend({
  agentMessageId: ModelIdSchema,
  appWorkspaceId: z.string(),
  appId: z.string(),
  appName: z.string(),
  params: DustAppParametersSchema,
  runningBlock: z
    .object({
      type: z.string(),
      name: z.string(),
      status: z.enum(["running", "succeeded", "errored"]),
    })
    .nullable(),
  output: z.unknown().nullable(),
  functionCallId: z.string().nullable(),
  functionCallName: z.string().nullable(),
  step: z.number(),
  type: z.literal("dust_app_run_action"),
}).transform((o) => ({
  ...o,
  output: o.output,
}));
type DustAppRunActionPublicType = z.infer<typeof DustAppRunActionTypeSchema>;

const DataSourceViewKindSchema = FlexibleEnumSchema<"default" | "custom">();

const DataSourceViewSchema = z.object({
  category: DataSourceViewCategoriesSchema,
  createdAt: z.number(),
  dataSource: DataSourceTypeSchema,
  editedByUser: EditedByUserSchema.nullable().optional(),
  id: ModelIdSchema,
  kind: DataSourceViewKindSchema,
  parentsIn: z.array(z.string()).nullable(),
  sId: z.string(),
  updatedAt: z.number(),
  spaceId: z.string(),
});
export type DataSourceViewType = z.infer<typeof DataSourceViewSchema>;

const TIME_FRAME_UNITS = ["hour", "day", "week", "month", "year"] as const;
const TimeframeUnitSchema = z.enum(TIME_FRAME_UNITS);

const TimeFrameSchema = z.object({
  duration: z.number(),
  unit: TimeframeUnitSchema,
});

const DataSourceFilterSchema = z.object({
  parents: z
    .object({
      in: z.array(z.string()),
      not: z.array(z.string()),
    })
    .nullable(),
});

const DataSourceConfigurationSchema = z.object({
  workspaceId: z.string(),
  dataSourceViewId: z.string(),
  filter: DataSourceFilterSchema,
});

const RetrievalDocumentChunkTypeSchema = z.object({
  offset: z.number(),
  score: z.number().nullable(),
  text: z.string(),
});

export const RetrievalDocumentTypeSchema = z.object({
  chunks: z.array(RetrievalDocumentChunkTypeSchema),
  documentId: z.string(),
  dataSourceView: DataSourceViewSchema.nullable(),
  id: ModelIdSchema,
  reference: z.string(),
  score: z.number().nullable(),
  sourceUrl: z.string().nullable(),
  tags: z.array(z.string()),
  timestamp: z.number(),
});

export type RetrievalDocumentPublicType = z.infer<
  typeof RetrievalDocumentTypeSchema
>;

const RetrievalActionTypeSchema = BaseActionSchema.extend({
  agentMessageId: ModelIdSchema,
  params: z.object({
    relativeTimeFrame: TimeFrameSchema.nullable(),
    query: z.string().nullable(),
    topK: z.number(),
  }),
  functionCallId: z.string().nullable(),
  functionCallName: z.string().nullable(),
  documents: z.array(RetrievalDocumentTypeSchema).nullable(),
  step: z.number(),
  type: z.literal("retrieval_action"),
});

export type RetrievalActionPublicType = z.infer<
  typeof RetrievalActionTypeSchema
>;

const ProcessSchemaPropertySchema = z.union([
  z.custom<JSONSchema7>(),
  z.null(),
]);

const ProcessActionOutputsSchema = z.object({
  data: z.array(z.unknown()),
  min_timestamp: z.number(),
  total_documents: z.number(),
  total_chunks: z.number(),
  total_tokens: z.number(),
});

const ProcessActionTypeSchema = BaseActionSchema.extend({
  agentMessageId: ModelIdSchema,
  params: z.object({
    relativeTimeFrame: TimeFrameSchema.nullable(),
  }),
  jsonSchema: ProcessSchemaPropertySchema,
  outputs: ProcessActionOutputsSchema.nullable(),
  functionCallId: z.string().nullable(),
  functionCallName: z.string().nullable(),
  step: z.number(),
  type: z.literal("process_action"),
});
type ProcessActionPublicType = z.infer<typeof ProcessActionTypeSchema>;

const TablesQueryActionTypeSchema = BaseActionSchema.extend({
  params: DustAppParametersSchema,
  output: z.record(z.union([z.string(), z.number(), z.boolean()])).nullable(),
  resultsFileId: z.string().nullable(),
  resultsFileSnippet: z.string().nullable(),
  sectionFileId: z.string().nullable(),
  functionCallId: z.string().nullable(),
  functionCallName: z.string().nullable(),
  agentMessageId: ModelIdSchema,
  step: z.number(),
  type: z.literal("tables_query_action"),
});
type TablesQueryActionPublicType = z.infer<typeof TablesQueryActionTypeSchema>;

const WhitelistableFeaturesSchema = FlexibleEnumSchema<
  | "advanced_notion_management"
  | "agent_discovery"
  | "claude_3_7_reasoning"
  | "claude_4_opus_feature"
  | "co_edition"
  | "deepseek_feature"
  | "deepseek_r1_global_agent_feature"
  | "dev_mcp_actions"
  | "disable_run_logs"
  | "document_tracker"
  | "force_gdrive_labels_scope"
  | "google_ai_studio_experimental_models_feature"
  | "index_private_slack_channel"
  | "labs_connection_hubspot"
  | "labs_connection_linear"
  | "labs_salesforce_personal_connections"
  | "labs_trackers"
  | "labs_transcripts"
  | "okta_enterprise_connection"
  | "openai_o1_custom_assistants_feature"
  | "openai_o1_feature"
  | "openai_o1_high_reasoning_custom_assistants_feature"
  | "openai_o1_high_reasoning_feature"
  | "openai_o1_mini_feature"
  | "pro_plan_salesforce_connector"
  | "salesforce_feature"
  | "search_knowledge_builder"
  | "show_debug_tools"
  | "snowflake_connector_feature"
  | "usage_data_api"
  | "custom_webcrawler"
  | "exploded_tables_query"
<<<<<<< HEAD
  | "pro_plan_salesforce_connector"
  | "workos"
=======
  | "salesforce_tool"
  | "gmail_tool"
  | "agent_builder_v2"
>>>>>>> f3c77379
>();

export type WhitelistableFeature = z.infer<typeof WhitelistableFeaturesSchema>;

const WorkspaceSegmentationSchema =
  FlexibleEnumSchema<"interesting">().nullable();

const RoleSchema = z.enum(["admin", "builder", "user", "none"]);

const LightWorkspaceSchema = z.object({
  id: ModelIdSchema,
  sId: z.string(),
  name: z.string(),
  role: RoleSchema,
  segmentation: WorkspaceSegmentationSchema,
  whiteListedProviders: ModelProviderIdSchema.array().nullable(),
  defaultEmbeddingProvider: EmbeddingProviderIdSchema.nullable(),
});

export type LightWorkspaceType = z.infer<typeof LightWorkspaceSchema>;
export type WorkspaceType = z.infer<typeof WorkspaceSchema>;
export type ExtensionWorkspaceType = z.infer<typeof ExtensionWorkspaceSchema>;

const WorkspaceSchema = LightWorkspaceSchema.extend({
  ssoEnforced: z.boolean().optional(),
});

const ExtensionWorkspaceSchema = WorkspaceSchema.extend({
  blacklistedDomains: z.array(z.string()).nullable(),
});

const UserProviderSchema = FlexibleEnumSchema<
  "auth0" | "github" | "google" | "okta" | "samlp" | "waad"
>().nullable();

const UserSchema = z.object({
  sId: z.string(),
  id: ModelIdSchema,
  createdAt: z.number(),
  provider: UserProviderSchema,
  username: z.string(),
  email: z.string(),
  firstName: z.string(),
  lastName: z.string().nullable(),
  fullName: z.string(),
  image: z.string().nullable(),
});

export type UserType = z.infer<typeof UserSchema>;

export const WebsearchResultSchema = z.object({
  title: z.string(),
  snippet: z.string(),
  link: z.string(),
  reference: z.string(),
});

export type WebsearchResultPublicType = z.infer<typeof WebsearchResultSchema>;

const WebsearchActionOutputSchema = z.union([
  z.object({
    results: z.array(WebsearchResultSchema),
  }),
  z.object({
    results: z.array(WebsearchResultSchema),
    error: z.string(),
  }),
]);

const WebsearchActionTypeSchema = BaseActionSchema.extend({
  agentMessageId: ModelIdSchema,
  query: z.string(),
  output: WebsearchActionOutputSchema.nullable(),
  functionCallId: z.string().nullable(),
  functionCallName: z.string().nullable(),
  step: z.number(),
  type: z.literal("websearch_action"),
});

export type WebsearchActionPublicType = z.infer<
  typeof WebsearchActionTypeSchema
>;

const MCPActionTypeSchema = BaseActionSchema.extend({
  agentMessageId: ModelIdSchema,
  functionCallName: z.string().nullable(),
  params: z.unknown(),
  type: z.literal("tool_action"),
});

export type MCPActionPublicType = z.infer<typeof MCPActionTypeSchema>;

const GlobalAgentStatusSchema = FlexibleEnumSchema<
  | "active"
  | "disabled_by_admin"
  | "disabled_missing_datasource"
  | "disabled_free_workspace"
>();

const AgentStatusSchema = FlexibleEnumSchema<"active" | "archived" | "draft">();

const AgentConfigurationStatusSchema = z.union([
  AgentStatusSchema,
  GlobalAgentStatusSchema,
]);

const AgentConfigurationScopeSchema = FlexibleEnumSchema<
  "global" | "workspace" | "published" | "private" | "hidden" | "visible"
>();

export const AgentConfigurationViewSchema = FlexibleEnumSchema<
  "all" | "list" | "workspace" | "published" | "global" | "favorites"
>();

export type AgentConfigurationViewType = z.infer<
  typeof AgentConfigurationViewSchema
>;

const AgentUsageTypeSchema = z.object({
  messageCount: z.number(),
  conversationCount: z.number(),
  userCount: z.number(),
  timePeriodSec: z.number(),
});

const AgentRecentAuthorsSchema = z.array(z.string()).readonly();

const AgentModelConfigurationSchema = z.object({
  providerId: ModelProviderIdSchema,
  modelId: ModelLLMIdSchema,
  temperature: z.number(),
});

const LightAgentConfigurationSchema = z.object({
  id: ModelIdSchema,
  versionCreatedAt: z.string().nullable(),
  sId: z.string(),
  version: z.number(),
  versionAuthorId: ModelIdSchema.nullable(),
  instructions: z.string().nullable(),
  model: AgentModelConfigurationSchema,
  status: AgentConfigurationStatusSchema,
  scope: AgentConfigurationScopeSchema,
  userFavorite: z.boolean(),
  name: z.string(),
  description: z.string(),
  pictureUrl: z.string(),
  lastAuthors: AgentRecentAuthorsSchema.optional(),
  usage: AgentUsageTypeSchema.optional(),
  maxStepsPerRun: z.number(),
  visualizationEnabled: z.boolean(),
  templateId: z.string().nullable(),
  groupIds: z.array(z.string()).optional(),
  requestedGroupIds: z.array(z.array(z.string())),
});

export type LightAgentConfigurationType = z.infer<
  typeof LightAgentConfigurationSchema
>;

const ContentFragmentContextSchema = z.object({
  username: z.string().optional().nullable(),
  fullName: z.string().optional().nullable(),
  email: z.string().optional().nullable(),
  profilePictureUrl: z.string().optional().nullable(),
});

export const ContentNodeTypeSchema = z.union([
  z.literal("document"),
  z.literal("table"),
  z.literal("folder"),
]);

export const ContentNodesViewTypeSchema = z.union([
  z.literal("table"),
  z.literal("document"),
  z.literal("all"),
]);

export type ContentNodesViewType = z.infer<typeof ContentNodesViewTypeSchema>;

const ContentFragmentNodeData = z.object({
  nodeId: z.string(),
  nodeDataSourceViewId: z.string(),
  nodeType: ContentNodeTypeSchema,
  provider: ConnectorProvidersSchema.nullable(),
  spaceName: z.string(),
});

const ContentFragmentSchema = z.object({
  id: ModelIdSchema,
  sId: z.string(),
  fileId: z.string().nullable(),
  created: z.number(),
  type: z.literal("content_fragment"),
  visibility: VisibilitySchema,
  version: z.number(),
  sourceUrl: z.string().nullable(),
  textUrl: z.string(),
  textBytes: z.number().nullable(),
  title: z.string(),
  contentType: SupportedContentFragmentTypeSchema,
  context: ContentFragmentContextSchema,
  contentFragmentId: z.string(),
  contentFragmentVersion: z.union([
    z.literal("latest"),
    z.literal("superseded"),
  ]),
  contentNodeData: ContentFragmentNodeData.nullable(),
});
export type ContentFragmentType = z.infer<typeof ContentFragmentSchema>;

export type UploadedContentFragmentType = {
  fileId: string;
  title: string;
  url?: string;
};

const AgentMentionSchema = z.object({
  configurationId: z.string(),
});

export type AgentMentionType = z.infer<typeof AgentMentionSchema>;

const UserMessageContextSchema = z.object({
  username: z.string(),
  timezone: Timezone,
  fullName: z.string().optional().nullable(),
  email: z.string().optional().nullable(),
  profilePictureUrl: z.string().optional().nullable(),
  origin: UserMessageOriginSchema,
  clientSideMCPServerIds: z.array(z.string()).optional().nullable(),
});

const UserMessageSchema = z.object({
  id: ModelIdSchema,
  created: z.number(),
  type: z.literal("user_message"),
  sId: z.string(),
  visibility: VisibilitySchema,
  version: z.number(),
  user: UserSchema.nullable(),
  mentions: z.array(AgentMentionSchema),
  content: z.string(),
  context: UserMessageContextSchema,
});
export type UserMessageType = z.infer<typeof UserMessageSchema>;

const UserMessageWithRankTypeSchema = UserMessageSchema.and(RankSchema);

export type UserMessageWithRankType = z.infer<
  typeof UserMessageWithRankTypeSchema
>;

const AgentActionTypeSchema = z.union([
  RetrievalActionTypeSchema,
  DustAppRunActionTypeSchema,
  TablesQueryActionTypeSchema,
  ProcessActionTypeSchema,
  WebsearchActionTypeSchema,
  BrowseActionTypeSchema,
  ConversationListFilesActionTypeSchema,
  ConversationIncludeFileActionTypeSchema,
  ReasoningActionTypeSchema,
  SearchLabelsActionTypeSchema,
  MCPActionTypeSchema,
]);
export type AgentActionPublicType = z.infer<typeof AgentActionTypeSchema>;

const AgentMessageStatusSchema = FlexibleEnumSchema<
  "created" | "succeeded" | "failed" | "cancelled"
>();

const AgentMessageTypeSchema = z.object({
  id: ModelIdSchema,
  agentMessageId: ModelIdSchema,
  created: z.number(),
  type: z.literal("agent_message"),
  sId: z.string(),
  visibility: VisibilitySchema,
  version: z.number(),
  parentMessageId: z.string().nullable(),
  configuration: LightAgentConfigurationSchema,
  status: AgentMessageStatusSchema,
  actions: z.array(AgentActionTypeSchema),
  content: z.string().nullable(),
  chainOfThought: z.string().nullable(),
  rawContents: z.array(
    z.object({
      step: z.number(),
      content: z.string(),
    })
  ),
  error: z
    .object({
      code: z.string(),
      message: z.string(),
    })
    .nullable(),
});
export type AgentMessagePublicType = z.infer<typeof AgentMessageTypeSchema>;

const AgentMesssageFeedbackSchema = z.object({
  messageId: z.string(),
  agentMessageId: z.number(),
  userId: z.number(),
  thumbDirection: z.union([z.literal("up"), z.literal("down")]),
  content: z.string().nullable(),
  createdAt: z.number(),
  agentConfigurationId: z.string(),
  agentConfigurationVersion: z.number(),
  isConversationShared: z.boolean(),
});

const ConversationVisibilitySchema = FlexibleEnumSchema<
  "unlisted" | "workspace" | "deleted" | "test"
>();

export type ConversationVisibility = z.infer<
  typeof ConversationVisibilitySchema
>;

const ConversationWithoutContentSchema = z.object({
  id: ModelIdSchema,
  created: z.number(),
  updated: z.number().optional(),
  owner: WorkspaceSchema,
  sId: z.string(),
  title: z.string().nullable(),
  visibility: ConversationVisibilitySchema,
  groupIds: z.array(z.string()).optional(),
  requestedGroupIds: z.array(z.array(z.string())),
});

export const ConversationSchema = ConversationWithoutContentSchema.extend({
  content: z.array(
    z.union([
      z.array(UserMessageSchema),
      z.array(AgentMessageTypeSchema),
      z.array(ContentFragmentSchema),
    ])
  ),
});

export type ConversationWithoutContentPublicType = z.infer<
  typeof ConversationWithoutContentSchema
>;
export type ConversationPublicType = z.infer<typeof ConversationSchema>;

const ConversationMessageReactionsSchema = z.array(
  z.object({
    messageId: z.string(),
    reactions: z.array(
      z.object({
        emoji: z.string(),
        users: z.array(
          z.object({
            userId: ModelIdSchema.nullable(),
            username: z.string(),
            fullName: z.string().nullable(),
          })
        ),
      })
    ),
  })
);

export type ConversationMessageReactionsType = z.infer<
  typeof ConversationMessageReactionsSchema
>;

const BrowseParamsEventSchema = z.object({
  type: z.literal("browse_params"),
  created: z.number(),
  configurationId: z.string(),
  messageId: z.string(),
  action: BrowseActionTypeSchema,
});

const ConversationIncludeFileParamsEventSchema = z.object({
  type: z.literal("conversation_include_file_params"),
  created: z.number(),
  configurationId: z.string(),
  messageId: z.string(),
  action: ConversationIncludeFileActionTypeSchema,
});

const DustAppRunParamsEventSchema = z.object({
  type: z.literal("dust_app_run_params"),
  created: z.number(),
  configurationId: z.string(),
  messageId: z.string(),
  action: DustAppRunActionTypeSchema,
});

const DustAppRunBlockEventSchema = z.object({
  type: z.literal("dust_app_run_block"),
  created: z.number(),
  configurationId: z.string(),
  messageId: z.string(),
  action: DustAppRunActionTypeSchema,
});

const ProcessParamsEventSchema = z.object({
  type: z.literal("process_params"),
  created: z.number(),
  configurationId: z.string(),
  messageId: z.string(),
  dataSources: z.array(DataSourceConfigurationSchema),
  action: ProcessActionTypeSchema,
});

const RetrievalParamsEventSchema = z.object({
  type: z.literal("retrieval_params"),
  created: z.number(),
  configurationId: z.string(),
  messageId: z.string(),
  dataSources: z.array(DataSourceConfigurationSchema),
  action: RetrievalActionTypeSchema,
});

const TablesQueryStartedEventSchema = z.object({
  type: z.literal("tables_query_started"),
  created: z.number(),
  configurationId: z.string(),
  messageId: z.string(),
  action: TablesQueryActionTypeSchema,
});

const TablesQueryModelOutputEventSchema = z.object({
  type: z.literal("tables_query_model_output"),
  created: z.number(),
  configurationId: z.string(),
  messageId: z.string(),
  action: TablesQueryActionTypeSchema,
});

const TablesQueryOutputEventSchema = z.object({
  type: z.literal("tables_query_output"),
  created: z.number(),
  configurationId: z.string(),
  messageId: z.string(),
  action: TablesQueryActionTypeSchema,
});

const WebsearchParamsEventSchema = z.object({
  type: z.literal("websearch_params"),
  created: z.number(),
  configurationId: z.string(),
  messageId: z.string(),
  action: WebsearchActionTypeSchema,
});

const ReasoningStartedEventSchema = z.object({
  type: z.literal("reasoning_started"),
  created: z.number(),
  configurationId: z.string(),
  messageId: z.string(),
  action: ReasoningActionTypeSchema,
});

const ReasoningThinkingEventSchema = z.object({
  type: z.literal("reasoning_thinking"),
  created: z.number(),
  configurationId: z.string(),
  messageId: z.string(),
  action: ReasoningActionTypeSchema,
});

const ReasoningTokensEventSchema = z.object({
  type: z.literal("reasoning_tokens"),
  created: z.number(),
  configurationId: z.string(),
  messageId: z.string(),
  action: ReasoningActionTypeSchema,
  content: z.string(),
  classification: TokensClassificationSchema,
});

const SearchLabelsParamsEventSchema = z.object({
  type: z.literal("search_labels_params"),
  created: z.number(),
  configurationId: z.string(),
  messageId: z.string(),
  action: SearchLabelsActionTypeSchema,
});

const MCPParamsEventSchema = z.object({
  type: z.literal("tool_params"),
  created: z.number(),
  configurationId: z.string(),
  messageId: z.string(),
  action: MCPActionTypeSchema,
});

const NotificationImageContentSchema = z.object({
  type: z.literal("image"),
  mimeType: z.string(),
});

const NotificationTextContentSchema = z.object({
  type: z.literal("text"),
  text: z.string(),
});

const NotificationContentSchema = z.union([
  NotificationImageContentSchema,
  NotificationTextContentSchema,
]);

const ToolNotificationProgressSchema = z.object({
  progress: z.number(),
  total: z.number(),
  data: z.object({
    label: z.string(),
    output: NotificationContentSchema.optional(),
  }),
});

export type ToolNotificationProgress = z.infer<
  typeof ToolNotificationProgressSchema
>;

const ToolNotificationEventSchema = z.object({
  type: z.literal("tool_notification"),
  created: z.number(),
  configurationId: z.string(),
  messageId: z.string(),
  action: MCPActionTypeSchema,
  notification: ToolNotificationProgressSchema,
});

export type ToolNotificationEvent = z.infer<typeof ToolNotificationEventSchema>;

const MCPValidationMetadataSchema = z.object({
  mcpServerName: z.string(),
  toolName: z.string(),
  agentName: z.string(),
});

export type MCPValidationMetadataPublicType = z.infer<
  typeof MCPValidationMetadataSchema
>;

const MCPApproveExecutionEventSchema = z.object({
  type: z.literal("tool_approve_execution"),
  created: z.number(),
  configurationId: z.string(),
  messageId: z.string(),
  action: MCPActionTypeSchema,
  inputs: z.record(z.any()),
  stake: z.optional(z.enum(["low", "high", "never_ask"])),
  metadata: MCPValidationMetadataSchema,
});

const AgentErrorEventSchema = z.object({
  type: z.literal("agent_error"),
  created: z.number(),
  configurationId: z.string(),
  messageId: z.string(),
  error: z.object({
    code: z.string(),
    message: z.string(),
  }),
});
export type AgentErrorEvent = z.infer<typeof AgentErrorEventSchema>;

const AgentActionSpecificEventSchema = z.union([
  BrowseParamsEventSchema,
  ConversationIncludeFileParamsEventSchema,
  DustAppRunBlockEventSchema,
  DustAppRunParamsEventSchema,
  ProcessParamsEventSchema,
  ReasoningStartedEventSchema,
  ReasoningThinkingEventSchema,
  ReasoningTokensEventSchema,
  RetrievalParamsEventSchema,
  SearchLabelsParamsEventSchema,
  TablesQueryModelOutputEventSchema,
  TablesQueryOutputEventSchema,
  TablesQueryStartedEventSchema,
  WebsearchParamsEventSchema,
  MCPParamsEventSchema,
  ToolNotificationEventSchema,
  MCPApproveExecutionEventSchema,
]);
export type AgentActionSpecificEvent = z.infer<
  typeof AgentActionSpecificEventSchema
>;

const AgentActionSuccessEventSchema = z.object({
  type: z.literal("agent_action_success"),
  created: z.number(),
  configurationId: z.string(),
  messageId: z.string(),
  action: AgentActionTypeSchema,
});
export type AgentActionSuccessEvent = z.infer<
  typeof AgentActionSuccessEventSchema
>;

const AgentMessageSuccessEventSchema = z.object({
  type: z.literal("agent_message_success"),
  created: z.number(),
  configurationId: z.string(),
  messageId: z.string(),
  message: AgentMessageTypeSchema,
  runIds: z.array(z.string()),
});
export type AgentMessageSuccessEvent = z.infer<
  typeof AgentMessageSuccessEventSchema
>;

const AgentGenerationCancelledEventSchema = z.object({
  type: z.literal("agent_generation_cancelled"),
  created: z.number(),
  configurationId: z.string(),
  messageId: z.string(),
});
export type AgentGenerationCancelledEvent = z.infer<
  typeof AgentGenerationCancelledEventSchema
>;

const UserMessageErrorEventSchema = z.object({
  type: z.literal("user_message_error"),
  created: z.number(),
  error: z.object({
    code: z.string(),
    message: z.string(),
  }),
});
export type UserMessageErrorEvent = z.infer<typeof UserMessageErrorEventSchema>;

// Event sent when the user message is created.
const UserMessageNewEventSchema = z.object({
  type: z.literal("user_message_new"),
  created: z.number(),
  messageId: z.string(),
  message: UserMessageSchema.and(RankSchema),
});
export type UserMessageNewEvent = z.infer<typeof UserMessageNewEventSchema>;

// Event sent when a new message is created (empty) and the agent is about to be executed.
const AgentMessageNewEventSchema = z.object({
  type: z.literal("agent_message_new"),
  created: z.number(),
  configurationId: z.string(),
  messageId: z.string(),
  message: AgentMessageTypeSchema.and(RankSchema),
});
export type AgentMessageNewEvent = z.infer<typeof AgentMessageNewEventSchema>;

// Event sent when the conversation title is updated.
const ConversationTitleEventSchema = z.object({
  type: z.literal("conversation_title"),
  created: z.number(),
  title: z.string(),
});
export type ConversationTitleEvent = z.infer<
  typeof ConversationTitleEventSchema
>;

const ConversationEventTypeSchema = z.object({
  eventId: z.string(),
  data: z.union([
    UserMessageNewEventSchema,
    AgentMessageNewEventSchema,
    AgentGenerationCancelledEventSchema,
    ConversationTitleEventSchema,
  ]),
});

export type ConversationEventType = z.infer<typeof ConversationEventTypeSchema>;

const AgentMessageEventTypeSchema = z.object({
  eventId: z.string(),
  data: z.union([
    AgentErrorEventSchema,
    AgentActionSpecificEventSchema,
    AgentActionSuccessEventSchema,
    AgentGenerationCancelledEventSchema,
    GenerationTokensEventSchema,
  ]),
});

export type AgentMessageEventType = z.infer<typeof AgentMessageEventTypeSchema>;

export const CoreAPIErrorSchema = z.object({
  message: z.string(),
  code: z.string(),
});

export type CoreAPIError = z.infer<typeof CoreAPIErrorSchema>;

export const CoreAPITokenTypeSchema = z.tuple([z.number(), z.string()]);
export type CoreAPITokenType = z.infer<typeof CoreAPITokenTypeSchema>;

const APIErrorTypeSchema = FlexibleEnumSchema<
  | "action_api_error"
  | "action_failed"
  | "action_unknown_error"
  | "agent_configuration_not_found"
  | "agent_message_error"
  | "app_auth_error"
  | "app_not_found"
  | "assistant_saving_error"
  | "chat_message_not_found"
  | "connector_credentials_error"
  | "connector_not_found_error"
  | "connector_oauth_target_mismatch"
  | "connector_provider_not_supported"
  | "connector_update_error"
  | "connector_update_unauthorized"
  | "content_too_large"
  | "conversation_access_restricted"
  | "conversation_not_found"
  | "data_source_auth_error"
  | "data_source_document_not_found"
  | "data_source_error"
  | "data_source_not_found"
  | "data_source_not_managed"
  | "data_source_quota_error"
  | "data_source_view_not_found"
  | "dataset_not_found"
  | "dust_app_secret_not_found"
  | "expired_oauth_token_error"
  | "feature_flag_already_exists"
  | "feature_flag_not_found"
  | "file_not_found"
  | "file_too_large"
  | "file_type_not_supported"
  | "global_agent_error"
  | "group_not_found"
  | "internal_server_error"
  | "invalid_api_key_error"
  | "invalid_oauth_token_error"
  | "invalid_pagination_parameters"
  | "invalid_request_error"
  | "invalid_rows_request_error"
  | "invitation_already_sent_recently"
  | "invitation_not_found"
  | "key_not_found"
  | "malformed_authorization_header_error"
  | "membership_not_found"
  | "message_not_found"
  | "method_not_supported_error"
  | "missing_authorization_header_error"
  | "not_authenticated"
  | "personal_workspace_not_found"
  | "plan_limit_error"
  | "plan_message_limit_exceeded"
  | "plugin_execution_failed"
  | "plugin_not_found"
  | "provider_auth_error"
  | "provider_not_found"
  | "rate_limit_error"
  | "run_error"
  | "run_not_found"
  | "space_already_exists"
  | "space_not_found"
  | "stripe_invalid_product_id_error"
  | "subscription_not_found"
  | "subscription_payment_failed"
  | "subscription_state_invalid"
  | "table_not_found"
  | "template_not_found"
  | "template_not_found"
  | "labs_connection_configuration_already_exists"
  | "transcripts_configuration_already_exists"
  | "transcripts_configuration_default_not_allowed"
  | "transcripts_configuration_not_found"
  | "unexpected_action_response"
  | "unexpected_error_format"
  | "unexpected_network_error"
  | "unexpected_response_format"
  | "user_not_found"
  | "workspace_auth_error"
  | "workspace_not_found"
  | "workspace_not_found"
  | "workspace_user_not_found"
>();

export const APIErrorSchema = z.object({
  type: APIErrorTypeSchema,
  message: z.string(),
  data_source_error: CoreAPIErrorSchema.optional(),
  run_error: CoreAPIErrorSchema.optional(),
  app_error: CoreAPIErrorSchema.optional(),
  connectors_error: ConnectorsAPIErrorSchema.optional(),
});
export type APIError = z.infer<typeof APIErrorSchema>;

export const WorkspaceDomainSchema = z.object({
  domain: z.string(),
  domainAutoJoinEnabled: z.boolean(),
});

export type WorkspaceDomainType = z.infer<typeof WorkspaceDomainSchema>;

export const DustAppTypeSchema = z.object({
  appHash: z.string(),
  appId: z.string(),
  workspaceId: z.string(),
});

export type DustAppType = z.infer<typeof DustAppTypeSchema>;

export const DustAppConfigTypeSchema = z.record(z.unknown());
export type DustAppConfigType = z.infer<typeof DustAppConfigTypeSchema>;

export const DustAppRunErroredEventSchema = z.object({
  type: z.literal("error"),
  content: z.object({
    code: z.string(),
    message: z.string(),
  }),
});
export type DustAppRunErroredEvent = z.infer<
  typeof DustAppRunErroredEventSchema
>;

export const DustAppRunRunStatusEventSchema = z.object({
  type: z.literal("run_status"),
  content: z.object({
    status: z.enum(["running", "succeeded", "errored"]),
    run_id: z.string(),
  }),
});
export type DustAppRunRunStatusEvent = z.infer<
  typeof DustAppRunRunStatusEventSchema
>;

export const DustAppRunBlockStatusEventSchema = z.object({
  type: z.literal("block_status"),
  content: z.object({
    block_type: BlockTypeSchema,
    name: z.string(),
    status: StatusSchema,
    success_count: z.number(),
    error_count: z.number(),
  }),
});
export type DustAppRunBlockStatusEvent = z.infer<
  typeof DustAppRunBlockStatusEventSchema
>;

export const DustAppRunBlockExecutionEventSchema = z.object({
  type: z.literal("block_execution"),
  content: z.object({
    block_type: BlockTypeSchema,
    block_name: z.string(),
    execution: z.array(
      z.array(
        z.object({
          value: z.unknown().nullable(),
          error: z.string().nullable(),
          meta: z.unknown().nullable(),
        })
      )
    ),
  }),
});
export type DustAppRunBlockExecutionEvent = z.infer<
  typeof DustAppRunBlockExecutionEventSchema
>;
export const DustAppRunFinalEventSchema = z.object({
  type: z.literal("final"),
});
export type DustAppRunFinalEvent = z.infer<typeof DustAppRunFinalEventSchema>;

export const DustAppRunTokensEventSchema = z.object({
  type: z.literal("tokens"),
  content: z.object({
    block_type: z.string(),
    block_name: z.string(),
    input_index: z.number(),
    map: z
      .object({
        name: z.string(),
        iteration: z.number(),
      })
      .nullable(),
    tokens: z.object({
      text: z.string(),
      tokens: z.array(z.string()).optional(),
      logprobs: z.array(z.number()).optional(),
    }),
  }),
});
export type DustAppRunTokensEvent = z.infer<typeof DustAppRunTokensEventSchema>;

export const DustAppRunFunctionCallEventSchema = z.object({
  type: z.literal("function_call"),
  content: z.object({
    block_type: z.string(),
    block_name: z.string(),
    input_index: z.number(),
    map: z
      .object({
        name: z.string(),
        iteration: z.number(),
      })
      .nullable(),
    function_call: z.object({
      name: z.string(),
    }),
  }),
});
export type DustAppRunFunctionCallEvent = z.infer<
  typeof DustAppRunFunctionCallEventSchema
>;

export const DustAppRunFunctionCallArgumentsTokensEventSchema = z.object({
  type: z.literal("function_call_arguments_tokens"),
  content: z.object({
    block_type: z.string(),
    block_name: z.string(),
    input_index: z.number(),
    map: z
      .object({
        name: z.string(),
        iteration: z.number(),
      })
      .nullable(),
    tokens: z.object({
      text: z.string(),
    }),
  }),
});
export type DustAppRunFunctionCallArgumentsTokensEvent = z.infer<
  typeof DustAppRunFunctionCallArgumentsTokensEventSchema
>;
export type DustAPICredentials = {
  apiKey: string | (() => string | null | Promise<string | null>);
  workspaceId: string;
  extraHeaders?: Record<string, string>;
};

const SpaceKindSchema = FlexibleEnumSchema<
  "regular" | "global" | "system" | "public" | "conversations"
>();

const SpaceTypeSchema = z.object({
  createdAt: z.number(),
  groupIds: z.array(z.string()),
  isRestricted: z.boolean(),
  kind: SpaceKindSchema,
  name: z.string(),
  sId: z.string(),
  updatedAt: z.number(),
});

export type SpaceType = z.infer<typeof SpaceTypeSchema>;

const DatasetSchemaEntryType = FlexibleEnumSchema<
  "string" | "number" | "boolean" | "json"
>();

const DatasetSchema = z.object({
  name: z.string(),
  description: z.string().nullable(),
  data: z.array(z.record(z.any())).nullable().optional(),
  schema: z
    .array(
      z.object({
        key: z.string(),
        type: DatasetSchemaEntryType,
        description: z.string().nullable(),
      })
    )
    .nullable()
    .optional(),
});

const AppTypeSchema = z.object({
  id: ModelIdSchema,
  sId: z.string(),
  name: z.string(),
  description: z.string().nullable(),
  savedSpecification: z.string().nullable(),
  savedConfig: z.string().nullable(),
  savedRun: z.string().nullable(),
  dustAPIProjectId: z.string(),
  space: SpaceTypeSchema,
  datasets: z.array(DatasetSchema).optional(),
  coreSpecifications: z.record(z.string()).optional(),
});

export type ApiAppType = z.infer<typeof AppTypeSchema>;

const AppImportTypeSchema = z.object({
  id: ModelIdSchema.optional(),
  sId: z.string(),
  name: z.string(),
  description: z.string().nullable(),
  savedSpecification: z.string().nullable(),
  savedConfig: z.string().nullable(),
  savedRun: z.string().nullable(),
  dustAPIProjectId: z.string(),
  datasets: z.array(DatasetSchema).optional(),
  coreSpecifications: z.record(z.string()).optional(),
});

export type ApiAppImportType = z.infer<typeof AppImportTypeSchema>;

export const RunAppResponseSchema = z.object({
  run: RunTypeSchema,
});

export type RunAppResponseType = z.infer<typeof RunAppResponseSchema>;

export const GetDataSourcesResponseSchema = z.object({
  data_sources: DataSourceTypeSchema.array(),
});

export type GetDataSourcesResponseType = z.infer<
  typeof GetDataSourcesResponseSchema
>;

export const GetOrPatchAgentConfigurationResponseSchema = z.object({
  agentConfiguration: LightAgentConfigurationSchema,
});

export type GetOrPatchAgentConfigurationResponseType = z.infer<
  typeof GetOrPatchAgentConfigurationResponseSchema
>;

export const PatchAgentConfigurationRequestSchema = z.object({
  userFavorite: z.boolean().optional(),
});

export type PatchAgentConfigurationRequestType = z.infer<
  typeof PatchAgentConfigurationRequestSchema
>;

export const GetAgentConfigurationsResponseSchema = z.object({
  agentConfigurations: LightAgentConfigurationSchema.array(),
});

export type GetAgentConfigurationsResponseType = z.infer<
  typeof GetAgentConfigurationsResponseSchema
>;

export const PostContentFragmentResponseSchema = z.object({
  contentFragment: ContentFragmentSchema,
});

export type PostContentFragmentResponseType = z.infer<
  typeof PostContentFragmentResponseSchema
>;

export const CreateConversationResponseSchema = z.object({
  conversation: ConversationSchema,
  message: UserMessageSchema.optional(),
});

export type CreateConversationResponseType = z.infer<
  typeof CreateConversationResponseSchema
>;

export const GetFeedbacksResponseSchema = z.object({
  feedbacks: z.array(AgentMesssageFeedbackSchema),
});

export type GetFeedbacksResponseType = z.infer<
  typeof GetFeedbacksResponseSchema
>;

export const PublicPostMessageFeedbackRequestBodySchema = z.object({
  thumbDirection: z.string(),
  feedbackContent: z.string().nullable().optional(),
  isConversationShared: z.boolean().optional(),
});

export type PublicPostMessageFeedbackRequestBody = z.infer<
  typeof PublicPostMessageFeedbackRequestBodySchema
>;

export const PostMessageFeedbackResponseSchema = z.object({
  success: z.literal(true),
});

export const PostUserMessageResponseSchema = z.object({
  message: UserMessageSchema,
});

export type PostUserMessageResponseType = z.infer<
  typeof PostUserMessageResponseSchema
>;

export const GetConversationResponseSchema = z.object({
  conversation: ConversationSchema,
});

export type GetConversationResponseType = z.infer<
  typeof GetConversationResponseSchema
>;

export const TokenizeResponseSchema = z.object({
  tokens: CoreAPITokenTypeSchema.array(),
});

export type TokenizeResponseType = z.infer<typeof TokenizeResponseSchema>;

export const GetActiveMemberEmailsInWorkspaceResponseSchema = z.object({
  emails: z.array(z.string()),
});

export type GetActiveMemberEmailsInWorkspaceResponseType = z.infer<
  typeof GetActiveMemberEmailsInWorkspaceResponseSchema
>;

export const GetWorkspaceVerifiedDomainsResponseSchema = z.object({
  verified_domains: WorkspaceDomainSchema.array(),
});

export type GetWorkspaceVerifiedDomainsResponseType = z.infer<
  typeof GetWorkspaceVerifiedDomainsResponseSchema
>;

export const GetWorkspaceFeatureFlagsResponseSchema = z.object({
  feature_flags: WhitelistableFeaturesSchema.array(),
});

export type GetWorkspaceFeatureFlagsResponseType = z.infer<
  typeof GetWorkspaceFeatureFlagsResponseSchema
>;

export const PublicPostMessagesRequestBodySchema = z.intersection(
  z.object({
    content: z.string().min(1),
    mentions: z.array(
      z.object({
        configurationId: z.string(),
      })
    ),
    context: UserMessageContextSchema.extend({
      clientSideMCPServerIds: z.array(z.string()).optional().nullable(),
    }),
  }),
  z
    .object({
      blocking: z.boolean().optional(),
      skipToolsValidation: z.boolean().optional(),
    })
    .partial()
);

export type PublicPostMessagesRequestBody = z.infer<
  typeof PublicPostMessagesRequestBodySchema
>;

export type PostMessagesResponseBody = {
  message: UserMessageType;
  agentMessages?: AgentMessagePublicType[];
};

export const PublicPostEditMessagesRequestBodySchema = z.object({
  content: z.string(),
  mentions: z.array(
    z.object({
      configurationId: z.string(),
    })
  ),
  skipToolsValidation: z.boolean().optional().default(false),
});

export type PublicPostEditMessagesRequestBody = z.infer<
  typeof PublicPostEditMessagesRequestBodySchema
>;

export const PublicContentFragmentWithContentSchema = z.object({
  title: z.string(),
  url: z.string().optional().nullable(),
  content: z.string(),
  contentType: z.string(),
  fileId: z.undefined().nullable(),
  nodeId: z.undefined().nullable(),
  nodeDataSourceViewId: z.undefined().nullable(),
  context: ContentFragmentContextSchema.optional().nullable(),
  // Undocumented for now -- allows to supersede an existing content fragment.
  supersededContentFragmentId: z.string().optional().nullable(),
});

export type PublicContentFragmentWithContent = z.infer<
  typeof PublicContentFragmentWithContentSchema
>;

export const PublicContentFragmentWithFileIdSchema = z.object({
  title: z.string(),
  fileId: z.string(),
  url: z.string().optional().nullable(),
  content: z.undefined().nullable(),
  contentType: z.undefined().nullable(),
  nodeId: z.undefined().nullable(),
  nodeDataSourceViewId: z.undefined().nullable(),
  context: ContentFragmentContextSchema.optional().nullable(),
  // Undocumented for now -- allows to supersede an existing content fragment.
  supersededContentFragmentId: z.string().optional().nullable(),
});

export type PublicContentFragmentWithFileId = z.infer<
  typeof PublicContentFragmentWithFileIdSchema
>;

const PublicContentFragmentWithContentNodeSchema = z.object({
  title: z.string(),
  nodeId: z.string(),
  nodeDataSourceViewId: z.string(),
  url: z.undefined().nullable(),
  content: z.undefined().nullable(),
  contentType: z.undefined().nullable(),
  fileId: z.undefined().nullable(),
  context: ContentFragmentContextSchema.optional().nullable(),
  supersededContentFragmentId: z.string().optional().nullable(),
});

export const PublicPostContentFragmentRequestBodySchema = z.union([
  PublicContentFragmentWithContentSchema,
  PublicContentFragmentWithFileIdSchema,
  PublicContentFragmentWithContentNodeSchema,
]);

export type PublicPostContentFragmentRequestBody = z.infer<
  typeof PublicPostContentFragmentRequestBodySchema
>;

export const PublicPostConversationsRequestBodySchema = z.intersection(
  z.object({
    title: z.string().nullable().optional(),
    visibility: z
      .enum(["unlisted", "workspace", "deleted", "test"])
      .optional()
      .default("unlisted"),
    message: z.union([
      z.intersection(
        z.object({
          content: z.string().min(1),
          mentions: z.array(
            z.object({
              configurationId: z.string(),
            })
          ),
          context: UserMessageContextSchema,
        }),
        z
          .object({
            blocking: z.boolean().optional(),
          })
          .partial()
      ),
      z.undefined(),
    ]),
    contentFragment: z.union([
      PublicContentFragmentWithContentSchema,
      PublicContentFragmentWithFileIdSchema,
      PublicContentFragmentWithContentNodeSchema,
      z.undefined(),
    ]),
    contentFragments: z.union([
      z
        .union([
          PublicContentFragmentWithContentSchema,
          PublicContentFragmentWithFileIdSchema,
          PublicContentFragmentWithContentNodeSchema,
        ])
        .array(),
      z.undefined(),
    ]),
  }),
  z
    .object({
      blocking: z.boolean().optional(),
      skipToolsValidation: z.boolean().optional(),
    })
    .partial()
);

export type PublicPostConversationsRequestBody = z.infer<
  typeof PublicPostConversationsRequestBodySchema
>;

export const PostConversationsResponseSchema = z.object({
  conversation: ConversationSchema,
  message: UserMessageSchema.optional(),
  contentFragment: ContentFragmentSchema.optional(),
});

export type PostConversationsResponseType = z.infer<
  typeof PostConversationsResponseSchema
>;

export const GetConversationsResponseSchema = z.object({
  conversations: ConversationWithoutContentSchema.array(),
});
export type GetConversationsResponseType = z.infer<
  typeof GetConversationsResponseSchema
>;

export const SearchDataSourceViewsRequestSchema = z.object({
  dataSourceId: z.string().optional(),
  kind: z.string().optional(),
  vaultId: z.string().optional(),
  vaultKind: z.string().optional(),
});

export const SearchDataSourceViewsResponseSchema = z.object({
  data_source_views: DataSourceViewSchema.array(),
});

export type SearchDataSourceViewsResponseType = z.infer<
  typeof SearchDataSourceViewsResponseSchema
>;

const ListMemberEmailsResponseSchema = z.object({
  emails: z.array(z.string()),
});

export type ListMemberEmailsResponseType = z.infer<
  typeof ListMemberEmailsResponseSchema
>;

export const ValidateMemberRequestSchema = z.object({
  email: z.string(),
});

const ValidateMemberResponseSchema = z.object({
  valid: z.boolean(),
});

export type ValidateMemberResponseType = z.infer<
  typeof ValidateMemberResponseSchema
>;

export const GetAppsResponseSchema = z.object({
  apps: AppTypeSchema.array(),
});

export const PostAppsRequestSchema = z.object({
  apps: AppImportTypeSchema.array(),
});

export type GetAppsResponseType = z.infer<typeof GetAppsResponseSchema>;

export const ImportAppsResponseSchema = z.object({
  apps: z
    .object({
      sId: z.string(),
      name: z.string(),
      error: z.string().optional(),
    })
    .array(),
});

export type ImportAppsResponseType = z.infer<typeof ImportAppsResponseSchema>;

export const DataSourceViewResponseSchema = z.object({
  dataSourceView: DataSourceViewSchema,
});

export type DataSourceViewResponseType = z.infer<
  typeof DataSourceViewResponseSchema
>;

export const PatchDataSourceViewRequestSchema = z.union([
  z
    .object({
      parentsToAdd: z.union([z.array(z.string()), z.undefined()]),
      parentsToRemove: z.array(z.string()).optional(),
    })
    // For the fields to be not optional, see:
    // https://stackoverflow.com/questions/71477015/specify-a-zod-schema-with-a-non-optional-but-possibly-undefined-field
    .transform((o) => ({
      parentsToAdd: o.parentsToAdd,
      parentsToRemove: o.parentsToRemove,
    })),
  z.object({
    parentsIn: z.array(z.string()),
  }),
]);

export type PatchDataSourceViewRequestType = z.infer<
  typeof PatchDataSourceViewRequestSchema
>;

export const DataSourceSearchQuerySchema = z.object({
  query: z.string(),
  top_k: z.coerce.number(),
  full_text: z.coerce.boolean(),
  target_document_tokens: z.coerce.number().optional(),
  timestamp_gt: z.coerce.number().optional(),
  timestamp_lt: z.coerce.number().optional(),
  tags_in: z.array(z.string()).optional(),
  tags_not: z.array(z.string()).optional(),
  parents_in: z.array(z.string()).optional(),
  parents_not: z.array(z.string()).optional(),
});

export type DataSourceSearchQuery = z.infer<typeof DataSourceSearchQuerySchema>;

const DataSourceSearchResponseSchema = z.object({
  documents: CoreAPIDocumentSchema.array(),
});

export type DataSourceSearchResponseType = z.infer<
  typeof DataSourceSearchResponseSchema
>;

const DataSourceViewsListResponseSchema = z.object({
  dataSourceViews: DataSourceViewSchema.array(),
});

export type DataSourceViewsListResponseType = z.infer<
  typeof DataSourceViewsListResponseSchema
>;

type FrontDataSourceDocumentSection = {
  prefix: string | null;
  content: string | null;
  sections: FrontDataSourceDocumentSection[];
};

const FrontDataSourceDocumentSectionSchema: z.ZodSchema<FrontDataSourceDocumentSection> =
  z.lazy(() =>
    z.object({
      prefix: z.string().nullable(),
      content: z.string().nullable(),
      sections: z.array(FrontDataSourceDocumentSectionSchema),
    })
  );

export const PostDataSourceDocumentRequestSchema = z.object({
  timestamp: z.number().nullable().optional(),
  tags: z.array(z.string()).nullable().optional(),
  parent_id: z.string().nullable().optional(),
  parents: z.array(z.string()).nullable().optional(),
  source_url: z.string().nullable().optional(),
  upsert_context: z
    .object({
      sync_type: z.union([z.enum(["batch", "incremental"]), z.undefined()]),
    })
    // For the fields to be not optional, see:
    // https://stackoverflow.com/questions/71477015/specify-a-zod-schema-with-a-non-optional-but-possibly-undefined-field
    .transform((o) => ({
      sync_type: o.sync_type,
    }))
    .optional(),
  text: z.string().nullable().optional(),
  section: FrontDataSourceDocumentSectionSchema.nullable().optional(),
  light_document_output: z.boolean().optional(),
  async: z.boolean().nullable().optional(),
  mime_type: z.string().nullable().optional(),
  title: z.string().nullable().optional(),
});

export type PostDataSourceDocumentRequestType = z.infer<
  typeof PostDataSourceDocumentRequestSchema
>;

const GetDocumentResponseSchema = z.object({
  document: CoreAPIDocumentSchema,
});
export type GetDocumentResponseType = z.infer<typeof GetDocumentResponseSchema>;

const DeleteDocumentResponseSchema = z.object({
  document: z.object({
    document_id: z.string(),
  }),
});
export type DeleteDocumentResponseType = z.infer<
  typeof DeleteDocumentResponseSchema
>;

const UpsertDocumentResponseSchema = z.object({
  document: z.union([
    CoreAPIDocumentSchema,
    CoreAPILightDocumentSchema,
    z.object({
      document_id: z.string(),
    }),
  ]),
  data_source: DataSourceTypeSchema,
});
export type UpsertDocumentResponseType = z.infer<
  typeof UpsertDocumentResponseSchema
>;

const PostParentsResponseSchema = z.object({
  updated: z.boolean(),
});
export type PostParentsResponseType = z.infer<typeof PostParentsResponseSchema>;

const GetDocumentsResponseSchema = z.object({
  documents: z.array(CoreAPIDocumentSchema),
  total: z.number(),
});

export type GetDocumentsResponseType = z.infer<
  typeof GetDocumentsResponseSchema
>;

const GetTableRowsResponseSchema = z.object({
  row: CoreAPIRowSchema,
});

export type GetTableRowsResponseType = z.infer<
  typeof GetTableRowsResponseSchema
>;
export const UpsertTableRowsRequestSchema = z.object({
  rows: z.array(
    z.object({
      row_id: z.string(),
      value: z.record(
        z
          .union([
            z.string(),
            z.number(),
            z.boolean(),
            z.object({
              type: z.literal("datetime"),
              epoch: z.number(),
            }),
          ])
          .nullable()
      ),
    })
  ),
  truncate: z.boolean().optional(),
});

export type CellValueType = z.infer<
  typeof UpsertTableRowsRequestSchema
>["rows"][number]["value"][string];

const UpsertTableRowsResponseSchema = z.object({
  table: z.object({
    name: z.string(),
    table_id: z.string(),
    description: z.string(),
    schema: CoreAPITableSchema.nullable(),
  }),
});

export type UpsertTableRowsResponseType = z.infer<
  typeof UpsertTableRowsResponseSchema
>;

const ListTableRowsResponseSchema = z.object({
  rows: z.array(CoreAPIRowSchema),
  offset: z.number(),
  limit: z.number(),
  total: z.number(),
});
export type ListTableRowsResponseType = z.infer<
  typeof ListTableRowsResponseSchema
>;

const GetTableResponseSchema = z.object({
  table: CoreAPITablePublicSchema,
});
export type GetTableResponseType = z.infer<typeof GetTableResponseSchema>;

export const PostTableParentsRequestSchema = z.object({
  parent_id: z.string().nullable().optional(),
  parents: z.array(z.string()),
});

const PostTableParentsResponseSchema = z.object({
  updated: z.literal(true),
});
export type PostTableParentsResponseType = z.infer<
  typeof PostTableParentsResponseSchema
>;

export const UpsertTableFromCsvRequestSchema = z.object({
  name: z.string(),
  description: z.string(),
  timestamp: z.number().nullable().optional(),
  tags: z.array(z.string()).nullable().optional(),
  parentId: z.string().nullable().optional(),
  parents: z.array(z.string()).nullable().optional(),
  truncate: z.boolean(),
  async: z.boolean().optional(),
  title: z.string(),
  mimeType: z.string(),
  sourceUrl: z.string().nullable().optional(),
  tableId: z.string(),
  fileId: z.string(),
});

export type UpsertTableFromCsvRequestType = z.infer<
  typeof UpsertTableFromCsvRequestSchema
>;

const PostTableCSVAsyncResponseSchema = z.object({
  table: z.object({
    table_id: z.string(),
  }),
});
export type PostTableCSVAsyncResponseType = z.infer<
  typeof PostTableCSVAsyncResponseSchema
>;

const PostTableCSVResponseSchema = z.object({
  table: CoreAPITableSchema,
});
export type PostTableCSVResponseType = z.infer<
  typeof PostTableCSVResponseSchema
>;

const ListTablesResponseSchema = z.object({
  tables: z.array(CoreAPITablePublicSchema),
});
export type ListTablesResponseType = z.infer<typeof ListTablesResponseSchema>;

export const UpsertDatabaseTableRequestSchema = z.object({
  table_id: z.string().optional(),
  name: z.string(),
  description: z.string(),
  timestamp: z.number().nullable().optional(),
  tags: z.array(z.string()).nullable().optional(),
  parent_id: z.string().nullable().optional(),
  parents: z.array(z.string()).nullable().optional(),
  remote_database_table_id: z.string().nullable().optional(),
  remote_database_secret_id: z.string().nullable().optional(),
  title: z.string(),
  mime_type: z.string().nullable().optional(),
  source_url: z.string().nullable().optional(),
});

export type UpsertDatabaseTableRequestType = z.infer<
  typeof UpsertDatabaseTableRequestSchema
>;

const UpsertTableResponseSchema = z.object({
  table: CoreAPITablePublicSchema,
});
export type UpsertTableResponseType = z.infer<typeof UpsertTableResponseSchema>;

const SupportedUsageTablesSchema = FlexibleEnumSchema<
  | "users"
  | "assistant_messages"
  | "builders"
  | "assistants"
  | "feedbacks"
  | "all"
>();

export type UsageTableType = z.infer<typeof SupportedUsageTablesSchema>;

// Folders
const CoreAPIFolderSchema = z.object({
  data_source_id: z.string(),
  folder_id: z.string(),
  title: z.string(),
  parents: z.array(z.string()),
  timestamp: z.number(),
});

export const GetFoldersResponseSchema = z.object({
  folders: z.array(CoreAPIFolderSchema),
  total: z.number(),
});
export type GetFoldersResponseType = z.infer<typeof GetFoldersResponseSchema>;

export const GetFolderResponseSchema = z.object({
  folder: CoreAPIFolderSchema,
});
export type GetFolderResponseType = z.infer<typeof GetFolderResponseSchema>;

export const DeleteFolderResponseSchema = z.object({
  folder: z.object({
    folder_id: z.string(),
  }),
});
export type DeleteFolderResponseType = z.infer<
  typeof DeleteFolderResponseSchema
>;
export const UpsertFolderResponseSchema = z.object({
  folder: CoreAPIFolderSchema,
  data_source: DataSourceTypeSchema,
});
export type UpsertFolderResponseType = z.infer<
  typeof UpsertFolderResponseSchema
>;

const ProviderVisibilitySchema = FlexibleEnumSchema<"public" | "private">();

export const UpsertDataSourceFolderRequestSchema = z.object({
  timestamp: z.number(),
  parents: z.array(z.string()).nullable().optional(),
  parent_id: z.string().nullable().optional(),
  title: z.string(),
  mime_type: z.string(),
  source_url: z.string().nullable().optional(),
  provider_visibility: ProviderVisibilitySchema.nullable().optional(),
});
export type UpsertDataSourceFolderRequestType = z.infer<
  typeof UpsertDataSourceFolderRequestSchema
>;

const DateSchema = z
  .string()
  .refine(
    (s): s is string => /^\d{4}-(0[1-9]|1[0-2])(-([0-2]\d|3[01]))?$/.test(s),
    "YYYY-MM or YYYY-MM-DD"
  );

export const GetWorkspaceUsageRequestSchema = z.union([
  z.object({
    start: DateSchema,
    end: z.undefined(),
    mode: z.literal("month"),
    table: SupportedUsageTablesSchema,
    format: z.enum(["csv", "json"]).optional().default("csv"),
  }),
  z.object({
    start: DateSchema,
    end: DateSchema,
    mode: z.literal("range"),
    table: SupportedUsageTablesSchema,
    format: z.enum(["csv", "json"]).optional().default("csv"),
  }),
]);

export type GetWorkspaceUsageRequestType = z.infer<
  typeof GetWorkspaceUsageRequestSchema
>;

export const FileUploadUrlRequestSchema = z.object({
  contentType: SupportedFileContentFragmentTypeSchema,
  fileName: z.string().max(4096, "File name must be less than 4096 characters"),
  fileSize: z.number(),
  useCase: z.union([z.literal("conversation"), z.literal("upsert_table")]),
  useCaseMetadata: z
    .object({
      conversationId: z.string(),
    })
    .optional(),
});
export type FileUploadUrlRequestType = z.infer<
  typeof FileUploadUrlRequestSchema
>;

const FileTypeStatusSchema = FlexibleEnumSchema<
  "created" | "failed" | "ready"
>();

const FileTypeUseCaseSchema = FlexibleEnumSchema<
  | "conversation"
  | "avatar"
  | "tool_output"
  | "upsert_document"
  | "upsert_table"
  // See also front/types/files.ts.
  | "folders_document"
>();

export const FileTypeSchema = z.object({
  // TODO(spolu): move this to ModelIdSchema
  id: z.string(),
  sId: z.string(),
  contentType: z.string(),
  downloadUrl: z.string().optional(),
  fileName: z.string(),
  fileSize: z.number(),
  status: FileTypeStatusSchema,
  uploadUrl: z.string().optional(),
  publicUrl: z.string().optional(),
  useCase: FileTypeUseCaseSchema,
});
export type FileType = z.infer<typeof FileTypeSchema>;

export const FileTypeWithUploadUrlSchema = FileTypeSchema.extend({
  uploadUrl: z.string(),
});

export const FileUploadRequestResponseSchema = z.object({
  file: FileTypeWithUploadUrlSchema,
});
export type FileUploadRequestResponseType = z.infer<
  typeof FileUploadRequestResponseSchema
>;
export const FileUploadedRequestResponseSchema = z.object({
  file: FileTypeSchema,
});
export type FileUploadedRequestResponseType = z.infer<
  typeof FileUploadedRequestResponseSchema
>;

export const MeResponseSchema = z.object({
  user: UserSchema.and(
    z.object({
      workspaces: WorkspaceSchema.array().or(ExtensionWorkspaceSchema.array()),
    })
  ),
});

export type MeResponseType = z.infer<typeof MeResponseSchema>;

export const CancelMessageGenerationResponseSchema = z.object({
  success: z.literal(true),
});

export type CancelMessageGenerationResponseType = z.infer<
  typeof CancelMessageGenerationResponseSchema
>;

export const CancelMessageGenerationRequestSchema = z.object({
  messageIds: z.array(z.string()),
});

export type CancelMessageGenerationRequestType = z.infer<
  typeof CancelMessageGenerationRequestSchema
>;

// Typeguards.

export function isRetrievalActionType(
  action: AgentActionPublicType
): action is RetrievalActionPublicType {
  return action.type === "retrieval_action";
}

export function isWebsearchActionType(
  action: AgentActionPublicType
): action is WebsearchActionPublicType {
  return action.type === "websearch_action";
}

export function isTablesQueryActionType(
  action: AgentActionPublicType
): action is TablesQueryActionPublicType {
  return action.type === "tables_query_action";
}

export function isDustAppRunActionType(
  action: AgentActionPublicType
): action is DustAppRunActionPublicType {
  return action.type === "dust_app_run_action";
}

export function isProcessActionType(
  action: AgentActionPublicType
): action is ProcessActionPublicType {
  return action.type === "process_action";
}

export function BrowseActionPublicType(
  action: AgentActionPublicType
): action is BrowseActionPublicType {
  return action.type === "browse_action";
}

export function isReasoningActionType(
  action: AgentActionPublicType
): action is ReasoningActionPublicType {
  return action.type === "reasoning_action";
}

export function isSearchLabelsActionType(
  action: AgentActionPublicType
): action is SearchLabelsActionPublicType {
  return action.type === "search_labels_action";
}

export function isAgentMention(arg: AgentMentionType): arg is AgentMentionType {
  return (arg as AgentMentionType).configurationId !== undefined;
}

export function assertNever(x: never): never {
  throw new Error(
    `${
      typeof x === "object" ? JSON.stringify(x) : x
    } is not of type never. This should never happen.`
  );
}

export function removeNulls<T>(arr: (T | null | undefined)[]): T[] {
  return arr.filter((v): v is T => v !== null && v !== undefined);
}

type ConnectorProviderDocumentType =
  | Exclude<ConnectorProvider, "webcrawler">
  | "document";

export function getProviderFromRetrievedDocument(
  document: RetrievalDocumentPublicType
): ConnectorProviderDocumentType {
  if (document.dataSourceView) {
    if (document.dataSourceView.dataSource.connectorProvider === "webcrawler") {
      return "document";
    }
    return document.dataSourceView.dataSource.connectorProvider || "document";
  }
  return "document";
}

export function getTitleFromRetrievedDocument(
  document: RetrievalDocumentPublicType
): string {
  const provider = getProviderFromRetrievedDocument(document);

  if (provider === "slack") {
    for (const t of document.tags) {
      if (t.startsWith("channelName:")) {
        return `#${t.substring(12)}`;
      }
    }
  }

  for (const t of document.tags) {
    if (t.startsWith("title:")) {
      return t.substring(6);
    }
  }

  return document.documentId;
}

export const AppsCheckRequestSchema = z.object({
  apps: z.array(
    z.object({
      appId: z.string(),
      appHash: z.string(),
    })
  ),
});

export type AppsCheckRequestType = z.infer<typeof AppsCheckRequestSchema>;

export const AppsCheckResponseSchema = z.object({
  apps: z.array(
    z.object({
      appId: z.string(),
      appHash: z.string(),
      deployed: z.boolean(),
    })
  ),
});

export type AppsCheckResponseType = z.infer<typeof AppsCheckResponseSchema>;

export const GetSpacesResponseSchema = z.object({
  spaces: z.array(SpaceTypeSchema),
});

export type GetSpacesResponseType = z.infer<typeof GetSpacesResponseSchema>;

export const BaseSearchBodySchema = z.object({
  viewType: ContentNodesViewTypeSchema,
  spaceIds: z.array(z.string()),
  includeDataSources: z.boolean(),
  limit: z.number(),
});

const TextSearchBodySchema = z.intersection(
  BaseSearchBodySchema,
  z.object({
    query: z.string(),
    nodeIds: z.undefined().optional(),
  })
);

const NodeIdSearchBodySchema = z.intersection(
  BaseSearchBodySchema,
  z.object({
    nodeIds: z.array(z.string()),
    query: z.undefined().optional(),
  })
);

export const SearchRequestBodySchema = z.union([
  TextSearchBodySchema,
  NodeIdSearchBodySchema,
]);

export type SearchRequestBodyType = z.infer<typeof SearchRequestBodySchema>;

export const ContentNodeSchema = z.object({
  expandable: z.boolean(),
  internalId: z.string(),
  lastUpdatedAt: z.number().nullable(),
  mimeType: z.string(),
  // The direct parent ID of this content node
  parentInternalId: z.string().nullable(),
  // permission: ConnectorPermissionSchema,
  preventSelection: z.boolean().optional(),
  providerVisibility: ProviderVisibilitySchema.nullable().optional(),
  sourceUrl: z.string().nullable().optional(),
  title: z.string(),
  type: ContentNodeTypeSchema,
});

export type ContentNodeType = z.infer<typeof ContentNodeSchema>;

export const ContentNodeWithParentSchema = z.intersection(
  ContentNodeSchema,
  z.object({
    parentsInternalIds: z.array(z.string()).optional(),
    parentTitle: z.string().optional().nullable(),
  })
);

export const DataSourceContentNodeSchema = z.intersection(
  ContentNodeWithParentSchema,
  z.object({
    dataSource: DataSourceTypeSchema,
    dataSourceViews: DataSourceViewSchema.array(),
  })
);

export type DataSourceContentNodeType = z.infer<
  typeof DataSourceContentNodeSchema
>;

export const DataSourceViewContentNodeSchema = z.intersection(
  ContentNodeWithParentSchema,
  z.object({
    dataSourceView: DataSourceViewSchema,
  })
);

export type DataSourceViewContentNodeType = z.infer<
  typeof DataSourceViewContentNodeSchema
>;

export const SearchWarningCodeSchema = z.literal("truncated-query-clauses");

export type SearchWarningCode = z.infer<typeof SearchWarningCodeSchema>;

export const PostWorkspaceSearchResponseBodySchema = z.object({
  nodes: DataSourceContentNodeSchema.array(),
  warningCode: SearchWarningCodeSchema.optional().nullable(),
});

export type PostWorkspaceSearchResponseBodyType = z.infer<
  typeof PostWorkspaceSearchResponseBodySchema
>;

// TODO(mcp) move somewhere else as we'll need dynamic labels for MCP.
export const ACTION_RUNNING_LABELS: Record<
  AgentActionPublicType["type"],
  string
> = {
  browse_action: "Browsing page",
  conversation_include_file_action: "Reading file",
  conversation_list_files_action: "Listing files",
  dust_app_run_action: "Running App",
  process_action: "Extracting data",
  reasoning_action: "Reasoning",
  retrieval_action: "Searching data",
  search_labels_action: "Searching labels",
  tables_query_action: "Querying tables",
  websearch_action: "Searching the web",
  tool_action: "Using a tool",
};

// MCP Related.

export const ValidateActionResponseSchema = z.object({
  success: z.boolean(),
});

export type ValidateActionResponseType = z.infer<
  typeof ValidateActionResponseSchema
>;

export const ValidateActionRequestBodySchema = z.object({
  actionId: z.number(),
  approved: z.enum(["approved", "rejected", "always_approved"]),
});

export type ValidateActionRequestBodyType = z.infer<
  typeof ValidateActionRequestBodySchema
>;

export const ClientSideMCPServerNameSchema = z.string().min(5).max(30);

export const PublicRegisterMCPRequestBodySchema = z.object({
  serverName: ClientSideMCPServerNameSchema,
});

export type PublicRegisterMCPRequestBody = z.infer<
  typeof PublicRegisterMCPRequestBodySchema
>;

export const PublicHeartbeatMCPRequestBodySchema = z.object({
  serverId: z.string(),
});

export type PublicHeartbeatMCPRequestBody = z.infer<
  typeof PublicHeartbeatMCPRequestBodySchema
>;

export const RegisterMCPResponseSchema = z.object({
  expiresAt: z.string(),
  serverId: z.string(),
});

export type RegisterMCPResponseType = z.infer<typeof RegisterMCPResponseSchema>;

export const HeartbeatMCPResponseSchema = z.object({
  success: z.boolean(),
  expiresAt: z.string(),
});

export type HeartbeatMCPResponseType = z.infer<
  typeof HeartbeatMCPResponseSchema
>;

export const PublicPostMCPResultsRequestBodySchema = z.object({
  result: z.unknown(),
  serverId: z.string(),
});

export type PublicPostMCPResultsRequestBody = z.infer<
  typeof PublicPostMCPResultsRequestBodySchema
>;

export const PostMCPRequestsRequestQuerySchema = z.object({
  serverId: z.string(),
  lastEventId: z.string().optional(),
});

export type PostMCPRequestsRequestQueryType = z.infer<
  typeof PostMCPRequestsRequestQuerySchema
>;

export const PostMCPResultsResponseSchema = z.object({
  success: z.boolean(),
});

export type PostMCPResultsResponseType = z.infer<
  typeof PostMCPResultsResponseSchema
>;

const REMOTE_MCP_TOOL_STAKE_LEVELS = ["high", "low"] as const;
export type RemoteMCPToolStakeLevelPublicType =
  (typeof REMOTE_MCP_TOOL_STAKE_LEVELS)[number];
const MCP_TOOL_STAKE_LEVELS = [
  ...REMOTE_MCP_TOOL_STAKE_LEVELS,
  "never_ask",
] as const;
export type MCPToolStakeLevelPublicType =
  (typeof MCP_TOOL_STAKE_LEVELS)[number];

const MCP_VALIDATION_OUTPUTS = [
  "approved",
  "rejected",
  "always_approved",
] as const;
export type MCPValidationOutputPublicType =
  (typeof MCP_VALIDATION_OUTPUTS)[number];<|MERGE_RESOLUTION|>--- conflicted
+++ resolved
@@ -826,14 +826,10 @@
   | "usage_data_api"
   | "custom_webcrawler"
   | "exploded_tables_query"
-<<<<<<< HEAD
-  | "pro_plan_salesforce_connector"
   | "workos"
-=======
   | "salesforce_tool"
   | "gmail_tool"
   | "agent_builder_v2"
->>>>>>> f3c77379
 >();
 
 export type WhitelistableFeature = z.infer<typeof WhitelistableFeaturesSchema>;
