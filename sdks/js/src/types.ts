--- conflicted
+++ resolved
@@ -698,8 +698,6 @@
   | "use_requested_space_ids"
   | "web_summarization"
   | "xai_feature"
-<<<<<<< HEAD
-=======
   | "noop_model_feature"
   | "discord_bot"
   | "elevenlabs_tool"
@@ -708,7 +706,6 @@
   | "dust_default_haiku_feature"
   | "llm_router_direct_requests"
   | "mentions_v2"
->>>>>>> f0534234
 >();
 
 export type WhitelistableFeature = z.infer<typeof WhitelistableFeaturesSchema>;
