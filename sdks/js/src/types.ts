import type { JSONSchema7 } from "json-schema";
import moment from "moment-timezone";
import { z } from "zod";

import { INTERNAL_MIME_TYPES_VALUES } from "./internal_mime_types";
import { CallToolResultSchema } from "./raw_mcp_types";

type StringLiteral<T> = T extends string
  ? string extends T
    ? never
    : T
  : never;

// Custom schema to get a string literal type and yet allow any string when parsing
const FlexibleEnumSchema = <T extends string>() =>
  z.custom<StringLiteral<T>>((val) => {
    return typeof val === "string";
  });

const ModelProviderIdSchema = FlexibleEnumSchema<
  | "openai"
  | "anthropic"
  | "mistral"
  | "google_ai_studio"
  | "togetherai"
  | "deepseek"
  | "fireworks"
  | "xai"
>();

const ModelLLMIdSchema = FlexibleEnumSchema<
  | "gpt-3.5-turbo"
  | "gpt-4-turbo"
  | "gpt-4o-2024-08-06"
  | "gpt-4o"
  | "gpt-4o-mini"
  | "gpt-4.1-2025-04-14"
  | "gpt-4.1-mini-2025-04-14"
  | "o1"
  | "o1-mini"
  | "o3"
  | "o3-mini"
  | "o4-mini"
  | "claude-4-opus-20250514"
  | "claude-4-sonnet-20250514"
  | "claude-3-opus-20240229"
  | "claude-3-5-sonnet-20240620"
  | "claude-3-5-sonnet-20241022"
  | "claude-3-7-sonnet-20250219"
  | "claude-3-5-haiku-20241022"
  | "claude-3-haiku-20240307"
  | "claude-2.1"
  | "claude-instant-1.2"
  | "mistral-large-latest"
  | "mistral-medium"
  | "mistral-small-latest"
  | "codestral-latest"
  | "gemini-1.5-pro-latest"
  | "gemini-1.5-flash-latest"
  | "gemini-2.0-flash"
  | "gemini-2.0-flash-lite"
  | "gemini-2.5-pro-preview-03-25"
  | "gemini-2.0-flash-exp" // DEPRECATED
  | "gemini-2.0-flash-lite-preview-02-05" // DEPRECATED
  | "gemini-2.0-pro-exp-02-05" // DEPRECATED
  | "gemini-2.0-flash-thinking-exp-01-21" // DEPRECATED
  | "meta-llama/Llama-3.3-70B-Instruct-Turbo" // togetherai
  | "Qwen/Qwen2.5-Coder-32B-Instruct" // togetherai
  | "Qwen/QwQ-32B-Preview" // togetherai
  | "Qwen/Qwen2-72B-Instruct" // togetherai
  | "deepseek-ai/DeepSeek-V3" // togetherai
  | "deepseek-ai/DeepSeek-R1" // togetherai
  | "deepseek-chat" // deepseek api
  | "deepseek-reasoner" // deepseek api
  | "accounts/fireworks/models/deepseek-r1" // fireworks
  | "grok-3-latest" // xAI
  | "grok-3-mini-latest" // xAI
  | "grok-3-fast-latest" // xAI
  | "grok-3-mini-fast-latest" // xAI
>();

const EmbeddingProviderIdSchema = FlexibleEnumSchema<"openai" | "mistral">();

const ConnectorsAPIErrorTypeSchema = FlexibleEnumSchema<
  | "authorization_error"
  | "not_found"
  | "internal_server_error"
  | "unexpected_error_format"
  | "unexpected_response_format"
  | "unexpected_network_error"
  | "unknown_connector_provider"
  | "invalid_request_error"
  | "connector_authorization_error"
  | "connector_not_found"
  | "connector_configuration_not_found"
  | "connector_update_error"
  | "connector_update_unauthorized"
  | "connector_oauth_target_mismatch"
  | "connector_oauth_error"
  | "slack_channel_not_found"
  | "connector_rate_limit_error"
  | "slack_configuration_not_found"
  | "google_drive_webhook_not_found"
>();

const ConnectorsAPIErrorSchema = z.object({
  type: ConnectorsAPIErrorTypeSchema,
  message: z.string(),
});

export type ConnectorsAPIError = z.infer<typeof ConnectorsAPIErrorSchema>;

const ModelIdSchema = z.number();

export type ConnectorsAPIErrorType = z.infer<
  typeof ConnectorsAPIErrorTypeSchema
>;

export function isConnectorsAPIError(obj: unknown): obj is ConnectorsAPIError {
  return (
    typeof obj === "object" &&
    obj !== null &&
    "message" in obj &&
    typeof obj.message === "string" &&
    "type" in obj &&
    typeof obj.type === "string" &&
    ConnectorsAPIErrorSchema.safeParse(obj).success
  );
}

// Supported content types that are plain text and can be sent as file-less content fragment.
export const supportedOtherFileFormats = {
  "application/msword": [".doc", ".docx"],
  "application/vnd.openxmlformats-officedocument.wordprocessingml.document": [
    ".doc",
    ".docx",
  ],
  "application/vnd.ms-powerpoint": [".ppt", ".pptx"],
  "application/vnd.openxmlformats-officedocument.presentationml.presentation": [
    ".ppt",
    ".pptx",
  ],
  "application/vnd.google-apps.document": [],
  "application/vnd.google-apps.presentation": [],
  "application/vnd.openxmlformats-officedocument.spreadsheetml.sheet": [
    ".xlsx",
  ],
  "application/vnd.google-apps.spreadsheet": [],
  "application/vnd.ms-excel": [".xls"],
  "application/pdf": [".pdf"],
  "application/vnd.dust.section.json": [".json"],
  "text/comma-separated-values": [".csv"],
  "text/csv": [".csv"],
  "text/markdown": [".md", ".markdown"],
  "text/plain": [".txt", ".log", ".cfg", ".conf"],
  "text/tab-separated-values": [".tsv"],
  "text/tsv": [".tsv"],
  "text/vnd.dust.attachment.slack.thread": [".txt"],
  "text/html": [".html", ".htm", ".xhtml", ".xhtml+xml"],
  "text/xml": [".xml"],
  "text/calendar": [".ics"],
  "text/css": [".css"],
  "text/javascript": [".js", ".mjs", ".jsx"],
  "text/typescript": [".ts", ".tsx"],
  "application/json": [".json"],
  "application/xml": [".xml"],
  "application/x-sh": [".sh"],
  "text/x-sh": [".sh"],
  "text/x-python": [".py"],
  "text/x-python-script": [".py"],
  "application/x-yaml": [".yaml", ".yml"],
  "text/yaml": [".yaml", ".yml"],
  "text/vnd.yaml": [".yaml", ".yml"],
  "text/x-c": [".c", ".cc", ".cpp", ".cxx", ".dic", ".h", ".hh"],
  "text/x-csharp": [".cs"],
  "text/x-java-source": [".java"],
  "text/x-php": [".php"],
  "text/x-ruby": [".rb"],
  "text/x-sql": [".sql"],
  "text/x-swift": [".swift"],
  "text/x-rust": [".rs"],
  "text/x-go": [".go"],
  "text/x-kotlin": [".kt", ".kts"],
  "text/x-scala": [".scala"],
  "text/x-groovy": [".groovy"],
  "text/x-perl": [".pl", ".pm"],
  "text/x-perl-script": [".pl", ".pm"],
  "application/octet-stream": [],
} as const;

// Supported content types for images.
export const supportedImageFileFormats = {
  "image/jpeg": [".jpg", ".jpeg"],
  "image/png": [".png"],
  "image/gif": [".gif"],
  "image/webp": [".webp"],
} as const;

type OtherContentType = keyof typeof supportedOtherFileFormats;
type ImageContentType = keyof typeof supportedImageFileFormats;

const supportedOtherContentTypes = Object.keys(
  supportedOtherFileFormats
) as OtherContentType[];
const supportedImageContentTypes = Object.keys(
  supportedImageFileFormats
) as ImageContentType[];

export const supportedFileExtensions = [
  ...Object.keys(supportedOtherFileFormats),
  ...Object.keys(supportedImageFileFormats),
];

export type SupportedFileContentType = OtherContentType | ImageContentType;
const supportedUploadableContentType = [
  ...supportedOtherContentTypes,
  ...supportedImageContentTypes,
] as SupportedFileContentType[];

const SupportedContentFragmentTypeSchema = FlexibleEnumSchema<
  | keyof typeof supportedOtherFileFormats
  | keyof typeof supportedImageFileFormats
  | (typeof INTERNAL_MIME_TYPES_VALUES)[number]
  // Legacy content types still retuned by the API when rendering old messages.
  | "dust-application/slack"
>();

const SupportedFileContentFragmentTypeSchema = FlexibleEnumSchema<
  | keyof typeof supportedOtherFileFormats
  | keyof typeof supportedImageFileFormats
>();

export function isSupportedFileContentType(
  contentType: string
): contentType is SupportedFileContentType {
  return supportedUploadableContentType.includes(
    contentType as SupportedFileContentType
  );
}

export function isSupportedPlainTextContentType(
  contentType: string
): contentType is OtherContentType {
  return supportedOtherContentTypes.includes(contentType as OtherContentType);
}

export function isSupportedImageContentType(
  contentType: string
): contentType is ImageContentType {
  return supportedImageContentTypes.includes(contentType as ImageContentType);
}

const UserMessageOriginSchema = FlexibleEnumSchema<
  | "api"
  | "email"
  | "extension"
  | "github-copilot-chat"
  | "gsheet"
  | "make"
  | "mcp"
  | "n8n"
  | "raycast"
  | "slack"
  | "web"
  | "zapier"
  | "zendesk"
>()
  .or(z.null())
  .or(z.undefined());

const VisibilitySchema = FlexibleEnumSchema<"visible" | "deleted">();

const RankSchema = z.object({
  rank: z.number(),
});

export class Ok<T> {
  constructor(public value: T) {}

  isOk(): this is Ok<T> {
    return true;
  }

  isErr(): this is Err<never> {
    return false;
  }
}

export class Err<E> {
  constructor(public error: E) {}

  isOk(): this is Ok<never> {
    return false;
  }

  isErr(): this is Err<E> {
    return true;
  }
}

export type Result<T, E> = Ok<T> | Err<E>;

// Custom codec to validate the timezone
const Timezone = z.string().refine((s) => moment.tz.names().includes(s), {
  message: "Invalid timezone",
});

const ConnectorProvidersSchema = FlexibleEnumSchema<
  | "confluence"
  | "github"
  | "google_drive"
  | "intercom"
  | "notion"
  | "slack"
  | "microsoft"
  | "webcrawler"
  | "snowflake"
  | "zendesk"
  | "bigquery"
  | "salesforce"
  | "gong"
>();
export type ConnectorProvider = z.infer<typeof ConnectorProvidersSchema>;

export const isConnectorProvider = (
  provider: string
): provider is ConnectorProvider =>
  ConnectorProvidersSchema.safeParse(provider).success;

const EditedByUserSchema = z.object({
  editedAt: z.number().nullable(),
  fullName: z.string().nullable(),
  imageUrl: z.string().nullable(),
  email: z.string().nullable(),
  userId: z.string().nullable(),
});

const DataSourceTypeSchema = z.object({
  id: ModelIdSchema,
  sId: z.string(),
  createdAt: z.number(),
  name: z.string(),
  description: z.string().nullable(),
  assistantDefaultSelected: z.boolean(),
  dustAPIProjectId: z.string(),
  dustAPIDataSourceId: z.string(),
  connectorId: z.string().nullable(),
  connectorProvider: ConnectorProvidersSchema.nullable(),
  editedByUser: EditedByUserSchema.nullable().optional(),
});

export type DataSourceType = z.infer<typeof DataSourceTypeSchema>;

export function isFolder(
  ds: DataSourceType
): ds is DataSourceType & { connectorProvider: null } {
  // If there is no connectorProvider, it's a folder.
  return !ds.connectorProvider;
}

export function isWebsite(
  ds: DataSourceType
): ds is DataSourceType & { connectorProvider: "webcrawler" } {
  return ds.connectorProvider === "webcrawler";
}

const CoreAPIDocumentChunkSchema = z.object({
  text: z.string(),
  hash: z.string(),
  offset: z.number(),
  vector: z.array(z.number()).nullable().optional(),
  score: z.number().nullable().optional(),
});

const CoreAPIDocumentSchema = z.object({
  data_source_id: z.string(),
  created: z.number(),
  document_id: z.string(),
  timestamp: z.number(),
  parent_id: z.string().nullable().optional(),
  tags: z.array(z.string()),
  source_url: z.string().nullable().optional(),
  hash: z.string(),
  text_size: z.number(),
  chunk_count: z.number(),
  chunks: z.array(CoreAPIDocumentChunkSchema),
  text: z.string().nullable().optional(),
});

const CoreAPILightDocumentSchema = z.object({
  hash: z.string(),
  text_size: z.number(),
  chunk_count: z.number(),
  token_count: z.number(),
  created: z.number(),
});

const CoreAPIRowValueSchema = z.union([
  z.number(),
  z.string(),
  z.boolean(),
  z.object({
    type: z.literal("datetime"),
    epoch: z.number(),
    string_value: z.string().optional(),
  }),
  z.null(),
]);

const CoreAPIRowSchema = z.object({
  row_id: z.string(),
  value: z.record(CoreAPIRowValueSchema),
});

export type CoreAPIRowType = z.infer<typeof CoreAPIRowSchema>;

const CoreAPITableSchema = z.array(
  z.object({
    name: z.string(),
    value_type: z.enum(["int", "float", "text", "bool", "datetime"]),
    possible_values: z.array(z.string()).nullable().optional(),
  })
);

const CoreAPITablePublicSchema = z.object({
  table_id: z.string(),
  name: z.string(),
  description: z.string(),
  schema: CoreAPITableSchema.nullable(),
  timestamp: z.number(),
  tags: z.array(z.string()),
  parents: z.array(z.string()),
  parent_id: z.string().nullable().optional(),
  mime_type: z.string().optional(),
  title: z.string().optional(),
});

export type CoreAPITablePublic = z.infer<typeof CoreAPITablePublicSchema>;

export interface LoggerInterface {
  error: (args: Record<string, unknown>, message: string) => void;
  info: (args: Record<string, unknown>, message: string) => void;
  trace: (args: Record<string, unknown>, message: string) => void;
  warn: (args: Record<string, unknown>, message: string) => void;
}

const DataSourceViewCategoriesSchema = FlexibleEnumSchema<
  "managed" | "folder" | "website" | "apps" | "actions"
>();

const BlockTypeSchema = FlexibleEnumSchema<
  | "input"
  | "data"
  | "data_source"
  | "code"
  | "llm"
  | "chat"
  | "map"
  | "reduce"
  | "while"
  | "end"
  | "search"
  | "curl"
  | "browser"
  | "database_schema"
  | "database"
>();

const StatusSchema = z.enum(["running", "succeeded", "errored"]);

const BlockRunConfigSchema = z.record(z.any());

const BlockStatusSchema = z.object({
  block_type: BlockTypeSchema,
  name: z.string(),
  status: StatusSchema,
  success_count: z.number(),
  error_count: z.number(),
});

const RunConfigSchema = z.object({
  blocks: BlockRunConfigSchema,
});

const TraceTypeSchema = z.object({
  value: z.unknown().nullable(),
  error: z.string().nullable(),
  meta: z.unknown().nullable(),
});

const RunStatusSchema = z.object({
  run: StatusSchema,
  blocks: z.array(BlockStatusSchema),
});

const RunTypeSchema = z.object({
  run_id: z.string(),
  created: z.number(),
  run_type: z.enum(["deploy", "local", "execute"]),
  app_hash: z.string().nullable().optional(),
  specification_hash: z.string().nullable().optional(),
  config: RunConfigSchema,
  status: RunStatusSchema,
  traces: z.array(
    z.tuple([
      z.tuple([BlockTypeSchema, z.string()]),
      z.array(z.array(TraceTypeSchema)),
    ])
  ),
  results: z
    .array(
      z.array(
        z.object({
          value: z.unknown().nullable().optional(),
          error: z.string().nullable().optional(),
        })
      )
    )
    .nullable()
    .optional(),
});

const TokensClassificationSchema = FlexibleEnumSchema<
  "tokens" | "chain_of_thought"
>();

export const GenerationTokensEventSchema = z.object({
  type: z.literal("generation_tokens"),
  created: z.number(),
  configurationId: z.string(),
  messageId: z.string(),
  text: z.string(),
  classification: z.union([
    TokensClassificationSchema,
    z.enum(["opening_delimiter", "closing_delimiter"]),
  ]),
  delimiterClassification: TokensClassificationSchema.nullable().optional(),
});
export type GenerationTokensEvent = z.infer<typeof GenerationTokensEventSchema>;

const BaseActionTypeSchema = FlexibleEnumSchema<
  | "dust_app_run_action"
  | "tables_query_action"
  | "retrieval_action"
  | "process_action"
  | "websearch_action"
  | "browse_action"
  | "reasoning_action"
  | "visualization_action"
>();

const BaseActionSchema = z.object({
  id: ModelIdSchema,
  type: BaseActionTypeSchema,
});

const BrowseActionOutputSchema = z.object({
  results: z.array(
    z.object({
      requestedUrl: z.string(),
      browsedUrl: z.string(),
      content: z.string(),
      responseCode: z.string(),
      errorMessage: z.string(),
    })
  ),
});

const BrowseActionTypeSchema = BaseActionSchema.extend({
  agentMessageId: ModelIdSchema,
  urls: z.array(z.string()),
  output: BrowseActionOutputSchema.nullable(),
  functionCallId: z.string().nullable(),
  functionCallName: z.string().nullable(),
  step: z.number(),
  type: z.literal("browse_action"),
});
type BrowseActionPublicType = z.infer<typeof BrowseActionTypeSchema>;

const SearchLabelsActionOutputSchema = z.object({
  tags: z.array(
    z.object({
      tag: z.string(),
      match_count: z.number(),
      data_sources: z.array(z.string()),
    })
  ),
});

const SearchLabelsActionTypeSchema = BaseActionSchema.extend({
  agentMessageId: ModelIdSchema,
  output: SearchLabelsActionOutputSchema.nullable(),
  functionCallId: z.string().nullable(),
  functionCallName: z.string().nullable(),
  step: z.number(),
  type: z.literal("search_labels_action"),
});
type SearchLabelsActionPublicType = z.infer<
  typeof SearchLabelsActionTypeSchema
>;

const ReasoningActionTypeSchema = BaseActionSchema.extend({
  agentMessageId: ModelIdSchema,
  output: z.string().nullable(),
  thinking: z.string().nullable(),
  functionCallId: z.string().nullable(),
  functionCallName: z.string().nullable(),
  step: z.number(),
  type: z.literal("reasoning_action"),
});
type ReasoningActionPublicType = z.infer<typeof ReasoningActionTypeSchema>;

const ConversationIncludeFileActionTypeSchema = BaseActionSchema.extend({
  agentMessageId: ModelIdSchema,
  params: z.object({
    fileId: z.string(),
  }),
  tokensCount: z.number().nullable(),
  fileTitle: z.string().nullable(),
  functionCallId: z.string().nullable(),
  functionCallName: z.string().nullable(),
  step: z.number(),
  type: z.literal("conversation_include_file_action"),
});

const ConversationAttachmentTypeSchema = z.union([
  // File case
  z.object({
    fileId: z.string(),
    contentFragmentId: z.undefined(),
    nodeDataSourceViewId: z.undefined(),
    title: z.string(),
    contentType: SupportedContentFragmentTypeSchema,
  }),
  // Node case
  z.object({
    fileId: z.undefined(),
    contentFragmentId: z.string(),
    nodeDataSourceViewId: z.string(),
    title: z.string(),
    contentType: SupportedContentFragmentTypeSchema,
  }),
]);

const ConversationListFilesActionTypeSchema = BaseActionSchema.extend({
  files: z.array(ConversationAttachmentTypeSchema),
  functionCallId: z.string().nullable(),
  functionCallName: z.string().nullable(),
  agentMessageId: ModelIdSchema,
  step: z.number(),
  type: z.literal("conversation_list_files_action"),
});

const DustAppParametersSchema = z.record(
  z.union([z.string(), z.number(), z.boolean()])
);

const DustAppRunActionTypeSchema = BaseActionSchema.extend({
  agentMessageId: ModelIdSchema,
  appWorkspaceId: z.string(),
  appId: z.string(),
  appName: z.string(),
  params: DustAppParametersSchema,
  runningBlock: z
    .object({
      type: z.string(),
      name: z.string(),
      status: z.enum(["running", "succeeded", "errored"]),
    })
    .nullable(),
  output: z.unknown().nullable(),
  functionCallId: z.string().nullable(),
  functionCallName: z.string().nullable(),
  step: z.number(),
  type: z.literal("dust_app_run_action"),
}).transform((o) => ({
  ...o,
  output: o.output,
}));
type DustAppRunActionPublicType = z.infer<typeof DustAppRunActionTypeSchema>;

const DataSourceViewKindSchema = FlexibleEnumSchema<"default" | "custom">();

const DataSourceViewSchema = z.object({
  category: DataSourceViewCategoriesSchema,
  createdAt: z.number(),
  dataSource: DataSourceTypeSchema,
  editedByUser: EditedByUserSchema.nullable().optional(),
  id: ModelIdSchema,
  kind: DataSourceViewKindSchema,
  parentsIn: z.array(z.string()).nullable(),
  sId: z.string(),
  updatedAt: z.number(),
  spaceId: z.string(),
});
export type DataSourceViewType = z.infer<typeof DataSourceViewSchema>;

const TIME_FRAME_UNITS = ["hour", "day", "week", "month", "year"] as const;
const TimeframeUnitSchema = z.enum(TIME_FRAME_UNITS);

const TimeFrameSchema = z.object({
  duration: z.number(),
  unit: TimeframeUnitSchema,
});

const DataSourceFilterSchema = z.object({
  parents: z
    .object({
      in: z.array(z.string()),
      not: z.array(z.string()),
    })
    .nullable(),
});

const DataSourceConfigurationSchema = z.object({
  workspaceId: z.string(),
  dataSourceViewId: z.string(),
  filter: DataSourceFilterSchema,
});

const RetrievalDocumentChunkTypeSchema = z.object({
  offset: z.number(),
  score: z.number().nullable(),
  text: z.string(),
});

export const RetrievalDocumentTypeSchema = z.object({
  chunks: z.array(RetrievalDocumentChunkTypeSchema),
  documentId: z.string(),
  dataSourceView: DataSourceViewSchema.nullable(),
  id: ModelIdSchema,
  reference: z.string(),
  score: z.number().nullable(),
  sourceUrl: z.string().nullable(),
  tags: z.array(z.string()),
  timestamp: z.number(),
});

export type RetrievalDocumentPublicType = z.infer<
  typeof RetrievalDocumentTypeSchema
>;

const RetrievalActionTypeSchema = BaseActionSchema.extend({
  agentMessageId: ModelIdSchema,
  params: z.object({
    relativeTimeFrame: TimeFrameSchema.nullable(),
    query: z.string().nullable(),
    topK: z.number(),
  }),
  functionCallId: z.string().nullable(),
  functionCallName: z.string().nullable(),
  documents: z.array(RetrievalDocumentTypeSchema).nullable(),
  step: z.number(),
  type: z.literal("retrieval_action"),
});

export type RetrievalActionPublicType = z.infer<
  typeof RetrievalActionTypeSchema
>;

const ProcessSchemaPropertySchema = z.union([
  z.custom<JSONSchema7>(),
  z.null(),
]);

const ProcessActionOutputsSchema = z.object({
  data: z.array(z.unknown()),
  min_timestamp: z.number(),
  total_documents: z.number(),
  total_chunks: z.number(),
  total_tokens: z.number(),
});

const ProcessActionTypeSchema = BaseActionSchema.extend({
  agentMessageId: ModelIdSchema,
  params: z.object({
    relativeTimeFrame: TimeFrameSchema.nullable(),
  }),
  jsonSchema: ProcessSchemaPropertySchema,
  outputs: ProcessActionOutputsSchema.nullable(),
  functionCallId: z.string().nullable(),
  functionCallName: z.string().nullable(),
  step: z.number(),
  type: z.literal("process_action"),
});
type ProcessActionPublicType = z.infer<typeof ProcessActionTypeSchema>;

const TablesQueryActionTypeSchema = BaseActionSchema.extend({
  params: DustAppParametersSchema,
  output: z.record(z.union([z.string(), z.number(), z.boolean()])).nullable(),
  resultsFileId: z.string().nullable(),
  resultsFileSnippet: z.string().nullable(),
  sectionFileId: z.string().nullable(),
  functionCallId: z.string().nullable(),
  functionCallName: z.string().nullable(),
  agentMessageId: ModelIdSchema,
  step: z.number(),
  type: z.literal("tables_query_action"),
});
type TablesQueryActionPublicType = z.infer<typeof TablesQueryActionTypeSchema>;

const WhitelistableFeaturesSchema = FlexibleEnumSchema<
  | "advanced_notion_management"
  | "agent_builder_v2"
  | "agent_discovery"
  | "claude_3_7_reasoning"
  | "claude_4_opus_feature"
  | "co_edition"
  | "custom_webcrawler"
  | "deepseek_feature"
  | "deepseek_r1_global_agent_feature"
  | "dev_mcp_actions"
  | "disable_run_logs"
  | "disallow_agent_creation_to_users"
  | "document_tracker"
  | "exploded_tables_query"
  | "extended_max_steps_per_run"
  | "force_gdrive_labels_scope"
  | "gmail_tool"
  | "google_ai_studio_experimental_models_feature"
  | "google_calendar_tool"
  | "index_private_slack_channel"
  | "labs_salesforce_personal_connections"
  | "labs_trackers"
  | "labs_transcripts"
  | "okta_enterprise_connection"
  | "openai_o1_custom_assistants_feature"
  | "openai_o1_feature"
  | "openai_o1_high_reasoning_custom_assistants_feature"
  | "openai_o1_high_reasoning_feature"
  | "openai_o1_mini_feature"
  | "pro_plan_salesforce_connector"
  | "salesforce_feature"
<<<<<<< HEAD
  | "salesforce_tool"
=======
  | "salesforce_synced_queries"
>>>>>>> 0e608903
  | "search_knowledge_builder"
  | "show_debug_tools"
  | "snowflake_connector_feature"
  | "usage_data_api"
  | "workos"
  | "xai_feature"
>();

export type WhitelistableFeature = z.infer<typeof WhitelistableFeaturesSchema>;

const WorkspaceSegmentationSchema =
  FlexibleEnumSchema<"interesting">().nullable();

const RoleSchema = z.enum(["admin", "builder", "user", "none"]);

const LightWorkspaceSchema = z.object({
  id: ModelIdSchema,
  sId: z.string(),
  name: z.string(),
  role: RoleSchema,
  segmentation: WorkspaceSegmentationSchema,
  whiteListedProviders: ModelProviderIdSchema.array().nullable(),
  defaultEmbeddingProvider: EmbeddingProviderIdSchema.nullable(),
});

export type LightWorkspaceType = z.infer<typeof LightWorkspaceSchema>;
export type WorkspaceType = z.infer<typeof WorkspaceSchema>;
export type ExtensionWorkspaceType = z.infer<typeof ExtensionWorkspaceSchema>;

const WorkspaceSchema = LightWorkspaceSchema.extend({
  ssoEnforced: z.boolean().optional(),
});

const ExtensionWorkspaceSchema = WorkspaceSchema.extend({
  blacklistedDomains: z.array(z.string()).nullable(),
});

const UserProviderSchema = FlexibleEnumSchema<
  "auth0" | "github" | "google" | "okta" | "samlp" | "waad"
>().nullable();

const UserSchema = z.object({
  sId: z.string(),
  id: ModelIdSchema,
  createdAt: z.number(),
  provider: UserProviderSchema,
  username: z.string(),
  email: z.string(),
  firstName: z.string(),
  lastName: z.string().nullable(),
  fullName: z.string(),
  image: z.string().nullable(),
});

export type UserType = z.infer<typeof UserSchema>;

export const WebsearchResultSchema = z.object({
  title: z.string(),
  snippet: z.string(),
  link: z.string(),
  reference: z.string(),
});

export type WebsearchResultPublicType = z.infer<typeof WebsearchResultSchema>;

const WebsearchActionOutputSchema = z.union([
  z.object({
    results: z.array(WebsearchResultSchema),
  }),
  z.object({
    results: z.array(WebsearchResultSchema),
    error: z.string(),
  }),
]);

const WebsearchActionTypeSchema = BaseActionSchema.extend({
  agentMessageId: ModelIdSchema,
  query: z.string(),
  output: WebsearchActionOutputSchema.nullable(),
  functionCallId: z.string().nullable(),
  functionCallName: z.string().nullable(),
  step: z.number(),
  type: z.literal("websearch_action"),
});

export type WebsearchActionPublicType = z.infer<
  typeof WebsearchActionTypeSchema
>;

const MCPActionTypeSchema = BaseActionSchema.extend({
  agentMessageId: ModelIdSchema,
  functionCallName: z.string().nullable(),
  params: z.unknown(),
  output: CallToolResultSchema.shape.content.nullable(),
  type: z.literal("tool_action"),
});

export type MCPActionPublicType = z.infer<typeof MCPActionTypeSchema>;

const GlobalAgentStatusSchema = FlexibleEnumSchema<
  | "active"
  | "disabled_by_admin"
  | "disabled_missing_datasource"
  | "disabled_free_workspace"
>();

const AgentStatusSchema = FlexibleEnumSchema<"active" | "archived" | "draft">();

const AgentConfigurationStatusSchema = z.union([
  AgentStatusSchema,
  GlobalAgentStatusSchema,
]);

const AgentConfigurationScopeSchema = FlexibleEnumSchema<
  "global" | "workspace" | "published" | "private" | "hidden" | "visible"
>();

export const AgentConfigurationViewSchema = FlexibleEnumSchema<
  "all" | "list" | "workspace" | "published" | "global" | "favorites"
>();

export type AgentConfigurationViewType = z.infer<
  typeof AgentConfigurationViewSchema
>;

const AgentUsageTypeSchema = z.object({
  messageCount: z.number(),
  conversationCount: z.number(),
  userCount: z.number(),
  timePeriodSec: z.number(),
});

const AgentRecentAuthorsSchema = z.array(z.string()).readonly();

const AgentModelConfigurationSchema = z.object({
  providerId: ModelProviderIdSchema,
  modelId: ModelLLMIdSchema,
  temperature: z.number(),
});

const LightAgentConfigurationSchema = z.object({
  id: ModelIdSchema,
  versionCreatedAt: z.string().nullable(),
  sId: z.string(),
  version: z.number(),
  versionAuthorId: ModelIdSchema.nullable(),
  instructions: z.string().nullable(),
  model: AgentModelConfigurationSchema,
  status: AgentConfigurationStatusSchema,
  scope: AgentConfigurationScopeSchema,
  userFavorite: z.boolean(),
  name: z.string(),
  description: z.string(),
  pictureUrl: z.string(),
  lastAuthors: AgentRecentAuthorsSchema.optional(),
  usage: AgentUsageTypeSchema.optional(),
  maxStepsPerRun: z.number(),
  visualizationEnabled: z.boolean(),
  templateId: z.string().nullable(),
  groupIds: z.array(z.string()).optional(),
  requestedGroupIds: z.array(z.array(z.string())),
});

export type LightAgentConfigurationType = z.infer<
  typeof LightAgentConfigurationSchema
>;

const ContentFragmentContextSchema = z.object({
  username: z.string().optional().nullable(),
  fullName: z.string().optional().nullable(),
  email: z.string().optional().nullable(),
  profilePictureUrl: z.string().optional().nullable(),
});

export const ContentNodeTypeSchema = z.union([
  z.literal("document"),
  z.literal("table"),
  z.literal("folder"),
]);

export const ContentNodesViewTypeSchema = z.union([
  z.literal("table"),
  z.literal("document"),
  z.literal("all"),
]);

export type ContentNodesViewType = z.infer<typeof ContentNodesViewTypeSchema>;

const ContentFragmentNodeData = z.object({
  nodeId: z.string(),
  nodeDataSourceViewId: z.string(),
  nodeType: ContentNodeTypeSchema,
  provider: ConnectorProvidersSchema.nullable(),
  spaceName: z.string(),
});

const ContentFragmentSchema = z.object({
  id: ModelIdSchema,
  sId: z.string(),
  fileId: z.string().nullable(),
  created: z.number(),
  type: z.literal("content_fragment"),
  visibility: VisibilitySchema,
  version: z.number(),
  sourceUrl: z.string().nullable(),
  textUrl: z.string(),
  textBytes: z.number().nullable(),
  title: z.string(),
  contentType: SupportedContentFragmentTypeSchema,
  context: ContentFragmentContextSchema,
  contentFragmentId: z.string(),
  contentFragmentVersion: z.union([
    z.literal("latest"),
    z.literal("superseded"),
  ]),
  contentNodeData: ContentFragmentNodeData.nullable(),
});
export type ContentFragmentType = z.infer<typeof ContentFragmentSchema>;

export type UploadedContentFragmentType = {
  fileId: string;
  title: string;
  url?: string;
};

const AgentMentionSchema = z.object({
  configurationId: z.string(),
});

export type AgentMentionType = z.infer<typeof AgentMentionSchema>;

const UserMessageContextSchema = z.object({
  username: z.string(),
  timezone: Timezone,
  fullName: z.string().optional().nullable(),
  email: z.string().optional().nullable(),
  profilePictureUrl: z.string().optional().nullable(),
  origin: UserMessageOriginSchema,
  clientSideMCPServerIds: z.array(z.string()).optional().nullable(),
});

const UserMessageSchema = z.object({
  id: ModelIdSchema,
  created: z.number(),
  type: z.literal("user_message"),
  sId: z.string(),
  visibility: VisibilitySchema,
  version: z.number(),
  user: UserSchema.nullable(),
  mentions: z.array(AgentMentionSchema),
  content: z.string(),
  context: UserMessageContextSchema,
});
export type UserMessageType = z.infer<typeof UserMessageSchema>;

const UserMessageWithRankTypeSchema = UserMessageSchema.and(RankSchema);

export type UserMessageWithRankType = z.infer<
  typeof UserMessageWithRankTypeSchema
>;

const AgentActionTypeSchema = z.union([
  RetrievalActionTypeSchema,
  DustAppRunActionTypeSchema,
  TablesQueryActionTypeSchema,
  ProcessActionTypeSchema,
  WebsearchActionTypeSchema,
  BrowseActionTypeSchema,
  ConversationListFilesActionTypeSchema,
  ConversationIncludeFileActionTypeSchema,
  ReasoningActionTypeSchema,
  SearchLabelsActionTypeSchema,
  MCPActionTypeSchema,
]);
export type AgentActionPublicType = z.infer<typeof AgentActionTypeSchema>;

const AgentMessageStatusSchema = FlexibleEnumSchema<
  "created" | "succeeded" | "failed" | "cancelled"
>();

const AgentMessageTypeSchema = z.object({
  id: ModelIdSchema,
  agentMessageId: ModelIdSchema,
  created: z.number(),
  type: z.literal("agent_message"),
  sId: z.string(),
  visibility: VisibilitySchema,
  version: z.number(),
  parentMessageId: z.string().nullable(),
  configuration: LightAgentConfigurationSchema,
  status: AgentMessageStatusSchema,
  actions: z.array(AgentActionTypeSchema),
  content: z.string().nullable(),
  chainOfThought: z.string().nullable(),
  rawContents: z.array(
    z.object({
      step: z.number(),
      content: z.string(),
    })
  ),
  error: z
    .object({
      code: z.string(),
      message: z.string(),
    })
    .nullable(),
});
export type AgentMessagePublicType = z.infer<typeof AgentMessageTypeSchema>;

const AgentMesssageFeedbackSchema = z.object({
  messageId: z.string(),
  agentMessageId: z.number(),
  userId: z.number(),
  thumbDirection: z.union([z.literal("up"), z.literal("down")]),
  content: z.string().nullable(),
  createdAt: z.number(),
  agentConfigurationId: z.string(),
  agentConfigurationVersion: z.number(),
  isConversationShared: z.boolean(),
});

const ConversationVisibilitySchema = FlexibleEnumSchema<
  "unlisted" | "workspace" | "deleted" | "test"
>();

export type ConversationVisibility = z.infer<
  typeof ConversationVisibilitySchema
>;

const ConversationWithoutContentSchema = z.object({
  id: ModelIdSchema,
  created: z.number(),
  updated: z.number().optional(),
  owner: WorkspaceSchema,
  sId: z.string(),
  title: z.string().nullable(),
  visibility: ConversationVisibilitySchema,
  groupIds: z.array(z.string()).optional(),
  requestedGroupIds: z.array(z.array(z.string())),
});

export const ConversationSchema = ConversationWithoutContentSchema.extend({
  content: z.array(
    z.union([
      z.array(UserMessageSchema),
      z.array(AgentMessageTypeSchema),
      z.array(ContentFragmentSchema),
    ])
  ),
});

export type ConversationWithoutContentPublicType = z.infer<
  typeof ConversationWithoutContentSchema
>;
export type ConversationPublicType = z.infer<typeof ConversationSchema>;

const ConversationMessageReactionsSchema = z.array(
  z.object({
    messageId: z.string(),
    reactions: z.array(
      z.object({
        emoji: z.string(),
        users: z.array(
          z.object({
            userId: ModelIdSchema.nullable(),
            username: z.string(),
            fullName: z.string().nullable(),
          })
        ),
      })
    ),
  })
);

export type ConversationMessageReactionsType = z.infer<
  typeof ConversationMessageReactionsSchema
>;

const BrowseParamsEventSchema = z.object({
  type: z.literal("browse_params"),
  created: z.number(),
  configurationId: z.string(),
  messageId: z.string(),
  action: BrowseActionTypeSchema,
});

const ConversationIncludeFileParamsEventSchema = z.object({
  type: z.literal("conversation_include_file_params"),
  created: z.number(),
  configurationId: z.string(),
  messageId: z.string(),
  action: ConversationIncludeFileActionTypeSchema,
});

const DustAppRunParamsEventSchema = z.object({
  type: z.literal("dust_app_run_params"),
  created: z.number(),
  configurationId: z.string(),
  messageId: z.string(),
  action: DustAppRunActionTypeSchema,
});

const DustAppRunBlockEventSchema = z.object({
  type: z.literal("dust_app_run_block"),
  created: z.number(),
  configurationId: z.string(),
  messageId: z.string(),
  action: DustAppRunActionTypeSchema,
});

const ProcessParamsEventSchema = z.object({
  type: z.literal("process_params"),
  created: z.number(),
  configurationId: z.string(),
  messageId: z.string(),
  dataSources: z.array(DataSourceConfigurationSchema),
  action: ProcessActionTypeSchema,
});

const RetrievalParamsEventSchema = z.object({
  type: z.literal("retrieval_params"),
  created: z.number(),
  configurationId: z.string(),
  messageId: z.string(),
  dataSources: z.array(DataSourceConfigurationSchema),
  action: RetrievalActionTypeSchema,
});

const TablesQueryStartedEventSchema = z.object({
  type: z.literal("tables_query_started"),
  created: z.number(),
  configurationId: z.string(),
  messageId: z.string(),
  action: TablesQueryActionTypeSchema,
});

const TablesQueryModelOutputEventSchema = z.object({
  type: z.literal("tables_query_model_output"),
  created: z.number(),
  configurationId: z.string(),
  messageId: z.string(),
  action: TablesQueryActionTypeSchema,
});

const TablesQueryOutputEventSchema = z.object({
  type: z.literal("tables_query_output"),
  created: z.number(),
  configurationId: z.string(),
  messageId: z.string(),
  action: TablesQueryActionTypeSchema,
});

const WebsearchParamsEventSchema = z.object({
  type: z.literal("websearch_params"),
  created: z.number(),
  configurationId: z.string(),
  messageId: z.string(),
  action: WebsearchActionTypeSchema,
});

const ReasoningStartedEventSchema = z.object({
  type: z.literal("reasoning_started"),
  created: z.number(),
  configurationId: z.string(),
  messageId: z.string(),
  action: ReasoningActionTypeSchema,
});

const ReasoningThinkingEventSchema = z.object({
  type: z.literal("reasoning_thinking"),
  created: z.number(),
  configurationId: z.string(),
  messageId: z.string(),
  action: ReasoningActionTypeSchema,
});

const ReasoningTokensEventSchema = z.object({
  type: z.literal("reasoning_tokens"),
  created: z.number(),
  configurationId: z.string(),
  messageId: z.string(),
  action: ReasoningActionTypeSchema,
  content: z.string(),
  classification: TokensClassificationSchema,
});

const SearchLabelsParamsEventSchema = z.object({
  type: z.literal("search_labels_params"),
  created: z.number(),
  configurationId: z.string(),
  messageId: z.string(),
  action: SearchLabelsActionTypeSchema,
});

const MCPStakeLevelSchema = z.enum(["low", "high", "never_ask"]).optional();

const MCPValidationMetadataSchema = z.object({
  mcpServerName: z.string(),
  toolName: z.string(),
  agentName: z.string(),
  pubsubMessageId: z.string().optional(),
});

const MCPParamsEventSchema = z.object({
  type: z.literal("tool_params"),
  created: z.number(),
  configurationId: z.string(),
  messageId: z.string(),
  action: MCPActionTypeSchema,
});

const NotificationImageContentSchema = z.object({
  type: z.literal("image"),
  mimeType: z.string(),
});

const NotificationTextContentSchema = z.object({
  type: z.literal("text"),
  text: z.string(),
});

const NotificationToolApproveBubbleUpContentSchema = z.object({
  type: z.literal("tool_approval_bubble_up"),
  configurationId: z.string(),
  conversationId: z.string(),
  messageId: z.string(),
  actionId: z.string(),
  inputs: z.record(z.any()),
  stake: MCPStakeLevelSchema,
  metadata: MCPValidationMetadataSchema,
});

const NotificationRunAgentContentSchema = z.object({
  type: z.literal("run_agent"),
  childAgentId: z.string(),
  conversationId: z.string(),
  query: z.string(),
});

const NotificationContentSchema = z.union([
  NotificationImageContentSchema,
  NotificationTextContentSchema,
  NotificationRunAgentContentSchema,
  NotificationToolApproveBubbleUpContentSchema,
]);

const ToolNotificationProgressSchema = z.object({
  progress: z.number(),
  total: z.number(),
  data: z.object({
    label: z.string(),
    output: NotificationContentSchema.optional(),
  }),
});

export type ToolNotificationProgress = z.infer<
  typeof ToolNotificationProgressSchema
>;

const ToolNotificationEventSchema = z.object({
  type: z.literal("tool_notification"),
  created: z.number(),
  configurationId: z.string(),
  messageId: z.string(),
  action: MCPActionTypeSchema,
  notification: ToolNotificationProgressSchema,
});

export type ToolNotificationEvent = z.infer<typeof ToolNotificationEventSchema>;

export type MCPValidationMetadataPublicType = z.infer<
  typeof MCPValidationMetadataSchema
>;

const MCPApproveExecutionEventSchema = z.object({
  type: z.literal("tool_approve_execution"),
  created: z.number(),
  configurationId: z.string(),
  conversationId: z.string(),
  messageId: z.string(),
  actionId: z.string(),
  inputs: z.record(z.any()),
  stake: MCPStakeLevelSchema,
  metadata: MCPValidationMetadataSchema,
});

const AgentErrorEventSchema = z.object({
  type: z.literal("agent_error"),
  created: z.number(),
  configurationId: z.string(),
  messageId: z.string(),
  error: z.object({
    code: z.string(),
    message: z.string(),
  }),
});
export type AgentErrorEvent = z.infer<typeof AgentErrorEventSchema>;

const AgentActionSpecificEventSchema = z.union([
  BrowseParamsEventSchema,
  ConversationIncludeFileParamsEventSchema,
  DustAppRunBlockEventSchema,
  DustAppRunParamsEventSchema,
  ProcessParamsEventSchema,
  ReasoningStartedEventSchema,
  ReasoningThinkingEventSchema,
  ReasoningTokensEventSchema,
  RetrievalParamsEventSchema,
  SearchLabelsParamsEventSchema,
  TablesQueryModelOutputEventSchema,
  TablesQueryOutputEventSchema,
  TablesQueryStartedEventSchema,
  WebsearchParamsEventSchema,
  MCPParamsEventSchema,
  ToolNotificationEventSchema,
  MCPApproveExecutionEventSchema,
]);
export type AgentActionSpecificEvent = z.infer<
  typeof AgentActionSpecificEventSchema
>;

const AgentActionSuccessEventSchema = z.object({
  type: z.literal("agent_action_success"),
  created: z.number(),
  configurationId: z.string(),
  messageId: z.string(),
  action: AgentActionTypeSchema,
});
export type AgentActionSuccessEvent = z.infer<
  typeof AgentActionSuccessEventSchema
>;

const AgentMessageSuccessEventSchema = z.object({
  type: z.literal("agent_message_success"),
  created: z.number(),
  configurationId: z.string(),
  messageId: z.string(),
  message: AgentMessageTypeSchema,
  runIds: z.array(z.string()),
});
export type AgentMessageSuccessEvent = z.infer<
  typeof AgentMessageSuccessEventSchema
>;

const AgentGenerationCancelledEventSchema = z.object({
  type: z.literal("agent_generation_cancelled"),
  created: z.number(),
  configurationId: z.string(),
  messageId: z.string(),
});
export type AgentGenerationCancelledEvent = z.infer<
  typeof AgentGenerationCancelledEventSchema
>;

const UserMessageErrorEventSchema = z.object({
  type: z.literal("user_message_error"),
  created: z.number(),
  error: z.object({
    code: z.string(),
    message: z.string(),
  }),
});
export type UserMessageErrorEvent = z.infer<typeof UserMessageErrorEventSchema>;

// Event sent when the user message is created.
const UserMessageNewEventSchema = z.object({
  type: z.literal("user_message_new"),
  created: z.number(),
  messageId: z.string(),
  message: UserMessageSchema.and(RankSchema),
});
export type UserMessageNewEvent = z.infer<typeof UserMessageNewEventSchema>;

// Event sent when a new message is created (empty) and the agent is about to be executed.
const AgentMessageNewEventSchema = z.object({
  type: z.literal("agent_message_new"),
  created: z.number(),
  configurationId: z.string(),
  messageId: z.string(),
  message: AgentMessageTypeSchema.and(RankSchema),
});
export type AgentMessageNewEvent = z.infer<typeof AgentMessageNewEventSchema>;

// Event sent when the conversation title is updated.
const ConversationTitleEventSchema = z.object({
  type: z.literal("conversation_title"),
  created: z.number(),
  title: z.string(),
});
export type ConversationTitleEvent = z.infer<
  typeof ConversationTitleEventSchema
>;

const ConversationEventTypeSchema = z.object({
  eventId: z.string(),
  data: z.union([
    UserMessageNewEventSchema,
    AgentMessageNewEventSchema,
    AgentGenerationCancelledEventSchema,
    ConversationTitleEventSchema,
  ]),
});

export type ConversationEventType = z.infer<typeof ConversationEventTypeSchema>;

const AgentMessageEventTypeSchema = z.object({
  eventId: z.string(),
  data: z.union([
    AgentErrorEventSchema,
    AgentActionSpecificEventSchema,
    AgentActionSuccessEventSchema,
    AgentGenerationCancelledEventSchema,
    GenerationTokensEventSchema,
  ]),
});

export type AgentMessageEventType = z.infer<typeof AgentMessageEventTypeSchema>;

export const CoreAPIErrorSchema = z.object({
  message: z.string(),
  code: z.string(),
});

export type CoreAPIError = z.infer<typeof CoreAPIErrorSchema>;

export const CoreAPITokenTypeSchema = z.tuple([z.number(), z.string()]);
export type CoreAPITokenType = z.infer<typeof CoreAPITokenTypeSchema>;

const APIErrorTypeSchema = FlexibleEnumSchema<
  | "action_api_error"
  | "action_failed"
  | "action_unknown_error"
  | "agent_configuration_not_found"
  | "agent_message_error"
  | "app_auth_error"
  | "app_not_found"
  | "assistant_saving_error"
  | "chat_message_not_found"
  | "connector_credentials_error"
  | "connector_not_found_error"
  | "connector_oauth_target_mismatch"
  | "connector_provider_not_supported"
  | "connector_update_error"
  | "connector_update_unauthorized"
  | "content_too_large"
  | "conversation_access_restricted"
  | "conversation_not_found"
  | "data_source_auth_error"
  | "data_source_document_not_found"
  | "data_source_error"
  | "data_source_not_found"
  | "data_source_not_managed"
  | "data_source_quota_error"
  | "data_source_view_not_found"
  | "dataset_not_found"
  | "dust_app_secret_not_found"
  | "expired_oauth_token_error"
  | "feature_flag_already_exists"
  | "feature_flag_not_found"
  | "file_not_found"
  | "file_too_large"
  | "file_type_not_supported"
  | "global_agent_error"
  | "group_not_found"
  | "internal_server_error"
  | "invalid_api_key_error"
  | "invalid_oauth_token_error"
  | "invalid_pagination_parameters"
  | "invalid_request_error"
  | "invalid_rows_request_error"
  | "invitation_already_sent_recently"
  | "invitation_not_found"
  | "key_not_found"
  | "malformed_authorization_header_error"
  | "membership_not_found"
  | "message_not_found"
  | "method_not_supported_error"
  | "missing_authorization_header_error"
  | "not_authenticated"
  | "personal_workspace_not_found"
  | "plan_limit_error"
  | "plan_message_limit_exceeded"
  | "plugin_execution_failed"
  | "plugin_not_found"
  | "provider_auth_error"
  | "provider_not_found"
  | "rate_limit_error"
  | "run_error"
  | "run_not_found"
  | "space_already_exists"
  | "space_not_found"
  | "stripe_invalid_product_id_error"
  | "subscription_not_found"
  | "subscription_payment_failed"
  | "subscription_state_invalid"
  | "table_not_found"
  | "template_not_found"
  | "template_not_found"
  | "transcripts_configuration_already_exists"
  | "transcripts_configuration_default_not_allowed"
  | "transcripts_configuration_not_found"
  | "unexpected_action_response"
  | "unexpected_error_format"
  | "unexpected_network_error"
  | "unexpected_response_format"
  | "user_not_found"
  | "workspace_auth_error"
  | "workspace_not_found"
  | "workspace_not_found"
  | "workspace_user_not_found"
>();

export const APIErrorSchema = z.object({
  type: APIErrorTypeSchema,
  message: z.string(),
  data_source_error: CoreAPIErrorSchema.optional(),
  run_error: CoreAPIErrorSchema.optional(),
  app_error: CoreAPIErrorSchema.optional(),
  connectors_error: ConnectorsAPIErrorSchema.optional(),
});
export type APIError = z.infer<typeof APIErrorSchema>;

export const WorkspaceDomainSchema = z.object({
  domain: z.string(),
  domainAutoJoinEnabled: z.boolean(),
});

export type WorkspaceDomainType = z.infer<typeof WorkspaceDomainSchema>;

export const DustAppTypeSchema = z.object({
  appHash: z.string(),
  appId: z.string(),
  workspaceId: z.string(),
});

export type DustAppType = z.infer<typeof DustAppTypeSchema>;

export const DustAppConfigTypeSchema = z.record(z.unknown());
export type DustAppConfigType = z.infer<typeof DustAppConfigTypeSchema>;

export const DustAppRunErroredEventSchema = z.object({
  type: z.literal("error"),
  content: z.object({
    code: z.string(),
    message: z.string(),
  }),
});
export type DustAppRunErroredEvent = z.infer<
  typeof DustAppRunErroredEventSchema
>;

export const DustAppRunRunStatusEventSchema = z.object({
  type: z.literal("run_status"),
  content: z.object({
    status: z.enum(["running", "succeeded", "errored"]),
    run_id: z.string(),
  }),
});
export type DustAppRunRunStatusEvent = z.infer<
  typeof DustAppRunRunStatusEventSchema
>;

export const DustAppRunBlockStatusEventSchema = z.object({
  type: z.literal("block_status"),
  content: z.object({
    block_type: BlockTypeSchema,
    name: z.string(),
    status: StatusSchema,
    success_count: z.number(),
    error_count: z.number(),
  }),
});
export type DustAppRunBlockStatusEvent = z.infer<
  typeof DustAppRunBlockStatusEventSchema
>;

export const DustAppRunBlockExecutionEventSchema = z.object({
  type: z.literal("block_execution"),
  content: z.object({
    block_type: BlockTypeSchema,
    block_name: z.string(),
    execution: z.array(
      z.array(
        z.object({
          value: z.unknown().nullable(),
          error: z.string().nullable(),
          meta: z.unknown().nullable(),
        })
      )
    ),
  }),
});
export type DustAppRunBlockExecutionEvent = z.infer<
  typeof DustAppRunBlockExecutionEventSchema
>;
export const DustAppRunFinalEventSchema = z.object({
  type: z.literal("final"),
});
export type DustAppRunFinalEvent = z.infer<typeof DustAppRunFinalEventSchema>;

export const DustAppRunTokensEventSchema = z.object({
  type: z.literal("tokens"),
  content: z.object({
    block_type: z.string(),
    block_name: z.string(),
    input_index: z.number(),
    map: z
      .object({
        name: z.string(),
        iteration: z.number(),
      })
      .nullable(),
    tokens: z.object({
      text: z.string(),
      tokens: z.array(z.string()).optional(),
      logprobs: z.array(z.number()).optional(),
    }),
  }),
});
export type DustAppRunTokensEvent = z.infer<typeof DustAppRunTokensEventSchema>;

export const DustAppRunFunctionCallEventSchema = z.object({
  type: z.literal("function_call"),
  content: z.object({
    block_type: z.string(),
    block_name: z.string(),
    input_index: z.number(),
    map: z
      .object({
        name: z.string(),
        iteration: z.number(),
      })
      .nullable(),
    function_call: z.object({
      name: z.string(),
    }),
  }),
});
export type DustAppRunFunctionCallEvent = z.infer<
  typeof DustAppRunFunctionCallEventSchema
>;

export const DustAppRunFunctionCallArgumentsTokensEventSchema = z.object({
  type: z.literal("function_call_arguments_tokens"),
  content: z.object({
    block_type: z.string(),
    block_name: z.string(),
    input_index: z.number(),
    map: z
      .object({
        name: z.string(),
        iteration: z.number(),
      })
      .nullable(),
    tokens: z.object({
      text: z.string(),
    }),
  }),
});
export type DustAppRunFunctionCallArgumentsTokensEvent = z.infer<
  typeof DustAppRunFunctionCallArgumentsTokensEventSchema
>;
export type DustAPICredentials = {
  apiKey: string | (() => string | null | Promise<string | null>);
  workspaceId: string;
  extraHeaders?: Record<string, string>;
};

const SpaceKindSchema = FlexibleEnumSchema<
  "regular" | "global" | "system" | "public" | "conversations"
>();

const SpaceTypeSchema = z.object({
  createdAt: z.number(),
  groupIds: z.array(z.string()),
  isRestricted: z.boolean(),
  kind: SpaceKindSchema,
  name: z.string(),
  sId: z.string(),
  updatedAt: z.number(),
});

export type SpaceType = z.infer<typeof SpaceTypeSchema>;

const DatasetSchemaEntryType = FlexibleEnumSchema<
  "string" | "number" | "boolean" | "json"
>();

const DatasetSchema = z.object({
  name: z.string(),
  description: z.string().nullable(),
  data: z.array(z.record(z.any())).nullable().optional(),
  schema: z
    .array(
      z.object({
        key: z.string(),
        type: DatasetSchemaEntryType,
        description: z.string().nullable(),
      })
    )
    .nullable()
    .optional(),
});

const AppTypeSchema = z.object({
  id: ModelIdSchema,
  sId: z.string(),
  name: z.string(),
  description: z.string().nullable(),
  savedSpecification: z.string().nullable(),
  savedConfig: z.string().nullable(),
  savedRun: z.string().nullable(),
  dustAPIProjectId: z.string(),
  space: SpaceTypeSchema,
  datasets: z.array(DatasetSchema).optional(),
  coreSpecifications: z.record(z.string()).optional(),
});

export type ApiAppType = z.infer<typeof AppTypeSchema>;

const AppImportTypeSchema = z.object({
  id: ModelIdSchema.optional(),
  sId: z.string(),
  name: z.string(),
  description: z.string().nullable(),
  savedSpecification: z.string().nullable(),
  savedConfig: z.string().nullable(),
  savedRun: z.string().nullable(),
  dustAPIProjectId: z.string(),
  datasets: z.array(DatasetSchema).optional(),
  coreSpecifications: z.record(z.string()).optional(),
});

export type ApiAppImportType = z.infer<typeof AppImportTypeSchema>;

export const RunAppResponseSchema = z.object({
  run: RunTypeSchema,
});

export type RunAppResponseType = z.infer<typeof RunAppResponseSchema>;

export const GetDataSourcesResponseSchema = z.object({
  data_sources: DataSourceTypeSchema.array(),
});

export type GetDataSourcesResponseType = z.infer<
  typeof GetDataSourcesResponseSchema
>;

export const GetOrPatchAgentConfigurationResponseSchema = z.object({
  agentConfiguration: LightAgentConfigurationSchema,
});

export type GetOrPatchAgentConfigurationResponseType = z.infer<
  typeof GetOrPatchAgentConfigurationResponseSchema
>;

export const PatchAgentConfigurationRequestSchema = z.object({
  userFavorite: z.boolean().optional(),
});

export type PatchAgentConfigurationRequestType = z.infer<
  typeof PatchAgentConfigurationRequestSchema
>;

export const GetAgentConfigurationsResponseSchema = z.object({
  agentConfigurations: LightAgentConfigurationSchema.array(),
});

export type GetAgentConfigurationsResponseType = z.infer<
  typeof GetAgentConfigurationsResponseSchema
>;

export const PostContentFragmentResponseSchema = z.object({
  contentFragment: ContentFragmentSchema,
});

export type PostContentFragmentResponseType = z.infer<
  typeof PostContentFragmentResponseSchema
>;

export const CreateConversationResponseSchema = z.object({
  conversation: ConversationSchema,
  message: UserMessageSchema.optional(),
});

export type CreateConversationResponseType = z.infer<
  typeof CreateConversationResponseSchema
>;

export const GetFeedbacksResponseSchema = z.object({
  feedbacks: z.array(AgentMesssageFeedbackSchema),
});

export type GetFeedbacksResponseType = z.infer<
  typeof GetFeedbacksResponseSchema
>;

export const PublicPostMessageFeedbackRequestBodySchema = z.object({
  thumbDirection: z.string(),
  feedbackContent: z.string().nullable().optional(),
  isConversationShared: z.boolean().optional(),
});

export type PublicPostMessageFeedbackRequestBody = z.infer<
  typeof PublicPostMessageFeedbackRequestBodySchema
>;

export const PostMessageFeedbackResponseSchema = z.object({
  success: z.literal(true),
});

export const PostUserMessageResponseSchema = z.object({
  message: UserMessageSchema,
});

export type PostUserMessageResponseType = z.infer<
  typeof PostUserMessageResponseSchema
>;

export const GetConversationResponseSchema = z.object({
  conversation: ConversationSchema,
});

export type GetConversationResponseType = z.infer<
  typeof GetConversationResponseSchema
>;

export const TokenizeResponseSchema = z.object({
  tokens: CoreAPITokenTypeSchema.array(),
});

export type TokenizeResponseType = z.infer<typeof TokenizeResponseSchema>;

export const GetActiveMemberEmailsInWorkspaceResponseSchema = z.object({
  emails: z.array(z.string()),
});

export type GetActiveMemberEmailsInWorkspaceResponseType = z.infer<
  typeof GetActiveMemberEmailsInWorkspaceResponseSchema
>;

export const GetWorkspaceVerifiedDomainsResponseSchema = z.object({
  verified_domains: WorkspaceDomainSchema.array(),
});

export type GetWorkspaceVerifiedDomainsResponseType = z.infer<
  typeof GetWorkspaceVerifiedDomainsResponseSchema
>;

export const GetWorkspaceFeatureFlagsResponseSchema = z.object({
  feature_flags: WhitelistableFeaturesSchema.array(),
});

export type GetWorkspaceFeatureFlagsResponseType = z.infer<
  typeof GetWorkspaceFeatureFlagsResponseSchema
>;

export const PublicPostMessagesRequestBodySchema = z.intersection(
  z.object({
    content: z.string().min(1),
    mentions: z.array(
      z.object({
        configurationId: z.string(),
      })
    ),
    context: UserMessageContextSchema.extend({
      clientSideMCPServerIds: z.array(z.string()).optional().nullable(),
    }),
  }),
  z
    .object({
      blocking: z.boolean().optional(),
      skipToolsValidation: z.boolean().optional(),
    })
    .partial()
);

export type PublicPostMessagesRequestBody = z.infer<
  typeof PublicPostMessagesRequestBodySchema
>;

export type PostMessagesResponseBody = {
  message: UserMessageType;
  agentMessages?: AgentMessagePublicType[];
};

export const PublicPostEditMessagesRequestBodySchema = z.object({
  content: z.string(),
  mentions: z.array(
    z.object({
      configurationId: z.string(),
    })
  ),
  skipToolsValidation: z.boolean().optional().default(false),
});

export type PublicPostEditMessagesRequestBody = z.infer<
  typeof PublicPostEditMessagesRequestBodySchema
>;

export const PublicContentFragmentWithContentSchema = z.object({
  title: z.string(),
  url: z.string().optional().nullable(),
  content: z.string(),
  contentType: z.string(),
  fileId: z.undefined().nullable(),
  nodeId: z.undefined().nullable(),
  nodeDataSourceViewId: z.undefined().nullable(),
  context: ContentFragmentContextSchema.optional().nullable(),
  // Undocumented for now -- allows to supersede an existing content fragment.
  supersededContentFragmentId: z.string().optional().nullable(),
});

export type PublicContentFragmentWithContent = z.infer<
  typeof PublicContentFragmentWithContentSchema
>;

export const PublicContentFragmentWithFileIdSchema = z.object({
  title: z.string(),
  fileId: z.string(),
  url: z.string().optional().nullable(),
  content: z.undefined().nullable(),
  contentType: z.undefined().nullable(),
  nodeId: z.undefined().nullable(),
  nodeDataSourceViewId: z.undefined().nullable(),
  context: ContentFragmentContextSchema.optional().nullable(),
  // Undocumented for now -- allows to supersede an existing content fragment.
  supersededContentFragmentId: z.string().optional().nullable(),
});

export type PublicContentFragmentWithFileId = z.infer<
  typeof PublicContentFragmentWithFileIdSchema
>;

const PublicContentFragmentWithContentNodeSchema = z.object({
  title: z.string(),
  nodeId: z.string(),
  nodeDataSourceViewId: z.string(),
  url: z.undefined().nullable(),
  content: z.undefined().nullable(),
  contentType: z.undefined().nullable(),
  fileId: z.undefined().nullable(),
  context: ContentFragmentContextSchema.optional().nullable(),
  supersededContentFragmentId: z.string().optional().nullable(),
});

export const PublicPostContentFragmentRequestBodySchema = z.union([
  PublicContentFragmentWithContentSchema,
  PublicContentFragmentWithFileIdSchema,
  PublicContentFragmentWithContentNodeSchema,
]);

export type PublicPostContentFragmentRequestBody = z.infer<
  typeof PublicPostContentFragmentRequestBodySchema
>;

export const PublicPostConversationsRequestBodySchema = z.intersection(
  z.object({
    title: z.string().nullable().optional(),
    visibility: z
      .enum(["unlisted", "workspace", "deleted", "test"])
      .optional()
      .default("unlisted"),
    depth: z.number().optional(),
    message: z.union([
      z.intersection(
        z.object({
          content: z.string().min(1),
          mentions: z.array(
            z.object({
              configurationId: z.string(),
            })
          ),
          context: UserMessageContextSchema,
        }),
        z
          .object({
            blocking: z.boolean().optional(),
          })
          .partial()
      ),
      z.undefined(),
    ]),
    contentFragment: z.union([
      PublicContentFragmentWithContentSchema,
      PublicContentFragmentWithFileIdSchema,
      PublicContentFragmentWithContentNodeSchema,
      z.undefined(),
    ]),
    contentFragments: z.union([
      z
        .union([
          PublicContentFragmentWithContentSchema,
          PublicContentFragmentWithFileIdSchema,
          PublicContentFragmentWithContentNodeSchema,
        ])
        .array(),
      z.undefined(),
    ]),
  }),
  z
    .object({
      blocking: z.boolean().optional(),
      skipToolsValidation: z.boolean().optional(),
    })
    .partial()
);

export type PublicPostConversationsRequestBody = z.infer<
  typeof PublicPostConversationsRequestBodySchema
>;

export const PostConversationsResponseSchema = z.object({
  conversation: ConversationSchema,
  message: UserMessageSchema.optional(),
  contentFragment: ContentFragmentSchema.optional(),
});

export type PostConversationsResponseType = z.infer<
  typeof PostConversationsResponseSchema
>;

export const GetConversationsResponseSchema = z.object({
  conversations: ConversationWithoutContentSchema.array(),
});
export type GetConversationsResponseType = z.infer<
  typeof GetConversationsResponseSchema
>;

export const SearchDataSourceViewsRequestSchema = z.object({
  dataSourceId: z.string().optional(),
  kind: z.string().optional(),
  vaultId: z.string().optional(),
  vaultKind: z.string().optional(),
});

export const SearchDataSourceViewsResponseSchema = z.object({
  data_source_views: DataSourceViewSchema.array(),
});

export type SearchDataSourceViewsResponseType = z.infer<
  typeof SearchDataSourceViewsResponseSchema
>;

const ListMemberEmailsResponseSchema = z.object({
  emails: z.array(z.string()),
});

export type ListMemberEmailsResponseType = z.infer<
  typeof ListMemberEmailsResponseSchema
>;

export const ValidateMemberRequestSchema = z.object({
  email: z.string(),
});

const ValidateMemberResponseSchema = z.object({
  valid: z.boolean(),
});

export type ValidateMemberResponseType = z.infer<
  typeof ValidateMemberResponseSchema
>;

export const GetAppsResponseSchema = z.object({
  apps: AppTypeSchema.array(),
});

export const PostAppsRequestSchema = z.object({
  apps: AppImportTypeSchema.array(),
});

export type GetAppsResponseType = z.infer<typeof GetAppsResponseSchema>;

export const ImportAppsResponseSchema = z.object({
  apps: z
    .object({
      sId: z.string(),
      name: z.string(),
      error: z.string().optional(),
    })
    .array(),
});

export type ImportAppsResponseType = z.infer<typeof ImportAppsResponseSchema>;

export const DataSourceViewResponseSchema = z.object({
  dataSourceView: DataSourceViewSchema,
});

export type DataSourceViewResponseType = z.infer<
  typeof DataSourceViewResponseSchema
>;

export const PatchDataSourceViewRequestSchema = z.union([
  z
    .object({
      parentsToAdd: z.union([z.array(z.string()), z.undefined()]),
      parentsToRemove: z.array(z.string()).optional(),
    })
    // For the fields to be not optional, see:
    // https://stackoverflow.com/questions/71477015/specify-a-zod-schema-with-a-non-optional-but-possibly-undefined-field
    .transform((o) => ({
      parentsToAdd: o.parentsToAdd,
      parentsToRemove: o.parentsToRemove,
    })),
  z.object({
    parentsIn: z.array(z.string()),
  }),
]);

export type PatchDataSourceViewRequestType = z.infer<
  typeof PatchDataSourceViewRequestSchema
>;

export const DataSourceSearchQuerySchema = z.object({
  query: z.string(),
  top_k: z.coerce.number(),
  full_text: z.coerce.boolean(),
  target_document_tokens: z.coerce.number().optional(),
  timestamp_gt: z.coerce.number().optional(),
  timestamp_lt: z.coerce.number().optional(),
  tags_in: z.array(z.string()).optional(),
  tags_not: z.array(z.string()).optional(),
  parents_in: z.array(z.string()).optional(),
  parents_not: z.array(z.string()).optional(),
});

export type DataSourceSearchQuery = z.infer<typeof DataSourceSearchQuerySchema>;

const DataSourceSearchResponseSchema = z.object({
  documents: CoreAPIDocumentSchema.array(),
});

export type DataSourceSearchResponseType = z.infer<
  typeof DataSourceSearchResponseSchema
>;

const DataSourceViewsListResponseSchema = z.object({
  dataSourceViews: DataSourceViewSchema.array(),
});

export type DataSourceViewsListResponseType = z.infer<
  typeof DataSourceViewsListResponseSchema
>;

type FrontDataSourceDocumentSection = {
  prefix: string | null;
  content: string | null;
  sections: FrontDataSourceDocumentSection[];
};

const FrontDataSourceDocumentSectionSchema: z.ZodSchema<FrontDataSourceDocumentSection> =
  z.lazy(() =>
    z.object({
      prefix: z.string().nullable(),
      content: z.string().nullable(),
      sections: z.array(FrontDataSourceDocumentSectionSchema),
    })
  );

export const PostDataSourceDocumentRequestSchema = z.object({
  timestamp: z.number().nullable().optional(),
  tags: z.array(z.string()).nullable().optional(),
  parent_id: z.string().nullable().optional(),
  parents: z.array(z.string()).nullable().optional(),
  source_url: z.string().nullable().optional(),
  upsert_context: z
    .object({
      sync_type: z.union([z.enum(["batch", "incremental"]), z.undefined()]),
    })
    // For the fields to be not optional, see:
    // https://stackoverflow.com/questions/71477015/specify-a-zod-schema-with-a-non-optional-but-possibly-undefined-field
    .transform((o) => ({
      sync_type: o.sync_type,
    }))
    .optional(),
  text: z.string().nullable().optional(),
  section: FrontDataSourceDocumentSectionSchema.nullable().optional(),
  light_document_output: z.boolean().optional(),
  async: z.boolean().nullable().optional(),
  mime_type: z.string().nullable().optional(),
  title: z.string().nullable().optional(),
});

export type PostDataSourceDocumentRequestType = z.infer<
  typeof PostDataSourceDocumentRequestSchema
>;

const GetDocumentResponseSchema = z.object({
  document: CoreAPIDocumentSchema,
});
export type GetDocumentResponseType = z.infer<typeof GetDocumentResponseSchema>;

const DeleteDocumentResponseSchema = z.object({
  document: z.object({
    document_id: z.string(),
  }),
});
export type DeleteDocumentResponseType = z.infer<
  typeof DeleteDocumentResponseSchema
>;

const UpsertDocumentResponseSchema = z.object({
  document: z.union([
    CoreAPIDocumentSchema,
    CoreAPILightDocumentSchema,
    z.object({
      document_id: z.string(),
    }),
  ]),
  data_source: DataSourceTypeSchema,
});
export type UpsertDocumentResponseType = z.infer<
  typeof UpsertDocumentResponseSchema
>;

const PostParentsResponseSchema = z.object({
  updated: z.boolean(),
});
export type PostParentsResponseType = z.infer<typeof PostParentsResponseSchema>;

const GetDocumentsResponseSchema = z.object({
  documents: z.array(CoreAPIDocumentSchema),
  total: z.number(),
});

export type GetDocumentsResponseType = z.infer<
  typeof GetDocumentsResponseSchema
>;

const GetTableRowsResponseSchema = z.object({
  row: CoreAPIRowSchema,
});

export type GetTableRowsResponseType = z.infer<
  typeof GetTableRowsResponseSchema
>;
export const UpsertTableRowsRequestSchema = z.object({
  rows: z.array(
    z.object({
      row_id: z.string(),
      value: z.record(
        z
          .union([
            z.string(),
            z.number(),
            z.boolean(),
            z.object({
              type: z.literal("datetime"),
              epoch: z.number(),
            }),
          ])
          .nullable()
      ),
    })
  ),
  truncate: z.boolean().optional(),
});

export type CellValueType = z.infer<
  typeof UpsertTableRowsRequestSchema
>["rows"][number]["value"][string];

const UpsertTableRowsResponseSchema = z.object({
  table: z.object({
    name: z.string(),
    table_id: z.string(),
    description: z.string(),
    schema: CoreAPITableSchema.nullable(),
  }),
});

export type UpsertTableRowsResponseType = z.infer<
  typeof UpsertTableRowsResponseSchema
>;

const ListTableRowsResponseSchema = z.object({
  rows: z.array(CoreAPIRowSchema),
  offset: z.number(),
  limit: z.number(),
  total: z.number(),
});
export type ListTableRowsResponseType = z.infer<
  typeof ListTableRowsResponseSchema
>;

const GetTableResponseSchema = z.object({
  table: CoreAPITablePublicSchema,
});
export type GetTableResponseType = z.infer<typeof GetTableResponseSchema>;

export const PostTableParentsRequestSchema = z.object({
  parent_id: z.string().nullable().optional(),
  parents: z.array(z.string()),
});

const PostTableParentsResponseSchema = z.object({
  updated: z.literal(true),
});
export type PostTableParentsResponseType = z.infer<
  typeof PostTableParentsResponseSchema
>;

export const UpsertTableFromCsvRequestSchema = z.object({
  name: z.string(),
  description: z.string(),
  timestamp: z.number().nullable().optional(),
  tags: z.array(z.string()).nullable().optional(),
  parentId: z.string().nullable().optional(),
  parents: z.array(z.string()).nullable().optional(),
  truncate: z.boolean(),
  async: z.boolean().optional(),
  title: z.string(),
  mimeType: z.string(),
  sourceUrl: z.string().nullable().optional(),
  tableId: z.string(),
  fileId: z.string(),
  allowEmptySchema: z.boolean().optional(),
});

export type UpsertTableFromCsvRequestType = z.infer<
  typeof UpsertTableFromCsvRequestSchema
>;

const PostTableCSVAsyncResponseSchema = z.object({
  table: z.object({
    table_id: z.string(),
  }),
});
export type PostTableCSVAsyncResponseType = z.infer<
  typeof PostTableCSVAsyncResponseSchema
>;

const PostTableCSVResponseSchema = z.object({
  table: CoreAPITableSchema,
});
export type PostTableCSVResponseType = z.infer<
  typeof PostTableCSVResponseSchema
>;

const ListTablesResponseSchema = z.object({
  tables: z.array(CoreAPITablePublicSchema),
});
export type ListTablesResponseType = z.infer<typeof ListTablesResponseSchema>;

export const UpsertDatabaseTableRequestSchema = z.object({
  table_id: z.string().optional(),
  name: z.string(),
  description: z.string(),
  timestamp: z.number().nullable().optional(),
  tags: z.array(z.string()).nullable().optional(),
  parent_id: z.string().nullable().optional(),
  parents: z.array(z.string()).nullable().optional(),
  remote_database_table_id: z.string().nullable().optional(),
  remote_database_secret_id: z.string().nullable().optional(),
  title: z.string(),
  mime_type: z.string().nullable().optional(),
  source_url: z.string().nullable().optional(),
});

export type UpsertDatabaseTableRequestType = z.infer<
  typeof UpsertDatabaseTableRequestSchema
>;

const UpsertTableResponseSchema = z.object({
  table: CoreAPITablePublicSchema,
});
export type UpsertTableResponseType = z.infer<typeof UpsertTableResponseSchema>;

const SupportedUsageTablesSchema = FlexibleEnumSchema<
  | "users"
  | "assistant_messages"
  | "builders"
  | "assistants"
  | "feedbacks"
  | "all"
>();

export type UsageTableType = z.infer<typeof SupportedUsageTablesSchema>;

// Folders
const CoreAPIFolderSchema = z.object({
  data_source_id: z.string(),
  folder_id: z.string(),
  title: z.string(),
  parents: z.array(z.string()),
  timestamp: z.number(),
});

export const GetFoldersResponseSchema = z.object({
  folders: z.array(CoreAPIFolderSchema),
  total: z.number(),
});
export type GetFoldersResponseType = z.infer<typeof GetFoldersResponseSchema>;

export const GetFolderResponseSchema = z.object({
  folder: CoreAPIFolderSchema,
});
export type GetFolderResponseType = z.infer<typeof GetFolderResponseSchema>;

export const DeleteFolderResponseSchema = z.object({
  folder: z.object({
    folder_id: z.string(),
  }),
});
export type DeleteFolderResponseType = z.infer<
  typeof DeleteFolderResponseSchema
>;
export const UpsertFolderResponseSchema = z.object({
  folder: CoreAPIFolderSchema,
  data_source: DataSourceTypeSchema,
});
export type UpsertFolderResponseType = z.infer<
  typeof UpsertFolderResponseSchema
>;

const ProviderVisibilitySchema = FlexibleEnumSchema<"public" | "private">();

export const UpsertDataSourceFolderRequestSchema = z.object({
  timestamp: z.number(),
  parents: z.array(z.string()).nullable().optional(),
  parent_id: z.string().nullable().optional(),
  title: z.string(),
  mime_type: z.string(),
  source_url: z.string().nullable().optional(),
  provider_visibility: ProviderVisibilitySchema.nullable().optional(),
});
export type UpsertDataSourceFolderRequestType = z.infer<
  typeof UpsertDataSourceFolderRequestSchema
>;

const DateSchema = z
  .string()
  .refine(
    (s): s is string => /^\d{4}-(0[1-9]|1[0-2])(-([0-2]\d|3[01]))?$/.test(s),
    "YYYY-MM or YYYY-MM-DD"
  );

export const GetWorkspaceUsageRequestSchema = z.union([
  z.object({
    start: DateSchema,
    end: z.undefined(),
    mode: z.literal("month"),
    table: SupportedUsageTablesSchema,
    format: z.enum(["csv", "json"]).optional().default("csv"),
  }),
  z.object({
    start: DateSchema,
    end: DateSchema,
    mode: z.literal("range"),
    table: SupportedUsageTablesSchema,
    format: z.enum(["csv", "json"]).optional().default("csv"),
  }),
]);

export type GetWorkspaceUsageRequestType = z.infer<
  typeof GetWorkspaceUsageRequestSchema
>;

export const FileUploadUrlRequestSchema = z.object({
  contentType: SupportedFileContentFragmentTypeSchema,
  fileName: z.string().max(4096, "File name must be less than 4096 characters"),
  fileSize: z.number(),
  useCase: z.union([z.literal("conversation"), z.literal("upsert_table")]),
  useCaseMetadata: z
    .object({
      conversationId: z.string(),
    })
    .optional(),
});
export type FileUploadUrlRequestType = z.infer<
  typeof FileUploadUrlRequestSchema
>;

const FileTypeStatusSchema = FlexibleEnumSchema<
  "created" | "failed" | "ready"
>();

const FileTypeUseCaseSchema = FlexibleEnumSchema<
  | "conversation"
  | "avatar"
  | "tool_output"
  | "upsert_document"
  | "upsert_table"
  // See also front/types/files.ts.
  | "folders_document"
>();

export const FileTypeSchema = z.object({
  // TODO(spolu): move this to ModelIdSchema
  id: z.string(),
  sId: z.string(),
  contentType: z.string(),
  downloadUrl: z.string().optional(),
  fileName: z.string(),
  fileSize: z.number(),
  status: FileTypeStatusSchema,
  uploadUrl: z.string().optional(),
  publicUrl: z.string().optional(),
  useCase: FileTypeUseCaseSchema,
});
export type FileType = z.infer<typeof FileTypeSchema>;

export const FileTypeWithUploadUrlSchema = FileTypeSchema.extend({
  uploadUrl: z.string(),
});

export const FileUploadRequestResponseSchema = z.object({
  file: FileTypeWithUploadUrlSchema,
});
export type FileUploadRequestResponseType = z.infer<
  typeof FileUploadRequestResponseSchema
>;
export const FileUploadedRequestResponseSchema = z.object({
  file: FileTypeSchema,
});
export type FileUploadedRequestResponseType = z.infer<
  typeof FileUploadedRequestResponseSchema
>;

export const MeResponseSchema = z.object({
  user: UserSchema.and(
    z.object({
      workspaces: WorkspaceSchema.array().or(ExtensionWorkspaceSchema.array()),
    })
  ),
});

export type MeResponseType = z.infer<typeof MeResponseSchema>;

export const CancelMessageGenerationResponseSchema = z.object({
  success: z.literal(true),
});

export type CancelMessageGenerationResponseType = z.infer<
  typeof CancelMessageGenerationResponseSchema
>;

export const CancelMessageGenerationRequestSchema = z.object({
  messageIds: z.array(z.string()),
});

export type CancelMessageGenerationRequestType = z.infer<
  typeof CancelMessageGenerationRequestSchema
>;

// Typeguards.

export function isRetrievalActionType(
  action: AgentActionPublicType
): action is RetrievalActionPublicType {
  return action.type === "retrieval_action";
}

export function isWebsearchActionType(
  action: AgentActionPublicType
): action is WebsearchActionPublicType {
  return action.type === "websearch_action";
}

export function isMCPActionType(
  action: AgentActionPublicType
): action is MCPActionPublicType {
  return action.type === "tool_action";
}

export function isTablesQueryActionType(
  action: AgentActionPublicType
): action is TablesQueryActionPublicType {
  return action.type === "tables_query_action";
}

export function isDustAppRunActionType(
  action: AgentActionPublicType
): action is DustAppRunActionPublicType {
  return action.type === "dust_app_run_action";
}

export function isProcessActionType(
  action: AgentActionPublicType
): action is ProcessActionPublicType {
  return action.type === "process_action";
}

export function BrowseActionPublicType(
  action: AgentActionPublicType
): action is BrowseActionPublicType {
  return action.type === "browse_action";
}

export function isReasoningActionType(
  action: AgentActionPublicType
): action is ReasoningActionPublicType {
  return action.type === "reasoning_action";
}

export function isSearchLabelsActionType(
  action: AgentActionPublicType
): action is SearchLabelsActionPublicType {
  return action.type === "search_labels_action";
}

export function isAgentMention(arg: AgentMentionType): arg is AgentMentionType {
  return (arg as AgentMentionType).configurationId !== undefined;
}

export function assertNever(x: never): never {
  throw new Error(
    `${
      typeof x === "object" ? JSON.stringify(x) : x
    } is not of type never. This should never happen.`
  );
}

export function removeNulls<T>(arr: (T | null | undefined)[]): T[] {
  return arr.filter((v): v is T => v !== null && v !== undefined);
}

type ConnectorProviderDocumentType =
  | Exclude<ConnectorProvider, "webcrawler">
  | "document";

export function getProviderFromRetrievedDocument(
  document: RetrievalDocumentPublicType
): ConnectorProviderDocumentType {
  if (document.dataSourceView) {
    if (document.dataSourceView.dataSource.connectorProvider === "webcrawler") {
      return "document";
    }
    return document.dataSourceView.dataSource.connectorProvider || "document";
  }
  return "document";
}

export function getTitleFromRetrievedDocument(
  document: RetrievalDocumentPublicType
): string {
  const provider = getProviderFromRetrievedDocument(document);

  if (provider === "slack") {
    for (const t of document.tags) {
      if (t.startsWith("channelName:")) {
        return `#${t.substring(12)}`;
      }
    }
  }

  for (const t of document.tags) {
    if (t.startsWith("title:")) {
      return t.substring(6);
    }
  }

  return document.documentId;
}

export const AppsCheckRequestSchema = z.object({
  apps: z.array(
    z.object({
      appId: z.string(),
      appHash: z.string(),
    })
  ),
});

export type AppsCheckRequestType = z.infer<typeof AppsCheckRequestSchema>;

export const AppsCheckResponseSchema = z.object({
  apps: z.array(
    z.object({
      appId: z.string(),
      appHash: z.string(),
      deployed: z.boolean(),
    })
  ),
});

export type AppsCheckResponseType = z.infer<typeof AppsCheckResponseSchema>;

export const GetSpacesResponseSchema = z.object({
  spaces: z.array(SpaceTypeSchema),
});

export type GetSpacesResponseType = z.infer<typeof GetSpacesResponseSchema>;

export const BaseSearchBodySchema = z.object({
  viewType: ContentNodesViewTypeSchema,
  spaceIds: z.array(z.string()),
  includeDataSources: z.boolean(),
  limit: z.number(),
});

const TextSearchBodySchema = z.intersection(
  BaseSearchBodySchema,
  z.object({
    query: z.string(),
    nodeIds: z.undefined().optional(),
    searchSourceUrls: z.boolean().optional(),
  })
);

const NodeIdSearchBodySchema = z.intersection(
  BaseSearchBodySchema,
  z.object({
    nodeIds: z.array(z.string()),
    query: z.undefined().optional(),
  })
);

export const SearchRequestBodySchema = z.union([
  TextSearchBodySchema,
  NodeIdSearchBodySchema,
]);

export type SearchRequestBodyType = z.infer<typeof SearchRequestBodySchema>;

export const ContentNodeSchema = z.object({
  expandable: z.boolean(),
  internalId: z.string(),
  lastUpdatedAt: z.number().nullable(),
  mimeType: z.string(),
  // The direct parent ID of this content node
  parentInternalId: z.string().nullable(),
  // permission: ConnectorPermissionSchema,
  preventSelection: z.boolean().optional(),
  providerVisibility: ProviderVisibilitySchema.nullable().optional(),
  sourceUrl: z.string().nullable().optional(),
  title: z.string(),
  type: ContentNodeTypeSchema,
});

export type ContentNodeType = z.infer<typeof ContentNodeSchema>;

export const ContentNodeWithParentSchema = z.intersection(
  ContentNodeSchema,
  z.object({
    parentsInternalIds: z.array(z.string()).optional(),
    parentTitle: z.string().optional().nullable(),
  })
);

export const DataSourceContentNodeSchema = z.intersection(
  ContentNodeWithParentSchema,
  z.object({
    dataSource: DataSourceTypeSchema,
    dataSourceViews: DataSourceViewSchema.array(),
  })
);

export type DataSourceContentNodeType = z.infer<
  typeof DataSourceContentNodeSchema
>;

export const DataSourceViewContentNodeSchema = z.intersection(
  ContentNodeWithParentSchema,
  z.object({
    dataSourceView: DataSourceViewSchema,
  })
);

export type DataSourceViewContentNodeType = z.infer<
  typeof DataSourceViewContentNodeSchema
>;

export const SearchWarningCodeSchema = z.literal("truncated-query-clauses");

export type SearchWarningCode = z.infer<typeof SearchWarningCodeSchema>;

export const PostWorkspaceSearchResponseBodySchema = z.object({
  nodes: DataSourceContentNodeSchema.array(),
  warningCode: SearchWarningCodeSchema.optional().nullable(),
});

export type PostWorkspaceSearchResponseBodyType = z.infer<
  typeof PostWorkspaceSearchResponseBodySchema
>;

// TODO(mcp) move somewhere else as we'll need dynamic labels for MCP.
export const ACTION_RUNNING_LABELS: Record<
  AgentActionPublicType["type"],
  string
> = {
  browse_action: "Browsing page",
  conversation_include_file_action: "Reading file",
  conversation_list_files_action: "Listing files",
  dust_app_run_action: "Running App",
  process_action: "Extracting data",
  reasoning_action: "Reasoning",
  retrieval_action: "Searching data",
  search_labels_action: "Searching labels",
  tables_query_action: "Querying tables",
  websearch_action: "Searching the web",
  tool_action: "Using a tool",
};

// MCP Related.

export const ValidateActionResponseSchema = z.object({
  success: z.boolean(),
});

export type ValidateActionResponseType = z.infer<
  typeof ValidateActionResponseSchema
>;

export const ValidateActionRequestBodySchema = z.object({
  actionId: z.union([z.string(), z.number()]),
  approved: z.enum(["approved", "rejected", "always_approved"]),
});

export type ValidateActionRequestBodyType = z.infer<
  typeof ValidateActionRequestBodySchema
>;

export const ClientSideMCPServerNameSchema = z.string().min(5).max(30);

export const PublicRegisterMCPRequestBodySchema = z.object({
  serverName: ClientSideMCPServerNameSchema,
});

export type PublicRegisterMCPRequestBody = z.infer<
  typeof PublicRegisterMCPRequestBodySchema
>;

export const PublicHeartbeatMCPRequestBodySchema = z.object({
  serverId: z.string(),
});

export type PublicHeartbeatMCPRequestBody = z.infer<
  typeof PublicHeartbeatMCPRequestBodySchema
>;

export const RegisterMCPResponseSchema = z.object({
  expiresAt: z.string(),
  serverId: z.string(),
});

export type RegisterMCPResponseType = z.infer<typeof RegisterMCPResponseSchema>;

export const HeartbeatMCPResponseSchema = z.object({
  success: z.boolean(),
  expiresAt: z.string(),
});

export type HeartbeatMCPResponseType = z.infer<
  typeof HeartbeatMCPResponseSchema
>;

export const PublicPostMCPResultsRequestBodySchema = z.object({
  result: z.unknown(),
  serverId: z.string(),
});

export type PublicPostMCPResultsRequestBody = z.infer<
  typeof PublicPostMCPResultsRequestBodySchema
>;

export const PostMCPRequestsRequestQuerySchema = z.object({
  serverId: z.string(),
  lastEventId: z.string().optional(),
});

export type PostMCPRequestsRequestQueryType = z.infer<
  typeof PostMCPRequestsRequestQuerySchema
>;

export const PostMCPResultsResponseSchema = z.object({
  success: z.boolean(),
});

export type PostMCPResultsResponseType = z.infer<
  typeof PostMCPResultsResponseSchema
>;

const REMOTE_MCP_TOOL_STAKE_LEVELS = ["high", "low"] as const;
export type RemoteMCPToolStakeLevelPublicType =
  (typeof REMOTE_MCP_TOOL_STAKE_LEVELS)[number];
const MCP_TOOL_STAKE_LEVELS = [
  ...REMOTE_MCP_TOOL_STAKE_LEVELS,
  "never_ask",
] as const;
export type MCPToolStakeLevelPublicType =
  (typeof MCP_TOOL_STAKE_LEVELS)[number];

const MCP_VALIDATION_OUTPUTS = [
  "approved",
  "rejected",
  "always_approved",
] as const;
export type MCPValidationOutputPublicType =
  (typeof MCP_VALIDATION_OUTPUTS)[number];<|MERGE_RESOLUTION|>--- conflicted
+++ resolved
@@ -831,11 +831,8 @@
   | "openai_o1_mini_feature"
   | "pro_plan_salesforce_connector"
   | "salesforce_feature"
-<<<<<<< HEAD
+  | "salesforce_synced_queries"
   | "salesforce_tool"
-=======
-  | "salesforce_synced_queries"
->>>>>>> 0e608903
   | "search_knowledge_builder"
   | "show_debug_tools"
   | "snowflake_connector_feature"
