import { z } from "zod";

import { INTERNAL_MIME_TYPES_VALUES } from "./internal_mime_types";
import {
  MCPExternalActionIconSchema,
  MCPInternalActionIconSchema,
} from "./mcp_icon_types";
import { NotificationInteractiveContentFileContentSchema } from "./output_schemas";
import { CallToolResultSchema } from "./raw_mcp_types";
import { TIMEZONE_NAMES } from "./timezone_names";

type StringLiteral<T> = T extends string
  ? string extends T
    ? never
    : T
  : never;

// Custom schema to get a string literal type and yet allow any string when parsing
const FlexibleEnumSchema = <T extends string>() =>
  z.custom<StringLiteral<T>>((val) => {
    return typeof val === "string";
  });

const ModelProviderIdSchema = FlexibleEnumSchema<
  | "openai"
  | "anthropic"
  | "mistral"
  | "google_ai_studio"
  | "togetherai"
  | "deepseek"
  | "fireworks"
  | "xai"
  | "noop"
>();

const ModelLLMIdSchema = FlexibleEnumSchema<
  | "gpt-3.5-turbo"
  | "gpt-4-turbo"
  | "gpt-4o-2024-08-06"
  | "gpt-4o"
  | "gpt-4o-mini"
  | "gpt-4.1-2025-04-14"
  | "gpt-4.1-mini-2025-04-14"
  | "gpt-5-nano"
  | "gpt-5-mini"
  | "gpt-5"
  | "o1"
  | "o1-mini"
  | "o3"
  | "o3-mini"
  | "o4-mini"
  | "claude-3-5-haiku-20241022"
  | "claude-3-5-sonnet-20240620"
  | "claude-3-5-sonnet-20241022"
  | "claude-3-7-sonnet-20250219"
  | "claude-3-haiku-20240307"
  | "claude-3-opus-20240229"
  | "claude-4-opus-20250514"
  | "claude-4-sonnet-20250514"
  | "claude-haiku-4-5-20251001"
  | "claude-sonnet-4-5-20250929"
  | "claude-2.1"
  | "claude-instant-1.2"
  | "mistral-large-latest"
  | "mistral-medium"
  | "mistral-small-latest"
  | "codestral-latest"
  | "gemini-1.5-pro-latest" // DEPRECATED
  | "gemini-1.5-flash-latest" // DEPRECATED
  | "gemini-2.0-flash" // DEPRECATED
  | "gemini-2.0-flash-lite" // DEPRECATED
  | "gemini-2.5-pro-preview-03-25" // DEPRECATED
  | "gemini-2.0-flash-exp" // DEPRECATED
  | "gemini-2.0-flash-lite-preview-02-05" // DEPRECATED
  | "gemini-2.0-pro-exp-02-05" // DEPRECATED
  | "gemini-2.0-flash-thinking-exp-01-21" // DEPRECATED
  | "gemini-2.5-pro"
  | "gemini-2.5-flash"
  | "gemini-2.5-flash-lite"
  | "meta-llama/Llama-3.3-70B-Instruct-Turbo" // togetherai
  | "Qwen/Qwen2.5-Coder-32B-Instruct" // togetherai
  | "Qwen/QwQ-32B-Preview" // togetherai
  | "Qwen/Qwen2-72B-Instruct" // togetherai
  | "deepseek-ai/DeepSeek-V3" // togetherai
  | "deepseek-ai/DeepSeek-R1" // togetherai
  | "deepseek-chat" // deepseek api
  | "deepseek-reasoner" // deepseek api
  | "accounts/fireworks/models/deepseek-r1" // fireworks
  | "accounts/fireworks/models/kimi-k2-instruct" // fireworks
  | "grok-3-latest" // xAI
  | "grok-3-mini-latest" // xAI
  | "grok-3-fast-latest" // xAI
  | "grok-3-mini-fast-latest" // xAI
  | "grok-4-latest" // xAI
  | "grok-4-fast-non-reasoning-latest"
  | "grok-4-fast-reasoning-latest"
  | "noop" // Noop
>();

const EmbeddingProviderIdSchema = FlexibleEnumSchema<"openai" | "mistral">();

const ConnectorsAPIErrorTypeSchema = FlexibleEnumSchema<
  | "authorization_error"
  | "not_found"
  | "internal_server_error"
  | "unexpected_error_format"
  | "unexpected_response_format"
  | "unexpected_network_error"
  | "unknown_connector_provider"
  | "invalid_request_error"
  | "connector_authorization_error"
  | "connector_not_found"
  | "connector_configuration_not_found"
  | "connector_update_error"
  | "connector_update_unauthorized"
  | "connector_oauth_target_mismatch"
  | "connector_oauth_error"
  | "slack_channel_not_found"
  | "connector_rate_limit_error"
  | "slack_configuration_not_found"
  | "google_drive_webhook_not_found"
  | "connector_operation_in_progress"
>();

const ConnectorsAPIErrorSchema = z.object({
  type: ConnectorsAPIErrorTypeSchema,
  message: z.string(),
});

export type ConnectorsAPIError = z.infer<typeof ConnectorsAPIErrorSchema>;

const ModelIdSchema = z.number();

export type ConnectorsAPIErrorType = z.infer<
  typeof ConnectorsAPIErrorTypeSchema
>;

export function isConnectorsAPIError(obj: unknown): obj is ConnectorsAPIError {
  return (
    typeof obj === "object" &&
    obj !== null &&
    "message" in obj &&
    typeof obj.message === "string" &&
    "type" in obj &&
    typeof obj.type === "string" &&
    ConnectorsAPIErrorSchema.safeParse(obj).success
  );
}

// Supported content types that are plain text and can be sent as file-less content fragment.
export const supportedOtherFileFormats = {
  "application/msword": [".doc", ".docx"],
  "application/vnd.openxmlformats-officedocument.wordprocessingml.document": [
    ".doc",
    ".docx",
  ],
  "application/vnd.ms-powerpoint": [".ppt", ".pptx"],
  "application/vnd.openxmlformats-officedocument.presentationml.presentation": [
    ".ppt",
    ".pptx",
  ],
  "application/vnd.google-apps.document": [],
  "application/vnd.google-apps.presentation": [],
  "application/vnd.openxmlformats-officedocument.spreadsheetml.sheet": [
    ".xlsx",
  ],
  "application/vnd.google-apps.spreadsheet": [],
  "application/vnd.ms-excel": [".xls"],
  "application/pdf": [".pdf"],
  "application/vnd.dust.section.json": [".json"],
  "text/comma-separated-values": [".csv"],
  "text/csv": [".csv"],
  "text/markdown": [".md", ".markdown"],
  "text/plain": [".txt", ".log", ".cfg", ".conf"],
  "text/tab-separated-values": [".tsv"],
  "text/tsv": [".tsv"],
  "text/vnd.dust.attachment.slack.thread": [".txt"],
  "text/vnd.dust.attachment.pasted": [".txt"],
  "text/html": [".html", ".htm", ".xhtml", ".xhtml+xml"],
  "text/xml": [".xml"],
  "text/calendar": [".ics"],
  "text/css": [".css"],
  "text/javascript": [".js", ".mjs", ".jsx"],
  "text/typescript": [".ts", ".tsx"],
  "application/json": [".json"],
  "application/xml": [".xml"],
  "application/x-sh": [".sh"],
  "text/x-sh": [".sh"],
  "text/x-python": [".py"],
  "text/x-python-script": [".py"],
  "application/x-yaml": [".yaml", ".yml"],
  "text/yaml": [".yaml", ".yml"],
  "text/vnd.yaml": [".yaml", ".yml"],
  "text/x-c": [".c", ".cc", ".cpp", ".cxx", ".dic", ".h", ".hh"],
  "text/x-csharp": [".cs"],
  "text/x-java-source": [".java"],
  "text/x-php": [".php"],
  "text/x-ruby": [".rb"],
  "text/x-sql": [".sql"],
  "text/x-swift": [".swift"],
  "text/x-rust": [".rs"],
  "text/x-go": [".go"],
  "text/x-kotlin": [".kt", ".kts"],
  "text/x-scala": [".scala"],
  "text/x-groovy": [".groovy"],
  "text/x-perl": [".pl", ".pm"],
  "text/x-perl-script": [".pl", ".pm"],
  "application/octet-stream": [],
} as const;

// Supported content types for images.
export const supportedImageFileFormats = {
  "image/jpeg": [".jpg", ".jpeg"],
  "image/png": [".png"],
  "image/gif": [".gif"],
  "image/webp": [".webp"],
} as const;

export const supportedAudioFileFormats = {
  "audio/mpeg": [".mp3", ".mp4"],
  "audio/x-m4a": [".m4a", ".mp4"],
  "audio/ogg": [".ogg"],
  "audio/wav": [".wav"],
  "audio/webm": [".webm"],
} as const;

// Webhook trigger endpoint (skeleton) response type
export const PostWebhookTriggerResponseSchema = z.object({
  success: z.literal(true),
});
export type PostWebhookTriggerResponseType = z.infer<
  typeof PostWebhookTriggerResponseSchema
>;

type OtherContentType = keyof typeof supportedOtherFileFormats;
type ImageContentType = keyof typeof supportedImageFileFormats;
type AudioContentType = keyof typeof supportedAudioFileFormats;

const supportedOtherContentTypes = Object.keys(
  supportedOtherFileFormats
) as OtherContentType[];
const supportedImageContentTypes = Object.keys(
  supportedImageFileFormats
) as ImageContentType[];
const supportedAudioContentTypes = Object.keys(
  supportedAudioFileFormats
) as AudioContentType[];

export const supportedFileExtensions = [
  ...Object.keys(supportedOtherFileFormats),
  ...Object.keys(supportedImageFileFormats),
];

export type SupportedFileContentType =
  | OtherContentType
  | ImageContentType
  | AudioContentType;
const supportedUploadableContentType = [
  ...supportedOtherContentTypes,
  ...supportedImageContentTypes,
  ...supportedAudioContentTypes,
] as SupportedFileContentType[];

const SupportedContentFragmentTypeSchema = FlexibleEnumSchema<
  | keyof typeof supportedOtherFileFormats
  | keyof typeof supportedImageFileFormats
  | keyof typeof supportedAudioFileFormats
  | (typeof INTERNAL_MIME_TYPES_VALUES)[number]
  // Legacy content types still retuned by the API when rendering old messages.
  | "dust-application/slack"
>();

const SupportedFileContentFragmentTypeSchema = FlexibleEnumSchema<
  | keyof typeof supportedOtherFileFormats
  | keyof typeof supportedImageFileFormats
  | keyof typeof supportedAudioFileFormats
>();

const FrameContentTypeSchema = z.literal("application/vnd.dust.frame");

const ActionGeneratedFileContentTypeSchema = z.union([
  SupportedFileContentFragmentTypeSchema,
  FrameContentTypeSchema,
]);

export function isSupportedFileContentType(
  contentType: string
): contentType is SupportedFileContentType {
  return supportedUploadableContentType.includes(
    contentType as SupportedFileContentType
  );
}

export function isSupportedPlainTextContentType(
  contentType: string
): contentType is OtherContentType {
  return supportedOtherContentTypes.includes(contentType as OtherContentType);
}

export function isSupportedImageContentType(
  contentType: string
): contentType is ImageContentType {
  return supportedImageContentTypes.includes(contentType as ImageContentType);
}

export function isSupportedAudioContentType(
  contentType: string
): contentType is AudioContentType {
  return supportedAudioContentTypes.includes(contentType as AudioContentType);
}

const UserMessageOriginSchema = FlexibleEnumSchema<
  | "api"
  | "email"
  | "extension"
  | "github-copilot-chat"
  | "gsheet"
  | "make"
  | "n8n"
  | "raycast"
  | "slack"
  | "teams"
  | "triggered"
  | "web"
  | "zapier"
  | "zendesk"
  | "run_agent"
  | "agent_handover"
  | "excel"
  | "powerpoint"
>()
  .or(z.null())
  .or(z.undefined());

const VisibilitySchema = FlexibleEnumSchema<"visible" | "deleted">();

const RankSchema = z.object({
  rank: z.number(),
});

export class Ok<T> {
  constructor(public value: T) {}

  isOk(): this is Ok<T> {
    return true;
  }

  isErr(): this is Err<never> {
    return false;
  }
}

export class Err<E> {
  constructor(public error: E) {}

  isOk(): this is Ok<never> {
    return false;
  }

  isErr(): this is Err<E> {
    return true;
  }
}

export type Result<T, E> = Ok<T> | Err<E>;

// Custom codec to validate the timezone
const Timezone = z.string().refine((s) => TIMEZONE_NAMES.includes(s), {
  message: "Invalid timezone",
});

const ConnectorProvidersSchema = FlexibleEnumSchema<
  | "confluence"
  | "discord_bot"
  | "github"
  | "google_drive"
  | "intercom"
  | "notion"
  | "slack"
  | "slack_bot"
  | "microsoft"
  | "microsoft_bot"
  | "webcrawler"
  | "snowflake"
  | "zendesk"
  | "bigquery"
  | "salesforce"
  | "gong"
>();
export type ConnectorProvider = z.infer<typeof ConnectorProvidersSchema>;

export const isConnectorProvider = (
  provider: string
): provider is ConnectorProvider =>
  ConnectorProvidersSchema.safeParse(provider).success;

const EditedByUserSchema = z.object({
  editedAt: z.number().nullable(),
  fullName: z.string().nullable(),
  imageUrl: z.string().nullable(),
  email: z.string().nullable(),
  userId: z.string().nullable(),
});

const DataSourceTypeSchema = z.object({
  id: ModelIdSchema,
  sId: z.string(),
  createdAt: z.number(),
  name: z.string(),
  description: z.string().nullable(),
  assistantDefaultSelected: z.boolean(),
  dustAPIProjectId: z.string(),
  dustAPIDataSourceId: z.string(),
  connectorId: z.string().nullable(),
  connectorProvider: ConnectorProvidersSchema.nullable(),
  editedByUser: EditedByUserSchema.nullable().optional(),
});

export type DataSourceType = z.infer<typeof DataSourceTypeSchema>;

export function isFolder(
  ds: DataSourceType
): ds is DataSourceType & { connectorProvider: null } {
  // If there is no connectorProvider, it's a folder.
  return !ds.connectorProvider;
}

export function isWebsite(
  ds: DataSourceType
): ds is DataSourceType & { connectorProvider: "webcrawler" } {
  return ds.connectorProvider === "webcrawler";
}

const CoreAPIDocumentChunkSchema = z.object({
  text: z.string(),
  hash: z.string(),
  offset: z.number(),
  vector: z.array(z.number()).nullable().optional(),
  score: z.number().nullable().optional(),
});

const CoreAPIDocumentSchema = z.object({
  data_source_id: z.string(),
  created: z.number(),
  document_id: z.string(),
  timestamp: z.number(),
  parent_id: z.string().nullable().optional(),
  tags: z.array(z.string()),
  source_url: z.string().nullable().optional(),
  hash: z.string(),
  text_size: z.number(),
  chunk_count: z.number(),
  chunks: z.array(CoreAPIDocumentChunkSchema),
  text: z.string().nullable().optional(),
});

const CoreAPILightDocumentSchema = z.object({
  hash: z.string(),
  text_size: z.number(),
  chunk_count: z.number(),
  token_count: z.number(),
  created: z.number(),
});

const CoreAPIRowValueSchema = z.union([
  z.number(),
  z.string(),
  z.boolean(),
  z.object({
    type: z.literal("datetime"),
    epoch: z.number(),
    string_value: z.string().optional(),
  }),
  z.null(),
]);

const CoreAPIRowSchema = z.object({
  row_id: z.string(),
  value: z.record(CoreAPIRowValueSchema),
});

export type CoreAPIRowType = z.infer<typeof CoreAPIRowSchema>;

const CoreAPITableSchema = z.array(
  z.object({
    name: z.string(),
    value_type: z.enum(["int", "float", "text", "bool", "datetime"]),
    possible_values: z.array(z.string()).nullable().optional(),
  })
);

const CoreAPITablePublicSchema = z.object({
  table_id: z.string(),
  name: z.string(),
  description: z.string(),
  schema: CoreAPITableSchema.nullable(),
  timestamp: z.number(),
  tags: z.array(z.string()),
  parents: z.array(z.string()),
  parent_id: z.string().nullable().optional(),
  mime_type: z.string().optional(),
  title: z.string().optional(),
});

export type CoreAPITablePublic = z.infer<typeof CoreAPITablePublicSchema>;

export interface LoggerInterface {
  error: (args: Record<string, unknown>, message: string) => void;
  info: (args: Record<string, unknown>, message: string) => void;
  trace: (args: Record<string, unknown>, message: string) => void;
  warn: (args: Record<string, unknown>, message: string) => void;
}

const DataSourceViewCategoriesSchema = FlexibleEnumSchema<
  "managed" | "folder" | "website" | "apps" | "actions" | "triggers"
>();

const BlockTypeSchema = FlexibleEnumSchema<
  | "input"
  | "data"
  | "data_source"
  | "code"
  | "llm"
  | "chat"
  | "map"
  | "reduce"
  | "while"
  | "end"
  | "search"
  | "curl"
  | "browser"
  | "database_schema"
  | "database"
>();

const StatusSchema = z.enum(["running", "succeeded", "errored"]);

const BlockRunConfigSchema = z.record(z.any());

const BlockStatusSchema = z.object({
  block_type: BlockTypeSchema,
  name: z.string(),
  status: StatusSchema,
  success_count: z.number(),
  error_count: z.number(),
});

const RunConfigSchema = z.object({
  blocks: BlockRunConfigSchema,
});

const TraceTypeSchema = z.object({
  value: z.unknown().nullable(),
  error: z.string().nullable(),
  meta: z.unknown().nullable(),
});

const RunStatusSchema = z.object({
  run: StatusSchema,
  blocks: z.array(BlockStatusSchema),
});

const RunTypeSchema = z.object({
  run_id: z.string(),
  created: z.number(),
  run_type: z.enum(["deploy", "local", "execute"]),
  app_hash: z.string().nullable().optional(),
  specification_hash: z.string().nullable().optional(),
  config: RunConfigSchema,
  status: RunStatusSchema,
  traces: z.array(
    z.tuple([
      z.tuple([BlockTypeSchema, z.string()]),
      z.array(z.array(TraceTypeSchema)),
    ])
  ),
  results: z
    .array(
      z.array(
        z.object({
          value: z.unknown().nullable().optional(),
          error: z.string().nullable().optional(),
        })
      )
    )
    .nullable()
    .optional(),
});

const TokensClassificationSchema = FlexibleEnumSchema<
  "tokens" | "chain_of_thought"
>();

export const GenerationTokensEventSchema = z.object({
  type: z.literal("generation_tokens"),
  created: z.number(),
  configurationId: z.string(),
  messageId: z.string(),
  text: z.string(),
  classification: z.union([
    TokensClassificationSchema,
    z.enum(["opening_delimiter", "closing_delimiter"]),
  ]),
  delimiterClassification: TokensClassificationSchema.nullable().optional(),
});
export type GenerationTokensEvent = z.infer<typeof GenerationTokensEventSchema>;

const DataSourceViewKindSchema = FlexibleEnumSchema<"default" | "custom">();

const DataSourceViewSchema = z.object({
  category: DataSourceViewCategoriesSchema,
  createdAt: z.number(),
  dataSource: DataSourceTypeSchema,
  editedByUser: EditedByUserSchema.nullable().optional(),
  id: ModelIdSchema,
  kind: DataSourceViewKindSchema,
  parentsIn: z.array(z.string()).nullable(),
  sId: z.string(),
  updatedAt: z.number(),
  spaceId: z.string(),
});
export type DataSourceViewType = z.infer<typeof DataSourceViewSchema>;

const RetrievalDocumentChunkTypeSchema = z.object({
  offset: z.number(),
  score: z.number().nullable(),
  text: z.string(),
});

export const RetrievalDocumentTypeSchema = z.object({
  chunks: z.array(RetrievalDocumentChunkTypeSchema),
  documentId: z.string(),
  dataSourceView: DataSourceViewSchema.nullable(),
  id: ModelIdSchema,
  reference: z.string(),
  score: z.number().nullable(),
  sourceUrl: z.string().nullable(),
  tags: z.array(z.string()),
  timestamp: z.number(),
});

export type RetrievalDocumentPublicType = z.infer<
  typeof RetrievalDocumentTypeSchema
>;

const WhitelistableFeaturesSchema = FlexibleEnumSchema<
  | "advanced_notion_management"
  | "agent_builder_instructions_autocomplete"
  | "agent_management_tool"
  | "agent_to_yaml"
  | "anthropic_vertex_fallback"
  | "claude_4_opus_feature"
  | "co_edition"
  | "confluence_tool"
  | "deep_research_as_a_tool"
  | "deepseek_feature"
  | "deepseek_r1_global_agent_feature"
  | "dev_mcp_actions"
  | "disable_run_logs"
  | "disallow_agent_creation_to_users"
  | "freshservice_tool"
  | "google_ai_studio_experimental_models_feature"
  | "google_sheets_tool"
  | "hootl_subscriptions"
  | "hootl_webhooks"
  | "hootl_dev_webhooks"
  | "index_private_slack_channel"
  | "labs_mcp_actions_dashboard"
  | "labs_trackers"
  | "labs_transcripts"
  | "microsoft_teams_bot"
  | "microsoft_drive_mcp_server"
  | "microsoft_teams_mcp_server"
  | "monday_tool"
  | "notion_private_integration"
  | "openai_o1_custom_assistants_feature"
  | "openai_o1_feature"
  | "openai_o1_high_reasoning_custom_assistants_feature"
  | "openai_o1_high_reasoning_feature"
  | "openai_usage_mcp"
  | "research_agent"
  | "salesforce_synced_queries"
  | "salesforce_tool"
  | "show_debug_tools"
  | "slack_semantic_search"
  | "slack_bot_mcp"
  | "slack_enhanced_default_agent"
  | "slack_message_splitting"
  | "slideshow"
  | "usage_data_api"
  | "web_summarization"
  | "xai_feature"
  | "noop_model_feature"
  | "discord_bot"
  | "elevenlabs_tool"
  | "agent_builder_observability"
  | "legacy_dust_apps"
<<<<<<< HEAD
  | "llm_router_direct_requests"
=======
  | "dust_default_haiku_feature"
>>>>>>> de8b6645
>();

export type WhitelistableFeature = z.infer<typeof WhitelistableFeaturesSchema>;

const WorkspaceSegmentationSchema =
  FlexibleEnumSchema<"interesting">().nullable();

const RoleSchema = z.enum(["admin", "builder", "user", "none"]);

const LightWorkspaceSchema = z.object({
  id: ModelIdSchema,
  sId: z.string(),
  name: z.string(),
  role: RoleSchema,
  segmentation: WorkspaceSegmentationSchema,
  whiteListedProviders: ModelProviderIdSchema.array().nullable(),
  defaultEmbeddingProvider: EmbeddingProviderIdSchema.nullable(),
});

export type LightWorkspaceType = z.infer<typeof LightWorkspaceSchema>;
export type WorkspaceType = z.infer<typeof WorkspaceSchema>;
export type ExtensionWorkspaceType = z.infer<typeof ExtensionWorkspaceSchema>;

const WorkspaceSchema = LightWorkspaceSchema.extend({
  ssoEnforced: z.boolean().optional(),
});

const ExtensionWorkspaceSchema = WorkspaceSchema.extend({
  blacklistedDomains: z.array(z.string()).nullable(),
});

const UserProviderSchema = FlexibleEnumSchema<
  "auth0" | "github" | "google" | "okta" | "samlp" | "waad"
>().nullable();

const UserSchema = z.object({
  sId: z.string(),
  id: ModelIdSchema,
  createdAt: z.number(),
  provider: UserProviderSchema,
  username: z.string(),
  email: z.string(),
  firstName: z.string(),
  lastName: z.string().nullable(),
  fullName: z.string(),
  image: z.string().nullable(),
});

export type UserType = z.infer<typeof UserSchema>;

export const WebsearchResultSchema = z.object({
  title: z.string(),
  snippet: z.string(),
  link: z.string(),
  reference: z.string(),
});

export type WebsearchResultPublicType = z.infer<typeof WebsearchResultSchema>;

const ActionGeneratedFileSchema = z.object({
  fileId: z.string(),
  title: z.string(),
  contentType: ActionGeneratedFileContentTypeSchema,
  snippet: z.string().nullable(),
  hidden: z.boolean().optional(),
});

export type ActionGeneratedFileType = z.infer<typeof ActionGeneratedFileSchema>;

const AgentActionTypeSchema = z.object({
  id: ModelIdSchema,
  sId: z.string(),
  createdAt: z.number(),
  mcpServerId: z.string().nullable(),
  internalMCPServerName: z.string().nullable(),
  agentMessageId: ModelIdSchema,
  functionCallName: z.string(),
  functionCallId: z.string(),
  status: z.string(),
  params: z.record(z.any()),
  step: z.number(),
  citationsAllocated: z.number(),
  output: CallToolResultSchema.shape.content.nullable(),
  generatedFiles: z.array(ActionGeneratedFileSchema),
});

const GlobalAgentStatusSchema = FlexibleEnumSchema<
  | "active"
  | "disabled_by_admin"
  | "disabled_missing_datasource"
  | "disabled_free_workspace"
>();

const AgentStatusSchema = FlexibleEnumSchema<"active" | "archived" | "draft">();

const AgentConfigurationStatusSchema = z.union([
  AgentStatusSchema,
  GlobalAgentStatusSchema,
]);

const AgentConfigurationScopeSchema = FlexibleEnumSchema<
  "global" | "workspace" | "published" | "private" | "hidden" | "visible"
>();

export const AgentConfigurationViewSchema = FlexibleEnumSchema<
  "all" | "list" | "workspace" | "published" | "global" | "favorites"
>();

export type AgentConfigurationViewType = z.infer<
  typeof AgentConfigurationViewSchema
>;

const AgentUsageTypeSchema = z.object({
  messageCount: z.number(),
  conversationCount: z.number(),
  userCount: z.number(),
  timePeriodSec: z.number(),
});

const AgentRecentAuthorsSchema = z.array(z.string()).readonly();

const AgentModelConfigurationSchema = z.object({
  providerId: ModelProviderIdSchema,
  modelId: ModelLLMIdSchema,
  temperature: z.number(),
});

const LightAgentConfigurationSchema = z.object({
  id: ModelIdSchema,
  versionCreatedAt: z.string().nullable(),
  sId: z.string(),
  version: z.number(),
  versionAuthorId: ModelIdSchema.nullable(),
  instructions: z.string().nullable(),
  model: AgentModelConfigurationSchema,
  status: AgentConfigurationStatusSchema,
  scope: AgentConfigurationScopeSchema,
  userFavorite: z.boolean(),
  name: z.string(),
  description: z.string(),
  pictureUrl: z.string(),
  lastAuthors: AgentRecentAuthorsSchema.optional(),
  usage: AgentUsageTypeSchema.optional(),
  maxStepsPerRun: z.number(),
  visualizationEnabled: z.boolean(),
  templateId: z.string().nullable(),
  groupIds: z.array(z.string()).optional(),
  requestedGroupIds: z.array(z.array(z.string())),
});

export type LightAgentConfigurationType = z.infer<
  typeof LightAgentConfigurationSchema
>;

const ContentFragmentContextSchema = z.object({
  username: z.string().optional().nullable(),
  fullName: z.string().optional().nullable(),
  email: z.string().optional().nullable(),
  profilePictureUrl: z.string().optional().nullable(),
});

export const ContentNodeTypeSchema = z.union([
  z.literal("document"),
  z.literal("table"),
  z.literal("folder"),
]);

export const ContentNodesViewTypeSchema = z.union([
  z.literal("table"),
  z.literal("document"),
  z.literal("all"),
]);

export type ContentNodesViewType = z.infer<typeof ContentNodesViewTypeSchema>;

const ContentFragmentNodeData = z.object({
  nodeId: z.string(),
  nodeDataSourceViewId: z.string(),
  nodeType: ContentNodeTypeSchema,
  provider: ConnectorProvidersSchema.nullable(),
  spaceName: z.string(),
});

const BaseContentFragmentSchema = z.object({
  type: z.literal("content_fragment"),
  id: ModelIdSchema,
  sId: z.string(),
  created: z.number(),
  visibility: VisibilitySchema,
  version: z.number(),
  sourceUrl: z.string().nullable(),
  title: z.string(),
  contentType: SupportedContentFragmentTypeSchema,
  context: ContentFragmentContextSchema,
  contentFragmentId: z.string(),
  contentFragmentVersion: z.union([
    z.literal("latest"),
    z.literal("superseded"),
  ]),
});

const FileContentFragmentSchema = BaseContentFragmentSchema.extend({
  contentFragmentType: z.literal("file"),
  fileId: z.string().nullable(),
  snippet: z.string().nullable(),
  generatedTables: z.array(z.string()),
  textUrl: z.string(),
  textBytes: z.number().nullable(),
});

const ContentNodeContentFragmentSchema = BaseContentFragmentSchema.extend({
  contentFragmentType: z.literal("content_node"),
  nodeId: z.string(),
  nodeDataSourceViewId: z.string(),
  nodeType: ContentNodeTypeSchema,
  contentNodeData: ContentFragmentNodeData,
});

const ContentFragmentSchema = z.union([
  FileContentFragmentSchema,
  ContentNodeContentFragmentSchema,
]);

export type ContentFragmentType = z.infer<typeof ContentFragmentSchema>;

export type UploadedContentFragmentType = {
  fileId: string;
  title: string;
  url?: string;
};

const AgentMentionSchema = z.object({
  configurationId: z.string(),
});

export type AgentMentionType = z.infer<typeof AgentMentionSchema>;

const UserMessageContextSchema = z.object({
  username: z.string(),
  timezone: Timezone,
  fullName: z.string().optional().nullable(),
  email: z.string().optional().nullable(),
  profilePictureUrl: z.string().optional().nullable(),
  origin: UserMessageOriginSchema,
  originMessageId: z.string().optional().nullable(),
  clientSideMCPServerIds: z.array(z.string()).optional().nullable(),
  selectedMCPServerViewIds: z.array(z.string()).optional().nullable(),
  lastTriggerRunAt: z.number().optional().nullable(),
});

const UserMessageSchema = z.object({
  id: ModelIdSchema,
  created: z.number(),
  type: z.literal("user_message"),
  sId: z.string(),
  visibility: VisibilitySchema,
  version: z.number(),
  user: UserSchema.nullable(),
  mentions: z.array(AgentMentionSchema),
  content: z.string(),
  context: UserMessageContextSchema,
});
export type UserMessageType = z.infer<typeof UserMessageSchema>;

const UserMessageWithRankTypeSchema = UserMessageSchema.and(RankSchema);

export type UserMessageWithRankType = z.infer<
  typeof UserMessageWithRankTypeSchema
>;

export type AgentActionPublicType = z.infer<typeof AgentActionTypeSchema>;

const AgentMessageStatusSchema = FlexibleEnumSchema<
  "created" | "succeeded" | "failed" | "cancelled"
>();

const AgentMessageTypeSchema = z.object({
  id: ModelIdSchema,
  agentMessageId: ModelIdSchema,
  created: z.number(),
  type: z.literal("agent_message"),
  sId: z.string(),
  visibility: VisibilitySchema,
  version: z.number(),
  parentMessageId: z.string().nullable(),
  configuration: LightAgentConfigurationSchema,
  status: AgentMessageStatusSchema,
  actions: z.array(AgentActionTypeSchema),
  content: z.string().nullable(),
  chainOfThought: z.string().nullable(),
  rawContents: z.array(
    z.object({
      step: z.number(),
      content: z.string(),
    })
  ),
  error: z
    .object({
      code: z.string(),
      message: z.string(),
      metadata: z.record(z.any()).nullable(),
    })
    .nullable(),
});
export type AgentMessagePublicType = z.infer<typeof AgentMessageTypeSchema>;

export function isAgentMessage(
  message:
    | UserMessageType
    | AgentMessagePublicType
    | ContentFragmentType
    | null
    | undefined
): message is AgentMessagePublicType {
  return AgentMessageTypeSchema.safeParse(message).success;
}

const AgentMessageFeedbackSchema = z.object({
  messageId: z.string(),
  agentMessageId: z.number(),
  userId: z.number(),
  thumbDirection: z.union([z.literal("up"), z.literal("down")]),
  content: z.string().nullable(),
  createdAt: z.number(),
  agentConfigurationId: z.string(),
  agentConfigurationVersion: z.number(),
  isConversationShared: z.boolean(),
});

const ConversationVisibilitySchema = FlexibleEnumSchema<
  "unlisted" | "workspace" | "deleted" | "test"
>();

export type ConversationVisibility = z.infer<
  typeof ConversationVisibilitySchema
>;

const ConversationWithoutContentSchema = z.object({
  id: ModelIdSchema,
  created: z.number(),
  updated: z.number().optional(),
  unread: z.boolean(),
  actionRequired: z.boolean(),
  owner: WorkspaceSchema,
  sId: z.string(),
  title: z.string().nullable(),
  visibility: ConversationVisibilitySchema,
  groupIds: z.array(z.string()).optional(),
  requestedGroupIds: z.array(z.array(z.string())),
});

export const ConversationSchema = ConversationWithoutContentSchema.extend({
  content: z.array(
    z.union([
      z.array(UserMessageSchema),
      z.array(AgentMessageTypeSchema),
      z.array(ContentFragmentSchema),
    ])
  ),
});

export type ConversationWithoutContentPublicType = z.infer<
  typeof ConversationWithoutContentSchema
>;
export type ConversationPublicType = z.infer<typeof ConversationSchema>;

const ConversationMessageReactionsSchema = z.array(
  z.object({
    messageId: z.string(),
    reactions: z.array(
      z.object({
        emoji: z.string(),
        users: z.array(
          z.object({
            userId: ModelIdSchema.nullable(),
            username: z.string(),
            fullName: z.string().nullable(),
          })
        ),
      })
    ),
  })
);

export type ConversationMessageReactionsType = z.infer<
  typeof ConversationMessageReactionsSchema
>;

const MCPStakeLevelSchema = z.enum(["low", "high", "never_ask"]).optional();

const MCPValidationMetadataSchema = z.object({
  mcpServerName: z.string(),
  toolName: z.string(),
  agentName: z.string(),
  pubsubMessageId: z.string().optional(),
  icon: z
    .union([MCPInternalActionIconSchema, MCPExternalActionIconSchema])
    .optional(),
});

const MCPParamsEventSchema = z.object({
  type: z.literal("tool_params"),
  created: z.number(),
  configurationId: z.string(),
  messageId: z.string(),
  action: AgentActionTypeSchema,
});

const NotificationImageContentSchema = z.object({
  type: z.literal("image"),
  mimeType: z.string(),
});

const NotificationTextContentSchema = z.object({
  type: z.literal("text"),
  text: z.string(),
});

const NotificationToolApproveBubbleUpContentSchema = z.object({
  type: z.literal("tool_approval_bubble_up"),
  configurationId: z.string(),
  conversationId: z.string(),
  messageId: z.string(),
  actionId: z.string(),
  inputs: z.record(z.any()),
  stake: MCPStakeLevelSchema,
  metadata: MCPValidationMetadataSchema,
});

const NotificationRunAgentContentSchema = z.object({
  type: z.literal("run_agent"),
  childAgentId: z.string(),
  conversationId: z.string(),
  query: z.string(),
});

const NotificationRunAgentChainOfThoughtSchema = z.object({
  type: z.literal("run_agent_chain_of_thought"),
  childAgentId: z.string(),
  conversationId: z.string(),
  chainOfThought: z.string(),
});

const NotificationRunAgentGenerationTokensSchema = z.object({
  type: z.literal("run_agent_generation_tokens"),
  childAgentId: z.string(),
  conversationId: z.string(),
  text: z.string(),
});

const NotificationStoreResourceContentSchema = z.object({
  type: z.literal("store_resource"),
  contents: z.array(
    z.object({
      type: z.literal("resource"),
      resource: z
        .object({
          mimeType: z.string(),
          text: z.string(),
          uri: z.string(),
        })
        .passthrough(),
    }) // Allow additional properties
  ),
});

const NotificationContentSchema = z.union([
  NotificationInteractiveContentFileContentSchema,
  NotificationImageContentSchema,
  NotificationRunAgentChainOfThoughtSchema,
  NotificationRunAgentContentSchema,
  NotificationRunAgentGenerationTokensSchema,
  NotificationStoreResourceContentSchema,
  NotificationTextContentSchema,
  NotificationToolApproveBubbleUpContentSchema,
]);

const ToolNotificationProgressSchema = z.object({
  progress: z.number(),
  total: z.number(),
  data: z.object({
    label: z.string(),
    output: NotificationContentSchema.optional(),
  }),
});

export type ToolNotificationProgress = z.infer<
  typeof ToolNotificationProgressSchema
>;

const ToolNotificationEventSchema = z.object({
  type: z.literal("tool_notification"),
  created: z.number(),
  configurationId: z.string(),
  messageId: z.string(),
  action: AgentActionTypeSchema,
  notification: ToolNotificationProgressSchema,
});

export type ToolNotificationEvent = z.infer<typeof ToolNotificationEventSchema>;

export type MCPValidationMetadataPublicType = z.infer<
  typeof MCPValidationMetadataSchema
>;

const ToolExecutionBlockedStatusSchema = z.enum([
  "blocked_authentication_required",
  "blocked_validation_required",
  "blocked_child_action_input_required",
]);

export type ToolExecutionBlockedStatusType = z.infer<
  typeof ToolExecutionBlockedStatusSchema
>;

const ToolExecutionMetadataSchema = z.object({
  actionId: z.string(),
  inputs: z.record(z.any()),
  stake: MCPStakeLevelSchema,
  metadata: MCPValidationMetadataSchema,
});

const BlockedActionExecutionSchema = ToolExecutionMetadataSchema.extend({
  messageId: z.string(),
  conversationId: z.string(),
  status: ToolExecutionBlockedStatusSchema,
});

export type BlockedActionExecutionType = z.infer<
  typeof BlockedActionExecutionSchema
>;

const MCPApproveExecutionEventSchema = ToolExecutionMetadataSchema.extend({
  type: z.literal("tool_approve_execution"),
  configurationId: z.string(),
  conversationId: z.string(),
  created: z.number(),
  isLastBlockingEventForStep: z.boolean().optional(),
  messageId: z.string(),
});

export type MCPApproveExecutionEvent = z.infer<
  typeof MCPApproveExecutionEventSchema
>;

const ToolErrorEventSchema = z.object({
  type: z.literal("tool_error"),
  created: z.number(),
  configurationId: z.string(),
  isLastBlockingEventForStep: z.boolean().optional(),
  messageId: z.string(),
  error: z.object({
    code: z.string(),
    message: z.string(),
    metadata: z.record(z.any()).nullable(),
  }),
});
export type ToolErrorEvent = z.infer<typeof ToolErrorEventSchema>;

export function isMCPServerPersonalAuthRequiredError(
  error: ToolErrorEvent["error"]
) {
  return (
    error.code === "mcp_server_personal_authentication_required" &&
    error.metadata &&
    "mcp_server_id" in error.metadata
  );
}

const AgentErrorEventSchema = z.object({
  type: z.literal("agent_error"),
  created: z.number(),
  configurationId: z.string(),
  messageId: z.string(),
  error: z.object({
    code: z.string(),
    message: z.string(),
    metadata: z.record(z.any()).nullable(),
  }),
});
export type AgentErrorEvent = z.infer<typeof AgentErrorEventSchema>;

const AgentActionSpecificEventSchema = z.union([
  MCPParamsEventSchema,
  ToolNotificationEventSchema,
  MCPApproveExecutionEventSchema,
]);
export type AgentActionSpecificEvent = z.infer<
  typeof AgentActionSpecificEventSchema
>;

const AgentActionSuccessEventSchema = z.object({
  type: z.literal("agent_action_success"),
  created: z.number(),
  configurationId: z.string(),
  messageId: z.string(),
  action: AgentActionTypeSchema,
});
export type AgentActionSuccessEvent = z.infer<
  typeof AgentActionSuccessEventSchema
>;

const AgentMessageSuccessEventSchema = z.object({
  type: z.literal("agent_message_success"),
  created: z.number(),
  configurationId: z.string(),
  messageId: z.string(),
  message: AgentMessageTypeSchema,
  runIds: z.array(z.string()),
});
export type AgentMessageSuccessEvent = z.infer<
  typeof AgentMessageSuccessEventSchema
>;

const AgentMessageDoneEventSchema = z.object({
  type: z.literal("agent_message_done"),
  created: z.number(),
  conversationId: z.string(),
  configurationId: z.string(),
  messageId: z.string(),
});
export type AgentMessageDoneEvent = z.infer<typeof AgentMessageDoneEventSchema>;

const AgentGenerationCancelledEventSchema = z.object({
  type: z.literal("agent_generation_cancelled"),
  created: z.number(),
  configurationId: z.string(),
  messageId: z.string(),
});
export type AgentGenerationCancelledEvent = z.infer<
  typeof AgentGenerationCancelledEventSchema
>;

const UserMessageErrorEventSchema = z.object({
  type: z.literal("user_message_error"),
  created: z.number(),
  error: z.object({
    code: z.string(),
    message: z.string(),
  }),
});
export type UserMessageErrorEvent = z.infer<typeof UserMessageErrorEventSchema>;

// Event sent when the user message is created.
const UserMessageNewEventSchema = z.object({
  type: z.literal("user_message_new"),
  created: z.number(),
  messageId: z.string(),
  message: UserMessageSchema.and(RankSchema),
});
export type UserMessageNewEvent = z.infer<typeof UserMessageNewEventSchema>;

// Event sent when a new message is created (empty) and the agent is about to be executed.
const AgentMessageNewEventSchema = z.object({
  type: z.literal("agent_message_new"),
  created: z.number(),
  configurationId: z.string(),
  messageId: z.string(),
  message: AgentMessageTypeSchema.and(RankSchema),
});
export type AgentMessageNewEvent = z.infer<typeof AgentMessageNewEventSchema>;

// Event sent when the conversation title is updated.
const ConversationTitleEventSchema = z.object({
  type: z.literal("conversation_title"),
  created: z.number(),
  title: z.string(),
});
export type ConversationTitleEvent = z.infer<
  typeof ConversationTitleEventSchema
>;

const ConversationEventTypeSchema = z.object({
  eventId: z.string(),
  data: z.union([
    UserMessageNewEventSchema,
    AgentMessageNewEventSchema,
    AgentGenerationCancelledEventSchema,
    ConversationTitleEventSchema,
  ]),
});

export type ConversationEventType = z.infer<typeof ConversationEventTypeSchema>;

const AgentMessageEventTypeSchema = z.object({
  eventId: z.string(),
  data: z.union([
    AgentErrorEventSchema,
    AgentActionSpecificEventSchema,
    AgentActionSuccessEventSchema,
    AgentGenerationCancelledEventSchema,
    GenerationTokensEventSchema,
  ]),
});

export type AgentMessageEventType = z.infer<typeof AgentMessageEventTypeSchema>;

export const CoreAPIErrorSchema = z.object({
  message: z.string(),
  code: z.string(),
});

export type CoreAPIError = z.infer<typeof CoreAPIErrorSchema>;

export const CoreAPITokenTypeSchema = z.tuple([z.number(), z.string()]);
export type CoreAPITokenType = z.infer<typeof CoreAPITokenTypeSchema>;

const APIErrorTypeSchema = FlexibleEnumSchema<
  | "action_api_error"
  | "action_failed"
  | "action_unknown_error"
  | "agent_configuration_not_found"
  | "agent_message_error"
  | "app_auth_error"
  | "app_not_found"
  | "assistant_saving_error"
  | "chat_message_not_found"
  | "connector_credentials_error"
  | "connector_not_found_error"
  | "connector_oauth_target_mismatch"
  | "connector_provider_not_supported"
  | "connector_update_error"
  | "connector_update_unauthorized"
  | "content_too_large"
  | "conversation_access_restricted"
  | "conversation_not_found"
  | "data_source_auth_error"
  | "data_source_document_not_found"
  | "data_source_error"
  | "data_source_not_found"
  | "data_source_not_managed"
  | "data_source_quota_error"
  | "data_source_view_not_found"
  | "dataset_not_found"
  | "dust_app_secret_not_found"
  | "expired_oauth_token_error"
  | "feature_flag_already_exists"
  | "feature_flag_not_found"
  | "file_not_found"
  | "file_too_large"
  | "file_type_not_supported"
  | "global_agent_error"
  | "group_not_found"
  | "internal_server_error"
  | "invalid_api_key_error"
  | "invalid_oauth_token_error"
  | "invalid_pagination_parameters"
  | "invalid_request_error"
  | "invalid_rows_request_error"
  | "invitation_already_sent_recently"
  | "invitation_not_found"
  | "key_not_found"
  | "malformed_authorization_header_error"
  | "membership_not_found"
  | "message_not_found"
  | "method_not_supported_error"
  | "missing_authorization_header_error"
  | "not_authenticated"
  | "personal_workspace_not_found"
  | "plan_limit_error"
  | "plan_message_limit_exceeded"
  | "plugin_execution_failed"
  | "plugin_not_found"
  | "provider_auth_error"
  | "provider_not_found"
  | "rate_limit_error"
  | "run_error"
  | "run_not_found"
  | "space_already_exists"
  | "space_not_found"
  | "stripe_invalid_product_id_error"
  | "subscription_not_found"
  | "subscription_payment_failed"
  | "subscription_state_invalid"
  | "table_not_found"
  | "template_not_found"
  | "transcripts_configuration_already_exists"
  | "transcripts_configuration_default_not_allowed"
  | "transcripts_configuration_not_found"
  | "unexpected_action_response"
  | "unexpected_error_format"
  | "unexpected_network_error"
  | "unexpected_response_format"
  | "user_not_found"
  | "workspace_auth_error"
  | "workspace_not_found"
  | "workspace_user_not_found"
>();

export const APIErrorSchema = z.object({
  type: APIErrorTypeSchema,
  message: z.string(),
  data_source_error: CoreAPIErrorSchema.optional(),
  run_error: CoreAPIErrorSchema.optional(),
  app_error: CoreAPIErrorSchema.optional(),
  connectors_error: ConnectorsAPIErrorSchema.optional(),
});
export type APIError = z.infer<typeof APIErrorSchema>;

export const WorkspaceDomainSchema = z.object({
  domain: z.string(),
  domainAutoJoinEnabled: z.boolean(),
});

export type WorkspaceDomainType = z.infer<typeof WorkspaceDomainSchema>;

export const DustAppTypeSchema = z.object({
  appHash: z.string(),
  appId: z.string(),
  workspaceId: z.string(),
});

export type DustAppType = z.infer<typeof DustAppTypeSchema>;

export const DustAppConfigTypeSchema = z.record(z.unknown());
export type DustAppConfigType = z.infer<typeof DustAppConfigTypeSchema>;

export const DustAppRunErroredEventSchema = z.object({
  type: z.literal("error"),
  content: z.object({
    code: z.string(),
    message: z.string(),
  }),
});
export type DustAppRunErroredEvent = z.infer<
  typeof DustAppRunErroredEventSchema
>;

export const DustAppRunRunStatusEventSchema = z.object({
  type: z.literal("run_status"),
  content: z.object({
    status: z.enum(["running", "succeeded", "errored"]),
    run_id: z.string(),
  }),
});
export type DustAppRunRunStatusEvent = z.infer<
  typeof DustAppRunRunStatusEventSchema
>;

export const DustAppRunBlockStatusEventSchema = z.object({
  type: z.literal("block_status"),
  content: z.object({
    block_type: BlockTypeSchema,
    name: z.string(),
    status: StatusSchema,
    success_count: z.number(),
    error_count: z.number(),
  }),
});
export type DustAppRunBlockStatusEvent = z.infer<
  typeof DustAppRunBlockStatusEventSchema
>;

export const DustAppRunBlockExecutionEventSchema = z.object({
  type: z.literal("block_execution"),
  content: z.object({
    block_type: BlockTypeSchema,
    block_name: z.string(),
    execution: z.array(
      z.array(
        z.object({
          value: z.unknown().nullable(),
          error: z.string().nullable(),
          meta: z.unknown().nullable(),
        })
      )
    ),
  }),
});
export type DustAppRunBlockExecutionEvent = z.infer<
  typeof DustAppRunBlockExecutionEventSchema
>;
export const DustAppRunFinalEventSchema = z.object({
  type: z.literal("final"),
});
export type DustAppRunFinalEvent = z.infer<typeof DustAppRunFinalEventSchema>;

export const DustAppRunTokensEventSchema = z.object({
  type: z.literal("tokens"),
  content: z.object({
    block_type: z.string(),
    block_name: z.string(),
    input_index: z.number(),
    map: z
      .object({
        name: z.string(),
        iteration: z.number(),
      })
      .nullable(),
    tokens: z.object({
      text: z.string(),
      tokens: z.array(z.string()).optional(),
      logprobs: z.array(z.number()).optional(),
    }),
  }),
});
export type DustAppRunTokensEvent = z.infer<typeof DustAppRunTokensEventSchema>;

export const DustAppRunReasoningTokensEventSchema = z.object({
  type: z.literal("reasoning_tokens"),
  content: z.object({
    block_type: z.string(),
    block_name: z.string(),
    input_index: z.number(),
    map: z
      .object({
        name: z.string(),
        iteration: z.number(),
      })
      .nullable(),
    tokens: z.object({
      text: z.string(),
    }),
  }),
});
export type DustAppRunReasoningTokensEvent = z.infer<
  typeof DustAppRunReasoningTokensEventSchema
>;

export const DustAppRunReasoningItemEventSchema = z.object({
  type: z.literal("reasoning_item"),
  content: z.object({
    block_type: z.string(),
    block_name: z.string(),
    input_index: z.number(),
    map: z
      .object({
        name: z.string(),
        iteration: z.number(),
      })
      .nullable(),
    item: z.unknown(),
  }),
});
export type DustAppRunReasoningItemEvent = z.infer<
  typeof DustAppRunReasoningItemEventSchema
>;

export const DustAppRunFunctionCallEventSchema = z.object({
  type: z.literal("function_call"),
  content: z.object({
    block_type: z.string(),
    block_name: z.string(),
    input_index: z.number(),
    map: z
      .object({
        name: z.string(),
        iteration: z.number(),
      })
      .nullable(),
    function_call: z.object({
      name: z.string(),
    }),
  }),
});
export type DustAppRunFunctionCallEvent = z.infer<
  typeof DustAppRunFunctionCallEventSchema
>;

export const DustAppRunFunctionCallArgumentsTokensEventSchema = z.object({
  type: z.literal("function_call_arguments_tokens"),
  content: z.object({
    block_type: z.string(),
    block_name: z.string(),
    input_index: z.number(),
    map: z
      .object({
        name: z.string(),
        iteration: z.number(),
      })
      .nullable(),
    tokens: z.object({
      text: z.string(),
    }),
  }),
});
export type DustAppRunFunctionCallArgumentsTokensEvent = z.infer<
  typeof DustAppRunFunctionCallArgumentsTokensEventSchema
>;
export type DustAPICredentials = {
  apiKey: string | (() => string | null | Promise<string | null>);
  workspaceId: string;
  extraHeaders?: Record<string, string>;
};

const SpaceKindSchema = FlexibleEnumSchema<
  "regular" | "global" | "system" | "public" | "conversations"
>();

const SpaceTypeSchema = z.object({
  createdAt: z.number(),
  groupIds: z.array(z.string()),
  isRestricted: z.boolean(),
  kind: SpaceKindSchema,
  name: z.string(),
  sId: z.string(),
  updatedAt: z.number(),
});

export type SpaceType = z.infer<typeof SpaceTypeSchema>;

const DatasetSchemaEntryType = FlexibleEnumSchema<
  "string" | "number" | "boolean" | "json"
>();

const DatasetSchema = z.object({
  name: z.string(),
  description: z.string().nullable(),
  data: z.array(z.record(z.any())).nullable().optional(),
  schema: z
    .array(
      z.object({
        key: z.string(),
        type: DatasetSchemaEntryType,
        description: z.string().nullable(),
      })
    )
    .nullable()
    .optional(),
});

const AppTypeSchema = z.object({
  id: ModelIdSchema,
  sId: z.string(),
  name: z.string(),
  description: z.string().nullable(),
  savedSpecification: z.string().nullable(),
  savedConfig: z.string().nullable(),
  savedRun: z.string().nullable(),
  dustAPIProjectId: z.string(),
  space: SpaceTypeSchema,
  datasets: z.array(DatasetSchema).optional(),
  coreSpecifications: z.record(z.string()).optional(),
});

export type ApiAppType = z.infer<typeof AppTypeSchema>;

const AppImportTypeSchema = z.object({
  id: ModelIdSchema.optional(),
  sId: z.string(),
  name: z.string(),
  description: z.string().nullable(),
  savedSpecification: z.string().nullable(),
  savedConfig: z.string().nullable(),
  savedRun: z.string().nullable(),
  dustAPIProjectId: z.string(),
  datasets: z.array(DatasetSchema).optional(),
  coreSpecifications: z.record(z.string()).optional(),
});

export type ApiAppImportType = z.infer<typeof AppImportTypeSchema>;

export const RunAppResponseSchema = z.object({
  run: RunTypeSchema,
});

export type RunAppResponseType = z.infer<typeof RunAppResponseSchema>;

export const GetDataSourcesResponseSchema = z.object({
  data_sources: DataSourceTypeSchema.array(),
});

export type GetDataSourcesResponseType = z.infer<
  typeof GetDataSourcesResponseSchema
>;

export const GetOrPatchAgentConfigurationResponseSchema = z.object({
  agentConfiguration: LightAgentConfigurationSchema,
});

export type GetOrPatchAgentConfigurationResponseType = z.infer<
  typeof GetOrPatchAgentConfigurationResponseSchema
>;

export const PatchAgentConfigurationRequestSchema = z.object({
  userFavorite: z.boolean().optional(),
});

export type PatchAgentConfigurationRequestType = z.infer<
  typeof PatchAgentConfigurationRequestSchema
>;

export const GetAgentConfigurationsResponseSchema = z.object({
  agentConfigurations: LightAgentConfigurationSchema.array(),
});

export type GetAgentConfigurationsResponseType = z.infer<
  typeof GetAgentConfigurationsResponseSchema
>;

export const CreateGenericAgentConfigurationRequestSchema = z.object({
  name: z.string(),
  description: z.string(),
  instructions: z.string(),
  emoji: z.string().optional(),
  subAgentName: z.string().optional(),
  subAgentDescription: z.string().optional(),
  subAgentInstructions: z.string().optional(),
  subAgentEmoji: z.string().optional(),
});

export type CreateAgentConfigurationWithDefaultsRequestType = z.infer<
  typeof CreateGenericAgentConfigurationRequestSchema
>;

export const CreateGenericAgentConfigurationResponseSchema = z.object({
  agentConfiguration: LightAgentConfigurationSchema,
  subAgentConfiguration: LightAgentConfigurationSchema.optional(),
});

export type CreateGenericAgentConfigurationResponseType = z.infer<
  typeof CreateGenericAgentConfigurationResponseSchema
>;

export const PostContentFragmentResponseSchema = z.object({
  contentFragment: ContentFragmentSchema,
});

export type PostContentFragmentResponseType = z.infer<
  typeof PostContentFragmentResponseSchema
>;

export const CreateConversationResponseSchema = z.object({
  conversation: ConversationSchema,
  message: UserMessageSchema.optional(),
});

export type CreateConversationResponseType = z.infer<
  typeof CreateConversationResponseSchema
>;

export const GetFeedbacksResponseSchema = z.object({
  feedbacks: z.array(AgentMessageFeedbackSchema),
});

export type GetFeedbacksResponseType = z.infer<
  typeof GetFeedbacksResponseSchema
>;

export const PublicPostMessageFeedbackRequestBodySchema = z.object({
  thumbDirection: z.string(),
  feedbackContent: z.string().nullable().optional(),
  isConversationShared: z.boolean().optional(),
});

export type PublicPostMessageFeedbackRequestBody = z.infer<
  typeof PublicPostMessageFeedbackRequestBodySchema
>;

export const PostMessageFeedbackResponseSchema = z.object({
  success: z.literal(true),
});

export type PostMessageFeedbackResponseType = z.infer<
  typeof PostMessageFeedbackResponseSchema
>;

export const PostUserMessageResponseSchema = z.object({
  message: UserMessageSchema,
});

export type PostUserMessageResponseType = z.infer<
  typeof PostUserMessageResponseSchema
>;

export const RetryMessageResponseSchema = z.object({
  message: AgentMessageTypeSchema,
});
export type RetryMessageResponseType = z.infer<
  typeof RetryMessageResponseSchema
>;

export const GetConversationResponseSchema = z.object({
  conversation: ConversationSchema,
});

export type GetConversationResponseType = z.infer<
  typeof GetConversationResponseSchema
>;

export const PatchConversationRequestSchema = z.object({
  read: z.literal(true),
});

export type PatchConversationRequestType = z.infer<
  typeof PatchConversationRequestSchema
>;

export const PatchConversationResponseSchema = z.object({
  success: z.boolean(),
});

export type PatchConversationResponseType = z.infer<
  typeof PatchConversationResponseSchema
>;

export const TokenizeResponseSchema = z.object({
  tokens: CoreAPITokenTypeSchema.array(),
});

export type TokenizeResponseType = z.infer<typeof TokenizeResponseSchema>;

export const GetActiveMemberEmailsInWorkspaceResponseSchema = z.object({
  emails: z.array(z.string()),
});

export type GetActiveMemberEmailsInWorkspaceResponseType = z.infer<
  typeof GetActiveMemberEmailsInWorkspaceResponseSchema
>;

export const GetWorkspaceVerifiedDomainsResponseSchema = z.object({
  verified_domains: WorkspaceDomainSchema.array(),
});

export type GetWorkspaceVerifiedDomainsResponseType = z.infer<
  typeof GetWorkspaceVerifiedDomainsResponseSchema
>;

export const GetWorkspaceFeatureFlagsResponseSchema = z.object({
  feature_flags: WhitelistableFeaturesSchema.array(),
});

export type GetWorkspaceFeatureFlagsResponseType = z.infer<
  typeof GetWorkspaceFeatureFlagsResponseSchema
>;

export const PublicPostMessagesRequestBodySchema = z.intersection(
  z.object({
    content: z.string().min(1),
    mentions: z.array(
      z.object({
        configurationId: z.string(),
      })
    ),
    context: UserMessageContextSchema.extend({
      clientSideMCPServerIds: z.array(z.string()).optional().nullable(),
    }),
  }),
  z
    .object({
      blocking: z.boolean().optional(),
      skipToolsValidation: z.boolean().optional(),
    })
    .partial()
);

export type PublicPostMessagesRequestBody = z.infer<
  typeof PublicPostMessagesRequestBodySchema
>;

export type PostMessagesResponseBody = {
  message: UserMessageType;
  agentMessages: AgentMessagePublicType[];
};

export const PublicPostEditMessagesRequestBodySchema = z.object({
  content: z.string(),
  mentions: z.array(
    z.object({
      configurationId: z.string(),
    })
  ),
  skipToolsValidation: z.boolean().optional().default(false),
});

export type PublicPostEditMessagesRequestBody = z.infer<
  typeof PublicPostEditMessagesRequestBodySchema
>;

export const PublicContentFragmentWithContentSchema = z.object({
  title: z.string(),
  url: z.string().optional().nullable(),
  content: z.string(),
  contentType: z.string(),
  fileId: z.undefined().nullable(),
  nodeId: z.undefined().nullable(),
  nodeDataSourceViewId: z.undefined().nullable(),
  context: ContentFragmentContextSchema.optional().nullable(),
  // Undocumented for now -- allows to supersede an existing content fragment.
  supersededContentFragmentId: z.string().optional().nullable(),
});

export type PublicContentFragmentWithContent = z.infer<
  typeof PublicContentFragmentWithContentSchema
>;

export const PublicContentFragmentWithFileIdSchema = z.object({
  title: z.string(),
  fileId: z.string(),
  url: z.string().optional().nullable(),
  content: z.undefined().nullable(),
  contentType: z.undefined().nullable(),
  nodeId: z.undefined().nullable(),
  nodeDataSourceViewId: z.undefined().nullable(),
  context: ContentFragmentContextSchema.optional().nullable(),
  // Undocumented for now -- allows to supersede an existing content fragment.
  supersededContentFragmentId: z.string().optional().nullable(),
});

export type PublicContentFragmentWithFileId = z.infer<
  typeof PublicContentFragmentWithFileIdSchema
>;

const PublicContentFragmentWithContentNodeSchema = z.object({
  title: z.string(),
  nodeId: z.string(),
  nodeDataSourceViewId: z.string(),
  url: z.undefined().nullable(),
  content: z.undefined().nullable(),
  contentType: z.undefined().nullable(),
  fileId: z.undefined().nullable(),
  context: ContentFragmentContextSchema.optional().nullable(),
  supersededContentFragmentId: z.string().optional().nullable(),
});

export const PublicPostContentFragmentRequestBodySchema = z.union([
  PublicContentFragmentWithContentSchema,
  PublicContentFragmentWithFileIdSchema,
  PublicContentFragmentWithContentNodeSchema,
]);

export type PublicPostContentFragmentRequestBody = z.infer<
  typeof PublicPostContentFragmentRequestBodySchema
>;

export const PublicPostConversationsRequestBodySchema = z.intersection(
  z.object({
    title: z.string().nullable().optional(),
    visibility: z
      .enum(["workspace", "unlisted", "deleted", "test"])
      .optional()
      .default("unlisted"),
    depth: z.number().optional(),
    message: z.union([
      z.intersection(
        z.object({
          content: z.string().min(1),
          mentions: z.array(
            z.object({
              configurationId: z.string(),
            })
          ),
          context: UserMessageContextSchema,
        }),
        z
          .object({
            blocking: z.boolean().optional(),
          })
          .partial()
      ),
      z.undefined(),
    ]),
    contentFragment: z.union([
      PublicContentFragmentWithContentSchema,
      PublicContentFragmentWithFileIdSchema,
      PublicContentFragmentWithContentNodeSchema,
      z.undefined(),
    ]),
    contentFragments: z.union([
      z
        .union([
          PublicContentFragmentWithContentSchema,
          PublicContentFragmentWithFileIdSchema,
          PublicContentFragmentWithContentNodeSchema,
        ])
        .array(),
      z.undefined(),
    ]),
  }),
  z
    .object({
      blocking: z.boolean().optional(),
      skipToolsValidation: z.boolean().optional(),
    })
    .partial()
);

export type PublicPostConversationsRequestBody = z.infer<
  typeof PublicPostConversationsRequestBodySchema
>;

export const PostConversationsResponseSchema = z.object({
  conversation: ConversationSchema,
  message: UserMessageSchema.optional(),
  contentFragment: ContentFragmentSchema.optional(),
});

export type PostConversationsResponseType = z.infer<
  typeof PostConversationsResponseSchema
>;

export const GetConversationsResponseSchema = z.object({
  conversations: ConversationWithoutContentSchema.array(),
});
export type GetConversationsResponseType = z.infer<
  typeof GetConversationsResponseSchema
>;

export const SearchDataSourceViewsRequestSchema = z.object({
  dataSourceId: z.string().optional(),
  kind: z.string().optional(),
  vaultId: z.string().optional(),
  vaultKind: z.string().optional(),
});

export const SearchDataSourceViewsResponseSchema = z.object({
  data_source_views: DataSourceViewSchema.array(),
});

export type SearchDataSourceViewsResponseType = z.infer<
  typeof SearchDataSourceViewsResponseSchema
>;

const ListMemberEmailsResponseSchema = z.object({
  emails: z.array(z.string()),
});

export type ListMemberEmailsResponseType = z.infer<
  typeof ListMemberEmailsResponseSchema
>;

export const ValidateMemberRequestSchema = z.object({
  email: z.string(),
});

const ValidateMemberResponseSchema = z.object({
  valid: z.boolean(),
});

export type ValidateMemberResponseType = z.infer<
  typeof ValidateMemberResponseSchema
>;

export const GetAppsResponseSchema = z.object({
  apps: AppTypeSchema.array(),
});

export const PostAppsRequestSchema = z.object({
  apps: AppImportTypeSchema.array(),
});

export type GetAppsResponseType = z.infer<typeof GetAppsResponseSchema>;

export const ImportAppsResponseSchema = z.object({
  apps: z
    .object({
      sId: z.string(),
      name: z.string(),
      error: z.string().optional(),
    })
    .array(),
});

export type ImportAppsResponseType = z.infer<typeof ImportAppsResponseSchema>;

export const DataSourceViewResponseSchema = z.object({
  dataSourceView: DataSourceViewSchema,
});

export type DataSourceViewResponseType = z.infer<
  typeof DataSourceViewResponseSchema
>;

export const PatchDataSourceViewRequestSchema = z.union([
  z
    .object({
      parentsToAdd: z.union([z.array(z.string()), z.undefined()]),
      parentsToRemove: z.array(z.string()).optional(),
    })
    // For the fields to be not optional, see:
    // https://stackoverflow.com/questions/71477015/specify-a-zod-schema-with-a-non-optional-but-possibly-undefined-field
    .transform((o) => ({
      parentsToAdd: o.parentsToAdd,
      parentsToRemove: o.parentsToRemove,
    })),
  z.object({
    parentsIn: z.array(z.string()),
  }),
]);

export type PatchDataSourceViewRequestType = z.infer<
  typeof PatchDataSourceViewRequestSchema
>;

export const DataSourceSearchQuerySchema = z.object({
  query: z.string(),
  top_k: z.coerce.number(),
  full_text: z.coerce.boolean(),
  target_document_tokens: z.coerce.number().optional(),
  timestamp_gt: z.coerce.number().optional(),
  timestamp_lt: z.coerce.number().optional(),
  tags_in: z.array(z.string()).optional(),
  tags_not: z.array(z.string()).optional(),
  parents_in: z.array(z.string()).optional(),
  parents_not: z.array(z.string()).optional(),
});

export type DataSourceSearchQuery = z.infer<typeof DataSourceSearchQuerySchema>;

const DataSourceSearchResponseSchema = z.object({
  documents: CoreAPIDocumentSchema.array(),
});

export type DataSourceSearchResponseType = z.infer<
  typeof DataSourceSearchResponseSchema
>;

const DataSourceViewsListResponseSchema = z.object({
  dataSourceViews: DataSourceViewSchema.array(),
});

export type DataSourceViewsListResponseType = z.infer<
  typeof DataSourceViewsListResponseSchema
>;

type FrontDataSourceDocumentSection = {
  prefix: string | null;
  content: string | null;
  sections: FrontDataSourceDocumentSection[];
};

const FrontDataSourceDocumentSectionSchema: z.ZodSchema<FrontDataSourceDocumentSection> =
  z.lazy(() =>
    z.object({
      prefix: z.string().nullable(),
      content: z.string().nullable(),
      sections: z.array(FrontDataSourceDocumentSectionSchema),
    })
  );

export const PostDataSourceDocumentRequestSchema = z.object({
  timestamp: z.number().nullable().optional(),
  tags: z.array(z.string()).nullable().optional(),
  parent_id: z.string().nullable().optional(),
  parents: z.array(z.string()).nullable().optional(),
  source_url: z.string().nullable().optional(),
  upsert_context: z
    .object({
      sync_type: z.union([z.enum(["batch", "incremental"]), z.undefined()]),
    })
    // For the fields to be not optional, see:
    // https://stackoverflow.com/questions/71477015/specify-a-zod-schema-with-a-non-optional-but-possibly-undefined-field
    .transform((o) => ({
      sync_type: o.sync_type,
    }))
    .optional(),
  text: z.string().nullable().optional(),
  section: FrontDataSourceDocumentSectionSchema.nullable().optional(),
  light_document_output: z.boolean().optional(),
  async: z.boolean().nullable().optional(),
  mime_type: z.string().nullable().optional(),
  title: z.string().nullable().optional(),
});

export type PostDataSourceDocumentRequestType = z.infer<
  typeof PostDataSourceDocumentRequestSchema
>;

const GetDocumentResponseSchema = z.object({
  document: CoreAPIDocumentSchema,
});
export type GetDocumentResponseType = z.infer<typeof GetDocumentResponseSchema>;

const CoreAPIDataSourceDocumentBlobSchema = z.object({
  document_id: z.string(),
  mime_type: z.string(),
  parent_id: z.string().nullable(),
  parents: z.array(z.string()),
  section: FrontDataSourceDocumentSectionSchema,
  source_url: z.string().nullable(),
  tags: z.array(z.string()),
  timestamp: z.number(),
  title: z.string(),
});

export type CoreAPIDataSourceDocumentBlob = z.infer<
  typeof CoreAPIDataSourceDocumentBlobSchema
>;

const GetDocumentBlobResponseSchema = z.object({
  blob: CoreAPIDataSourceDocumentBlobSchema,
});
export type GetDocumentBlobResponseType = z.infer<
  typeof GetDocumentBlobResponseSchema
>;

const DeleteDocumentResponseSchema = z.object({
  document: z.object({
    document_id: z.string(),
  }),
});
export type DeleteDocumentResponseType = z.infer<
  typeof DeleteDocumentResponseSchema
>;

const UpsertDocumentResponseSchema = z.object({
  document: z.union([
    CoreAPIDocumentSchema,
    CoreAPILightDocumentSchema,
    z.object({
      document_id: z.string(),
    }),
  ]),
  data_source: DataSourceTypeSchema,
});
export type UpsertDocumentResponseType = z.infer<
  typeof UpsertDocumentResponseSchema
>;

const PostParentsResponseSchema = z.object({
  updated: z.boolean(),
});
export type PostParentsResponseType = z.infer<typeof PostParentsResponseSchema>;

const CheckUpsertQueueResponseSchema = z.object({
  running_count: z.number(),
});
export type CheckUpsertQueueResponseType = z.infer<
  typeof CheckUpsertQueueResponseSchema
>;

const GetDocumentsResponseSchema = z.object({
  documents: z.array(CoreAPIDocumentSchema),
  total: z.number(),
});

export type GetDocumentsResponseType = z.infer<
  typeof GetDocumentsResponseSchema
>;

const GetTableRowsResponseSchema = z.object({
  row: CoreAPIRowSchema,
});

export type GetTableRowsResponseType = z.infer<
  typeof GetTableRowsResponseSchema
>;
export const UpsertTableRowsRequestSchema = z.object({
  rows: z.array(
    z.object({
      row_id: z.string(),
      value: z.record(
        z
          .union([
            z.string(),
            z.number(),
            z.boolean(),
            z.object({
              type: z.literal("datetime"),
              epoch: z.number(),
            }),
          ])
          .nullable()
      ),
    })
  ),
  truncate: z.boolean().optional(),
});

export type CellValueType = z.infer<
  typeof UpsertTableRowsRequestSchema
>["rows"][number]["value"][string];

const UpsertTableRowsResponseSchema = z.object({
  table: z.object({
    name: z.string(),
    table_id: z.string(),
    description: z.string(),
    schema: CoreAPITableSchema.nullable(),
  }),
});

export type UpsertTableRowsResponseType = z.infer<
  typeof UpsertTableRowsResponseSchema
>;

const ListTableRowsResponseSchema = z.object({
  rows: z.array(CoreAPIRowSchema),
  offset: z.number(),
  limit: z.number(),
  total: z.number(),
});
export type ListTableRowsResponseType = z.infer<
  typeof ListTableRowsResponseSchema
>;

const GetTableResponseSchema = z.object({
  table: CoreAPITablePublicSchema,
});
export type GetTableResponseType = z.infer<typeof GetTableResponseSchema>;

export const PostTableParentsRequestSchema = z.object({
  parent_id: z.string().nullable().optional(),
  parents: z.array(z.string()),
});

const PostTableParentsResponseSchema = z.object({
  updated: z.literal(true),
});
export type PostTableParentsResponseType = z.infer<
  typeof PostTableParentsResponseSchema
>;

export const UpsertTableFromCsvRequestSchema = z.object({
  name: z.string(),
  description: z.string(),
  timestamp: z.number().nullable().optional(),
  tags: z.array(z.string()).nullable().optional(),
  parentId: z.string().nullable().optional(),
  parents: z.array(z.string()).nullable().optional(),
  truncate: z.boolean(),
  async: z.boolean().optional(),
  title: z.string(),
  mimeType: z.string(),
  sourceUrl: z.string().nullable().optional(),
  tableId: z.string(),
  fileId: z.string(),
  allowEmptySchema: z.boolean().optional(),
});

export type UpsertTableFromCsvRequestType = z.infer<
  typeof UpsertTableFromCsvRequestSchema
>;

const PostTableCSVAsyncResponseSchema = z.object({
  table: z.object({
    table_id: z.string(),
  }),
});
export type PostTableCSVAsyncResponseType = z.infer<
  typeof PostTableCSVAsyncResponseSchema
>;

const PostTableCSVResponseSchema = z.object({
  table: CoreAPITableSchema,
});
export type PostTableCSVResponseType = z.infer<
  typeof PostTableCSVResponseSchema
>;

const ListTablesResponseSchema = z.object({
  tables: z.array(CoreAPITablePublicSchema),
});
export type ListTablesResponseType = z.infer<typeof ListTablesResponseSchema>;

export const UpsertDatabaseTableRequestSchema = z.object({
  table_id: z.string().optional(),
  name: z.string(),
  description: z.string(),
  timestamp: z.number().nullable().optional(),
  tags: z.array(z.string()).nullable().optional(),
  parent_id: z.string().nullable().optional(),
  parents: z.array(z.string()).nullable().optional(),
  remote_database_table_id: z.string().nullable().optional(),
  remote_database_secret_id: z.string().nullable().optional(),
  title: z.string(),
  mime_type: z.string().nullable().optional(),
  source_url: z.string().nullable().optional(),
});

export type UpsertDatabaseTableRequestType = z.infer<
  typeof UpsertDatabaseTableRequestSchema
>;

const UpsertTableResponseSchema = z.object({
  table: CoreAPITablePublicSchema,
});
export type UpsertTableResponseType = z.infer<typeof UpsertTableResponseSchema>;

const SupportedUsageTablesSchema = FlexibleEnumSchema<
  | "users"
  | "assistant_messages"
  | "builders"
  | "assistants"
  | "feedback"
  | "all"
>();

export type UsageTableType = z.infer<typeof SupportedUsageTablesSchema>;

// Folders
const CoreAPIFolderSchema = z.object({
  data_source_id: z.string(),
  folder_id: z.string(),
  title: z.string(),
  parents: z.array(z.string()),
  timestamp: z.number(),
});

export const GetFoldersResponseSchema = z.object({
  folders: z.array(CoreAPIFolderSchema),
  total: z.number(),
});
export type GetFoldersResponseType = z.infer<typeof GetFoldersResponseSchema>;

export const GetFolderResponseSchema = z.object({
  folder: CoreAPIFolderSchema,
});
export type GetFolderResponseType = z.infer<typeof GetFolderResponseSchema>;

export const DeleteFolderResponseSchema = z.object({
  folder: z.object({
    folder_id: z.string(),
  }),
});
export type DeleteFolderResponseType = z.infer<
  typeof DeleteFolderResponseSchema
>;
export const UpsertFolderResponseSchema = z.object({
  folder: CoreAPIFolderSchema,
  data_source: DataSourceTypeSchema,
});
export type UpsertFolderResponseType = z.infer<
  typeof UpsertFolderResponseSchema
>;

const ProviderVisibilitySchema = FlexibleEnumSchema<"public" | "private">();

export const UpsertDataSourceFolderRequestSchema = z.object({
  timestamp: z.number(),
  parents: z.array(z.string()).nullable().optional(),
  parent_id: z.string().nullable().optional(),
  title: z.string(),
  mime_type: z.string(),
  source_url: z.string().nullable().optional(),
  provider_visibility: ProviderVisibilitySchema.nullable().optional(),
});
export type UpsertDataSourceFolderRequestType = z.infer<
  typeof UpsertDataSourceFolderRequestSchema
>;

const DateSchema = z
  .string()
  .refine(
    (s): s is string => /^\d{4}-(0[1-9]|1[0-2])(-([0-2]\d|3[01]))?$/.test(s),
    "YYYY-MM or YYYY-MM-DD"
  );

export const GetWorkspaceUsageRequestSchema = z.union([
  z.object({
    start: DateSchema,
    end: z.undefined(),
    mode: z.literal("month"),
    table: SupportedUsageTablesSchema,
    format: z.enum(["csv", "json"]).optional().default("csv"),
  }),
  z.object({
    start: DateSchema,
    end: DateSchema,
    mode: z.literal("range"),
    table: SupportedUsageTablesSchema,
    format: z.enum(["csv", "json"]).optional().default("csv"),
  }),
]);

export type GetWorkspaceUsageRequestType = z.infer<
  typeof GetWorkspaceUsageRequestSchema
>;

const GetWorkspaceUsageResponseSchema = z
  .string()
  .or(z.undefined())
  .or(z.instanceof(Buffer));
export type GetWorkspaceUsageResponseType = z.infer<
  typeof GetWorkspaceUsageResponseSchema
>;

export const FileUploadUrlRequestSchema = z.object({
  contentType: SupportedFileContentFragmentTypeSchema,
  fileName: z.string().max(4096, "File name must be less than 4096 characters"),
  fileSize: z.number(),
  useCase: z.union([z.literal("conversation"), z.literal("upsert_table")]),
  useCaseMetadata: z
    .object({
      conversationId: z.string(),
    })
    .optional(),
});
export type FileUploadUrlRequestType = z.infer<
  typeof FileUploadUrlRequestSchema
>;

const FileTypeStatusSchema = FlexibleEnumSchema<
  "created" | "failed" | "ready"
>();

const FileTypeUseCaseSchema = FlexibleEnumSchema<
  | "conversation"
  | "avatar"
  | "tool_output"
  | "upsert_document"
  | "upsert_table"
  // See also front/types/files.ts.
  | "folders_document"
>();

export const FileTypeSchema = z.object({
  // TODO(spolu): move this to ModelIdSchema
  id: z.string(),
  sId: z.string(),
  contentType: z.string(),
  downloadUrl: z.string().optional(),
  fileName: z.string(),
  fileSize: z.number(),
  status: FileTypeStatusSchema,
  uploadUrl: z.string().optional(),
  publicUrl: z.string().optional(),
  useCase: FileTypeUseCaseSchema,
});
export type FileType = z.infer<typeof FileTypeSchema>;

export const FileTypeWithUploadUrlSchema = FileTypeSchema.extend({
  uploadUrl: z.string(),
});

export const FileUploadRequestResponseSchema = z.object({
  file: FileTypeWithUploadUrlSchema,
});
export type FileUploadRequestResponseType = z.infer<
  typeof FileUploadRequestResponseSchema
>;
export const FileUploadedRequestResponseSchema = z.object({
  file: FileTypeSchema,
});
export type FileUploadedRequestResponseType = z.infer<
  typeof FileUploadedRequestResponseSchema
>;

export const PublicFrameResponseBodySchema = z.object({
  content: z.string().optional(),
  file: FileTypeSchema,
  conversationUrl: z.string().nullable(),
});

export type PublicFrameResponseBodyType = z.infer<
  typeof PublicFrameResponseBodySchema
>;

export const MembershipOriginType = FlexibleEnumSchema<
  "provisioned" | "invited" | "auto-joined"
>();

export const WorkOSOrganizationSchema = z.object({
  id: z.string(),
  name: z.string(),
  createdAt: z.string(),
  updatedAt: z.string(),
  externalId: z.string().nullable(),
  metadata: z.record(z.string()),
});

export type WorkOSOrganizationType = z.infer<typeof WorkOSOrganizationSchema>;

export const MeResponseSchema = z.object({
  user: UserSchema.and(
    z.object({
      workspaces: WorkspaceSchema.array().or(ExtensionWorkspaceSchema.array()),
      organizations: WorkOSOrganizationSchema.array().optional(),
      origin: MembershipOriginType.optional(),
      selectedWorkspace: z.string().optional(),
    })
  ),
});

export type MeResponseType = z.infer<typeof MeResponseSchema>;

export const CancelMessageGenerationResponseSchema = z.object({
  success: z.literal(true),
});

export type CancelMessageGenerationResponseType = z.infer<
  typeof CancelMessageGenerationResponseSchema
>;

export const CancelMessageGenerationRequestSchema = z.object({
  messageIds: z.array(z.string()),
});

export type CancelMessageGenerationRequestType = z.infer<
  typeof CancelMessageGenerationRequestSchema
>;

// Typeguards.

export function isAgentMention(arg: AgentMentionType): arg is AgentMentionType {
  return (arg as AgentMentionType).configurationId !== undefined;
}

export function assertNever(x: never): never {
  throw new Error(
    `${
      typeof x === "object" ? JSON.stringify(x) : x
    } is not of type never. This should never happen.`
  );
}

export function removeNulls<T>(arr: (T | null | undefined)[]): T[] {
  return arr.filter((v): v is T => v !== null && v !== undefined);
}

type ConnectorProviderDocumentType =
  | Exclude<ConnectorProvider, "webcrawler">
  | "document";

export function getProviderFromRetrievedDocument(
  document: RetrievalDocumentPublicType
): ConnectorProviderDocumentType {
  if (document.dataSourceView) {
    if (document.dataSourceView.dataSource.connectorProvider === "webcrawler") {
      return "document";
    }
    return document.dataSourceView.dataSource.connectorProvider || "document";
  }
  return "document";
}

export function getTitleFromRetrievedDocument(
  document: RetrievalDocumentPublicType
): string {
  const provider = getProviderFromRetrievedDocument(document);

  if (provider === "slack") {
    for (const t of document.tags) {
      if (t.startsWith("channelName:")) {
        return `#${t.substring(12)}`;
      }
    }
  }

  for (const t of document.tags) {
    if (t.startsWith("title:")) {
      return t.substring(6);
    }
  }

  return document.documentId;
}

export const AppsCheckRequestSchema = z.object({
  apps: z.array(
    z.object({
      appId: z.string(),
      appHash: z.string(),
    })
  ),
});

export type AppsCheckRequestType = z.infer<typeof AppsCheckRequestSchema>;

export const AppsCheckResponseSchema = z.object({
  apps: z.array(
    z.object({
      appId: z.string(),
      appHash: z.string(),
      deployed: z.boolean(),
    })
  ),
});

export type AppsCheckResponseType = z.infer<typeof AppsCheckResponseSchema>;

export const GetSpacesResponseSchema = z.object({
  spaces: z.array(SpaceTypeSchema),
});

export type GetSpacesResponseType = z.infer<typeof GetSpacesResponseSchema>;

const OAuthProviderSchema = FlexibleEnumSchema<
  | "confluence"
  | "confluence_tools"
  | "freshservice"
  | "github"
  | "google_drive"
  | "gmail"
  | "intercom"
  | "jira"
  | "monday"
  | "notion"
  | "slack"
  | "gong"
  | "microsoft"
  | "microsoft_tools"
  | "zendesk"
  | "salesforce"
  | "hubspot"
  | "mcp"
  | "mcp_static"
  | "discord"
>();

const InternalAllowedIconSchema = FlexibleEnumSchema<
  | "ActionBrainIcon"
  | "ActionCloudArrowLeftRightIcon"
  | "ActionDocumentTextIcon"
  | "ActionEmotionLaughIcon"
  | "ActionFrameIcon"
  | "ActionGitBranchIcon"
  | "ActionGlobeAltIcon"
  | "ActionImageIcon"
  | "ActionLightbulbIcon"
  | "ActionLockIcon"
  | "ActionMagnifyingGlassIcon"
  | "ActionRobotIcon"
  | "ActionScanIcon"
  | "ActionTableIcon"
  | "ActionTimeIcon"
  | "AsanaLogo"
  | "CommandLineIcon"
  | "ConfluenceLogo"
  | "DriveLogo"
  | "GcalLogo"
  | "GithubLogo"
  | "GmailLogo"
  | "GoogleSpreadsheetLogo"
  | "FreshserviceLogo"
  | "HubspotLogo"
  | "OutlookLogo"
  | "JiraLogo"
  | "LinearLogo"
  | "MicrosoftLogo"
  | "MondayLogo"
  | "NotionLogo"
  | "SalesforceLogo"
  | "SlackLogo"
  | "StripeLogo"
  | "OpenaiLogo"
>();

const CustomServerIconSchema = FlexibleEnumSchema<
  | "ActionArmchairIcon"
  | "ActionArrowDownOnSquareIcon"
  | "ActionArrowUpOnSquareIcon"
  | "ActionAttachmentIcon"
  | "ActionAtomIcon"
  | "ActionBankIcon"
  | "ActionBarcodeIcon"
  | "ActionBeerIcon"
  | "ActionBookOpenIcon"
  | "ActionBracesIcon"
  | "ActionBrainIcon"
  | "ActionBriefcaseIcon"
  | "ActionBuildingIcon"
  | "ActionCalculatorIcon"
  | "ActionCalendarIcon"
  | "ActionCalendarCheckIcon"
  | "ActionCameraIcon"
  | "ActionCarIcon"
  | "ActionCardIcon"
  | "ActionCheckCircleIcon"
  | "ActionClipboardIcon"
  | "ActionCloudArrowDownIcon"
  | "ActionCloudArrowLeftRightIcon"
  | "ActionCloudArrowUpIcon"
  | "ActionCodeBlockIcon"
  | "ActionCodeBoxIcon"
  | "ActionCommandIcon"
  | "ActionCommand1Icon"
  | "ActionCommunityIcon"
  | "ActionCompanyIcon"
  | "ActionCubeIcon"
  | "ActionCupIcon"
  | "ActionCustomerServiceIcon"
  | "ActionDashboardIcon"
  | "ActionDatabaseIcon"
  | "ActionDocumentIcon"
  | "ActionDocumentPileIcon"
  | "ActionDocumentPlusIcon"
  | "ActionDocumentTextIcon"
  | "ActionDoubleQuotesIcon"
  | "ActionEmotionLaughIcon"
  | "ActionExternalLinkIcon"
  | "ActionEyeIcon"
  | "ActionEyeSlashIcon"
  | "ActionFrameIcon"
  | "ActionFilmIcon"
  | "ActionFilterIcon"
  | "ActionFingerprintIcon"
  | "ActionFireIcon"
  | "ActionFlagIcon"
  | "ActionFlightLandIcon"
  | "ActionFlightTakeoffIcon"
  | "ActionFolderIcon"
  | "ActionFolderAddIcon"
  | "ActionFolderOpenIcon"
  | "ActionFullscreenIcon"
  | "ActionFullscreenExitIcon"
  | "ActionGamepadIcon"
  | "ActionGitBranchIcon"
  | "ActionGitForkIcon"
  | "ActionGlobeIcon"
  | "ActionGlobeAltIcon"
  | "ActionGraduationCapIcon"
  | "ActionHandHeartIcon"
  | "ActionHandThumbDownIcon"
  | "ActionHandThumbUpIcon"
  | "ActionHeartIcon"
  | "ActionHomeIcon"
  | "ActionHospitalIcon"
  | "ActionImageIcon"
  | "ActionInboxIcon"
  | "ActionIncludeIcon"
  | "ActionLayoutIcon"
  | "ActionLightbulbIcon"
  | "ActionListIcon"
  | "ActionListCheckIcon"
  | "ActionLockIcon"
  | "ActionLogoutIcon"
  | "ActionMagicIcon"
  | "ActionMagnifyingGlassIcon"
  | "ActionMailIcon"
  | "ActionMailAiIcon"
  | "ActionMailCloseIcon"
  | "ActionMapIcon"
  | "ActionMapPinIcon"
  | "ActionMarkPenIcon"
  | "ActionMedalIcon"
  | "ActionMegaphoneIcon"
  | "ActionMenuIcon"
  | "ActionMicIcon"
  | "ActionMoonIcon"
  | "ActionMovieIcon"
  | "ActionNumbersIcon"
  | "ActionPaintIcon"
  | "ActionPencilSquareIcon"
  | "ActionPieChartIcon"
  | "ActionPinDistanceIcon"
  | "ActionPingPongIcon"
  | "ActionPlanetIcon"
  | "ActionPlusIcon"
  | "ActionPlusCircleIcon"
  | "ActionPrinterIcon"
  | "ActionPushpinIcon"
  | "ActionRainbowIcon"
  | "ActionRobotIcon"
  | "ActionRocketIcon"
  | "ActionSafeIcon"
  | "ActionSaveIcon"
  | "ActionScalesIcon"
  | "ActionScanIcon"
  | "ActionSeedlingIcon"
  | "ActionServerIcon"
  | "ActionShakeHandsIcon"
  | "ActionShipIcon"
  | "ActionShirtIcon"
  | "ActionShoppingBasketIcon"
  | "ActionSlideshowIcon"
  | "ActionSparklesIcon"
  | "ActionSquare3Stack3DIcon"
  | "ActionStopSignIcon"
  | "ActionStoreIcon"
  | "ActionSunIcon"
  | "ActionSwordIcon"
  | "ActionTableIcon"
  | "ActionTagIcon"
  | "ActionTestTubeIcon"
  | "ActionTimeIcon"
  | "ActionTrainIcon"
  | "ActionTranslateIcon"
  | "ActionTrashIcon"
  | "ActionTrophyIcon"
  | "ActionTShirtIcon"
  | "ActionUmbrellaIcon"
  | "ActionUserIcon"
  | "ActionUserGroupIcon"
  | "ActionVidiconIcon"
  | "ActionVolumeUpIcon"
  | "ActionXCircleIcon"
>();

const MCPServerTypeSchema = z.object({
  sId: z.string(),
  name: z.string(),
  version: z.string(),
  description: z.string(),
  icon: z.union([InternalAllowedIconSchema, CustomServerIconSchema]),
  authorization: z
    .object({
      provider: OAuthProviderSchema,
      supported_use_cases: z.array(
        z.enum(["personal_actions", "platform_actions"])
      ),
      scope: z.string().optional(),
    })
    .nullable(),
  tools: z.array(
    z.object({
      name: z.string(),
      description: z.string(),
      inputSchema: z.any().optional(),
    })
  ),
  availability: z.enum(["manual", "auto", "auto_hidden_builder"]),
  allowMultipleInstances: z.boolean(),
  documentationUrl: z.string().nullable(),
});

const MCPServerViewTypeSchema = z.object({
  id: z.number(),
  sId: z.string(),
  name: z.string().nullable(),
  description: z.string().nullable(),
  createdAt: z.number(),
  updatedAt: z.number(),
  spaceId: z.string(),
  serverType: z.enum(["remote", "internal"]),
  server: MCPServerTypeSchema,
  oAuthUseCase: z.enum(["personal_actions", "platform_actions"]).nullable(),
  editedByUser: EditedByUserSchema.nullable(),
});

export type MCPServerViewType = z.infer<typeof MCPServerViewTypeSchema>;

export const GetMCPServerViewsResponseSchema = z.object({
  success: z.literal(true),
  serverViews: z.array(MCPServerViewTypeSchema),
});

export type GetMCPServerViewsResponseType = z.infer<
  typeof GetMCPServerViewsResponseSchema
>;

export const GetMCPServerViewsQuerySchema = z.object({
  includeAuto: z
    .enum(["true", "false"])
    .transform((val) => val === "true")
    .optional(),
});

export type GetMCPServerViewsQueryType = z.infer<
  typeof GetMCPServerViewsQuerySchema
>;

export const BaseSearchBodySchema = z.object({
  viewType: ContentNodesViewTypeSchema,
  spaceIds: z.array(z.string()),
  includeDataSources: z.boolean(),
  limit: z.number(),
});

const TextSearchBodySchema = z.intersection(
  BaseSearchBodySchema,
  z.object({
    query: z.string(),
    nodeIds: z.undefined().optional(),
    searchSourceUrls: z.boolean().optional(),
  })
);

const NodeIdSearchBodySchema = z.intersection(
  BaseSearchBodySchema,
  z.object({
    nodeIds: z.array(z.string()),
    query: z.undefined().optional(),
  })
);

export const SearchRequestBodySchema = z.union([
  TextSearchBodySchema,
  NodeIdSearchBodySchema,
]);

export type SearchRequestBodyType = z.infer<typeof SearchRequestBodySchema>;

export const ContentNodeSchema = z.object({
  expandable: z.boolean(),
  internalId: z.string(),
  lastUpdatedAt: z.number().nullable(),
  mimeType: z.string(),
  // The direct parent ID of this content node
  parentInternalId: z.string().nullable(),
  // permission: ConnectorPermissionSchema,
  preventSelection: z.boolean().optional(),
  providerVisibility: ProviderVisibilitySchema.nullable().optional(),
  sourceUrl: z.string().nullable().optional(),
  title: z.string(),
  type: ContentNodeTypeSchema,
});

export type ContentNodeType = z.infer<typeof ContentNodeSchema>;

export const ContentNodeWithParentSchema = z.intersection(
  ContentNodeSchema,
  z.object({
    parentsInternalIds: z.array(z.string()).optional(),
    parentTitle: z.string().optional().nullable(),
  })
);

export const DataSourceContentNodeSchema = z.intersection(
  ContentNodeWithParentSchema,
  z.object({
    dataSource: DataSourceTypeSchema,
    dataSourceViews: DataSourceViewSchema.array(),
  })
);

export type DataSourceContentNodeType = z.infer<
  typeof DataSourceContentNodeSchema
>;

export const DataSourceViewContentNodeSchema = z.intersection(
  ContentNodeWithParentSchema,
  z.object({
    dataSourceView: DataSourceViewSchema,
  })
);

export type DataSourceViewContentNodeType = z.infer<
  typeof DataSourceViewContentNodeSchema
>;

export const SearchWarningCodeSchema = z.literal("truncated-query-clauses");

export type SearchWarningCode = z.infer<typeof SearchWarningCodeSchema>;

export const PostWorkspaceSearchResponseBodySchema = z.object({
  nodes: DataSourceContentNodeSchema.array(),
  warningCode: SearchWarningCodeSchema.optional().nullable(),
  resultsCount: z.number().optional().nullable(),
});

export type PostWorkspaceSearchResponseBodyType = z.infer<
  typeof PostWorkspaceSearchResponseBodySchema
>;

export const TOOL_RUNNING_LABEL = "Using a tool";

// MCP Related.

export const ValidateActionResponseSchema = z.object({
  success: z.boolean(),
});

export type ValidateActionResponseType = z.infer<
  typeof ValidateActionResponseSchema
>;

export const ActionApprovalStateSchema = z.enum([
  "approved",
  "rejected",
  "always_approved",
]);
export type ActionApprovalStateType = z.infer<typeof ActionApprovalStateSchema>;

export const ValidateActionRequestBodySchema = z.object({
  actionId: z.string(),
  approved: ActionApprovalStateSchema,
});

export type ValidateActionRequestBodyType = z.infer<
  typeof ValidateActionRequestBodySchema
>;

export const ClientSideMCPServerNameSchema = z.string().min(5).max(30);

export const PublicRegisterMCPRequestBodySchema = z.object({
  serverName: ClientSideMCPServerNameSchema,
});

export type PublicRegisterMCPRequestBody = z.infer<
  typeof PublicRegisterMCPRequestBodySchema
>;

export const PublicHeartbeatMCPRequestBodySchema = z.object({
  serverId: z.string(),
});

export type PublicHeartbeatMCPRequestBody = z.infer<
  typeof PublicHeartbeatMCPRequestBodySchema
>;

export const RegisterMCPResponseSchema = z.object({
  expiresAt: z.string(),
  serverId: z.string(),
});

export type RegisterMCPResponseType = z.infer<typeof RegisterMCPResponseSchema>;

export const HeartbeatMCPResponseSchema = z.object({
  success: z.boolean(),
  expiresAt: z.string(),
});

export type HeartbeatMCPResponseType = z.infer<
  typeof HeartbeatMCPResponseSchema
>;

export const PublicPostMCPResultsRequestBodySchema = z.object({
  result: z.unknown(),
  serverId: z.string(),
});

export type PublicPostMCPResultsRequestBody = z.infer<
  typeof PublicPostMCPResultsRequestBodySchema
>;

export const PostMCPRequestsRequestQuerySchema = z.object({
  serverId: z.string(),
  lastEventId: z.string().optional(),
});

export type PostMCPRequestsRequestQueryType = z.infer<
  typeof PostMCPRequestsRequestQuerySchema
>;

export const PostMCPResultsResponseSchema = z.object({
  success: z.boolean(),
});

export type PostMCPResultsResponseType = z.infer<
  typeof PostMCPResultsResponseSchema
>;

const REMOTE_MCP_TOOL_STAKE_LEVELS = ["high", "low"] as const;
export type RemoteMCPToolStakeLevelPublicType =
  (typeof REMOTE_MCP_TOOL_STAKE_LEVELS)[number];
const MCP_TOOL_STAKE_LEVELS = [
  ...REMOTE_MCP_TOOL_STAKE_LEVELS,
  "never_ask",
] as const;
export type MCPToolStakeLevelPublicType =
  (typeof MCP_TOOL_STAKE_LEVELS)[number];

const MCP_VALIDATION_OUTPUTS = [
  "approved",
  "rejected",
  "always_approved",
] as const;

export type MCPValidationOutputPublicType =
  (typeof MCP_VALIDATION_OUTPUTS)[number];

export const BlockedActionsResponseSchema = z.object({
  blockedActions: z.array(BlockedActionExecutionSchema),
});

export type BlockedActionsResponseType = z.infer<
  typeof BlockedActionsResponseSchema
>;

const MCPViewsRequestAvailabilitySchema = z.enum(["manual", "auto"]);
export type MCPViewsRequestAvailabilityType = z.infer<
  typeof MCPViewsRequestAvailabilitySchema
>;

export const GetMCPViewsRequestSchema = z.object({
  spaceIds: z.array(z.string()),
  availabilities: z.array(MCPViewsRequestAvailabilitySchema),
});

export type GetMCPViewsRequestType = z.infer<typeof GetMCPViewsRequestSchema>;

export const PostSpaceMembersRequestBodySchema = z.object({
  userIds: z.array(z.string()),
});

export interface PostSpaceMembersResponseBody {
  space: SpaceType;
  users: Pick<UserType, "sId" | "id" | "email">[];
}

export interface GetSpaceMembersResponseBody {
  users: Pick<UserType, "sId" | "email">[];
}

export interface GetWorkspaceMembersResponseBody {
  users: Pick<UserType, "sId" | "id" | "email">[];
}<|MERGE_RESOLUTION|>--- conflicted
+++ resolved
@@ -695,11 +695,8 @@
   | "elevenlabs_tool"
   | "agent_builder_observability"
   | "legacy_dust_apps"
-<<<<<<< HEAD
+  | "dust_default_haiku_feature"
   | "llm_router_direct_requests"
-=======
-  | "dust_default_haiku_feature"
->>>>>>> de8b6645
 >();
 
 export type WhitelistableFeature = z.infer<typeof WhitelistableFeaturesSchema>;
