import moment from "moment-timezone";
import { z } from "zod";

import { INTERNAL_MIME_TYPES_VALUES } from "./internal_mime_types";
<<<<<<< HEAD
import {
  MCPExternalActionIconSchema,
  MCPInternalActionIconSchema,
} from "./mcp_icon_types";
import { NotificationInteractiveFileContentSchema } from "./output_schemas";
=======
import { MCPExternalActionIconSchema, MCPInternalActionIconSchema } from "./mcp_icon_types";
>>>>>>> 20918f04
import { CallToolResultSchema } from "./raw_mcp_types";

type StringLiteral<T> = T extends string
  ? string extends T
    ? never
    : T
  : never;

// Custom schema to get a string literal type and yet allow any string when parsing
const FlexibleEnumSchema = <T extends string>() =>
  z.custom<StringLiteral<T>>((val) => {
    return typeof val === "string";
  });

const ModelProviderIdSchema = FlexibleEnumSchema<
  | "openai"
  | "anthropic"
  | "mistral"
  | "google_ai_studio"
  | "togetherai"
  | "deepseek"
  | "fireworks"
  | "xai"
>();

const ModelLLMIdSchema = FlexibleEnumSchema<
  | "gpt-3.5-turbo"
  | "gpt-4-turbo"
  | "gpt-4o-2024-08-06"
  | "gpt-4o"
  | "gpt-4o-mini"
  | "gpt-4.1-2025-04-14"
  | "gpt-4.1-mini-2025-04-14"
  | "o1"
  | "o1-mini"
  | "o3"
  | "o3-mini"
  | "o4-mini"
  | "claude-4-opus-20250514"
  | "claude-4-sonnet-20250514"
  | "claude-3-opus-20240229"
  | "claude-3-5-sonnet-20240620"
  | "claude-3-5-sonnet-20241022"
  | "claude-3-7-sonnet-20250219"
  | "claude-3-5-haiku-20241022"
  | "claude-3-haiku-20240307"
  | "claude-2.1"
  | "claude-instant-1.2"
  | "mistral-large-latest"
  | "mistral-medium"
  | "mistral-small-latest"
  | "codestral-latest"
  | "gemini-1.5-pro-latest"
  | "gemini-1.5-flash-latest"
  | "gemini-2.0-flash"
  | "gemini-2.0-flash-lite"
  | "gemini-2.5-pro-preview-03-25"
  | "gemini-2.0-flash-exp" // DEPRECATED
  | "gemini-2.0-flash-lite-preview-02-05" // DEPRECATED
  | "gemini-2.0-pro-exp-02-05" // DEPRECATED
  | "gemini-2.0-flash-thinking-exp-01-21" // DEPRECATED
  | "meta-llama/Llama-3.3-70B-Instruct-Turbo" // togetherai
  | "Qwen/Qwen2.5-Coder-32B-Instruct" // togetherai
  | "Qwen/QwQ-32B-Preview" // togetherai
  | "Qwen/Qwen2-72B-Instruct" // togetherai
  | "deepseek-ai/DeepSeek-V3" // togetherai
  | "deepseek-ai/DeepSeek-R1" // togetherai
  | "deepseek-chat" // deepseek api
  | "deepseek-reasoner" // deepseek api
  | "accounts/fireworks/models/deepseek-r1" // fireworks
  | "accounts/fireworks/models/kimi-k2-instruct" // fireworks
  | "grok-3-latest" // xAI
  | "grok-3-mini-latest" // xAI
  | "grok-3-fast-latest" // xAI
  | "grok-3-mini-fast-latest" // xAI
>();

const EmbeddingProviderIdSchema = FlexibleEnumSchema<"openai" | "mistral">();

const ConnectorsAPIErrorTypeSchema = FlexibleEnumSchema<
  | "authorization_error"
  | "not_found"
  | "internal_server_error"
  | "unexpected_error_format"
  | "unexpected_response_format"
  | "unexpected_network_error"
  | "unknown_connector_provider"
  | "invalid_request_error"
  | "connector_authorization_error"
  | "connector_not_found"
  | "connector_configuration_not_found"
  | "connector_update_error"
  | "connector_update_unauthorized"
  | "connector_oauth_target_mismatch"
  | "connector_oauth_error"
  | "slack_channel_not_found"
  | "connector_rate_limit_error"
  | "slack_configuration_not_found"
  | "google_drive_webhook_not_found"
>();

const ConnectorsAPIErrorSchema = z.object({
  type: ConnectorsAPIErrorTypeSchema,
  message: z.string(),
});

export type ConnectorsAPIError = z.infer<typeof ConnectorsAPIErrorSchema>;

const ModelIdSchema = z.number();

export type ConnectorsAPIErrorType = z.infer<
  typeof ConnectorsAPIErrorTypeSchema
>;

export function isConnectorsAPIError(obj: unknown): obj is ConnectorsAPIError {
  return (
    typeof obj === "object" &&
    obj !== null &&
    "message" in obj &&
    typeof obj.message === "string" &&
    "type" in obj &&
    typeof obj.type === "string" &&
    ConnectorsAPIErrorSchema.safeParse(obj).success
  );
}

// Supported content types that are plain text and can be sent as file-less content fragment.
export const supportedOtherFileFormats = {
  "application/msword": [".doc", ".docx"],
  "application/vnd.openxmlformats-officedocument.wordprocessingml.document": [
    ".doc",
    ".docx",
  ],
  "application/vnd.ms-powerpoint": [".ppt", ".pptx"],
  "application/vnd.openxmlformats-officedocument.presentationml.presentation": [
    ".ppt",
    ".pptx",
  ],
  "application/vnd.google-apps.document": [],
  "application/vnd.google-apps.presentation": [],
  "application/vnd.openxmlformats-officedocument.spreadsheetml.sheet": [
    ".xlsx",
  ],
  "application/vnd.google-apps.spreadsheet": [],
  "application/vnd.ms-excel": [".xls"],
  "application/pdf": [".pdf"],
  "application/vnd.dust.section.json": [".json"],
  "text/comma-separated-values": [".csv"],
  "text/csv": [".csv"],
  "text/markdown": [".md", ".markdown"],
  "text/plain": [".txt", ".log", ".cfg", ".conf"],
  "text/tab-separated-values": [".tsv"],
  "text/tsv": [".tsv"],
  "text/vnd.dust.attachment.slack.thread": [".txt"],
  "text/html": [".html", ".htm", ".xhtml", ".xhtml+xml"],
  "text/xml": [".xml"],
  "text/calendar": [".ics"],
  "text/css": [".css"],
  "text/javascript": [".js", ".mjs", ".jsx"],
  "text/typescript": [".ts", ".tsx"],
  "application/json": [".json"],
  "application/xml": [".xml"],
  "application/x-sh": [".sh"],
  "text/x-sh": [".sh"],
  "text/x-python": [".py"],
  "text/x-python-script": [".py"],
  "application/x-yaml": [".yaml", ".yml"],
  "text/yaml": [".yaml", ".yml"],
  "text/vnd.yaml": [".yaml", ".yml"],
  "text/x-c": [".c", ".cc", ".cpp", ".cxx", ".dic", ".h", ".hh"],
  "text/x-csharp": [".cs"],
  "text/x-java-source": [".java"],
  "text/x-php": [".php"],
  "text/x-ruby": [".rb"],
  "text/x-sql": [".sql"],
  "text/x-swift": [".swift"],
  "text/x-rust": [".rs"],
  "text/x-go": [".go"],
  "text/x-kotlin": [".kt", ".kts"],
  "text/x-scala": [".scala"],
  "text/x-groovy": [".groovy"],
  "text/x-perl": [".pl", ".pm"],
  "text/x-perl-script": [".pl", ".pm"],
  "application/octet-stream": [],
} as const;

// Supported content types for images.
export const supportedImageFileFormats = {
  "image/jpeg": [".jpg", ".jpeg"],
  "image/png": [".png"],
  "image/gif": [".gif"],
  "image/webp": [".webp"],
} as const;

type OtherContentType = keyof typeof supportedOtherFileFormats;
type ImageContentType = keyof typeof supportedImageFileFormats;

const supportedOtherContentTypes = Object.keys(
  supportedOtherFileFormats
) as OtherContentType[];
const supportedImageContentTypes = Object.keys(
  supportedImageFileFormats
) as ImageContentType[];

export const supportedFileExtensions = [
  ...Object.keys(supportedOtherFileFormats),
  ...Object.keys(supportedImageFileFormats),
];

export type SupportedFileContentType = OtherContentType | ImageContentType;
const supportedUploadableContentType = [
  ...supportedOtherContentTypes,
  ...supportedImageContentTypes,
] as SupportedFileContentType[];

const SupportedContentFragmentTypeSchema = FlexibleEnumSchema<
  | keyof typeof supportedOtherFileFormats
  | keyof typeof supportedImageFileFormats
  | (typeof INTERNAL_MIME_TYPES_VALUES)[number]
  // Legacy content types still retuned by the API when rendering old messages.
  | "dust-application/slack"
>();

const SupportedFileContentFragmentTypeSchema = FlexibleEnumSchema<
  | keyof typeof supportedOtherFileFormats
  | keyof typeof supportedImageFileFormats
>();

export function isSupportedFileContentType(
  contentType: string
): contentType is SupportedFileContentType {
  return supportedUploadableContentType.includes(
    contentType as SupportedFileContentType
  );
}

export function isSupportedPlainTextContentType(
  contentType: string
): contentType is OtherContentType {
  return supportedOtherContentTypes.includes(contentType as OtherContentType);
}

export function isSupportedImageContentType(
  contentType: string
): contentType is ImageContentType {
  return supportedImageContentTypes.includes(contentType as ImageContentType);
}

const UserMessageOriginSchema = FlexibleEnumSchema<
  | "api"
  | "email"
  | "extension"
  | "github-copilot-chat"
  | "gsheet"
  | "make"
  | "n8n"
  | "raycast"
  | "slack"
  | "web"
  | "zapier"
  | "zendesk"
  | "run_agent"
>()
  .or(z.null())
  .or(z.undefined());

const VisibilitySchema = FlexibleEnumSchema<"visible" | "deleted">();

const RankSchema = z.object({
  rank: z.number(),
});

export class Ok<T> {
  constructor(public value: T) {}

  isOk(): this is Ok<T> {
    return true;
  }

  isErr(): this is Err<never> {
    return false;
  }
}

export class Err<E> {
  constructor(public error: E) {}

  isOk(): this is Ok<never> {
    return false;
  }

  isErr(): this is Err<E> {
    return true;
  }
}

export type Result<T, E> = Ok<T> | Err<E>;

// Custom codec to validate the timezone
const Timezone = z.string().refine((s) => moment.tz.names().includes(s), {
  message: "Invalid timezone",
});

const ConnectorProvidersSchema = FlexibleEnumSchema<
  | "confluence"
  | "github"
  | "google_drive"
  | "intercom"
  | "notion"
  | "slack"
  | "slack_bot"
  | "microsoft"
  | "webcrawler"
  | "snowflake"
  | "zendesk"
  | "bigquery"
  | "salesforce"
  | "gong"
>();
export type ConnectorProvider = z.infer<typeof ConnectorProvidersSchema>;

export const isConnectorProvider = (
  provider: string
): provider is ConnectorProvider =>
  ConnectorProvidersSchema.safeParse(provider).success;

const EditedByUserSchema = z.object({
  editedAt: z.number().nullable(),
  fullName: z.string().nullable(),
  imageUrl: z.string().nullable(),
  email: z.string().nullable(),
  userId: z.string().nullable(),
});

const DataSourceTypeSchema = z.object({
  id: ModelIdSchema,
  sId: z.string(),
  createdAt: z.number(),
  name: z.string(),
  description: z.string().nullable(),
  assistantDefaultSelected: z.boolean(),
  dustAPIProjectId: z.string(),
  dustAPIDataSourceId: z.string(),
  connectorId: z.string().nullable(),
  connectorProvider: ConnectorProvidersSchema.nullable(),
  editedByUser: EditedByUserSchema.nullable().optional(),
});

export type DataSourceType = z.infer<typeof DataSourceTypeSchema>;

export function isFolder(
  ds: DataSourceType
): ds is DataSourceType & { connectorProvider: null } {
  // If there is no connectorProvider, it's a folder.
  return !ds.connectorProvider;
}

export function isWebsite(
  ds: DataSourceType
): ds is DataSourceType & { connectorProvider: "webcrawler" } {
  return ds.connectorProvider === "webcrawler";
}

const CoreAPIDocumentChunkSchema = z.object({
  text: z.string(),
  hash: z.string(),
  offset: z.number(),
  vector: z.array(z.number()).nullable().optional(),
  score: z.number().nullable().optional(),
});

const CoreAPIDocumentSchema = z.object({
  data_source_id: z.string(),
  created: z.number(),
  document_id: z.string(),
  timestamp: z.number(),
  parent_id: z.string().nullable().optional(),
  tags: z.array(z.string()),
  source_url: z.string().nullable().optional(),
  hash: z.string(),
  text_size: z.number(),
  chunk_count: z.number(),
  chunks: z.array(CoreAPIDocumentChunkSchema),
  text: z.string().nullable().optional(),
});

const CoreAPILightDocumentSchema = z.object({
  hash: z.string(),
  text_size: z.number(),
  chunk_count: z.number(),
  token_count: z.number(),
  created: z.number(),
});

const CoreAPIRowValueSchema = z.union([
  z.number(),
  z.string(),
  z.boolean(),
  z.object({
    type: z.literal("datetime"),
    epoch: z.number(),
    string_value: z.string().optional(),
  }),
  z.null(),
]);

const CoreAPIRowSchema = z.object({
  row_id: z.string(),
  value: z.record(CoreAPIRowValueSchema),
});

export type CoreAPIRowType = z.infer<typeof CoreAPIRowSchema>;

const CoreAPITableSchema = z.array(
  z.object({
    name: z.string(),
    value_type: z.enum(["int", "float", "text", "bool", "datetime"]),
    possible_values: z.array(z.string()).nullable().optional(),
  })
);

const CoreAPITablePublicSchema = z.object({
  table_id: z.string(),
  name: z.string(),
  description: z.string(),
  schema: CoreAPITableSchema.nullable(),
  timestamp: z.number(),
  tags: z.array(z.string()),
  parents: z.array(z.string()),
  parent_id: z.string().nullable().optional(),
  mime_type: z.string().optional(),
  title: z.string().optional(),
});

export type CoreAPITablePublic = z.infer<typeof CoreAPITablePublicSchema>;

export interface LoggerInterface {
  error: (args: Record<string, unknown>, message: string) => void;
  info: (args: Record<string, unknown>, message: string) => void;
  trace: (args: Record<string, unknown>, message: string) => void;
  warn: (args: Record<string, unknown>, message: string) => void;
}

const DataSourceViewCategoriesSchema = FlexibleEnumSchema<
  "managed" | "folder" | "website" | "apps" | "actions"
>();

const BlockTypeSchema = FlexibleEnumSchema<
  | "input"
  | "data"
  | "data_source"
  | "code"
  | "llm"
  | "chat"
  | "map"
  | "reduce"
  | "while"
  | "end"
  | "search"
  | "curl"
  | "browser"
  | "database_schema"
  | "database"
>();

const StatusSchema = z.enum(["running", "succeeded", "errored"]);

const BlockRunConfigSchema = z.record(z.any());

const BlockStatusSchema = z.object({
  block_type: BlockTypeSchema,
  name: z.string(),
  status: StatusSchema,
  success_count: z.number(),
  error_count: z.number(),
});

const RunConfigSchema = z.object({
  blocks: BlockRunConfigSchema,
});

const TraceTypeSchema = z.object({
  value: z.unknown().nullable(),
  error: z.string().nullable(),
  meta: z.unknown().nullable(),
});

const RunStatusSchema = z.object({
  run: StatusSchema,
  blocks: z.array(BlockStatusSchema),
});

const RunTypeSchema = z.object({
  run_id: z.string(),
  created: z.number(),
  run_type: z.enum(["deploy", "local", "execute"]),
  app_hash: z.string().nullable().optional(),
  specification_hash: z.string().nullable().optional(),
  config: RunConfigSchema,
  status: RunStatusSchema,
  traces: z.array(
    z.tuple([
      z.tuple([BlockTypeSchema, z.string()]),
      z.array(z.array(TraceTypeSchema)),
    ])
  ),
  results: z
    .array(
      z.array(
        z.object({
          value: z.unknown().nullable().optional(),
          error: z.string().nullable().optional(),
        })
      )
    )
    .nullable()
    .optional(),
});

const TokensClassificationSchema = FlexibleEnumSchema<
  "tokens" | "chain_of_thought"
>();

export const GenerationTokensEventSchema = z.object({
  type: z.literal("generation_tokens"),
  created: z.number(),
  configurationId: z.string(),
  messageId: z.string(),
  text: z.string(),
  classification: z.union([
    TokensClassificationSchema,
    z.enum(["opening_delimiter", "closing_delimiter"]),
  ]),
  delimiterClassification: TokensClassificationSchema.nullable().optional(),
});
export type GenerationTokensEvent = z.infer<typeof GenerationTokensEventSchema>;

const BaseActionTypeSchema = FlexibleEnumSchema<
  "dust_app_run_action" | "process_action" | "visualization_action"
>();

const BaseActionSchema = z.object({
  id: ModelIdSchema,
  type: BaseActionTypeSchema,
});

const DataSourceViewKindSchema = FlexibleEnumSchema<"default" | "custom">();

const DataSourceViewSchema = z.object({
  category: DataSourceViewCategoriesSchema,
  createdAt: z.number(),
  dataSource: DataSourceTypeSchema,
  editedByUser: EditedByUserSchema.nullable().optional(),
  id: ModelIdSchema,
  kind: DataSourceViewKindSchema,
  parentsIn: z.array(z.string()).nullable(),
  sId: z.string(),
  updatedAt: z.number(),
  spaceId: z.string(),
});
export type DataSourceViewType = z.infer<typeof DataSourceViewSchema>;

const RetrievalDocumentChunkTypeSchema = z.object({
  offset: z.number(),
  score: z.number().nullable(),
  text: z.string(),
});

export const RetrievalDocumentTypeSchema = z.object({
  chunks: z.array(RetrievalDocumentChunkTypeSchema),
  documentId: z.string(),
  dataSourceView: DataSourceViewSchema.nullable(),
  id: ModelIdSchema,
  reference: z.string(),
  score: z.number().nullable(),
  sourceUrl: z.string().nullable(),
  tags: z.array(z.string()),
  timestamp: z.number(),
});

export type RetrievalDocumentPublicType = z.infer<
  typeof RetrievalDocumentTypeSchema
>;

const WhitelistableFeaturesSchema = FlexibleEnumSchema<
  | "advanced_notion_management"
  | "notion_private_integration"
  | "advanced_search"
  | "agent_builder_instructions_autocomplete"
  | "agent_builder_v2"
  | "agent_memory_tools"
  | "claude_4_opus_feature"
  | "co_edition"
  | "deepseek_feature"
  | "deepseek_r1_global_agent_feature"
  | "dev_mcp_actions"
  | "disable_run_logs"
  | "disallow_agent_creation_to_users"
  | "exploded_tables_query"
  | "google_ai_studio_experimental_models_feature"
  | "google_sheets_tool"
  | "index_private_slack_channel"
  | "interactive_content_server"
  | "jira_tool"
  | "labs_mcp_actions_dashboard"
  | "labs_trackers"
  | "labs_transcripts"
  | "monday_tool"
  | "okta_enterprise_connection"
  | "openai_o1_custom_assistants_feature"
  | "openai_o1_feature"
  | "openai_o1_high_reasoning_custom_assistants_feature"
  | "openai_o1_high_reasoning_feature"
  | "openai_o1_mini_feature"
  | "pro_plan_salesforce_connector"
  | "salesforce_synced_queries"
  | "salesforce_tool"
  | "show_debug_tools"
  | "usage_data_api"
  | "workos_user_provisioning"
  | "workos"
  | "xai_feature"
>();

export type WhitelistableFeature = z.infer<typeof WhitelistableFeaturesSchema>;

const WorkspaceSegmentationSchema =
  FlexibleEnumSchema<"interesting">().nullable();

const RoleSchema = z.enum(["admin", "builder", "user", "none"]);

const LightWorkspaceSchema = z.object({
  id: ModelIdSchema,
  sId: z.string(),
  name: z.string(),
  role: RoleSchema,
  segmentation: WorkspaceSegmentationSchema,
  whiteListedProviders: ModelProviderIdSchema.array().nullable(),
  defaultEmbeddingProvider: EmbeddingProviderIdSchema.nullable(),
});

export type LightWorkspaceType = z.infer<typeof LightWorkspaceSchema>;
export type WorkspaceType = z.infer<typeof WorkspaceSchema>;
export type ExtensionWorkspaceType = z.infer<typeof ExtensionWorkspaceSchema>;

const WorkspaceSchema = LightWorkspaceSchema.extend({
  ssoEnforced: z.boolean().optional(),
});

const ExtensionWorkspaceSchema = WorkspaceSchema.extend({
  blacklistedDomains: z.array(z.string()).nullable(),
});

const UserProviderSchema = FlexibleEnumSchema<
  "auth0" | "github" | "google" | "okta" | "samlp" | "waad"
>().nullable();

const UserSchema = z.object({
  sId: z.string(),
  id: ModelIdSchema,
  createdAt: z.number(),
  provider: UserProviderSchema,
  username: z.string(),
  email: z.string(),
  firstName: z.string(),
  lastName: z.string().nullable(),
  fullName: z.string(),
  image: z.string().nullable(),
});

export type UserType = z.infer<typeof UserSchema>;

export const WebsearchResultSchema = z.object({
  title: z.string(),
  snippet: z.string(),
  link: z.string(),
  reference: z.string(),
});

export type WebsearchResultPublicType = z.infer<typeof WebsearchResultSchema>;

const MCPActionTypeSchema = BaseActionSchema.extend({
  agentMessageId: ModelIdSchema,
  functionCallName: z.string().nullable(),
  params: z.unknown(),
  output: CallToolResultSchema.shape.content.nullable(),
  type: z.literal("tool_action"),
});

export type MCPActionPublicType = z.infer<typeof MCPActionTypeSchema>;

const GlobalAgentStatusSchema = FlexibleEnumSchema<
  | "active"
  | "disabled_by_admin"
  | "disabled_missing_datasource"
  | "disabled_free_workspace"
>();

const AgentStatusSchema = FlexibleEnumSchema<"active" | "archived" | "draft">();

const AgentConfigurationStatusSchema = z.union([
  AgentStatusSchema,
  GlobalAgentStatusSchema,
]);

const AgentConfigurationScopeSchema = FlexibleEnumSchema<
  "global" | "workspace" | "published" | "private" | "hidden" | "visible"
>();

export const AgentConfigurationViewSchema = FlexibleEnumSchema<
  "all" | "list" | "workspace" | "published" | "global" | "favorites"
>();

export type AgentConfigurationViewType = z.infer<
  typeof AgentConfigurationViewSchema
>;

const AgentUsageTypeSchema = z.object({
  messageCount: z.number(),
  conversationCount: z.number(),
  userCount: z.number(),
  timePeriodSec: z.number(),
});

const AgentRecentAuthorsSchema = z.array(z.string()).readonly();

const AgentModelConfigurationSchema = z.object({
  providerId: ModelProviderIdSchema,
  modelId: ModelLLMIdSchema,
  temperature: z.number(),
});

const LightAgentConfigurationSchema = z.object({
  id: ModelIdSchema,
  versionCreatedAt: z.string().nullable(),
  sId: z.string(),
  version: z.number(),
  versionAuthorId: ModelIdSchema.nullable(),
  instructions: z.string().nullable(),
  model: AgentModelConfigurationSchema,
  status: AgentConfigurationStatusSchema,
  scope: AgentConfigurationScopeSchema,
  userFavorite: z.boolean(),
  name: z.string(),
  description: z.string(),
  pictureUrl: z.string(),
  lastAuthors: AgentRecentAuthorsSchema.optional(),
  usage: AgentUsageTypeSchema.optional(),
  maxStepsPerRun: z.number(),
  visualizationEnabled: z.boolean(),
  templateId: z.string().nullable(),
  groupIds: z.array(z.string()).optional(),
  requestedGroupIds: z.array(z.array(z.string())),
});

export type LightAgentConfigurationType = z.infer<
  typeof LightAgentConfigurationSchema
>;

const ContentFragmentContextSchema = z.object({
  username: z.string().optional().nullable(),
  fullName: z.string().optional().nullable(),
  email: z.string().optional().nullable(),
  profilePictureUrl: z.string().optional().nullable(),
});

export const ContentNodeTypeSchema = z.union([
  z.literal("document"),
  z.literal("table"),
  z.literal("folder"),
]);

export const ContentNodesViewTypeSchema = z.union([
  z.literal("table"),
  z.literal("document"),
  z.literal("all"),
]);

export type ContentNodesViewType = z.infer<typeof ContentNodesViewTypeSchema>;

const ContentFragmentNodeData = z.object({
  nodeId: z.string(),
  nodeDataSourceViewId: z.string(),
  nodeType: ContentNodeTypeSchema,
  provider: ConnectorProvidersSchema.nullable(),
  spaceName: z.string(),
});

const BaseContentFragmentSchema = z.object({
  type: z.literal("content_fragment"),
  id: ModelIdSchema,
  sId: z.string(),
  created: z.number(),
  visibility: VisibilitySchema,
  version: z.number(),
  sourceUrl: z.string().nullable(),
  title: z.string(),
  contentType: SupportedContentFragmentTypeSchema,
  context: ContentFragmentContextSchema,
  contentFragmentId: z.string(),
  contentFragmentVersion: z.union([
    z.literal("latest"),
    z.literal("superseded"),
  ]),
});

const FileContentFragmentSchema = BaseContentFragmentSchema.extend({
  contentFragmentType: z.literal("file"),
  fileId: z.string().nullable(),
  snippet: z.string().nullable(),
  generatedTables: z.array(z.string()),
  textUrl: z.string(),
  textBytes: z.number().nullable(),
});

const ContentNodeContentFragmentSchema = BaseContentFragmentSchema.extend({
  contentFragmentType: z.literal("content_node"),
  nodeId: z.string(),
  nodeDataSourceViewId: z.string(),
  nodeType: ContentNodeTypeSchema,
  contentNodeData: ContentFragmentNodeData,
});

const ContentFragmentSchema = z.union([
  FileContentFragmentSchema,
  ContentNodeContentFragmentSchema,
]);

export type ContentFragmentType = z.infer<typeof ContentFragmentSchema>;

export type UploadedContentFragmentType = {
  fileId: string;
  title: string;
  url?: string;
};

const AgentMentionSchema = z.object({
  configurationId: z.string(),
});

export type AgentMentionType = z.infer<typeof AgentMentionSchema>;

const UserMessageContextSchema = z.object({
  username: z.string(),
  timezone: Timezone,
  fullName: z.string().optional().nullable(),
  email: z.string().optional().nullable(),
  profilePictureUrl: z.string().optional().nullable(),
  origin: UserMessageOriginSchema,
  clientSideMCPServerIds: z.array(z.string()).optional().nullable(),
});

const UserMessageSchema = z.object({
  id: ModelIdSchema,
  created: z.number(),
  type: z.literal("user_message"),
  sId: z.string(),
  visibility: VisibilitySchema,
  version: z.number(),
  user: UserSchema.nullable(),
  mentions: z.array(AgentMentionSchema),
  content: z.string(),
  context: UserMessageContextSchema,
});
export type UserMessageType = z.infer<typeof UserMessageSchema>;

const UserMessageWithRankTypeSchema = UserMessageSchema.and(RankSchema);

export type UserMessageWithRankType = z.infer<
  typeof UserMessageWithRankTypeSchema
>;

export type AgentActionPublicType = z.infer<typeof MCPActionTypeSchema>;

const AgentMessageStatusSchema = FlexibleEnumSchema<
  "created" | "succeeded" | "failed" | "cancelled"
>();

const AgentMessageTypeSchema = z.object({
  id: ModelIdSchema,
  agentMessageId: ModelIdSchema,
  created: z.number(),
  type: z.literal("agent_message"),
  sId: z.string(),
  visibility: VisibilitySchema,
  version: z.number(),
  parentMessageId: z.string().nullable(),
  configuration: LightAgentConfigurationSchema,
  status: AgentMessageStatusSchema,
  actions: z.array(MCPActionTypeSchema),
  content: z.string().nullable(),
  chainOfThought: z.string().nullable(),
  rawContents: z.array(
    z.object({
      step: z.number(),
      content: z.string(),
    })
  ),
  error: z
    .object({
      code: z.string(),
      message: z.string(),
    })
    .nullable(),
});
export type AgentMessagePublicType = z.infer<typeof AgentMessageTypeSchema>;

const AgentMesssageFeedbackSchema = z.object({
  messageId: z.string(),
  agentMessageId: z.number(),
  userId: z.number(),
  thumbDirection: z.union([z.literal("up"), z.literal("down")]),
  content: z.string().nullable(),
  createdAt: z.number(),
  agentConfigurationId: z.string(),
  agentConfigurationVersion: z.number(),
  isConversationShared: z.boolean(),
});

const ConversationVisibilitySchema = FlexibleEnumSchema<
  "unlisted" | "workspace" | "deleted" | "test"
>();

export type ConversationVisibility = z.infer<
  typeof ConversationVisibilitySchema
>;

const ConversationWithoutContentSchema = z.object({
  id: ModelIdSchema,
  created: z.number(),
  updated: z.number().optional(),
  owner: WorkspaceSchema,
  sId: z.string(),
  title: z.string().nullable(),
  visibility: ConversationVisibilitySchema,
  groupIds: z.array(z.string()).optional(),
  requestedGroupIds: z.array(z.array(z.string())),
});

export const ConversationSchema = ConversationWithoutContentSchema.extend({
  content: z.array(
    z.union([
      z.array(UserMessageSchema),
      z.array(AgentMessageTypeSchema),
      z.array(ContentFragmentSchema),
    ])
  ),
});

export type ConversationWithoutContentPublicType = z.infer<
  typeof ConversationWithoutContentSchema
>;
export type ConversationPublicType = z.infer<typeof ConversationSchema>;

const ConversationMessageReactionsSchema = z.array(
  z.object({
    messageId: z.string(),
    reactions: z.array(
      z.object({
        emoji: z.string(),
        users: z.array(
          z.object({
            userId: ModelIdSchema.nullable(),
            username: z.string(),
            fullName: z.string().nullable(),
          })
        ),
      })
    ),
  })
);

export type ConversationMessageReactionsType = z.infer<
  typeof ConversationMessageReactionsSchema
>;

const MCPStakeLevelSchema = z.enum(["low", "high", "never_ask"]).optional();

const MCPValidationMetadataSchema = z.object({
  mcpServerName: z.string(),
  toolName: z.string(),
  agentName: z.string(),
  pubsubMessageId: z.string().optional(),
  icon: z
    .union([MCPInternalActionIconSchema, MCPExternalActionIconSchema])
    .optional(),
});

const MCPParamsEventSchema = z.object({
  type: z.literal("tool_params"),
  created: z.number(),
  configurationId: z.string(),
  messageId: z.string(),
  action: MCPActionTypeSchema,
});

const NotificationImageContentSchema = z.object({
  type: z.literal("image"),
  mimeType: z.string(),
});

const NotificationTextContentSchema = z.object({
  type: z.literal("text"),
  text: z.string(),
});

const NotificationToolApproveBubbleUpContentSchema = z.object({
  type: z.literal("tool_approval_bubble_up"),
  configurationId: z.string(),
  conversationId: z.string(),
  messageId: z.string(),
  actionId: z.string(),
  inputs: z.record(z.any()),
  stake: MCPStakeLevelSchema,
  metadata: MCPValidationMetadataSchema,
});

const NotificationRunAgentContentSchema = z.object({
  type: z.literal("run_agent"),
  childAgentId: z.string(),
  conversationId: z.string(),
  query: z.string(),
});

const NotificationContentSchema = z.union([
  NotificationImageContentSchema,
  NotificationInteractiveFileContentSchema,
  NotificationRunAgentContentSchema,
  NotificationTextContentSchema,
  NotificationToolApproveBubbleUpContentSchema,
]);

const ToolNotificationProgressSchema = z.object({
  progress: z.number(),
  total: z.number(),
  data: z.object({
    label: z.string(),
    output: NotificationContentSchema.optional(),
  }),
});

export type ToolNotificationProgress = z.infer<
  typeof ToolNotificationProgressSchema
>;

const ToolNotificationEventSchema = z.object({
  type: z.literal("tool_notification"),
  created: z.number(),
  configurationId: z.string(),
  messageId: z.string(),
  action: MCPActionTypeSchema,
  notification: ToolNotificationProgressSchema,
});

export type ToolNotificationEvent = z.infer<typeof ToolNotificationEventSchema>;

export type MCPValidationMetadataPublicType = z.infer<
  typeof MCPValidationMetadataSchema
>;

const MCPApproveExecutionEventSchema = z.object({
  type: z.literal("tool_approve_execution"),
  created: z.number(),
  configurationId: z.string(),
  conversationId: z.string(),
  messageId: z.string(),
  actionId: z.string(),
  inputs: z.record(z.any()),
  stake: MCPStakeLevelSchema,
  metadata: MCPValidationMetadataSchema,
});

const AgentErrorEventSchema = z.object({
  type: z.literal("agent_error"),
  created: z.number(),
  configurationId: z.string(),
  messageId: z.string(),
  error: z.object({
    code: z.string(),
    message: z.string(),
  }),
});
export type AgentErrorEvent = z.infer<typeof AgentErrorEventSchema>;

const AgentActionSpecificEventSchema = z.union([
  MCPParamsEventSchema,
  ToolNotificationEventSchema,
  MCPApproveExecutionEventSchema,
]);
export type AgentActionSpecificEvent = z.infer<
  typeof AgentActionSpecificEventSchema
>;

const AgentActionSuccessEventSchema = z.object({
  type: z.literal("agent_action_success"),
  created: z.number(),
  configurationId: z.string(),
  messageId: z.string(),
  action: MCPActionTypeSchema,
});
export type AgentActionSuccessEvent = z.infer<
  typeof AgentActionSuccessEventSchema
>;

const AgentMessageSuccessEventSchema = z.object({
  type: z.literal("agent_message_success"),
  created: z.number(),
  configurationId: z.string(),
  messageId: z.string(),
  message: AgentMessageTypeSchema,
  runIds: z.array(z.string()),
});
export type AgentMessageSuccessEvent = z.infer<
  typeof AgentMessageSuccessEventSchema
>;

const AgentGenerationCancelledEventSchema = z.object({
  type: z.literal("agent_generation_cancelled"),
  created: z.number(),
  configurationId: z.string(),
  messageId: z.string(),
});
export type AgentGenerationCancelledEvent = z.infer<
  typeof AgentGenerationCancelledEventSchema
>;

const UserMessageErrorEventSchema = z.object({
  type: z.literal("user_message_error"),
  created: z.number(),
  error: z.object({
    code: z.string(),
    message: z.string(),
  }),
});
export type UserMessageErrorEvent = z.infer<typeof UserMessageErrorEventSchema>;

// Event sent when the user message is created.
const UserMessageNewEventSchema = z.object({
  type: z.literal("user_message_new"),
  created: z.number(),
  messageId: z.string(),
  message: UserMessageSchema.and(RankSchema),
});
export type UserMessageNewEvent = z.infer<typeof UserMessageNewEventSchema>;

// Event sent when a new message is created (empty) and the agent is about to be executed.
const AgentMessageNewEventSchema = z.object({
  type: z.literal("agent_message_new"),
  created: z.number(),
  configurationId: z.string(),
  messageId: z.string(),
  message: AgentMessageTypeSchema.and(RankSchema),
});
export type AgentMessageNewEvent = z.infer<typeof AgentMessageNewEventSchema>;

// Event sent when the conversation title is updated.
const ConversationTitleEventSchema = z.object({
  type: z.literal("conversation_title"),
  created: z.number(),
  title: z.string(),
});
export type ConversationTitleEvent = z.infer<
  typeof ConversationTitleEventSchema
>;

const ConversationEventTypeSchema = z.object({
  eventId: z.string(),
  data: z.union([
    UserMessageNewEventSchema,
    AgentMessageNewEventSchema,
    AgentGenerationCancelledEventSchema,
    ConversationTitleEventSchema,
  ]),
});

export type ConversationEventType = z.infer<typeof ConversationEventTypeSchema>;

const AgentMessageEventTypeSchema = z.object({
  eventId: z.string(),
  data: z.union([
    AgentErrorEventSchema,
    AgentActionSpecificEventSchema,
    AgentActionSuccessEventSchema,
    AgentGenerationCancelledEventSchema,
    GenerationTokensEventSchema,
  ]),
});

export type AgentMessageEventType = z.infer<typeof AgentMessageEventTypeSchema>;

export const CoreAPIErrorSchema = z.object({
  message: z.string(),
  code: z.string(),
});

export type CoreAPIError = z.infer<typeof CoreAPIErrorSchema>;

export const CoreAPITokenTypeSchema = z.tuple([z.number(), z.string()]);
export type CoreAPITokenType = z.infer<typeof CoreAPITokenTypeSchema>;

const APIErrorTypeSchema = FlexibleEnumSchema<
  | "action_api_error"
  | "action_failed"
  | "action_unknown_error"
  | "agent_configuration_not_found"
  | "agent_message_error"
  | "app_auth_error"
  | "app_not_found"
  | "assistant_saving_error"
  | "chat_message_not_found"
  | "connector_credentials_error"
  | "connector_not_found_error"
  | "connector_oauth_target_mismatch"
  | "connector_provider_not_supported"
  | "connector_update_error"
  | "connector_update_unauthorized"
  | "content_too_large"
  | "conversation_access_restricted"
  | "conversation_not_found"
  | "data_source_auth_error"
  | "data_source_document_not_found"
  | "data_source_error"
  | "data_source_not_found"
  | "data_source_not_managed"
  | "data_source_quota_error"
  | "data_source_view_not_found"
  | "dataset_not_found"
  | "dust_app_secret_not_found"
  | "expired_oauth_token_error"
  | "feature_flag_already_exists"
  | "feature_flag_not_found"
  | "file_not_found"
  | "file_too_large"
  | "file_type_not_supported"
  | "global_agent_error"
  | "group_not_found"
  | "internal_server_error"
  | "invalid_api_key_error"
  | "invalid_oauth_token_error"
  | "invalid_pagination_parameters"
  | "invalid_request_error"
  | "invalid_rows_request_error"
  | "invitation_already_sent_recently"
  | "invitation_not_found"
  | "key_not_found"
  | "malformed_authorization_header_error"
  | "membership_not_found"
  | "message_not_found"
  | "method_not_supported_error"
  | "missing_authorization_header_error"
  | "not_authenticated"
  | "personal_workspace_not_found"
  | "plan_limit_error"
  | "plan_message_limit_exceeded"
  | "plugin_execution_failed"
  | "plugin_not_found"
  | "provider_auth_error"
  | "provider_not_found"
  | "rate_limit_error"
  | "run_error"
  | "run_not_found"
  | "space_already_exists"
  | "space_not_found"
  | "stripe_invalid_product_id_error"
  | "subscription_not_found"
  | "subscription_payment_failed"
  | "subscription_state_invalid"
  | "table_not_found"
  | "template_not_found"
  | "template_not_found"
  | "transcripts_configuration_already_exists"
  | "transcripts_configuration_default_not_allowed"
  | "transcripts_configuration_not_found"
  | "unexpected_action_response"
  | "unexpected_error_format"
  | "unexpected_network_error"
  | "unexpected_response_format"
  | "user_not_found"
  | "workspace_auth_error"
  | "workspace_not_found"
  | "workspace_not_found"
  | "workspace_user_not_found"
>();

export const APIErrorSchema = z.object({
  type: APIErrorTypeSchema,
  message: z.string(),
  data_source_error: CoreAPIErrorSchema.optional(),
  run_error: CoreAPIErrorSchema.optional(),
  app_error: CoreAPIErrorSchema.optional(),
  connectors_error: ConnectorsAPIErrorSchema.optional(),
});
export type APIError = z.infer<typeof APIErrorSchema>;

export const WorkspaceDomainSchema = z.object({
  domain: z.string(),
  domainAutoJoinEnabled: z.boolean(),
});

export type WorkspaceDomainType = z.infer<typeof WorkspaceDomainSchema>;

export const DustAppTypeSchema = z.object({
  appHash: z.string(),
  appId: z.string(),
  workspaceId: z.string(),
});

export type DustAppType = z.infer<typeof DustAppTypeSchema>;

export const DustAppConfigTypeSchema = z.record(z.unknown());
export type DustAppConfigType = z.infer<typeof DustAppConfigTypeSchema>;

export const DustAppRunErroredEventSchema = z.object({
  type: z.literal("error"),
  content: z.object({
    code: z.string(),
    message: z.string(),
  }),
});
export type DustAppRunErroredEvent = z.infer<
  typeof DustAppRunErroredEventSchema
>;

export const DustAppRunRunStatusEventSchema = z.object({
  type: z.literal("run_status"),
  content: z.object({
    status: z.enum(["running", "succeeded", "errored"]),
    run_id: z.string(),
  }),
});
export type DustAppRunRunStatusEvent = z.infer<
  typeof DustAppRunRunStatusEventSchema
>;

export const DustAppRunBlockStatusEventSchema = z.object({
  type: z.literal("block_status"),
  content: z.object({
    block_type: BlockTypeSchema,
    name: z.string(),
    status: StatusSchema,
    success_count: z.number(),
    error_count: z.number(),
  }),
});
export type DustAppRunBlockStatusEvent = z.infer<
  typeof DustAppRunBlockStatusEventSchema
>;

export const DustAppRunBlockExecutionEventSchema = z.object({
  type: z.literal("block_execution"),
  content: z.object({
    block_type: BlockTypeSchema,
    block_name: z.string(),
    execution: z.array(
      z.array(
        z.object({
          value: z.unknown().nullable(),
          error: z.string().nullable(),
          meta: z.unknown().nullable(),
        })
      )
    ),
  }),
});
export type DustAppRunBlockExecutionEvent = z.infer<
  typeof DustAppRunBlockExecutionEventSchema
>;
export const DustAppRunFinalEventSchema = z.object({
  type: z.literal("final"),
});
export type DustAppRunFinalEvent = z.infer<typeof DustAppRunFinalEventSchema>;

export const DustAppRunTokensEventSchema = z.object({
  type: z.literal("tokens"),
  content: z.object({
    block_type: z.string(),
    block_name: z.string(),
    input_index: z.number(),
    map: z
      .object({
        name: z.string(),
        iteration: z.number(),
      })
      .nullable(),
    tokens: z.object({
      text: z.string(),
      tokens: z.array(z.string()).optional(),
      logprobs: z.array(z.number()).optional(),
    }),
  }),
});
export type DustAppRunTokensEvent = z.infer<typeof DustAppRunTokensEventSchema>;

export const DustAppRunReasoningTokensEventSchema = z.object({
  type: z.literal("reasoning_tokens"),
  content: z.object({
    block_type: z.string(),
    block_name: z.string(),
    input_index: z.number(),
    map: z
      .object({
        name: z.string(),
        iteration: z.number(),
      })
      .nullable(),
    tokens: z.object({
      text: z.string(),
    }),
  }),
});
export type DustAppRunReasoningTokensEvent = z.infer<
  typeof DustAppRunReasoningTokensEventSchema
>;

export const DustAppRunReasoningItemEventSchema = z.object({
  type: z.literal("reasoning_item"),
  content: z.object({
    block_type: z.string(),
    block_name: z.string(),
    input_index: z.number(),
    map: z
      .object({
        name: z.string(),
        iteration: z.number(),
      })
      .nullable(),
    item: z.unknown(),
  }),
});
export type DustAppRunReasoningItemEvent = z.infer<
  typeof DustAppRunReasoningItemEventSchema
>;

export const DustAppRunFunctionCallEventSchema = z.object({
  type: z.literal("function_call"),
  content: z.object({
    block_type: z.string(),
    block_name: z.string(),
    input_index: z.number(),
    map: z
      .object({
        name: z.string(),
        iteration: z.number(),
      })
      .nullable(),
    function_call: z.object({
      name: z.string(),
    }),
  }),
});
export type DustAppRunFunctionCallEvent = z.infer<
  typeof DustAppRunFunctionCallEventSchema
>;

export const DustAppRunFunctionCallArgumentsTokensEventSchema = z.object({
  type: z.literal("function_call_arguments_tokens"),
  content: z.object({
    block_type: z.string(),
    block_name: z.string(),
    input_index: z.number(),
    map: z
      .object({
        name: z.string(),
        iteration: z.number(),
      })
      .nullable(),
    tokens: z.object({
      text: z.string(),
    }),
  }),
});
export type DustAppRunFunctionCallArgumentsTokensEvent = z.infer<
  typeof DustAppRunFunctionCallArgumentsTokensEventSchema
>;
export type DustAPICredentials = {
  apiKey: string | (() => string | null | Promise<string | null>);
  workspaceId: string;
  extraHeaders?: Record<string, string>;
};

const SpaceKindSchema = FlexibleEnumSchema<
  "regular" | "global" | "system" | "public" | "conversations"
>();

const SpaceTypeSchema = z.object({
  createdAt: z.number(),
  groupIds: z.array(z.string()),
  isRestricted: z.boolean(),
  kind: SpaceKindSchema,
  name: z.string(),
  sId: z.string(),
  updatedAt: z.number(),
});

export type SpaceType = z.infer<typeof SpaceTypeSchema>;

const DatasetSchemaEntryType = FlexibleEnumSchema<
  "string" | "number" | "boolean" | "json"
>();

const DatasetSchema = z.object({
  name: z.string(),
  description: z.string().nullable(),
  data: z.array(z.record(z.any())).nullable().optional(),
  schema: z
    .array(
      z.object({
        key: z.string(),
        type: DatasetSchemaEntryType,
        description: z.string().nullable(),
      })
    )
    .nullable()
    .optional(),
});

const AppTypeSchema = z.object({
  id: ModelIdSchema,
  sId: z.string(),
  name: z.string(),
  description: z.string().nullable(),
  savedSpecification: z.string().nullable(),
  savedConfig: z.string().nullable(),
  savedRun: z.string().nullable(),
  dustAPIProjectId: z.string(),
  space: SpaceTypeSchema,
  datasets: z.array(DatasetSchema).optional(),
  coreSpecifications: z.record(z.string()).optional(),
});

export type ApiAppType = z.infer<typeof AppTypeSchema>;

const AppImportTypeSchema = z.object({
  id: ModelIdSchema.optional(),
  sId: z.string(),
  name: z.string(),
  description: z.string().nullable(),
  savedSpecification: z.string().nullable(),
  savedConfig: z.string().nullable(),
  savedRun: z.string().nullable(),
  dustAPIProjectId: z.string(),
  datasets: z.array(DatasetSchema).optional(),
  coreSpecifications: z.record(z.string()).optional(),
});

export type ApiAppImportType = z.infer<typeof AppImportTypeSchema>;

export const RunAppResponseSchema = z.object({
  run: RunTypeSchema,
});

export type RunAppResponseType = z.infer<typeof RunAppResponseSchema>;

export const GetDataSourcesResponseSchema = z.object({
  data_sources: DataSourceTypeSchema.array(),
});

export type GetDataSourcesResponseType = z.infer<
  typeof GetDataSourcesResponseSchema
>;

export const GetOrPatchAgentConfigurationResponseSchema = z.object({
  agentConfiguration: LightAgentConfigurationSchema,
});

export type GetOrPatchAgentConfigurationResponseType = z.infer<
  typeof GetOrPatchAgentConfigurationResponseSchema
>;

export const PatchAgentConfigurationRequestSchema = z.object({
  userFavorite: z.boolean().optional(),
});

export type PatchAgentConfigurationRequestType = z.infer<
  typeof PatchAgentConfigurationRequestSchema
>;

export const GetAgentConfigurationsResponseSchema = z.object({
  agentConfigurations: LightAgentConfigurationSchema.array(),
});

export type GetAgentConfigurationsResponseType = z.infer<
  typeof GetAgentConfigurationsResponseSchema
>;

export const PostContentFragmentResponseSchema = z.object({
  contentFragment: ContentFragmentSchema,
});

export type PostContentFragmentResponseType = z.infer<
  typeof PostContentFragmentResponseSchema
>;

export const CreateConversationResponseSchema = z.object({
  conversation: ConversationSchema,
  message: UserMessageSchema.optional(),
});

export type CreateConversationResponseType = z.infer<
  typeof CreateConversationResponseSchema
>;

export const GetFeedbacksResponseSchema = z.object({
  feedbacks: z.array(AgentMesssageFeedbackSchema),
});

export type GetFeedbacksResponseType = z.infer<
  typeof GetFeedbacksResponseSchema
>;

export const PublicPostMessageFeedbackRequestBodySchema = z.object({
  thumbDirection: z.string(),
  feedbackContent: z.string().nullable().optional(),
  isConversationShared: z.boolean().optional(),
});

export type PublicPostMessageFeedbackRequestBody = z.infer<
  typeof PublicPostMessageFeedbackRequestBodySchema
>;

export const PostMessageFeedbackResponseSchema = z.object({
  success: z.literal(true),
});

export const PostUserMessageResponseSchema = z.object({
  message: UserMessageSchema,
});

export type PostUserMessageResponseType = z.infer<
  typeof PostUserMessageResponseSchema
>;

export const GetConversationResponseSchema = z.object({
  conversation: ConversationSchema,
});

export type GetConversationResponseType = z.infer<
  typeof GetConversationResponseSchema
>;

export const TokenizeResponseSchema = z.object({
  tokens: CoreAPITokenTypeSchema.array(),
});

export type TokenizeResponseType = z.infer<typeof TokenizeResponseSchema>;

export const GetActiveMemberEmailsInWorkspaceResponseSchema = z.object({
  emails: z.array(z.string()),
});

export type GetActiveMemberEmailsInWorkspaceResponseType = z.infer<
  typeof GetActiveMemberEmailsInWorkspaceResponseSchema
>;

export const GetWorkspaceVerifiedDomainsResponseSchema = z.object({
  verified_domains: WorkspaceDomainSchema.array(),
});

export type GetWorkspaceVerifiedDomainsResponseType = z.infer<
  typeof GetWorkspaceVerifiedDomainsResponseSchema
>;

export const GetWorkspaceFeatureFlagsResponseSchema = z.object({
  feature_flags: WhitelistableFeaturesSchema.array(),
});

export type GetWorkspaceFeatureFlagsResponseType = z.infer<
  typeof GetWorkspaceFeatureFlagsResponseSchema
>;

export const PublicPostMessagesRequestBodySchema = z.intersection(
  z.object({
    content: z.string().min(1),
    mentions: z.array(
      z.object({
        configurationId: z.string(),
      })
    ),
    context: UserMessageContextSchema.extend({
      clientSideMCPServerIds: z.array(z.string()).optional().nullable(),
    }),
  }),
  z
    .object({
      blocking: z.boolean().optional(),
      skipToolsValidation: z.boolean().optional(),
    })
    .partial()
);

export type PublicPostMessagesRequestBody = z.infer<
  typeof PublicPostMessagesRequestBodySchema
>;

export type PostMessagesResponseBody = {
  message: UserMessageType;
  agentMessages?: AgentMessagePublicType[];
};

export const PublicPostEditMessagesRequestBodySchema = z.object({
  content: z.string(),
  mentions: z.array(
    z.object({
      configurationId: z.string(),
    })
  ),
  skipToolsValidation: z.boolean().optional().default(false),
});

export type PublicPostEditMessagesRequestBody = z.infer<
  typeof PublicPostEditMessagesRequestBodySchema
>;

export const PublicContentFragmentWithContentSchema = z.object({
  title: z.string(),
  url: z.string().optional().nullable(),
  content: z.string(),
  contentType: z.string(),
  fileId: z.undefined().nullable(),
  nodeId: z.undefined().nullable(),
  nodeDataSourceViewId: z.undefined().nullable(),
  context: ContentFragmentContextSchema.optional().nullable(),
  // Undocumented for now -- allows to supersede an existing content fragment.
  supersededContentFragmentId: z.string().optional().nullable(),
});

export type PublicContentFragmentWithContent = z.infer<
  typeof PublicContentFragmentWithContentSchema
>;

export const PublicContentFragmentWithFileIdSchema = z.object({
  title: z.string(),
  fileId: z.string(),
  url: z.string().optional().nullable(),
  content: z.undefined().nullable(),
  contentType: z.undefined().nullable(),
  nodeId: z.undefined().nullable(),
  nodeDataSourceViewId: z.undefined().nullable(),
  context: ContentFragmentContextSchema.optional().nullable(),
  // Undocumented for now -- allows to supersede an existing content fragment.
  supersededContentFragmentId: z.string().optional().nullable(),
});

export type PublicContentFragmentWithFileId = z.infer<
  typeof PublicContentFragmentWithFileIdSchema
>;

const PublicContentFragmentWithContentNodeSchema = z.object({
  title: z.string(),
  nodeId: z.string(),
  nodeDataSourceViewId: z.string(),
  url: z.undefined().nullable(),
  content: z.undefined().nullable(),
  contentType: z.undefined().nullable(),
  fileId: z.undefined().nullable(),
  context: ContentFragmentContextSchema.optional().nullable(),
  supersededContentFragmentId: z.string().optional().nullable(),
});

export const PublicPostContentFragmentRequestBodySchema = z.union([
  PublicContentFragmentWithContentSchema,
  PublicContentFragmentWithFileIdSchema,
  PublicContentFragmentWithContentNodeSchema,
]);

export type PublicPostContentFragmentRequestBody = z.infer<
  typeof PublicPostContentFragmentRequestBodySchema
>;

export const PublicPostConversationsRequestBodySchema = z.intersection(
  z.object({
    title: z.string().nullable().optional(),
    visibility: z
      .enum(["workspace", "unlisted", "deleted", "test"])
      .optional()
      .default("unlisted"),
    depth: z.number().optional(),
    message: z.union([
      z.intersection(
        z.object({
          content: z.string().min(1),
          mentions: z.array(
            z.object({
              configurationId: z.string(),
            })
          ),
          context: UserMessageContextSchema,
        }),
        z
          .object({
            blocking: z.boolean().optional(),
          })
          .partial()
      ),
      z.undefined(),
    ]),
    contentFragment: z.union([
      PublicContentFragmentWithContentSchema,
      PublicContentFragmentWithFileIdSchema,
      PublicContentFragmentWithContentNodeSchema,
      z.undefined(),
    ]),
    contentFragments: z.union([
      z
        .union([
          PublicContentFragmentWithContentSchema,
          PublicContentFragmentWithFileIdSchema,
          PublicContentFragmentWithContentNodeSchema,
        ])
        .array(),
      z.undefined(),
    ]),
  }),
  z
    .object({
      blocking: z.boolean().optional(),
      skipToolsValidation: z.boolean().optional(),
    })
    .partial()
);

export type PublicPostConversationsRequestBody = z.infer<
  typeof PublicPostConversationsRequestBodySchema
>;

export const PostConversationsResponseSchema = z.object({
  conversation: ConversationSchema,
  message: UserMessageSchema.optional(),
  contentFragment: ContentFragmentSchema.optional(),
});

export type PostConversationsResponseType = z.infer<
  typeof PostConversationsResponseSchema
>;

export const GetConversationsResponseSchema = z.object({
  conversations: ConversationWithoutContentSchema.array(),
});
export type GetConversationsResponseType = z.infer<
  typeof GetConversationsResponseSchema
>;

export const SearchDataSourceViewsRequestSchema = z.object({
  dataSourceId: z.string().optional(),
  kind: z.string().optional(),
  vaultId: z.string().optional(),
  vaultKind: z.string().optional(),
});

export const SearchDataSourceViewsResponseSchema = z.object({
  data_source_views: DataSourceViewSchema.array(),
});

export type SearchDataSourceViewsResponseType = z.infer<
  typeof SearchDataSourceViewsResponseSchema
>;

const ListMemberEmailsResponseSchema = z.object({
  emails: z.array(z.string()),
});

export type ListMemberEmailsResponseType = z.infer<
  typeof ListMemberEmailsResponseSchema
>;

export const ValidateMemberRequestSchema = z.object({
  email: z.string(),
});

const ValidateMemberResponseSchema = z.object({
  valid: z.boolean(),
});

export type ValidateMemberResponseType = z.infer<
  typeof ValidateMemberResponseSchema
>;

export const GetAppsResponseSchema = z.object({
  apps: AppTypeSchema.array(),
});

export const PostAppsRequestSchema = z.object({
  apps: AppImportTypeSchema.array(),
});

export type GetAppsResponseType = z.infer<typeof GetAppsResponseSchema>;

export const ImportAppsResponseSchema = z.object({
  apps: z
    .object({
      sId: z.string(),
      name: z.string(),
      error: z.string().optional(),
    })
    .array(),
});

export type ImportAppsResponseType = z.infer<typeof ImportAppsResponseSchema>;

export const DataSourceViewResponseSchema = z.object({
  dataSourceView: DataSourceViewSchema,
});

export type DataSourceViewResponseType = z.infer<
  typeof DataSourceViewResponseSchema
>;

export const PatchDataSourceViewRequestSchema = z.union([
  z
    .object({
      parentsToAdd: z.union([z.array(z.string()), z.undefined()]),
      parentsToRemove: z.array(z.string()).optional(),
    })
    // For the fields to be not optional, see:
    // https://stackoverflow.com/questions/71477015/specify-a-zod-schema-with-a-non-optional-but-possibly-undefined-field
    .transform((o) => ({
      parentsToAdd: o.parentsToAdd,
      parentsToRemove: o.parentsToRemove,
    })),
  z.object({
    parentsIn: z.array(z.string()),
  }),
]);

export type PatchDataSourceViewRequestType = z.infer<
  typeof PatchDataSourceViewRequestSchema
>;

export const DataSourceSearchQuerySchema = z.object({
  query: z.string(),
  top_k: z.coerce.number(),
  full_text: z.coerce.boolean(),
  target_document_tokens: z.coerce.number().optional(),
  timestamp_gt: z.coerce.number().optional(),
  timestamp_lt: z.coerce.number().optional(),
  tags_in: z.array(z.string()).optional(),
  tags_not: z.array(z.string()).optional(),
  parents_in: z.array(z.string()).optional(),
  parents_not: z.array(z.string()).optional(),
});

export type DataSourceSearchQuery = z.infer<typeof DataSourceSearchQuerySchema>;

const DataSourceSearchResponseSchema = z.object({
  documents: CoreAPIDocumentSchema.array(),
});

export type DataSourceSearchResponseType = z.infer<
  typeof DataSourceSearchResponseSchema
>;

const DataSourceViewsListResponseSchema = z.object({
  dataSourceViews: DataSourceViewSchema.array(),
});

export type DataSourceViewsListResponseType = z.infer<
  typeof DataSourceViewsListResponseSchema
>;

type FrontDataSourceDocumentSection = {
  prefix: string | null;
  content: string | null;
  sections: FrontDataSourceDocumentSection[];
};

const FrontDataSourceDocumentSectionSchema: z.ZodSchema<FrontDataSourceDocumentSection> =
  z.lazy(() =>
    z.object({
      prefix: z.string().nullable(),
      content: z.string().nullable(),
      sections: z.array(FrontDataSourceDocumentSectionSchema),
    })
  );

export const PostDataSourceDocumentRequestSchema = z.object({
  timestamp: z.number().nullable().optional(),
  tags: z.array(z.string()).nullable().optional(),
  parent_id: z.string().nullable().optional(),
  parents: z.array(z.string()).nullable().optional(),
  source_url: z.string().nullable().optional(),
  upsert_context: z
    .object({
      sync_type: z.union([z.enum(["batch", "incremental"]), z.undefined()]),
    })
    // For the fields to be not optional, see:
    // https://stackoverflow.com/questions/71477015/specify-a-zod-schema-with-a-non-optional-but-possibly-undefined-field
    .transform((o) => ({
      sync_type: o.sync_type,
    }))
    .optional(),
  text: z.string().nullable().optional(),
  section: FrontDataSourceDocumentSectionSchema.nullable().optional(),
  light_document_output: z.boolean().optional(),
  async: z.boolean().nullable().optional(),
  mime_type: z.string().nullable().optional(),
  title: z.string().nullable().optional(),
});

export type PostDataSourceDocumentRequestType = z.infer<
  typeof PostDataSourceDocumentRequestSchema
>;

const GetDocumentResponseSchema = z.object({
  document: CoreAPIDocumentSchema,
});
export type GetDocumentResponseType = z.infer<typeof GetDocumentResponseSchema>;

const CoreAPIDataSourceDocumentBlobSchema = z.object({
  document_id: z.string(),
  mime_type: z.string(),
  parent_id: z.string().nullable(),
  parents: z.array(z.string()),
  section: FrontDataSourceDocumentSectionSchema,
  source_url: z.string().nullable(),
  tags: z.array(z.string()),
  timestamp: z.number(),
  title: z.string(),
});

export type CoreAPIDataSourceDocumentBlob = z.infer<
  typeof CoreAPIDataSourceDocumentBlobSchema
>;

const GetDocumentBlobResponseSchema = z.object({
  blob: CoreAPIDataSourceDocumentBlobSchema,
});
export type GetDocumentBlobResponseType = z.infer<
  typeof GetDocumentBlobResponseSchema
>;

const DeleteDocumentResponseSchema = z.object({
  document: z.object({
    document_id: z.string(),
  }),
});
export type DeleteDocumentResponseType = z.infer<
  typeof DeleteDocumentResponseSchema
>;

const UpsertDocumentResponseSchema = z.object({
  document: z.union([
    CoreAPIDocumentSchema,
    CoreAPILightDocumentSchema,
    z.object({
      document_id: z.string(),
    }),
  ]),
  data_source: DataSourceTypeSchema,
});
export type UpsertDocumentResponseType = z.infer<
  typeof UpsertDocumentResponseSchema
>;

const PostParentsResponseSchema = z.object({
  updated: z.boolean(),
});
export type PostParentsResponseType = z.infer<typeof PostParentsResponseSchema>;

const GetDocumentsResponseSchema = z.object({
  documents: z.array(CoreAPIDocumentSchema),
  total: z.number(),
});

export type GetDocumentsResponseType = z.infer<
  typeof GetDocumentsResponseSchema
>;

const GetTableRowsResponseSchema = z.object({
  row: CoreAPIRowSchema,
});

export type GetTableRowsResponseType = z.infer<
  typeof GetTableRowsResponseSchema
>;
export const UpsertTableRowsRequestSchema = z.object({
  rows: z.array(
    z.object({
      row_id: z.string(),
      value: z.record(
        z
          .union([
            z.string(),
            z.number(),
            z.boolean(),
            z.object({
              type: z.literal("datetime"),
              epoch: z.number(),
            }),
          ])
          .nullable()
      ),
    })
  ),
  truncate: z.boolean().optional(),
});

export type CellValueType = z.infer<
  typeof UpsertTableRowsRequestSchema
>["rows"][number]["value"][string];

const UpsertTableRowsResponseSchema = z.object({
  table: z.object({
    name: z.string(),
    table_id: z.string(),
    description: z.string(),
    schema: CoreAPITableSchema.nullable(),
  }),
});

export type UpsertTableRowsResponseType = z.infer<
  typeof UpsertTableRowsResponseSchema
>;

const ListTableRowsResponseSchema = z.object({
  rows: z.array(CoreAPIRowSchema),
  offset: z.number(),
  limit: z.number(),
  total: z.number(),
});
export type ListTableRowsResponseType = z.infer<
  typeof ListTableRowsResponseSchema
>;

const GetTableResponseSchema = z.object({
  table: CoreAPITablePublicSchema,
});
export type GetTableResponseType = z.infer<typeof GetTableResponseSchema>;

export const PostTableParentsRequestSchema = z.object({
  parent_id: z.string().nullable().optional(),
  parents: z.array(z.string()),
});

const PostTableParentsResponseSchema = z.object({
  updated: z.literal(true),
});
export type PostTableParentsResponseType = z.infer<
  typeof PostTableParentsResponseSchema
>;

export const UpsertTableFromCsvRequestSchema = z.object({
  name: z.string(),
  description: z.string(),
  timestamp: z.number().nullable().optional(),
  tags: z.array(z.string()).nullable().optional(),
  parentId: z.string().nullable().optional(),
  parents: z.array(z.string()).nullable().optional(),
  truncate: z.boolean(),
  async: z.boolean().optional(),
  title: z.string(),
  mimeType: z.string(),
  sourceUrl: z.string().nullable().optional(),
  tableId: z.string(),
  fileId: z.string(),
  allowEmptySchema: z.boolean().optional(),
});

export type UpsertTableFromCsvRequestType = z.infer<
  typeof UpsertTableFromCsvRequestSchema
>;

const PostTableCSVAsyncResponseSchema = z.object({
  table: z.object({
    table_id: z.string(),
  }),
});
export type PostTableCSVAsyncResponseType = z.infer<
  typeof PostTableCSVAsyncResponseSchema
>;

const PostTableCSVResponseSchema = z.object({
  table: CoreAPITableSchema,
});
export type PostTableCSVResponseType = z.infer<
  typeof PostTableCSVResponseSchema
>;

const ListTablesResponseSchema = z.object({
  tables: z.array(CoreAPITablePublicSchema),
});
export type ListTablesResponseType = z.infer<typeof ListTablesResponseSchema>;

export const UpsertDatabaseTableRequestSchema = z.object({
  table_id: z.string().optional(),
  name: z.string(),
  description: z.string(),
  timestamp: z.number().nullable().optional(),
  tags: z.array(z.string()).nullable().optional(),
  parent_id: z.string().nullable().optional(),
  parents: z.array(z.string()).nullable().optional(),
  remote_database_table_id: z.string().nullable().optional(),
  remote_database_secret_id: z.string().nullable().optional(),
  title: z.string(),
  mime_type: z.string().nullable().optional(),
  source_url: z.string().nullable().optional(),
});

export type UpsertDatabaseTableRequestType = z.infer<
  typeof UpsertDatabaseTableRequestSchema
>;

const UpsertTableResponseSchema = z.object({
  table: CoreAPITablePublicSchema,
});
export type UpsertTableResponseType = z.infer<typeof UpsertTableResponseSchema>;

const SupportedUsageTablesSchema = FlexibleEnumSchema<
  | "users"
  | "assistant_messages"
  | "builders"
  | "assistants"
  | "feedback"
  | "all"
>();

export type UsageTableType = z.infer<typeof SupportedUsageTablesSchema>;

// Folders
const CoreAPIFolderSchema = z.object({
  data_source_id: z.string(),
  folder_id: z.string(),
  title: z.string(),
  parents: z.array(z.string()),
  timestamp: z.number(),
});

export const GetFoldersResponseSchema = z.object({
  folders: z.array(CoreAPIFolderSchema),
  total: z.number(),
});
export type GetFoldersResponseType = z.infer<typeof GetFoldersResponseSchema>;

export const GetFolderResponseSchema = z.object({
  folder: CoreAPIFolderSchema,
});
export type GetFolderResponseType = z.infer<typeof GetFolderResponseSchema>;

export const DeleteFolderResponseSchema = z.object({
  folder: z.object({
    folder_id: z.string(),
  }),
});
export type DeleteFolderResponseType = z.infer<
  typeof DeleteFolderResponseSchema
>;
export const UpsertFolderResponseSchema = z.object({
  folder: CoreAPIFolderSchema,
  data_source: DataSourceTypeSchema,
});
export type UpsertFolderResponseType = z.infer<
  typeof UpsertFolderResponseSchema
>;

const ProviderVisibilitySchema = FlexibleEnumSchema<"public" | "private">();

export const UpsertDataSourceFolderRequestSchema = z.object({
  timestamp: z.number(),
  parents: z.array(z.string()).nullable().optional(),
  parent_id: z.string().nullable().optional(),
  title: z.string(),
  mime_type: z.string(),
  source_url: z.string().nullable().optional(),
  provider_visibility: ProviderVisibilitySchema.nullable().optional(),
});
export type UpsertDataSourceFolderRequestType = z.infer<
  typeof UpsertDataSourceFolderRequestSchema
>;

const DateSchema = z
  .string()
  .refine(
    (s): s is string => /^\d{4}-(0[1-9]|1[0-2])(-([0-2]\d|3[01]))?$/.test(s),
    "YYYY-MM or YYYY-MM-DD"
  );

export const GetWorkspaceUsageRequestSchema = z.union([
  z.object({
    start: DateSchema,
    end: z.undefined(),
    mode: z.literal("month"),
    table: SupportedUsageTablesSchema,
    format: z.enum(["csv", "json"]).optional().default("csv"),
  }),
  z.object({
    start: DateSchema,
    end: DateSchema,
    mode: z.literal("range"),
    table: SupportedUsageTablesSchema,
    format: z.enum(["csv", "json"]).optional().default("csv"),
  }),
]);

export type GetWorkspaceUsageRequestType = z.infer<
  typeof GetWorkspaceUsageRequestSchema
>;

export const FileUploadUrlRequestSchema = z.object({
  contentType: SupportedFileContentFragmentTypeSchema,
  fileName: z.string().max(4096, "File name must be less than 4096 characters"),
  fileSize: z.number(),
  useCase: z.union([z.literal("conversation"), z.literal("upsert_table")]),
  useCaseMetadata: z
    .object({
      conversationId: z.string(),
    })
    .optional(),
});
export type FileUploadUrlRequestType = z.infer<
  typeof FileUploadUrlRequestSchema
>;

const FileTypeStatusSchema = FlexibleEnumSchema<
  "created" | "failed" | "ready"
>();

const FileTypeUseCaseSchema = FlexibleEnumSchema<
  | "conversation"
  | "avatar"
  | "tool_output"
  | "upsert_document"
  | "upsert_table"
  // See also front/types/files.ts.
  | "folders_document"
>();

export const FileTypeSchema = z.object({
  // TODO(spolu): move this to ModelIdSchema
  id: z.string(),
  sId: z.string(),
  contentType: z.string(),
  downloadUrl: z.string().optional(),
  fileName: z.string(),
  fileSize: z.number(),
  status: FileTypeStatusSchema,
  uploadUrl: z.string().optional(),
  publicUrl: z.string().optional(),
  useCase: FileTypeUseCaseSchema,
});
export type FileType = z.infer<typeof FileTypeSchema>;

export const FileTypeWithUploadUrlSchema = FileTypeSchema.extend({
  uploadUrl: z.string(),
});

export const FileUploadRequestResponseSchema = z.object({
  file: FileTypeWithUploadUrlSchema,
});
export type FileUploadRequestResponseType = z.infer<
  typeof FileUploadRequestResponseSchema
>;
export const FileUploadedRequestResponseSchema = z.object({
  file: FileTypeSchema,
});
export type FileUploadedRequestResponseType = z.infer<
  typeof FileUploadedRequestResponseSchema
>;

export const MeResponseSchema = z.object({
  user: UserSchema.and(
    z.object({
      workspaces: WorkspaceSchema.array().or(ExtensionWorkspaceSchema.array()),
    })
  ),
});

export type MeResponseType = z.infer<typeof MeResponseSchema>;

export const CancelMessageGenerationResponseSchema = z.object({
  success: z.literal(true),
});

export type CancelMessageGenerationResponseType = z.infer<
  typeof CancelMessageGenerationResponseSchema
>;

export const CancelMessageGenerationRequestSchema = z.object({
  messageIds: z.array(z.string()),
});

export type CancelMessageGenerationRequestType = z.infer<
  typeof CancelMessageGenerationRequestSchema
>;

// Typeguards.

export function isMCPActionType(
  action: AgentActionPublicType
): action is MCPActionPublicType {
  return action.type === "tool_action";
}

export function isAgentMention(arg: AgentMentionType): arg is AgentMentionType {
  return (arg as AgentMentionType).configurationId !== undefined;
}

export function assertNever(x: never): never {
  throw new Error(
    `${
      typeof x === "object" ? JSON.stringify(x) : x
    } is not of type never. This should never happen.`
  );
}

export function removeNulls<T>(arr: (T | null | undefined)[]): T[] {
  return arr.filter((v): v is T => v !== null && v !== undefined);
}

type ConnectorProviderDocumentType =
  | Exclude<ConnectorProvider, "webcrawler">
  | "document";

export function getProviderFromRetrievedDocument(
  document: RetrievalDocumentPublicType
): ConnectorProviderDocumentType {
  if (document.dataSourceView) {
    if (document.dataSourceView.dataSource.connectorProvider === "webcrawler") {
      return "document";
    }
    return document.dataSourceView.dataSource.connectorProvider || "document";
  }
  return "document";
}

export function getTitleFromRetrievedDocument(
  document: RetrievalDocumentPublicType
): string {
  const provider = getProviderFromRetrievedDocument(document);

  if (provider === "slack") {
    for (const t of document.tags) {
      if (t.startsWith("channelName:")) {
        return `#${t.substring(12)}`;
      }
    }
  }

  for (const t of document.tags) {
    if (t.startsWith("title:")) {
      return t.substring(6);
    }
  }

  return document.documentId;
}

export const AppsCheckRequestSchema = z.object({
  apps: z.array(
    z.object({
      appId: z.string(),
      appHash: z.string(),
    })
  ),
});

export type AppsCheckRequestType = z.infer<typeof AppsCheckRequestSchema>;

export const AppsCheckResponseSchema = z.object({
  apps: z.array(
    z.object({
      appId: z.string(),
      appHash: z.string(),
      deployed: z.boolean(),
    })
  ),
});

export type AppsCheckResponseType = z.infer<typeof AppsCheckResponseSchema>;

export const GetSpacesResponseSchema = z.object({
  spaces: z.array(SpaceTypeSchema),
});

export type GetSpacesResponseType = z.infer<typeof GetSpacesResponseSchema>;

export const BaseSearchBodySchema = z.object({
  viewType: ContentNodesViewTypeSchema,
  spaceIds: z.array(z.string()),
  includeDataSources: z.boolean(),
  limit: z.number(),
});

const TextSearchBodySchema = z.intersection(
  BaseSearchBodySchema,
  z.object({
    query: z.string(),
    nodeIds: z.undefined().optional(),
    searchSourceUrls: z.boolean().optional(),
  })
);

const NodeIdSearchBodySchema = z.intersection(
  BaseSearchBodySchema,
  z.object({
    nodeIds: z.array(z.string()),
    query: z.undefined().optional(),
  })
);

export const SearchRequestBodySchema = z.union([
  TextSearchBodySchema,
  NodeIdSearchBodySchema,
]);

export type SearchRequestBodyType = z.infer<typeof SearchRequestBodySchema>;

export const ContentNodeSchema = z.object({
  expandable: z.boolean(),
  internalId: z.string(),
  lastUpdatedAt: z.number().nullable(),
  mimeType: z.string(),
  // The direct parent ID of this content node
  parentInternalId: z.string().nullable(),
  // permission: ConnectorPermissionSchema,
  preventSelection: z.boolean().optional(),
  providerVisibility: ProviderVisibilitySchema.nullable().optional(),
  sourceUrl: z.string().nullable().optional(),
  title: z.string(),
  type: ContentNodeTypeSchema,
});

export type ContentNodeType = z.infer<typeof ContentNodeSchema>;

export const ContentNodeWithParentSchema = z.intersection(
  ContentNodeSchema,
  z.object({
    parentsInternalIds: z.array(z.string()).optional(),
    parentTitle: z.string().optional().nullable(),
  })
);

export const DataSourceContentNodeSchema = z.intersection(
  ContentNodeWithParentSchema,
  z.object({
    dataSource: DataSourceTypeSchema,
    dataSourceViews: DataSourceViewSchema.array(),
  })
);

export type DataSourceContentNodeType = z.infer<
  typeof DataSourceContentNodeSchema
>;

export const DataSourceViewContentNodeSchema = z.intersection(
  ContentNodeWithParentSchema,
  z.object({
    dataSourceView: DataSourceViewSchema,
  })
);

export type DataSourceViewContentNodeType = z.infer<
  typeof DataSourceViewContentNodeSchema
>;

export const SearchWarningCodeSchema = z.literal("truncated-query-clauses");

export type SearchWarningCode = z.infer<typeof SearchWarningCodeSchema>;

export const PostWorkspaceSearchResponseBodySchema = z.object({
  nodes: DataSourceContentNodeSchema.array(),
  warningCode: SearchWarningCodeSchema.optional().nullable(),
});

export type PostWorkspaceSearchResponseBodyType = z.infer<
  typeof PostWorkspaceSearchResponseBodySchema
>;

export const TOOL_RUNNING_LABEL = "Using a tool";

// MCP Related.

export const ValidateActionResponseSchema = z.object({
  success: z.boolean(),
});

export type ValidateActionResponseType = z.infer<
  typeof ValidateActionResponseSchema
>;

export const ValidateActionRequestBodySchema = z.object({
  actionId: z.union([z.string(), z.number()]),
  approved: z.enum(["approved", "rejected", "always_approved"]),
});

export type ValidateActionRequestBodyType = z.infer<
  typeof ValidateActionRequestBodySchema
>;

export const ClientSideMCPServerNameSchema = z.string().min(5).max(30);

export const PublicRegisterMCPRequestBodySchema = z.object({
  serverName: ClientSideMCPServerNameSchema,
});

export type PublicRegisterMCPRequestBody = z.infer<
  typeof PublicRegisterMCPRequestBodySchema
>;

export const PublicHeartbeatMCPRequestBodySchema = z.object({
  serverId: z.string(),
});

export type PublicHeartbeatMCPRequestBody = z.infer<
  typeof PublicHeartbeatMCPRequestBodySchema
>;

export const RegisterMCPResponseSchema = z.object({
  expiresAt: z.string(),
  serverId: z.string(),
});

export type RegisterMCPResponseType = z.infer<typeof RegisterMCPResponseSchema>;

export const HeartbeatMCPResponseSchema = z.object({
  success: z.boolean(),
  expiresAt: z.string(),
});

export type HeartbeatMCPResponseType = z.infer<
  typeof HeartbeatMCPResponseSchema
>;

export const PublicPostMCPResultsRequestBodySchema = z.object({
  result: z.unknown(),
  serverId: z.string(),
});

export type PublicPostMCPResultsRequestBody = z.infer<
  typeof PublicPostMCPResultsRequestBodySchema
>;

export const PostMCPRequestsRequestQuerySchema = z.object({
  serverId: z.string(),
  lastEventId: z.string().optional(),
});

export type PostMCPRequestsRequestQueryType = z.infer<
  typeof PostMCPRequestsRequestQuerySchema
>;

export const PostMCPResultsResponseSchema = z.object({
  success: z.boolean(),
});

export type PostMCPResultsResponseType = z.infer<
  typeof PostMCPResultsResponseSchema
>;

const REMOTE_MCP_TOOL_STAKE_LEVELS = ["high", "low"] as const;
export type RemoteMCPToolStakeLevelPublicType =
  (typeof REMOTE_MCP_TOOL_STAKE_LEVELS)[number];
const MCP_TOOL_STAKE_LEVELS = [
  ...REMOTE_MCP_TOOL_STAKE_LEVELS,
  "never_ask",
] as const;
export type MCPToolStakeLevelPublicType =
  (typeof MCP_TOOL_STAKE_LEVELS)[number];

const MCP_VALIDATION_OUTPUTS = [
  "approved",
  "rejected",
  "always_approved",
] as const;
export type MCPValidationOutputPublicType =
  (typeof MCP_VALIDATION_OUTPUTS)[number];

const MCPViewsRequestAvailabilitySchema = z.enum(["manual", "auto"]);
export type MCPViewsRequestAvailabilityType = z.infer<
  typeof MCPViewsRequestAvailabilitySchema
>;

export const GetMCPViewsRequestSchema = z.object({
  spaceIds: z.array(z.string()),
  availabilities: z.array(MCPViewsRequestAvailabilitySchema),
});

export type GetMCPViewsRequestType = z.infer<typeof GetMCPViewsRequestSchema>;

export const PostSpaceMembersRequestBodySchema = z.object({
  userIds: z.array(z.string()),
});

export interface PostSpaceMembersResponseBody {
  space: SpaceType;
  users: Pick<UserType, "sId" | "id" | "email">[];
}

export interface GetSpaceMembersResponseBody {
  users: Pick<UserType, "sId" | "email">[];
}

export interface GetWorkspaceMembersResponseBody {
  users: Pick<UserType, "sId" | "id" | "email">[];
}<|MERGE_RESOLUTION|>--- conflicted
+++ resolved
@@ -2,15 +2,10 @@
 import { z } from "zod";
 
 import { INTERNAL_MIME_TYPES_VALUES } from "./internal_mime_types";
-<<<<<<< HEAD
 import {
   MCPExternalActionIconSchema,
   MCPInternalActionIconSchema,
 } from "./mcp_icon_types";
-import { NotificationInteractiveFileContentSchema } from "./output_schemas";
-=======
-import { MCPExternalActionIconSchema, MCPInternalActionIconSchema } from "./mcp_icon_types";
->>>>>>> 20918f04
 import { CallToolResultSchema } from "./raw_mcp_types";
 
 type StringLiteral<T> = T extends string
