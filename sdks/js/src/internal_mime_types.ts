import { ConnectorProvider } from "./types";

/**
 * This is a utility type that indicates that we removed all underscores from a string.
 * This is used because we don't want underscores in mime types and remove them from connector providers.
 */
type WithoutUnderscores<T extends string> = T extends `${infer A}_${infer B}`
  ? WithoutUnderscores<`${A}${B}`> // operates recursively to remove all underscores
  : T;

/**
 * This is a utility type that indicates that we replaced all underscores with dashes in a string.
 * We don't want underscores in mime types but want to type out the type with one: MIME_TYPE.CAT.SOU_PI_NOU
 */
type UnderscoreToDash<T extends string> = T extends `${infer A}_${infer B}`
  ? UnderscoreToDash<`${A}-${B}`> // operates recursively to replace all underscores
  : T;

/**
 * This function generates mime types for a given provider and resource types.
 * The mime types are in the format `application/vnd.dust.PROVIDER.RESOURCE_TYPE`.
 * Notes:
 * - The underscores in the provider name are stripped in the generated mime type.
 * - The underscores in the resource type are replaced with dashes in the generated mime type.
 */
function generateConnectorRelativeMimeTypes<
  P extends ConnectorProvider,
  T extends Uppercase<string>[]
>({
  provider,
  resourceTypes,
}: {
  provider: P;
  resourceTypes: T;
}): {
  [K in T[number]]: `application/vnd.dust.${WithoutUnderscores<P>}.${Lowercase<
    UnderscoreToDash<K>
  >}`;
} {
  return resourceTypes.reduce(
    (acc, s) => ({
      ...acc,
      [s]: `application/vnd.dust.${provider.replace("_", "")}.${s
        .replace("_", "-")
        .toLowerCase()}`,
    }),
    {} as {
      [K in T[number]]: `application/vnd.dust.${WithoutUnderscores<P>}.${Lowercase<
        UnderscoreToDash<K>
      >}`;
    }
  );
}

<<<<<<< HEAD
const CONTENT_NODE_MIME_TYPES = {
  CONFLUENCE: generateConnectorRelativeMimeTypes({
=======
export const INTERNAL_MIME_TYPES = {
  CONFLUENCE: generateMimeTypes({
>>>>>>> b23e98e4
    provider: "confluence",
    resourceTypes: ["SPACE", "PAGE"],
  }),
  GITHUB: generateConnectorRelativeMimeTypes({
    provider: "github",
    resourceTypes: [
      "REPOSITORY",
      "CODE_ROOT",
      "CODE_DIRECTORY",
      "CODE_FILE",
      // ISSUES is the folder containing all issues.
      "ISSUES",
      // ISSUE is a single issue.
      "ISSUE",
      // DISCUSSIONS is the folder containing all discussions.
      "DISCUSSIONS",
      // DISCUSSION is a single discussion.
      "DISCUSSION",
    ],
  }),
  GOOGLE_DRIVE: generateConnectorRelativeMimeTypes({
    provider: "google_drive",
    // Spreadsheets may contain many sheets, thus resemble folders and are stored as such, but with
    // the special mimeType below.  For files and sheets, we keep Google's mime types.
    resourceTypes: ["SHARED_WITH_ME", "FOLDER", "SPREADSHEET"],
  }),
  INTERCOM: generateConnectorRelativeMimeTypes({
    provider: "intercom",
    resourceTypes: [
      "COLLECTION",
      "TEAMS_FOLDER",
      "CONVERSATION",
      "TEAM",
      "ARTICLE",
      "HELP_CENTER",
    ],
  }),
  MICROSOFT: generateConnectorRelativeMimeTypes({
    provider: "microsoft",
    // Spreadsheets may contain many sheets, thus resemble folders and are
    // stored as such, but with the special mimeType below.
    // For files and sheets, we keep Microsoft's mime types.
    resourceTypes: ["FOLDER", "SPREADSHEET"],
  }),
  NOTION: generateConnectorRelativeMimeTypes({
    provider: "notion",
    resourceTypes: ["UNKNOWN_FOLDER", "SYNCING_FOLDER", "DATABASE", "PAGE"],
  }),
  SLACK: generateConnectorRelativeMimeTypes({
    provider: "slack",
    resourceTypes: ["CHANNEL", "THREAD", "MESSAGES"],
  }),
  SNOWFLAKE: generateConnectorRelativeMimeTypes({
    provider: "snowflake",
    resourceTypes: ["DATABASE", "SCHEMA", "TABLE"],
  }),
  WEBCRAWLER: generateConnectorRelativeMimeTypes({
    provider: "webcrawler",
    resourceTypes: ["FOLDER"], // pages are upserted as text/html, not an internal mime type
  }),
  ZENDESK: generateConnectorRelativeMimeTypes({
    provider: "zendesk",
    resourceTypes: [
      "BRAND",
      "HELP_CENTER",
      "CATEGORY",
      "ARTICLE",
      // TICKETS is the folder containing all tickets.
      "TICKETS",
      // TICKET is a single ticket.
      "TICKET",
    ],
  }),
  BIGQUERY: generateConnectorRelativeMimeTypes({
    provider: "bigquery",
    resourceTypes: ["DATABASE", "SCHEMA", "TABLE"],
  }),
  SALESFORCE: generateConnectorRelativeMimeTypes({
    provider: "salesforce",
    resourceTypes: ["DATABASE", "SCHEMA", "TABLE"],
  }),
  GONG: generateConnectorRelativeMimeTypes({
    provider: "gong",
    resourceTypes: ["TRANSCRIPT", "TRANSCRIPT_FOLDER"],
  }),
};

<<<<<<< HEAD
const TOOL_INPUT_MIME_TYPES = {
  // If we get other similar mime types we'll add an util function just like above.
  CONFIGURATION: {
    DATA_SOURCE: "application/vnd.dust.data-source-configuration",
  },
};

export const MIME_TYPES = {
  ...CONTENT_NODE_MIME_TYPES,
  ...TOOL_INPUT_MIME_TYPES,
};

export const MIME_TYPES_VALUES = Object.values(CONTENT_NODE_MIME_TYPES).flatMap(
  (value) => Object.values(value).map((v) => v)
=======
export const INTERNAL_MIME_TYPES_VALUES = Object.values(INTERNAL_MIME_TYPES).flatMap((value) =>
  Object.values(value).map((v) => v)
>>>>>>> b23e98e4
);

export type BigQueryMimeType =
  (typeof INTERNAL_MIME_TYPES.BIGQUERY)[keyof typeof INTERNAL_MIME_TYPES.BIGQUERY];

export type ConfluenceMimeType =
  (typeof INTERNAL_MIME_TYPES.CONFLUENCE)[keyof typeof INTERNAL_MIME_TYPES.CONFLUENCE];

export type GithubMimeType =
  (typeof INTERNAL_MIME_TYPES.GITHUB)[keyof typeof INTERNAL_MIME_TYPES.GITHUB];

export type GoogleDriveMimeType =
  (typeof INTERNAL_MIME_TYPES.GOOGLE_DRIVE)[keyof typeof INTERNAL_MIME_TYPES.GOOGLE_DRIVE];

export type IntercomMimeType =
  (typeof INTERNAL_MIME_TYPES.INTERCOM)[keyof typeof INTERNAL_MIME_TYPES.INTERCOM];

export type MicrosoftMimeType =
  (typeof INTERNAL_MIME_TYPES.MICROSOFT)[keyof typeof INTERNAL_MIME_TYPES.MICROSOFT];

export type NotionMimeType =
  (typeof INTERNAL_MIME_TYPES.NOTION)[keyof typeof INTERNAL_MIME_TYPES.NOTION];

export type SlackMimeType =
  (typeof INTERNAL_MIME_TYPES.SLACK)[keyof typeof INTERNAL_MIME_TYPES.SLACK];

export type SnowflakeMimeType =
  (typeof INTERNAL_MIME_TYPES.SNOWFLAKE)[keyof typeof INTERNAL_MIME_TYPES.SNOWFLAKE];

export type WebcrawlerMimeType =
  (typeof INTERNAL_MIME_TYPES.WEBCRAWLER)[keyof typeof INTERNAL_MIME_TYPES.WEBCRAWLER];

export type ZendeskMimeType =
  (typeof INTERNAL_MIME_TYPES.ZENDESK)[keyof typeof INTERNAL_MIME_TYPES.ZENDESK];

export type SalesforceMimeType =
  (typeof INTERNAL_MIME_TYPES.SALESFORCE)[keyof typeof INTERNAL_MIME_TYPES.SALESFORCE];

export type GongMimeType =
  (typeof INTERNAL_MIME_TYPES.GONG)[keyof typeof INTERNAL_MIME_TYPES.GONG];

export type DustMimeType =
  | BigQueryMimeType
  | ConfluenceMimeType
  | GithubMimeType
  | GoogleDriveMimeType
  | IntercomMimeType
  | MicrosoftMimeType
  | NotionMimeType
  | SlackMimeType
  | SnowflakeMimeType
  | WebcrawlerMimeType
  | ZendeskMimeType
  | SalesforceMimeType
  | GongMimeType;

export function isDustMimeType(mimeType: string): mimeType is DustMimeType {
  return (INTERNAL_MIME_TYPES_VALUES as string[]).includes(mimeType);
}<|MERGE_RESOLUTION|>--- conflicted
+++ resolved
@@ -52,13 +52,8 @@
   );
 }
 
-<<<<<<< HEAD
-const CONTENT_NODE_MIME_TYPES = {
+export const CONTENT_NODE_MIME_TYPES = {
   CONFLUENCE: generateConnectorRelativeMimeTypes({
-=======
-export const INTERNAL_MIME_TYPES = {
-  CONFLUENCE: generateMimeTypes({
->>>>>>> b23e98e4
     provider: "confluence",
     resourceTypes: ["SPACE", "PAGE"],
   }),
@@ -146,7 +141,6 @@
   }),
 };
 
-<<<<<<< HEAD
 const TOOL_INPUT_MIME_TYPES = {
   // If we get other similar mime types we'll add an util function just like above.
   CONFIGURATION: {
@@ -154,17 +148,13 @@
   },
 };
 
-export const MIME_TYPES = {
+export const INTERNAL_MIME_TYPES = {
   ...CONTENT_NODE_MIME_TYPES,
   ...TOOL_INPUT_MIME_TYPES,
 };
 
 export const MIME_TYPES_VALUES = Object.values(CONTENT_NODE_MIME_TYPES).flatMap(
   (value) => Object.values(value).map((v) => v)
-=======
-export const INTERNAL_MIME_TYPES_VALUES = Object.values(INTERNAL_MIME_TYPES).flatMap((value) =>
-  Object.values(value).map((v) => v)
->>>>>>> b23e98e4
 );
 
 export type BigQueryMimeType =
