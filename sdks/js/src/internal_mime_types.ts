--- conflicted
+++ resolved
@@ -216,12 +216,8 @@
       "BOOLEAN",
       "ENUM",
       "REASONING_MODEL",
-<<<<<<< HEAD
       "DUST_APP",
-      "TIME_FRAME",
-=======
       "NULLABLE_TIME_FRAME",
->>>>>>> 2484d015
     ],
   }),
   TOOL_OUTPUT: generateToolMimeTypes({
