--- conflicted
+++ resolved
@@ -204,13 +204,6 @@
               type: "application/vnd.microsoft.card.adaptive",
               value: createInteractiveToolApprovalAdaptiveCard(validatedData),
             };
-<<<<<<< HEAD
-=======
-            localLogger.info(
-              cardResponse,
-              "Tool execution approval card refresh response"
-            );
->>>>>>> 068e8465
 
             res.set("Content-Type", "application/json; charset=utf-8");
             res.status(200).json(cardResponse);
