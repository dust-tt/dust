import type { LightAgentConfigurationType } from "@dust-tt/client";
import type { AdaptiveCard } from "@microsoft/teams-ai";
import type { Activity } from "botbuilder";

import type { MessageFootnotes } from "@connectors/lib/bot/citations";
import { makeDustAppUrl } from "@connectors/lib/bot/conversation_utils";

const DUST_URL = "https://dust.tt/home";
const TEAMS_HELP_URL = "https://docs.dust.tt/docs/teams";

/**
 * Creates an Adaptive Card for Teams with the AI response, conversation link, and agent selector
 */
export function createResponseAdaptiveCard({
  response,
  assistant,
  conversationUrl,
  workspaceId,
  footnotes,
  isError = false,
  agentConfigurations,
  originalMessage,
}: {
  response: string;
  assistant: { assistantName: string; assistantId: string };
  conversationUrl: string | null;
  workspaceId: string;
  footnotes?: MessageFootnotes;
  isError?: boolean;
  agentConfigurations: LightAgentConfigurationType[];
  originalMessage: string;
}): Partial<Activity> {
  const currentAgent = agentConfigurations.find(
    (agent) => agent.sId === assistant.assistantId
  );

  const feedbackActions =
    currentAgent?.scope === "global"
      ? []
      : [
          {
            type: "Column",
            width: "auto",
            items: [
              {
                type: "ActionSet",
                actions: [
                  {
                    type: "Action.Submit",
                    iconUrl: "icon:ThumbLike",
                    data: {
                      verb: "like",
                    },
                    msTeams: { feedback: { hide: true } },
                  },
                  {
                    type: "Action.Submit",
                    iconUrl: "icon:ThumbDislike",
                    data: {
                      verb: "dislike",
                    },
                    msTeams: { feedback: { hide: true } },
                  },
                ],
              },
            ],
          },
        ];

  const card: AdaptiveCard = {
    type: "AdaptiveCard",
    $schema: "http://adaptivecards.io/schemas/adaptive-card.json",
    version: "1.4",
    body: [
      {
        type: "TextBlock",
        text: response,
        wrap: true,
        spacing: "Medium",
        color: isError ? "Attention" : "Default",
      },
      {
        type: "Container",
        spacing: "Medium",
        separator: true,
        items: [
          {
            type: "TextBlock",
            text: createFooterText({
              assistantName: assistant.assistantName,
              conversationUrl,
              workspaceId,
              isError,
            }),
            wrap: true,
            size: "Small",
            color: "Good",
          },
        ],
      },
      {
        type: "ColumnSet",
        spacing: "Medium",
        separator: true,
        id: "actions_set",
        columns: [
          {
            type: "Column",
            width: "stretch",
            items: [
              {
                type: "Input.ChoiceSet",
                id: "selectedAgent",
                value: assistant.assistantName,
                choices: agentConfigurations.map((agent) => ({
                  title: agent.name,
                  value: agent.name,
                })),
                placeholder: "Select an agent",
              },
              {
                type: "Input.Text",
                id: "originalMessage",
                value: originalMessage,
                isVisible: false,
              },
            ],
          },
          {
            type: "Column",
            width: "auto",
            items: [
              {
                type: "ActionSet",
                actions: [
                  {
                    type: "Action.Submit",
                    title: "Resend",
                    iconUrl: "icon:Bot",
                    data: {
                      verb: "ask_agent",
                    },
                    msTeams: { feedback: { hide: true } },
                  },
                ],
                horizontalAlignment: "Right",
              },
            ],
          },
          ...feedbackActions,
        ],
      },
    ],
    actions: [],
  };

  // Add footnotes section if present
  if (footnotes && footnotes.length > 0) {
    const footnotesText = footnotes
      .map(
        (footnote) =>
          `[**[${footnote.index}]** ${footnote.text}](${footnote.link})`
      )
      .join(" • ");

    card.body.push({
      type: "Container",
      spacing: "Medium",
      separator: true,
      items: [
        {
          type: "TextBlock",
          text: footnotesText,
          wrap: true,
          size: "Small",
          color: "Accent",
          spacing: "Small",
        },
      ],
    });
  }

  // Add separator and footer section
<<<<<<< HEAD
  card.body.push();

  card.body.push();
=======
  card.body.push({
    type: "Container",
    spacing: "Medium",
    separator: footnotes && footnotes.length > 0 ? false : true,
    items: [
      {
        type: "TextBlock",
        text: createFooterText({
          assistantName,
          conversationUrl,
          workspaceId,
          isError,
        }),
        wrap: false,
        size: "Small",
        color: "Good",
      },
    ],
  });
>>>>>>> 7ec5f9b5

  return {
    type: "message",
    attachments: [
      {
        contentType: "application/vnd.microsoft.card.adaptive",
        content: card,
      },
    ],
  };
}

/**
 * Creates a streaming adaptive card (no buttons, just content)
 */
export function createStreamingAdaptiveCard({
  response,
}: {
  response: string;
  assistantName: string;
  conversationUrl: string | null;
  workspaceId: string;
}): Partial<Activity> {
  return {
    type: "message",
    attachments: [
      {
        contentType: "application/vnd.microsoft.card.adaptive",
        content: {
          type: "AdaptiveCard",
          $schema: "http://adaptivecards.io/schemas/adaptive-card.json",
          version: "1.4",
          body: [
            // Main response content
            {
              type: "TextBlock",
              text: response,
              wrap: true,
              spacing: "Medium",
            },
          ],
        },
      },
    ],
  };
}

/**
 * Creates a simple adaptive card for thinking/loading state
 */
export function createThinkingAdaptiveCard(): Partial<Activity> {
  return {
    type: "message",
    attachments: [
      {
        contentType: "application/vnd.microsoft.card.adaptive",
        content: {
          type: "AdaptiveCard",
          $schema: "http://adaptivecards.io/schemas/adaptive-card.json",
          version: "1.4",
          body: [
            {
              type: "TextBlock",
              text: `Thinking...`,
              wrap: true,
              color: "Accent",
            },
          ],
        },
      },
    ],
  };
}

/**
 * Creates an error adaptive card
 */
export function createErrorAdaptiveCard({
  error,
  workspaceId,
  conversationUrl = null,
}: {
  error: string;
  workspaceId: string;
  conversationUrl?: string | null;
}): Partial<Activity> {
  return {
    type: "message",
    attachments: [
      {
        contentType: "application/vnd.microsoft.card.adaptive",
        content: {
          type: "AdaptiveCard",
          $schema: "http://adaptivecards.io/schemas/adaptive-card.json",
          version: "1.4",
          body: [
            {
              type: "TextBlock",
              text: `❌ ${error}`,
              wrap: true,
              color: "Attention",
            },
            {
              type: "Container",
              spacing: "Medium",
              separator: true,
              items: [
                {
                  type: "TextBlock",
                  text: createFooterText({
                    workspaceId,
                    conversationUrl,
                    isError: true,
                  }),
                  wrap: true,
                  size: "Small",
                  color: "Good",
                },
              ],
            },
          ],
        },
      },
    ],
  };
}

function createFooterText({
  assistantName,
  conversationUrl,
  workspaceId,
  isError = false,
}: {
  assistantName?: string;
  conversationUrl?: string | null;
  workspaceId: string;
  isError?: boolean;
}): string {
  const assistantsUrl = makeDustAppUrl(`/w/${workspaceId}/assistant/new`);

  let attribution = "";
  if (assistantName) {
    if (isError) {
      attribution = `**${assistantName}** encountered an error | `;
    } else {
      attribution = `Answered by **${assistantName}** | `;
    }
  }

  const baseLinks = `[Browse agents](${assistantsUrl}) | [Use Dust in Teams](${TEAMS_HELP_URL}) | [Learn more](${DUST_URL})`;

  return conversationUrl
    ? `${attribution}[Go to full conversation](${conversationUrl}) | ${baseLinks}`
    : `${attribution}${baseLinks}`;
}<|MERGE_RESOLUTION|>--- conflicted
+++ resolved
@@ -181,11 +181,6 @@
   }
 
   // Add separator and footer section
-<<<<<<< HEAD
-  card.body.push();
-
-  card.body.push();
-=======
   card.body.push({
     type: "Container",
     spacing: "Medium",
@@ -194,18 +189,17 @@
       {
         type: "TextBlock",
         text: createFooterText({
-          assistantName,
+          assistantName: assistant.assistantName,
           conversationUrl,
           workspaceId,
           isError,
         }),
-        wrap: false,
+        wrap: true,
         size: "Small",
         color: "Good",
       },
     ],
   });
->>>>>>> 7ec5f9b5
 
   return {
     type: "message",
