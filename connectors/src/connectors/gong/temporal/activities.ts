--- conflicted
+++ resolved
@@ -16,17 +16,13 @@
 import { syncStarted, syncSucceeded } from "@connectors/lib/sync_status";
 import logger from "@connectors/logger/logger";
 import type { ConnectorResource } from "@connectors/resources/connector_resource";
-<<<<<<< HEAD
 import {
   GongTranscriptResource,
   GongUserResource,
 } from "@connectors/resources/gong_resources";
+import type { ModelId } from "@connectors/types";
 
 const GARBAGE_COLLECT_BATCH_SIZE = 100;
-=======
-import { GongUserResource } from "@connectors/resources/gong_resources";
-import type { ModelId } from "@connectors/types";
->>>>>>> ba79d550
 
 export async function gongSaveStartSyncActivity({
   connectorId,
