--- conflicted
+++ resolved
@@ -87,13 +87,9 @@
     const response = await slackClient.chat.update({
       ...makeMessageUpdateBlocksAndText(
         conversationUrl,
-<<<<<<< HEAD
         connector.workspaceId,
-        messageUpdate
-=======
         messageUpdate,
         assistantName
->>>>>>> 51f0787a
       ),
       channel: slackChannelId,
       thread_ts: slackMessageTs,
