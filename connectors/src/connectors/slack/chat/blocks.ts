--- conflicted
+++ resolved
@@ -28,24 +28,13 @@
   };
 }
 
-<<<<<<< HEAD
 export function makeThinkingBlock(thinkingText: string) {
-=======
-export function makeThinkingBlock(assistantName: string | undefined) {
-  const thinkingText =
-    (assistantName ? `@${assistantName} is thinking...` : "Thinking...") +
-    `  <${SLACK_CHOOSE_BOT_HELP_URL}| Select which assistant replies>`;
->>>>>>> 51f0787a
   return {
     type: "context",
     elements: [
       {
         type: "mrkdwn",
-<<<<<<< HEAD
         text: `_${thinkingText}_`,
-=======
-        text: thinkingText,
->>>>>>> 51f0787a
       },
     ],
   };
@@ -173,14 +162,15 @@
   workspaceId: string
 ) {
   const assistantsUrl = makeDustAppUrl(`/w/${workspaceId}/assistant/new`);
+  const baseHeader = `<${assistantsUrl}|Dust assistants> | <https://dust.tt/home|More about Dust> | <${SLACK_CHOOSE_BOT_HELP_URL}| Select which assistant replies>`;
   return {
     type: "context",
     elements: [
       {
         type: "mrkdwn",
         text: conversationUrl
-          ? `<${conversationUrl}|Full conversation on Dust> | <${assistantsUrl}|Dust assistants> | <https://dust.tt/home|More about Dust>`
-          : `<https://dust.tt/home|More about Dust>`,
+          ? `<${conversationUrl}|Full conversation on Dust> | ${baseHeader}`
+          : baseHeader,
       },
     ],
   };
@@ -188,13 +178,9 @@
 
 export function makeMessageUpdateBlocksAndText(
   conversationUrl: string | null,
-<<<<<<< HEAD
   workspaceId: string,
-  messageUpdate: SlackMessageUpdate
-=======
   messageUpdate: SlackMessageUpdate,
-  assistantName: string | undefined
->>>>>>> 51f0787a
+  assistantName?: string
 ) {
   const {
     isComplete,
@@ -204,19 +190,21 @@
     action,
     agentConfigurations,
   } = messageUpdate;
-  const thinkingText = action ? `Thinking... (${action})` : "Thinking...";
+  const thinkingText = assistantName
+    ? `@${assistantName} is thinking...`
+    : "Thinking...";
+  const thinkingTextWithAction = action
+    ? `${thinkingText}... (${action})`
+    : thinkingText;
 
   return {
     blocks: [
-<<<<<<< HEAD
       makeHeaderBlock(conversationUrl, workspaceId),
-      isThinking ? makeThinkingBlock(thinkingText) : makeMarkdownBlock(text),
+      isThinking
+        ? makeThinkingBlock(thinkingTextWithAction)
+        : makeMarkdownBlock(text),
       ...makeContextSectionBlocks(isComplete, conversationUrl, footnotes),
       ...makeAssistantSelectionBlock(agentConfigurations),
-=======
-      isThinking ? makeThinkingBlock(assistantName) : makeMarkdownBlock(text),
-      ...makeContextSectionBlocks(conversationUrl, footnotes),
->>>>>>> 51f0787a
     ],
     // TODO(2024-06-17 flav) We should not return markdown here.
     // Provide plain text for places where the content cannot be rendered (e.g push notifications).
