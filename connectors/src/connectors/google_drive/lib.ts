--- conflicted
+++ resolved
@@ -155,57 +155,6 @@
     }
     await googleDriveFile.destroy({ transaction: t });
   });
-}
-
-export async function updateParentsFields(
-  connector: ConnectorResource,
-  file: GoogleDriveFiles,
-  parentIds: string[],
-  logger: Logger
-) {
-  await file.update({
-    parentId: parentIds[1] ? getDriveFileId(parentIds[1]) : null,
-  });
-  const dataSourceConfig = dataSourceConfigFromConnector(connector);
-
-  logger.info({ file: file.dustFileId, parentIds }, "Updating parents");
-
-  if (isGoogleDriveFolder(file) || isGoogleDriveSpreadSheetFile(file)) {
-    await upsertDataSourceFolder({
-      dataSourceConfig,
-      folderId: file.dustFileId,
-      parents: parentIds,
-      parentId: parentIds[1] ?? null,
-      title: file.name ?? "",
-      mimeType: MIME_TYPES.GOOGLE_DRIVE.FOLDER,
-      sourceUrl: getSourceUrlForGoogleDriveFiles(file),
-    });
-    const sheets = await GoogleDriveSheet.findAll({
-      where: {
-        driveFileId: file.driveFileId,
-        connectorId: connector.id,
-      },
-    });
-    for (const sheet of sheets) {
-      const tableId = getGoogleSheetTableId(
-        sheet.driveFileId,
-        sheet.driveSheetId
-      );
-      await updateDataSourceTableParents({
-        dataSourceConfig,
-        tableId,
-        parents: [tableId, ...parentIds],
-        parentId: file.dustFileId,
-      });
-    }
-  } else {
-    await updateDataSourceDocumentParents({
-      dataSourceConfig,
-      documentId: file.dustFileId,
-      parents: parentIds,
-      parentId: parentIds[1] ?? null,
-    });
-  }
 }
 
 export async function updateParentsField(
@@ -416,11 +365,7 @@
             }
           }
           if (execute) {
-<<<<<<< HEAD
-            await updateParentsFields(connector, file, googleParents, logger);
-=======
             await updateParentsField(connector, file, googleParents, logger);
->>>>>>> 4d89add3
           }
         }
       }
