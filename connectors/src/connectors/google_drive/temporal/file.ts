--- conflicted
+++ resolved
@@ -142,24 +142,19 @@
     return null;
   }
 
-  switch (file.mimeType) {
-    case "text/plain":
-      return handleTextFile(res.data, maxDocumentLen);
-    case "application/pdf":
-    case "application/vnd.openxmlformats-officedocument.wordprocessingml.document":
-    case "application/vnd.openxmlformats-officedocument.presentationml.presentation":
-      return handleTextExtraction(res.data, localLogger, file);
-    case "text/csv":
-      return handleCsvFile(
-        res.data,
-        file,
-        maxDocumentLen,
-        localLogger,
-        dataSourceConfig,
-        connectorId
-      );
-    default:
-      return null;
+  if (file.mimeType === "text/plain") {
+    return handleTextFile(res.data, maxDocumentLen);
+  } else if (file.mimeType === "text/csv") {
+    return handleCsvFile(
+      res.data,
+      file,
+      maxDocumentLen,
+      localLogger,
+      dataSourceConfig,
+      connectorId
+    );
+  } else {
+    return handleTextExtraction(res.data, localLogger, file);
   }
 }
 
@@ -182,9 +177,14 @@
   localLogger: Logger,
   file: GoogleDriveObjectType
 ): Promise<CoreAPIDataSourceDocumentSection | null> {
+  if (!isTextExtractionSupportedContentType(file.mimeType)) {
+    return null;
+  }
+
   const pageRes = await new TextExtraction(
     apiConfig.getTextExtractionUrl()
   ).fromBuffer(Buffer.from(data), file.mimeType);
+
   if (pageRes.isErr()) {
     localLogger.warn(
       {
@@ -197,8 +197,18 @@
     // So we log the error and skip the file.
     return null;
   }
+
   const pages = pageRes.value;
   const prefix = pagePrefixesPerMimeType[file.mimeType];
+
+  localLogger.info(
+    {
+      mimeType: file.mimeType,
+      pagesCount: pages.length,
+    },
+    "Successfully converted file to text"
+  );
+
   return pages.length > 0
     ? {
         prefix: null,
@@ -342,7 +352,6 @@
           localLogger
         );
       } else if (mimeTypesToDownload.includes(file.mimeType)) {
-<<<<<<< HEAD
         documentContent = await handleFileExport(
           oauth2client,
           file,
@@ -351,165 +360,6 @@
           dataSourceConfig,
           connectorId
         );
-=======
-        const drive = await getDriveClient(oauth2client);
-
-        let res;
-        try {
-          // Be careful this will download the whole file in memory and can cause OOM.
-          res = await drive.files.get(
-            {
-              fileId: file.id,
-              alt: "media",
-            },
-            {
-              responseType: "arraybuffer",
-            }
-          );
-        } catch (e) {
-          const maybeErrorWithCode = e as { code: string };
-          if (maybeErrorWithCode.code === "ERR_OUT_OF_RANGE") {
-            // This error happens when the file is too big to be downloaded.
-            // We skip this file.
-            localLogger.info({}, "File too big to be downloaded. Skipping");
-            return false;
-          }
-          throw e;
-        }
-
-        if (res.status !== 200) {
-          throw new Error(
-            `Error downloading Google document. status_code: ${res.status}. status_text: ${res.statusText}`
-          );
-        }
-
-        if (file.mimeType === "text/plain") {
-          if (res.data instanceof ArrayBuffer) {
-            // If data is > 4 times the limit, we skip the file since even if
-            // converted to utf-8 it will overcome the limit enforced below. This
-            // avoids operations on very long text files, that can cause
-            // Buffer.toString to crash if the file is > 500MB
-            if (res.data.byteLength > 4 * maxDocumentLen) {
-              localLogger.info({}, "File too big to be chunked. Skipping");
-              return false;
-            }
-            documentContent = {
-              prefix: null,
-              content: Buffer.from(res.data).toString("utf-8").trim(),
-              sections: [],
-            };
-          } else {
-            localLogger.error(
-              {
-                resDataTypeOf: typeof res.data,
-                type: "download",
-              },
-              "Unexpected GDrive export response type"
-            );
-          }
-        } else if (isTextExtractionSupportedContentType(file.mimeType)) {
-          if (!(res.data instanceof ArrayBuffer)) {
-            localLogger.error(
-              { mimeType: file.mimeType },
-              "File download failed."
-            );
-
-            return false;
-          }
-
-          const pageRes = await new TextExtraction(
-            apiConfig.getTextExtractionUrl()
-          ).fromBuffer(Buffer.from(res.data), file.mimeType);
-          if (pageRes.isErr()) {
-            localLogger.warn(
-              {
-                error: pageRes.error,
-                mimeType: file.mimeType,
-              },
-              "Error while converting file to text"
-            );
-
-            // We don't know what to do with files that fails to be converted to text.
-            // So we log the error and skip the file.
-            return false;
-          }
-
-          const pages = pageRes.value;
-
-          const prefix = pagePrefixesPerMimeType[file.mimeType];
-
-          documentContent =
-            pages.length > 0
-              ? {
-                  prefix: null,
-                  content: null,
-                  sections: pages.map((page) => ({
-                    prefix: prefix
-                      ? `\n${prefix}: ${page.pageNumber}/${pages.length}\n`
-                      : null,
-                    content: page.content,
-                    sections: [],
-                  })),
-                }
-              : null;
-
-          localLogger.info(
-            {
-              mimeType: file.mimeType,
-              pagesCount: pages.length,
-            },
-            "Successfully converted file to text"
-          );
-        } else if (file.mimeType === "text/csv") {
-          if (res.data instanceof ArrayBuffer) {
-            // If data is > 4 times the limit, we skip the file since even if
-            // converted to utf-8 it will overcome the limit enforced below. This
-            // avoids operations on very long text files, that can cause
-            // Buffer.toString to crash if the file is > 500MB
-            if (res.data.byteLength > 4 * maxDocumentLen) {
-              localLogger.info({}, "File too big to be chunked. Skipping");
-              return false;
-            }
-            const tableCsv = Buffer.from(res.data).toString("utf-8").trim();
-            const tableId = file.id;
-            const tableName = slugify(file.name.substring(0, 32));
-            const tableDescription = `Structured data from Google Drive (${file.name})`;
-
-            try {
-              await upsertTableFromCsv({
-                dataSourceConfig,
-                tableId,
-                tableName,
-                tableDescription,
-                tableCsv,
-                loggerArgs: {
-                  connectorId,
-                  fileId: tableId,
-                  fileName: tableName,
-                },
-                truncate: true,
-              });
-            } catch (err) {
-              localLogger.warn(
-                {
-                  error: err,
-                },
-                "Error while upserting table from CSV file"
-              );
-
-              return false;
-            }
-          } else {
-            localLogger.error(
-              {
-                resDataTypeOf: typeof res.data,
-                type: "download",
-              },
-              "Unexpected GDrive export response type"
-            );
-          }
-        }
->>>>>>> d19ce10e
       } else if (isGoogleDriveSpreadSheetFile(file)) {
         const res = await syncSpreadSheet(oauth2client, connectorId, file);
         if (!res.isSupported) {
