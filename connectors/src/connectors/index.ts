--- conflicted
+++ resolved
@@ -179,54 +179,6 @@
   },
 };
 
-<<<<<<< HEAD
-const toggleBotNotImplemented = async (
-  connectorId: ModelId
-): Promise<Result<void, Error>> => {
-  return new Err(
-    new Error(`Toggling bot for connector ${connectorId} is not implemented.`)
-  );
-};
-
-export const TOGGLE_BOT_BY_TYPE: Record<ConnectorProvider, BotToggler> = {
-  confluence: () => {
-    throw new Error("Not yet implemented!");
-  },
-  slack: toggleSlackbot,
-  notion: toggleBotNotImplemented,
-  github: toggleBotNotImplemented,
-  google_drive: toggleBotNotImplemented,
-  intercom: toggleBotNotImplemented,
-  webcrawler: toggleBotNotImplemented,
-};
-
-const getBotEnabledNotImplemented = async (
-  connectorId: ModelId
-): Promise<Result<boolean, Error>> => {
-  return new Err(
-    new Error(
-      `Getting botEnabled for connector ${connectorId} is not implemented.`
-    )
-  );
-};
-
-export const GET_BOT_ENABLED_BY_TYPE: Record<
-  ConnectorProvider,
-  BotEnabledGetter
-> = {
-  confluence: () => {
-    throw new Error("Not yet implemented!");
-  },
-  slack: getBotEnabled,
-  notion: getBotEnabledNotImplemented,
-  github: getBotEnabledNotImplemented,
-  google_drive: getBotEnabledNotImplemented,
-  intercom: getBotEnabledNotImplemented,
-  webcrawler: getBotEnabledNotImplemented,
-};
-
-=======
->>>>>>> 4ee043b9
 export const SYNC_CONNECTOR_BY_TYPE: Record<ConnectorProvider, SyncConnector> =
   {
     confluence: () => {
@@ -315,16 +267,10 @@
   ConnectorProvider,
   ConnectorConfigSetter
 > = {
-<<<<<<< HEAD
-  confluence: () => {
-    throw new Error("Not implemented");
-  },
-  slack: () => {
-    throw new Error("Not implemented");
-  },
-=======
+  confluence: () => {
+    throw new Error("Not implemented");
+  },
   slack: setSlackConfig,
->>>>>>> 4ee043b9
   notion: async () => {
     throw new Error("Not implemented");
   },
@@ -344,16 +290,10 @@
   ConnectorProvider,
   ConnectorConfigGetter
 > = {
-<<<<<<< HEAD
-  confluence: () => {
-    throw new Error("Not implemented");
-  },
-  slack: () => {
-    throw new Error("Not implemented");
-  },
-=======
+  confluence: () => {
+    throw new Error("Not implemented");
+  },
   slack: getSlackConfig,
->>>>>>> 4ee043b9
   notion: async () => {
     throw new Error("Not implemented");
   },
