--- conflicted
+++ resolved
@@ -805,18 +805,6 @@
         "Couldn't get block or page children."
       );
       return null;
-<<<<<<< HEAD
-=======
-    } else {
-      localLogger.error(
-        {
-          blockOrPageId,
-          error: e,
-        },
-        "Error when list chilfdren block or page."
-      );
-      throw e;
->>>>>>> 4bd252f9
     }
 
     localLogger.error(
