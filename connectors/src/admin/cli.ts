import parseArgs from "minimist";
import PQueue from "p-queue";
import readline from "readline";

import {
  DELETE_CONNECTOR_BY_TYPE,
  GARBAGE_COLLECT_BY_TYPE,
  RESUME_CONNECTOR_BY_TYPE,
  STOP_CONNECTOR_BY_TYPE,
  SYNC_CONNECTOR_BY_TYPE,
} from "@connectors/connectors";
import { getOctokit } from "@connectors/connectors/github/lib/github_api";
import {
  launchGithubCodeSyncWorkflow,
  launchGithubFullSyncWorkflow,
} from "@connectors/connectors/github/temporal/client";
import {
  getAuthObject,
  getDocumentId,
  getDriveClient,
  MIME_TYPES_TO_EXPORT,
} from "@connectors/connectors/google_drive/temporal/activities";
import {
  launchGoogleDriveIncrementalSyncWorkflow,
  launchGoogleDriveRenewWebhooksWorkflow,
} from "@connectors/connectors/google_drive/temporal/client";
import { uninstallSlack } from "@connectors/connectors/slack";
import { toggleSlackbot } from "@connectors/connectors/slack/bot";
import { launchSlackSyncOneThreadWorkflow } from "@connectors/connectors/slack/temporal/client";
import { Connector } from "@connectors/lib/models";
import { GithubConnectorState } from "@connectors/lib/models/github";
import { GoogleDriveFiles } from "@connectors/lib/models/google_drive";
import { NotionDatabase, NotionPage } from "@connectors/lib/models/notion";
import { SlackConfiguration } from "@connectors/lib/models/slack";
import { nango_client } from "@connectors/lib/nango_client";
import { Result } from "@connectors/lib/result";

const { NANGO_SLACK_CONNECTOR_ID } = process.env;

const connectors = async (command: string, args: parseArgs.ParsedArgs) => {
  if (!args.wId) {
    throw new Error("Missing --wId argument");
  }
  if (!args.dataSourceName) {
    throw new Error("Missing --dataSourceName argument");
  }

  // We retrieve by data source name as we can have multiple data source with the same provider for
  // a given workspace.
  const connector = await Connector.findOne({
    where: {
      workspaceId: args.wId,
      dataSourceName: args.dataSourceName,
    },
  });

  if (!connector) {
    throw new Error(
      `Could not find connector for provider ${args.provider} and workspace ${args.wId}`
    );
  }
  const provider = connector.type;

  switch (command) {
    case "stop": {
      await throwOnError(
        STOP_CONNECTOR_BY_TYPE[provider](connector.id.toString())
      );
      return;
    }
    case "delete": {
      await throwOnError(
        DELETE_CONNECTOR_BY_TYPE[provider](connector.id.toString(), true)
      );
      return;
    }
    case "resume": {
      await throwOnError(
        RESUME_CONNECTOR_BY_TYPE[provider](connector.id.toString())
      );
      return;
    }
    case "full-resync": {
      let fromTs: number | null = null;
      if (args.fromTs) {
        fromTs = parseInt(args.fromTs as string, 10);
      }
      await throwOnError(
        SYNC_CONNECTOR_BY_TYPE[provider](connector.id.toString(), fromTs)
      );
      return;
    }

    case "restart": {
      await throwOnError(
        STOP_CONNECTOR_BY_TYPE[provider](connector.id.toString())
      );
      await throwOnError(
        RESUME_CONNECTOR_BY_TYPE[provider](connector.id.toString())
      );
      return;
    }
    default:
      throw new Error(`Unknown workspace command: ${command}`);
  }
};

const github = async (command: string, args: parseArgs.ParsedArgs) => {
  switch (command) {
    case "resync-repo": {
      if (!args.wId) {
        throw new Error("Missing --wId argument");
      }
      if (!args.dataSourceName) {
        throw new Error("Missing --dataSourceName argument");
      }
      if (!args.owner) {
        throw new Error("Missing --owner argument");
      }
      if (!args.repo) {
        throw new Error("Missing --repo argument");
      }

      const connector = await Connector.findOne({
        where: {
          type: "github",
          workspaceId: args.wId,
          dataSourceName: args.dataSourceName,
        },
      });

      if (!connector) {
        throw new Error(
          `Could not find connector for workspace ${args.wId}, data source ${args.dataSourceName}`
        );
      }

      console.log("Resyncing repo " + args.owner + "/" + args.repo);

      const installationId = connector.connectionId;

      const octokit = await getOctokit(installationId);

      const { data } = await octokit.rest.repos.get({
        owner: args.owner,
        repo: args.repo,
      });

      const repoId = data.id;

      await launchGithubCodeSyncWorkflow(
        connector.id.toString(),
        args.owner,
        args.repo,
        repoId
      );

      return;
    }

    case "code-sync": {
      if (!args.wId) {
        throw new Error("Missing --wId argument");
      }
      if (!args.dataSourceName) {
        throw new Error("Missing --dataSourceName argument");
      }
      if (!args.enable) {
        throw new Error("Missing --enable (true/false) argument");
      }
      if (!["true", "false"].includes(args.enable)) {
        throw new Error("--enable must be true or false");
      }

      const enable = args.enable === "true";

      const connector = await Connector.findOne({
        where: {
          type: "github",
          workspaceId: args.wId,
          dataSourceName: args.dataSourceName,
        },
      });

      if (!connector) {
        throw new Error(
          `Could not find connector for workspace ${args.wId}, data source ${args.dataSourceName}`
        );
      }

      const connectorState = await GithubConnectorState.findOne({
        where: {
          connectorId: connector.id,
        },
      });
      if (!connectorState) {
        throw new Error(
          `Connector state not found for connector ${connector.id}`
        );
      }

      await connectorState.update({
        codeSyncEnabled: enable,
      });

      // full-resync, code sync only.
      await launchGithubFullSyncWorkflow({
        connectorId: connector.id.toString(),
        syncCodeOnly: true,
      });

      return;
    }
    default:
      throw new Error("Unknown github command: " + command);
  }
};

const notion = async (command: string, args: parseArgs.ParsedArgs) => {
  switch (command) {
    case "restart-all": {
      const queue = new PQueue({ concurrency: 10 });
      const promises: Promise<void>[] = [];
      const connectors = await Connector.findAll({
        where: {
          type: "notion",
        },
      });
      for (const connector of connectors) {
        promises.push(
          queue.add(async () => {
            await throwOnError(
              STOP_CONNECTOR_BY_TYPE[connector.type](connector.id.toString())
            );
            await throwOnError(
              RESUME_CONNECTOR_BY_TYPE[connector.type](connector.id.toString())
            );
          })
        );
      }
      let success = 0;
      let failed = 0;

      const logInfo = () => {
        const completed = success + failed;

        if (
          (completed && completed % 10 === 0) ||
          completed === connectors.length
        ) {
          console.log(
            `completed ${completed} / ${connectors.length} (${failed} failed)`
          );
        }
      };

      queue.on("completed", () => {
        success++;
        logInfo();
      });
      queue.on("error", () => {
        failed++;
        logInfo();
      });

      await Promise.all(promises);

      return;
    }

    case "skip-page": {
      if (!args.wId) {
        throw new Error("Missing --wId argument");
      }
      if (!args.dataSourceName) {
        throw new Error("Missing --dataSourceName argument");
      }
      if (!args.pageId) {
        throw new Error("Missing --pageId argument");
      }
      const pageId = args.pageId as string;

      const connector = await Connector.findOne({
        where: {
          type: "notion",
          workspaceId: args.wId,
          dataSourceName: args.dataSourceName,
        },
      });
      if (!connector) {
        throw new Error(
          `Could not find connector for workspace ${args.wId}, data source ${args.dataSourceName} and type notion`
        );
      }
      const connectorId = connector.id;
      const existingPage = await NotionPage.findOne({
        where: {
          notionPageId: pageId,
          connectorId: connector.id,
        },
      });

      const skipReason = args.reason || "blacklisted";

      if (existingPage) {
        await existingPage.update({
          skipReason,
        });
      } else {
        await NotionPage.create({
          notionPageId: pageId,
          skipReason,
          connectorId,
          lastSeenTs: new Date(),
        });
      }
      return;
    }

    case "skip-database": {
      if (!args.wId) {
        throw new Error("Missing --wId argument");
      }
      if (!args.dataSourceName) {
        throw new Error("Missing --dataSourceName argument");
      }
      if (!args.databaseId) {
        throw new Error("Missing --databaseId argument");
      }
      const databaseId = args.databaseId as string;

      const connector = await Connector.findOne({
        where: {
          type: "notion",
          workspaceId: args.wId,
          dataSourceName: args.dataSourceName,
        },
      });

      if (!connector) {
        throw new Error(
          `Could not find connector for workspace ${args.wId}, data source ${args.dataSourceName}, and type notion`
        );
      }

      const connectorId = connector.id;

      const existingDatabase = await NotionDatabase.findOne({
        where: {
          notionDatabaseId: databaseId,
          connectorId,
        },
      });

      if (existingDatabase) {
        if (args.reason) {
          console.log(
            `Updating existing skipped database ${databaseId} with skip reason ${args.reason}`
          );
          await existingDatabase.update({
            skipReason: args.reason,
          });
          return;
        }
        console.log(
          `Database ${databaseId} is already skipped with reason ${existingDatabase.skipReason}`
        );
        return;
      }

      const skipReason = args.reason || "blacklisted";

      console.log(
        `Creating new skipped database ${databaseId} with reason ${skipReason}`
      );

      await NotionDatabase.create({
        notionDatabaseId: databaseId,
        skipReason,
        connectorId,
        lastSeenTs: new Date(),
      });

      return;
    }
    default:
      throw new Error("Unknown notion command: " + command);
  }
};

const google_drive = async (command: string, args: parseArgs.ParsedArgs) => {
  switch (command) {
    case "garbage-collect-all": {
      const connectors = await Connector.findAll({
        where: {
          type: "google_drive",
        },
      });
      for (const connector of connectors) {
        await throwOnError(
          GARBAGE_COLLECT_BY_TYPE[connector.type](connector.id)
        );
      }
      return;
    }
    case "check-file": {
      if (!args.connectorId) {
        throw new Error("Missing --connectorId argument");
      }
      if (!args.fileId) {
        throw new Error("Missing --fileId argument");
      }
      if (
        !args.fileType ||
        (args.fileType !== "document" && args.fileType !== "presentation")
      ) {
        throw new Error(
          `Invalid or missing --fileType argument: ${args.fileType}`
        );
      }
      console.log(`Checking gdrive file`);
      const connector = await Connector.findByPk(args.connectorId);
      if (!connector) {
        throw new Error(`Connector ${args.connectorId} not found`);
      }
      const drive = await getDriveClient(
        await getAuthObject(connector.connectionId)
      );
      const res = await drive.files.export({
        fileId: args.fileId,
        mimeType:
          MIME_TYPES_TO_EXPORT[
            args.fileType === "document"
              ? "application/vnd.google-apps.document"
              : "application/vnd.google-apps.presentation"
          ],
      });
      console.log(`Status: ${res.status}`);
      console.log(`Type: ${typeof res.data}`);
      console.log(`Content:`);
      console.log(res.data);
      return;
    }
    case "restart-google-webhooks": {
      await throwOnError(launchGoogleDriveRenewWebhooksWorkflow());
      return;
    }
    case "start-incremental-sync": {
      if (!args.wId) {
        throw new Error("Missing --wId argument");
      }
      if (!args.dataSourceName) {
        throw new Error("Missing --dataSourceName argument");
      }

      const connector = await Connector.findOne({
        where: {
          workspaceId: args.wId,
          dataSourceName: args.dataSourceName,
          type: "google_drive",
        },
      });
      if (!connector) {
        throw new Error(
          `Could not find connector for workspace ${args.wId} and data source ${args.dataSourceName}`
        );
      }
      await throwOnError(
        launchGoogleDriveIncrementalSyncWorkflow(connector.id.toString())
      );
      return;
    }
    case "skip-file": {
      if (!args.wId) {
        throw new Error("Missing --wId argument");
      }
      if (!args.dataSourceName) {
        throw new Error("Missing --dataSourceName argument");
      }
      if (!args.fileId) {
        throw new Error("Missing --fileId argument");
      }

      const connector = await Connector.findOne({
        where: {
          workspaceId: args.wId,
          dataSourceName: args.dataSourceName,
        },
      });
      if (!connector) {
        throw new Error(
          `Could not find connector for workspace ${args.wId} and data source ${args.dataSourceName}`
        );
      }

      const existingFile = await GoogleDriveFiles.findOne({
        where: {
          driveFileId: args.fileId,
          connectorId: connector.id,
        },
      });
      if (existingFile) {
        await existingFile.update({
          skipReason: args.reason || "blacklisted",
        });
      } else {
        await GoogleDriveFiles.create({
          driveFileId: args.fileId,
          dustFileId: getDocumentId(args.fileId),
          name: "unknown",
          mimeType: "unknown",
          connectorId: connector.id,
          skipReason: args.reason || "blacklisted",
        });
      }

      return;
    }
    default:
      throw new Error("Unknown google command: " + command);
  }
};

const slack = async (command: string, args: parseArgs.ParsedArgs) => {
  switch (command) {
    case "enable-bot": {
      if (!args.wId) {
        throw new Error("Missing --wId argument");
      }
      const connector = await Connector.findOne({
        where: {
          workspaceId: args.wId,
          type: "slack",
        },
      });
      if (!connector) {
        throw new Error(`Could not find connector for workspace ${args.wId}`);
      }
      await throwOnError(toggleSlackbot(connector.id, true));
      break;
    }

    case "sync-thread": {
      if (!args.wId) {
        throw new Error("Missing --wId argument");
      }
      if (!args.threadId) {
        throw new Error("Missing --threadId argument");
      }
      if (!args.channelId) {
        throw new Error("Missing --channelId argument");
      }
      const connector = await Connector.findOne({
        where: {
          workspaceId: args.wId,
          type: "slack",
        },
      });
      if (!connector) {
        throw new Error(`Could not find connector for workspace ${args.wId}`);
      }
      await throwOnError(
        launchSlackSyncOneThreadWorkflow(
          connector.id,
          args.channelId,
          args.threadId
        )
      );

      break;
    }

    case "uninstall-for-unknown-team-ids": {
      if (!NANGO_SLACK_CONNECTOR_ID) {
        throw new Error("NANGO_SLACK_CONNECTOR_ID is not defined");
      }

      const slackConfigurations = await SlackConfiguration.findAll();
      const connections = await nango_client().listConnections();

      const oneHourAgo = new Date();
      oneHourAgo.setHours(oneHourAgo.getHours() - 1);

      const slackConnections = connections.connections.filter(
        (connection: {
          id: number;
          connection_id: string;
          provider: string;
          created: string;
        }) => {
          const createdAt = new Date(connection.created);
          return (
            connection.provider === NANGO_SLACK_CONNECTOR_ID &&
            createdAt < oneHourAgo
          );
        }
      );

      const askQuestion = async (query: string): Promise<string> => {
        const rl = readline.createInterface({
          input: process.stdin,
          output: process.stdout,
        });

        return new Promise((resolve) => {
          rl.question(query, (answer) => {
            rl.close();
            resolve(answer);
          });
        });
      };

      for (const connection of slackConnections) {
        const connectionDetail = await nango_client().getConnection(
          connection.provider,
          connection.connection_id
        );
        const slackTeamId = connectionDetail.credentials.raw.team.id;

        if (!slackConfigurations.find((sc) => sc.slackTeamId === slackTeamId)) {
          const answer: string = await askQuestion(
            `Do you want to delete Nango connection ${connection.connection_id} and auth token for team ${slackTeamId}? (y/N) `
          );
          if (answer.toLowerCase() !== "y") {
            continue;
          }
          console.log("Uninstalling Slack and cleaning connection id...");
          await uninstallSlack(connection.connection_id);
        }
      }
      break;
    }
<<<<<<< HEAD

    case "whitelist-domains": {
      const { wId, whitelistedDomains } = args;
      if (!wId) {
        throw new Error("Missing --wId argument");
      }
      if (!whitelistedDomains) {
        throw new Error("Missing --whitelistedDomains argument");
      }

      const connector = await Connector.findOne({
        where: {
          workspaceId: args.wId,
          type: "slack",
        },
      });
      if (!connector) {
        throw new Error(`Could not find connector for workspace ${args.wId}`);
      }

      const whitelistedDomainsArray = whitelistedDomains.split(",");
      // TODO(2024-01-10 flav) Add domain validation.
      console.log(
        `Whitelisting following domains for slack:\n- ${whitelistedDomainsArray.join(
          "\n-"
        )}`
      );

      await SlackConfiguration.update(
        {
          whitelistedDomains: whitelistedDomainsArray,
        },
        {
          where: {
            connectorId: connector.id,
          },
        }
      );

      break;
    }
=======
    default:
      throw new Error("Unknown slack command: " + command);
>>>>>>> f9ddc8d5
  }
};

const batch = async (command: string, args: parseArgs.ParsedArgs) => {
  switch (command) {
    case "full-resync": {
      if (!args.provider) {
        throw new Error("Missing --provider argument");
      }
      let fromTs: number | null = null;
      if (args.fromTs) {
        fromTs = parseInt(args.fromTs as string, 10);
      }

      const connectors = await Connector.findAll({
        where: {
          type: args.provider,
        },
      });

      const answer: string = await new Promise((resolve) => {
        const rl = readline.createInterface({
          input: process.stdin,
          output: process.stdout,
        });
        rl.question(
          `Are you sure you want to trigger full sync for ${connectors.length} connectors of type ${args.provider}? (y/N) `,
          (answer) => {
            rl.close();
            resolve(answer);
          }
        );
      });

      if (answer !== "y") {
        console.log("Cancelled");
        return;
      }

      for (const connector of connectors) {
        await throwOnError(
          SYNC_CONNECTOR_BY_TYPE[connector.type](
            connector.id.toString(),
            fromTs
          )
        );
        console.log(
          `Triggered for connector id:${connector.id} - ${connector.type} - workspace:${connector.workspaceId} - dataSource:${connector.dataSourceName} - fromTs:${fromTs}`
        );
      }
      return;
    }
    default:
      throw new Error("Unknown batch command: " + command);
  }
};

const main = async () => {
  const argv = parseArgs(process.argv.slice(2));

  if (argv._.length < 2) {
    throw new Error(
      "Expects object type and command as first two arguments, eg: `cli connectors stop ...`"
    );
  }

  const [objectType, command] = argv._;

  if (!command) {
    throw new Error(
      "Expects object type and command as first two arguments, eg: `cli connectors stop ...`"
    );
  }

  switch (objectType) {
    case "connectors":
      await connectors(command, argv);
      return;
    case "batch":
      await batch(command, argv);
      return;
    case "notion":
      await notion(command, argv);
      return;
    case "github":
      await github(command, argv);
      return;
    case "google_drive":
      await google_drive(command, argv);
      return;
    case "slack":
      await slack(command, argv);
      return;
    default:
      throw new Error(`Unknown object type: ${objectType}`);
  }
};

main()
  .then(() => {
    console.error("\x1b[32m%s\x1b[0m", `Done`);
    process.exit(0);
  })
  .catch((err) => {
    console.error("\x1b[31m%s\x1b[0m", `Error: ${err.message}`);
    console.log(err);
    process.exit(1);
  });

async function throwOnError<T>(p: Promise<Result<T, Error>>) {
  const res = await p;
  if (res.isErr()) {
    throw res.error;
  }
  return res;
}<|MERGE_RESOLUTION|>--- conflicted
+++ resolved
@@ -630,7 +630,6 @@
       }
       break;
     }
-<<<<<<< HEAD
 
     case "whitelist-domains": {
       const { wId, whitelistedDomains } = args;
@@ -672,10 +671,9 @@
 
       break;
     }
-=======
+
     default:
       throw new Error("Unknown slack command: " + command);
->>>>>>> f9ddc8d5
   }
 };
 
