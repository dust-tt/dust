--- conflicted
+++ resolved
@@ -194,12 +194,8 @@
     sequelize: sequelize_conn,
     indexes: [
       { fields: ["connectorId", "pageId"], unique: true },
-<<<<<<< HEAD
       { fields: ["connectorId", "spaceId", "parentId"] },
-=======
-      { fields: ["connectorId", "spaceId"] },
       { fields: ["connectorId", "lastVisitedAt"] },
->>>>>>> 1d525b2e
     ],
     modelName: "confluence_pages",
   }
