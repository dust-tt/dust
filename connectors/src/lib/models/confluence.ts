import type {
  CreationOptional,
  ForeignKey,
  InferAttributes,
  InferCreationAttributes,
} from "sequelize";
import { DataTypes, Model } from "sequelize";

import { Connector, sequelize_conn } from "@connectors/lib/models";

export class ConfluenceConfiguration extends Model<
  InferAttributes<ConfluenceConfiguration>,
  InferCreationAttributes<ConfluenceConfiguration>
> {
  declare id: CreationOptional<number>;
  declare createdAt: CreationOptional<Date>;
  declare updatedAt: CreationOptional<Date>;

  declare cloudId: string;
  declare url: string;

  declare connectorId: ForeignKey<Connector["id"]>;
}
ConfluenceConfiguration.init(
  {
    id: {
      type: DataTypes.INTEGER,
      autoIncrement: true,
      primaryKey: true,
    },
    cloudId: {
      type: DataTypes.STRING,
      allowNull: false,
    },
    createdAt: {
      type: DataTypes.DATE,
      allowNull: false,
      defaultValue: DataTypes.NOW,
    },
    updatedAt: {
      type: DataTypes.DATE,
      allowNull: false,
      defaultValue: DataTypes.NOW,
    },
    url: {
      type: DataTypes.STRING,
      allowNull: false,
    },
  },
  {
    sequelize: sequelize_conn,
    modelName: "confluence_configurations",
    indexes: [{ fields: ["connectorId"], unique: true }],
  }
);
Connector.hasOne(ConfluenceConfiguration);

// ConfluenceSpace stores the global spaces selected by the user to sync.
export class ConfluenceSpace extends Model<
  InferAttributes<ConfluenceSpace>,
  InferCreationAttributes<ConfluenceSpace>
> {
  declare id: CreationOptional<number>;
  declare createdAt: CreationOptional<Date>;
  declare updatedAt: CreationOptional<Date>;
  declare connectorId: ForeignKey<Connector["id"]>;
  declare name: string;
  declare spaceId: string;
  declare urlSuffix?: string;
}
ConfluenceSpace.init(
  {
    id: {
      type: DataTypes.INTEGER,
      autoIncrement: true,
      primaryKey: true,
    },
    connectorId: {
      type: DataTypes.INTEGER,
      allowNull: false,
    },
    createdAt: {
      type: DataTypes.DATE,
      allowNull: false,
      defaultValue: DataTypes.NOW,
    },
    name: {
      type: DataTypes.STRING,
      allowNull: false,
    },
    spaceId: {
      type: DataTypes.STRING,
      allowNull: false,
    },
    updatedAt: {
      type: DataTypes.DATE,
      allowNull: false,
      defaultValue: DataTypes.NOW,
    },
    urlSuffix: {
      type: DataTypes.STRING,
      allowNull: true,
    },
  },
  {
    sequelize: sequelize_conn,
    modelName: "confluence_spaces",
    indexes: [{ fields: ["connectorId", "spaceId"], unique: true }],
  }
);
Connector.hasOne(ConfluenceSpace);

// ConfluencePages stores the pages.
export class ConfluencePage extends Model<
  InferAttributes<ConfluencePage>,
  InferCreationAttributes<ConfluencePage>
> {
  declare id: CreationOptional<number>;
  declare createdAt: CreationOptional<Date>;
  declare updatedAt: CreationOptional<Date>;

  declare externalUrl: string;
  declare pageId: string;
  declare parentId: string | null;
  declare skipReason: string | null;
  declare spaceId: string;
  declare title: string;
  declare version: number;

  declare connectorId: ForeignKey<Connector["id"]> | null;
}
ConfluencePage.init(
  {
    id: {
      type: DataTypes.INTEGER,
      autoIncrement: true,
      primaryKey: true,
    },
    createdAt: {
      type: DataTypes.DATE,
      allowNull: false,
      defaultValue: DataTypes.NOW,
    },
    updatedAt: {
      type: DataTypes.DATE,
      allowNull: false,
      defaultValue: DataTypes.NOW,
    },
    version: {
<<<<<<< HEAD
      type: DataTypes.MEDIUMINT,
=======
      type: DataTypes.INTEGER,
>>>>>>> 263f61db
      allowNull: false,
    },
    skipReason: {
      type: DataTypes.STRING,
      allowNull: true,
    },
    parentId: {
      type: DataTypes.STRING,
      allowNull: true,
    },
    pageId: {
      type: DataTypes.STRING,
      allowNull: false,
    },
    spaceId: {
      type: DataTypes.STRING,
      allowNull: false,
    },
    title: {
      type: DataTypes.TEXT,
      allowNull: false,
    },
    externalUrl: {
      type: DataTypes.STRING,
      allowNull: false,
    },
  },
  {
    sequelize: sequelize_conn,
    indexes: [
      { fields: ["connectorId", "pageId"], unique: true },
      { fields: ["connectorId", "spaceId"] },
    ],
    modelName: "confluence_pages",
  }
);
Connector.hasMany(ConfluencePage);<|MERGE_RESOLUTION|>--- conflicted
+++ resolved
@@ -147,11 +147,7 @@
       defaultValue: DataTypes.NOW,
     },
     version: {
-<<<<<<< HEAD
-      type: DataTypes.MEDIUMINT,
-=======
       type: DataTypes.INTEGER,
->>>>>>> 263f61db
       allowNull: false,
     },
     skipReason: {
