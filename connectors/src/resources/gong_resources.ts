import type { Result } from "@dust-tt/types";
import { Err, Ok } from "@dust-tt/types";
import type {
  Attributes,
  CreationAttributes,
  ModelStatic,
  Transaction,
} from "sequelize";

import {
  GongConfigurationModel,
  GongTranscriptModel,
  GongUserModel,
} from "@connectors/lib/models/gong";
import { BaseResource } from "@connectors/resources/base_resource";
import type { ConnectorResource } from "@connectors/resources/connector_resource"; // Attributes are marked as read-only to reflect the stateless nature of our Resource.
import type { ReadonlyAttributesType } from "@connectors/resources/storage/types";

// Attributes are marked as read-only to reflect the stateless nature of our Resource.
// This design will be moved up to BaseResource once we transition away from Sequelize.
// eslint-disable-next-line @typescript-eslint/no-empty-interface
// eslint-disable-next-line @typescript-eslint/no-unsafe-declaration-merging
export interface GongConfigurationResource
  extends ReadonlyAttributesType<GongConfigurationModel> {}

// eslint-disable-next-line @typescript-eslint/no-unsafe-declaration-merging
export class GongConfigurationResource extends BaseResource<GongConfigurationModel> {
  static model: ModelStatic<GongConfigurationModel> = GongConfigurationModel;

  constructor(
    model: ModelStatic<GongConfigurationModel>,
    blob: Attributes<GongConfigurationModel>
  ) {
    super(GongConfigurationModel, blob);
  }

  static async makeNew({
    blob,
    transaction,
  }: {
    blob: CreationAttributes<GongConfigurationModel>;
    transaction?: Transaction;
  }): Promise<GongConfigurationResource> {
    const configuration = await GongConfigurationModel.create(
      { ...blob },
      transaction && { transaction }
    );
    return new this(this.model, configuration.get());
  }

  async postFetchHook(): Promise<void> {
    return;
  }

  async delete(transaction?: Transaction): Promise<Result<undefined, Error>> {
    await this.model.destroy({
      where: {
        connectorId: this.connectorId,
      },
      transaction,
    });
    return new Ok(undefined);
  }

  toJSON(): Record<string, unknown> {
    return {
      id: this.id,
      createdAt: this.createdAt,
      updatedAt: this.updatedAt,
      lastSyncTimestamp: this.lastSyncTimestamp,
    };
  }

  static async fetchByConnector(
    connector: ConnectorResource
  ): Promise<GongConfigurationResource | null> {
    const configuration = await GongConfigurationModel.findOne({
      where: { connectorId: connector.id },
    });
<<<<<<< HEAD

    return configuration && new this(this.model, configuration.get());
=======
    if (!configuration) {
      return null;
    }
    return new this(this.model, configuration.get());
>>>>>>> 1eaaff9d
  }

  async resetLastSyncTimestamp(): Promise<void> {
    await this.update({ lastSyncTimestamp: null });
  }

  async setLastSyncTimestamp(timestamp: number): Promise<void> {
    await this.update({ lastSyncTimestamp: timestamp });
  }
}

export type GongUserBlob = Omit<
  CreationAttributes<GongUserModel>,
  "connectorId" | "id"
>;

// Attributes are marked as read-only to reflect the stateless nature of our Resource.
// This design will be moved up to BaseResource once we transition away from Sequelize.
// eslint-disable-next-line @typescript-eslint/no-empty-interface
// eslint-disable-next-line @typescript-eslint/no-unsafe-declaration-merging
export interface GongUserResource
  extends ReadonlyAttributesType<GongUserModel> {}

// eslint-disable-next-line @typescript-eslint/no-unsafe-declaration-merging
export class GongUserResource extends BaseResource<GongUserModel> {
  static model: ModelStatic<GongUserModel> = GongUserModel;

  constructor(
    model: ModelStatic<GongUserModel>,
    blob: Attributes<GongUserModel>
  ) {
    super(GongUserModel, blob);
  }

  static async makeNew(
    connector: ConnectorResource,
    blob: GongUserBlob,
    transaction?: Transaction
  ): Promise<GongUserResource> {
    const user = await GongUserModel.create(
      { ...blob },
      transaction && { transaction }
    );

    return new this(this.model, user.get());
  }

  static async batchCreate(
    connector: ConnectorResource,
    usersBlobs: GongUserBlob[]
  ): Promise<GongUserResource[]> {
    const users = await GongUserModel.bulkCreate(
      usersBlobs.map((user) => ({
        ...user,
        connectorId: connector.id,
      })),
      {
        updateOnDuplicate: ["firstName", "lastName", "email"],
      }
    );

    return users.map((user) => new this(this.model, user.get()));
  }

  async delete(transaction?: Transaction): Promise<Result<undefined, Error>> {
    try {
      await this.model.destroy({
        where: {
          connectorId: this.connectorId,
        },
        transaction,
      });
    } catch (error) {
      return new Err(error as Error);
    }

    return new Ok(undefined);
  }

  async postFetchHook(): Promise<void> {
    return;
  }

  toJSON(): Record<string, unknown> {
    return {
      createdAt: this.createdAt,
      email: this.email,
      firstName: this.firstName,
      gongId: this.gongId,
      id: this.id,
      lastName: this.lastName,
      updatedAt: this.updatedAt,
    };
  }

  static async fetchByGongUserIds(
    connector: ConnectorResource,
    { gongUserIds }: { gongUserIds: string[] }
  ): Promise<GongUserResource[]> {
    const users = await GongUserModel.findAll({
      where: { connectorId: connector.id, gongId: gongUserIds },
    });

    return users.map((user) => new this(this.model, user.get()));
  }

  static async fetchByGongUserId(
    connector: ConnectorResource,
    { gongUserId }: { gongUserId: string }
  ): Promise<GongUserResource | null> {
    const [user] = await this.fetchByGongUserIds(connector, {
      gongUserIds: [gongUserId],
    });

    return user ?? null;
  }
}

// Attributes are marked as read-only to reflect the stateless nature of our Resource.
// This design will be moved up to BaseResource once we transition away from Sequelize.
// eslint-disable-next-line @typescript-eslint/no-empty-interface
// eslint-disable-next-line @typescript-eslint/no-unsafe-declaration-merging
export interface GongTranscriptResource
  extends ReadonlyAttributesType<GongTranscriptModel> {}

// eslint-disable-next-line @typescript-eslint/no-unsafe-declaration-merging
export class GongTranscriptResource extends BaseResource<GongTranscriptModel> {
  static model: ModelStatic<GongTranscriptModel> = GongTranscriptModel;

  constructor(
    model: ModelStatic<GongTranscriptModel>,
    blob: Attributes<GongTranscriptModel>
  ) {
    super(GongTranscriptModel, blob);
  }

  static async makeNew({
    blob,
    transaction,
  }: {
    blob: CreationAttributes<GongTranscriptModel>;
    transaction?: Transaction;
  }): Promise<GongTranscriptResource> {
    const configuration = await GongTranscriptModel.create(
      { ...blob },
      transaction && { transaction }
    );
    return new this(this.model, configuration.get());
  }

  async postFetchHook(): Promise<void> {
    return;
  }

  async delete(transaction?: Transaction): Promise<Result<undefined, Error>> {
    await this.model.destroy({
      where: {
        connectorId: this.connectorId,
      },
      transaction,
    });
    return new Ok(undefined);
  }

  toJSON(): Record<string, unknown> {
    return {
      id: this.id,
      createdAt: this.createdAt,
      updatedAt: this.updatedAt,
      callId: this.callId,
      title: this.title,
      url: this.url,
    };
  }

  static async fetchByCallId(
    callId: string,
    connector: ConnectorResource
  ): Promise<GongTranscriptResource | null> {
    const transcript = await GongTranscriptModel.findOne({
      where: {
        callId,
        connectorId: connector.id,
      },
    });
    if (!transcript) {
      return null;
    }
    return new this(this.model, transcript.get());
  }
}<|MERGE_RESOLUTION|>--- conflicted
+++ resolved
@@ -77,15 +77,11 @@
     const configuration = await GongConfigurationModel.findOne({
       where: { connectorId: connector.id },
     });
-<<<<<<< HEAD
-
-    return configuration && new this(this.model, configuration.get());
-=======
     if (!configuration) {
       return null;
     }
+
     return new this(this.model, configuration.get());
->>>>>>> 1eaaff9d
   }
 
   async resetLastSyncTimestamp(): Promise<void> {
