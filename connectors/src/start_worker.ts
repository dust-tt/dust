import type { ConnectorProvider } from "@dust-tt/client";
import type { Logger, LogLevel } from "@temporalio/common/lib/logger";
import { Runtime } from "@temporalio/worker/lib/runtime";
import yargs from "yargs";
import { hideBin } from "yargs/helpers";

import { runBigQueryWorker } from "@connectors/connectors/bigquery/temporal/worker";
import { runConfluenceWorker } from "@connectors/connectors/confluence/temporal/worker";
import { runGongWorker } from "@connectors/connectors/gong/temporal/worker";
import { runMicrosoftWorker } from "@connectors/connectors/microsoft/temporal/worker";
import { runSalesforceWorker } from "@connectors/connectors/salesforce/temporal/worker";
import { runSnowflakeWorker } from "@connectors/connectors/snowflake/temporal/worker";
import { runWebCrawlerWorker } from "@connectors/connectors/webcrawler/temporal/worker";
import { isDevelopment, setupGlobalErrorHandler } from "@connectors/types";
import { closeRedisClients } from "@connectors/types/shared/redis_client";

import { runGithubWorker } from "./connectors/github/temporal/worker";
import { runGoogleWorkers } from "./connectors/google_drive/temporal/worker";
import { runIntercomWorker } from "./connectors/intercom/temporal/worker";
import {
  runNotionGarbageCollectWorker,
  runNotionWorker,
} from "./connectors/notion/temporal/worker";
import { runSlackWorker } from "./connectors/slack/temporal/worker";
import { runZendeskWorkers } from "./connectors/zendesk/temporal/worker";
import { errorFromAny } from "./lib/error";
import logger from "./logger/logger";

setupGlobalErrorHandler(logger);

const pinoAdapter: Logger = {
  log: (level: LogLevel, msg: string, meta: object) =>
    ({
      TRACE: logger.trace,
      DEBUG: logger.debug,
      INFO: logger.info,
      WARN: logger.warn,
      ERROR: logger.error,
    })[level](meta ?? {}, msg),
  info: (msg: string, meta: object) => logger.info(meta ?? {}, msg),
  warn: (msg: string, meta: object) => logger.warn(meta ?? {}, msg),
  error: (msg: string, meta: object) => logger.error(meta ?? {}, msg),
  debug: (msg: string, meta: object) => logger.debug(meta ?? {}, msg),
  trace: (msg: string, meta: object) => logger.trace(meta ?? {}, msg),
};

// Install once per process — before creating Worker/Client
Runtime.install({
  logger: pinoAdapter,
});

type WorkerType =
<<<<<<< HEAD
  | Exclude<ConnectorProvider, "slack_bot" | "microsoft_bot">
=======
  | Exclude<ConnectorProvider, "slack_bot" | "discord_bot">
>>>>>>> 14f343d1
  | "notion_garbage_collector";

const workerFunctions: Record<WorkerType, () => Promise<void>> = {
  confluence: runConfluenceWorker,
  github: runGithubWorker,
  google_drive: runGoogleWorkers,
  intercom: runIntercomWorker,
  microsoft: runMicrosoftWorker,
  notion: runNotionWorker,
  notion_garbage_collector: runNotionGarbageCollectWorker,
  slack: runSlackWorker,
  webcrawler: runWebCrawlerWorker,
  snowflake: runSnowflakeWorker,
  zendesk: runZendeskWorkers,
  bigquery: runBigQueryWorker,
  salesforce: runSalesforceWorker,
  gong: runGongWorker,
};

const ALL_WORKERS = Object.keys(workerFunctions) as WorkerType[];

async function runWorkers(workers: WorkerType[]) {
  // Start all workers in parallel
  try {
    const promises = workers.map((worker) =>
      Promise.resolve()
        .then(() => workerFunctions[worker]())
        .catch((err) => {
          logger.error(errorFromAny(err), `Error running ${worker} worker.`);
        })
    );

    // Wait for all workers to complete
    await Promise.all(promises);
  } catch (e) {
    logger.error(errorFromAny(e), "Unexpected error during worker startup.");
  }

  // Shutdown Temporal native runtime *once*
  // Fix the issue of connectors hanging after receiving SIGINT in dev
  // We don't have this issue with front workers, and deserve an investigation (no appetite for now)
  if (isDevelopment()) {
    await Runtime.instance().shutdown();
  }

  // Shutdown potential Redis clients.
  await closeRedisClients();
}

yargs(hideBin(process.argv))
  .option("workers", {
    alias: "w",
    type: "array",
    choices: ALL_WORKERS,
    default: ALL_WORKERS,
    demandOption: true,
    description: "Choose one or multiple workers to run.",
  })
  .help()
  .alias("help", "h")
  .parseAsync()
  .then(async (args) => runWorkers(args.workers as WorkerType[]))
  .catch((err) => {
    logger.error(errorFromAny(err), "Error running workers");
    process.exit(1);
  });<|MERGE_RESOLUTION|>--- conflicted
+++ resolved
@@ -50,11 +50,7 @@
 });
 
 type WorkerType =
-<<<<<<< HEAD
-  | Exclude<ConnectorProvider, "slack_bot" | "microsoft_bot">
-=======
-  | Exclude<ConnectorProvider, "slack_bot" | "discord_bot">
->>>>>>> 14f343d1
+  | Exclude<ConnectorProvider, "slack_bot" | "discord_bot" | "microsoft_bot">
   | "notion_garbage_collector";
 
 const workerFunctions: Record<WorkerType, () => Promise<void>> = {
