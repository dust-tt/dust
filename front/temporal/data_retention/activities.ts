import { heartbeat } from "@temporalio/activity";
import { Op } from "sequelize";

import { destroyConversation } from "@app/lib/api/assistant/conversation/destroy";
import { Authenticator } from "@app/lib/auth";
import { AgentDataRetentionModel } from "@app/lib/models/assistant/agent_data_retention";
import { ConversationResource } from "@app/lib/resources/conversation_resource";
import { WorkspaceModel } from "@app/lib/resources/storage/models/workspace";
import { WorkspaceResource } from "@app/lib/resources/workspace_resource";
import { concurrentExecutor } from "@app/lib/utils/async_utils";
import logger from "@app/logger/logger";
import type { ModelId } from "@app/types";

const WORKSPACE_CONVERSATIONS_BATCH_SIZE = 200;

/**
 * Get workspace ids with conversations retention policy.
 */
export async function getWorkspacesWithConversationsRetentionActivity(): Promise<
  number[]
> {
  const workspaces = await WorkspaceModel.findAll({
    attributes: ["id"],
    where: {
      conversationsRetentionDays: {
        [Op.not]: null,
      },
    },
  });
  return workspaces.map((w) => w.id);
}

/**
 * Purge conversations for workspaces with retention policy.
 * We chunk the workspaces to avoid hitting the database with too many queries at once.
 */
type PurgeConversationsBatchActivityReturnType = {
  workspaceModelId: number;
  workspaceId: string;
  nbConversationsDeleted: number;
};

export async function purgeConversationsBatchActivity({
  workspaceIds,
}: {
  workspaceIds: number[];
}): Promise<PurgeConversationsBatchActivityReturnType[]> {
  const res: PurgeConversationsBatchActivityReturnType[] = [];

  for (const workspaceId of workspaceIds) {
    const workspace = await WorkspaceResource.fetchByModelId(workspaceId);
    if (!workspace) {
      logger.error(
        { workspaceId },
        "Workspace with retention policy not found."
      );
      continue;
    }
    if (!workspace.conversationsRetentionDays) {
      logger.error(
        { workspaceId },
        "Workspace with retention policy has no retention days."
      );
      continue;
    }
    const retentionDays = workspace.conversationsRetentionDays;
    const cutoffDate = new Date();
    cutoffDate.setDate(cutoffDate.getDate() - retentionDays);

    const auth = await Authenticator.internalAdminForWorkspace(workspace.sId);

    let conversations: ConversationResource[];
    let nbConversationsDeleted = 0;

    do {
<<<<<<< HEAD
      conversations = await ConversationResource.listAllBeforeDate(
        auth,
        cutoffDate,
        {
          batchSize: WORKSPACE_CONVERSATIONS_BATCH_SIZE,
          includeDeleted: true,
          includeTest: true,
        }
      );
=======
      conversations = await ConversationResource.listAllBeforeDate(auth, {
        batchSize: WORKSPACE_CONVERSATIONS_BATCH_SIZE,
        cutoffDate,
        includeDeleted: true,
        includeTest: true,
      });
>>>>>>> 24f02135

      logger.info(
        {
          workspaceId,
          retentionDays,
          cutoffDate,
          nbConversations: conversations.length,
        },
        "Purging conversations for workspace."
      );

      await concurrentExecutor(
        conversations,
        async (c) => {
          const result = await destroyConversation(auth, {
            conversationId: c.sId,
          });
          if (result.isErr()) {
            if (result.error.type === "conversation_not_found") {
              logger.warn(
                {
                  workspaceId,
                  conversationId: c.sId,
                  error: result.error,
                },
                "Attempting to delete a non-existing conversation."
              );
              return;
            }
            throw result.error;
          }
        },
        {
          concurrency: 4,
        }
      );

      nbConversationsDeleted += conversations.length;
      heartbeat();
    } while (conversations.length === WORKSPACE_CONVERSATIONS_BATCH_SIZE);

    res.push({
      workspaceModelId: workspace.id,
      workspaceId: workspace.sId,
      nbConversationsDeleted,
    });
  }

  return res;
}

/**
 * Get agent configurations with conversations retention policy.
 */
export async function getAgentsWithConversationsRetentionActivity(): Promise<
  {
    agentConfigurationId: string;
    workspaceId: ModelId;
    retentionDays: number;
  }[]
> {
  const agentRetentions = await AgentDataRetentionModel.findAll();
  return agentRetentions.map((a) => ({
    agentConfigurationId: a.agentConfigurationId,
    workspaceId: a.workspaceId,
    retentionDays: a.retentionDays,
  }));
}

/**
 * Purge conversations for an agent.
 * We chunk the conversations to avoid hitting the database with too many queries at once.
 */
export async function purgeAgentConversationsBatchActivity({
  agentConfigurationId,
  workspaceId,
  retentionDays,
}: {
  agentConfigurationId: string;
  workspaceId: ModelId;
  retentionDays: number;
}): Promise<{
  agentConfigurationId: string;
  workspaceModelId: ModelId;
  workspaceId: string;
  retentionDays: number;
  nbConversationsDeleted: number;
}> {
  const workspace = await WorkspaceResource.fetchByModelId(workspaceId);
  if (!workspace) {
    throw new Error("Workspace not found");
  }
  const auth = await Authenticator.internalAdminForWorkspace(workspace.sId);

  const cutoffDate = new Date();
  cutoffDate.setDate(cutoffDate.getDate() - retentionDays);

  const conversationIds =
    await ConversationResource.listConversationWithAgentCreatedBeforeDate(
      auth,
      {
        agentConfigurationId,
        cutoffDate,
      },
      {
        includeDeleted: true,
        includeTest: true,
      }
    );

  await concurrentExecutor(
    conversationIds,
    async (conversationId) => {
      const result = await destroyConversation(auth, {
        conversationId,
      });
      if (result.isErr()) {
        if (result.error.type === "conversation_not_found") {
          logger.warn(
            {
              workspaceId,
              conversationId,
              error: result.error,
            },
            "Attempting to delete a non-existing conversation."
          );
          return;
        }
        throw result.error;
      }
    },
    {
      concurrency: 4,
    }
  );

  return {
    agentConfigurationId,
    workspaceModelId: workspace.id,
    workspaceId: workspace.sId,
    retentionDays,
    nbConversationsDeleted: conversationIds.length,
  };
}<|MERGE_RESOLUTION|>--- conflicted
+++ resolved
@@ -73,24 +73,12 @@
     let nbConversationsDeleted = 0;
 
     do {
-<<<<<<< HEAD
-      conversations = await ConversationResource.listAllBeforeDate(
-        auth,
-        cutoffDate,
-        {
-          batchSize: WORKSPACE_CONVERSATIONS_BATCH_SIZE,
-          includeDeleted: true,
-          includeTest: true,
-        }
-      );
-=======
       conversations = await ConversationResource.listAllBeforeDate(auth, {
         batchSize: WORKSPACE_CONVERSATIONS_BATCH_SIZE,
         cutoffDate,
         includeDeleted: true,
         includeTest: true,
       });
->>>>>>> 24f02135
 
       logger.info(
         {
