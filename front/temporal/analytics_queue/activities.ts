--- conflicted
+++ resolved
@@ -5,7 +5,6 @@
 import { ANALYTICS_ALIAS_NAME, withEs } from "@app/lib/api/elasticsearch";
 import type { AuthenticatorType } from "@app/lib/auth";
 import { Authenticator } from "@app/lib/auth";
-<<<<<<< HEAD
 import type { AgentMessageFeedback } from "@app/lib/models/assistant/conversation";
 import {
   AgentMessage,
@@ -13,20 +12,11 @@
   Message,
   UserMessage,
 } from "@app/lib/models/assistant/conversation";
-=======
-import { AgentMessage, Message } from "@app/lib/models/assistant/conversation";
->>>>>>> ddf491a0
 import { AgentMCPActionResource } from "@app/lib/resources/agent_mcp_action_resource";
 import { AgentMessageFeedbackResource } from "@app/lib/resources/agent_message_feedback_resource";
 import { RunResource } from "@app/lib/resources/run_resource";
 import { UserModel } from "@app/lib/resources/storage/models/user";
 import { concurrentExecutor } from "@app/lib/utils/async_utils";
-<<<<<<< HEAD
-import logger from "@app/logger/logger";
-import { normalizeError } from "@app/types";
-=======
-import type { AgentMessageType } from "@app/types";
->>>>>>> ddf491a0
 import type {
   AgentLoopArgs,
   AgentMessageRef,
@@ -152,37 +142,20 @@
     : [];
 
   // Build the complete analytics document.
-<<<<<<< HEAD
-  const document = {
+  const document: AgentMessageAnalyticsData = {
     agent_id: agentAgentMessageRow.agentConfigurationId,
     agent_version: agentAgentMessageRow.agentConfigurationVersion.toString(),
     conversation_id: conversationRow.sId,
     latency_ms: agentAgentMessageRow.modelInteractionDurationMs ?? 0,
     message_id: agentMessageRow.sId,
     status: agentAgentMessageRow.status,
-    // TODO(observability 21025-10-29): Use agentMessage.created timestamp to index documents
-    timestamp: new Date(userMessageRow.createdAt.getTime()).toISOString(),
+    timestamp: new Date(agentMessageRow.createdAt).toISOString(),
     tokens,
     tools_used: toolsUsed,
     user_id: userUserMessageRow.user?.sId ?? "unknown",
     workspace_id: auth.getNonNullableWorkspace().sId,
     feedbacks,
-=======
-  const document: AgentMessageAnalyticsData = {
-    agent_id: agentConfiguration.sId,
-    agent_version: agentConfiguration.version.toString(),
-    conversation_id: conversation.sId,
-    latency_ms: agentMessageRow.modelInteractionDurationMs ?? 0,
-    message_id: agentMessage.sId,
-    status: agentMessage.status,
-    timestamp: new Date(agentMessageRow.createdAt).toISOString(),
-    tokens,
-    tools_used: toolsUsed,
-    user_id: userMessage.user?.sId ?? "unknown",
-    workspace_id: workspace.sId,
-    feedbacks: [],
-    version: agentMessage.version.toString(),
->>>>>>> ddf491a0
+    version: agentMessageRow.version.toString(),
   };
 
   await storeToElasticsearch(document);
@@ -373,25 +346,6 @@
       agentMessageModel.id
     );
 
-<<<<<<< HEAD
-  await updateAnalyticsFeedback(auth, {
-    message: {
-      sId: agentMessageRow.sId,
-    },
-    createdTimestamp: userMessageRow.createdAt.getTime(),
-    feedbacks: getAgentMessageFeedbacksAnalytics(agentMessageFeedbacks),
-  });
-=======
-  const allFeedbacks: AgentMessageAnalyticsFeedback[] =
-    agentMessageFeedbacks.map((agentMessageFeedback) => ({
-      feedback_id: agentMessageFeedback.id,
-      user_id: agentMessageFeedback.user?.sId ?? "unknown",
-      thumb_direction: agentMessageFeedback.thumbDirection,
-      dismissed: agentMessageFeedback.dismissed,
-      is_conversation_shared: agentMessageFeedback.isConversationShared,
-      created_at: agentMessageFeedback.createdAt.toISOString(),
-    }));
-
   await updateAnalyticsFeedback(
     {
       documentId: makeAgentMessageAnalyticsDocumentId({
@@ -400,7 +354,6 @@
         workspaceId: workspace.sId,
       }),
     },
-    allFeedbacks
-  );
->>>>>>> ddf491a0
+    getAgentMessageFeedbacksAnalytics(agentMessageFeedbacks)
+  );
 }