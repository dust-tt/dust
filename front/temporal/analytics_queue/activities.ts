--- conflicted
+++ resolved
@@ -149,16 +149,9 @@
     timestamp: new Date(agentMessage.createdAt.getTime()).toISOString(),
     tokens,
     tools_used: toolsUsed,
-<<<<<<< HEAD
     user_id: user?.sId ?? "unknown",
     workspace_id: auth.getNonNullableWorkspace().sId,
     feedbacks,
-    content: null,
-=======
-    user_id: userMessage.user?.sId ?? "unknown",
-    workspace_id: workspace.sId,
-    feedbacks: [],
->>>>>>> a441e20a
   };
 
   await storeToElasticsearch(document);
@@ -299,7 +292,6 @@
     feedback_id: agentMessageFeedback.id,
     user_id: agentMessageFeedback.user?.sId ?? "unknown",
     thumb_direction: agentMessageFeedback.thumbDirection,
-    content: undefined,
     dismissed: agentMessageFeedback.dismissed,
     is_conversation_shared: agentMessageFeedback.isConversationShared,
     created_at: agentMessageFeedback.createdAt.toISOString(),
@@ -369,19 +361,6 @@
       agentMessageModel.id
     );
 
-<<<<<<< HEAD
-=======
-  const allFeedbacks: AgentMessageAnalyticsFeedback[] =
-    agentMessageFeedbacks.map((agentMessageFeedback) => ({
-      feedback_id: agentMessageFeedback.id,
-      user_id: agentMessageFeedback.user?.sId ?? "unknown",
-      thumb_direction: agentMessageFeedback.thumbDirection,
-      dismissed: agentMessageFeedback.dismissed,
-      is_conversation_shared: agentMessageFeedback.isConversationShared,
-      created_at: agentMessageFeedback.createdAt.toISOString(),
-    }));
-
->>>>>>> a441e20a
   await updateAnalyticsFeedback(auth, {
     message: {
       sId: agentMessageRow.sId,
