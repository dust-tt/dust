import { publishConversationRelatedEvent } from "@app/lib/api/assistant/streaming/events";
import type { AgentMessageEvents } from "@app/lib/api/assistant/streaming/types";
import type { AgentMessage } from "@app/lib/models/assistant/conversation";
import { AgentStepContentResource } from "@app/lib/resources/agent_step_content_resource";

// Process database operations for agent events before publishing to Redis.
async function processEventForDatabase(
  event: AgentMessageEvents,
  agentMessageRow: AgentMessage,
  step: number
): Promise<void> {
  switch (event.type) {
    case "agent_error":
    case "tool_error":
      // Store error in database.
      await agentMessageRow.update({
        status: "failed",
        errorCode: event.error.code,
        errorMessage: event.error.message,
        errorMetadata: event.error.metadata,
      });

      if (event.type === "agent_error") {
        await AgentStepContentResource.createNewVersion({
          workspaceId: agentMessageRow.workspaceId,
          agentMessageId: agentMessageRow.id,
          step,
          index: 0, // Errors are the only content for this step
          type: "error",
          value: {
            type: "error",
            value: {
              code: event.error.code,
              message: event.error.message,
              metadata: {
                ...event.error.metadata,
                category: event.error.metadata?.category || "",
              },
            },
          },
        });
      }
      break;

    case "agent_generation_cancelled":
      // Store cancellation in database.
      await agentMessageRow.update({
        status: "cancelled",
      });
      break;

    case "agent_message_success":
      // Store success and run IDs in database.
      await agentMessageRow.update({
        runIds: event.runIds,
        status: "succeeded",
      });

      break;

    default:
      // Ensure we handle all event types.
      break;
  }
}

export async function updateResourceAndPublishEvent(
  event: AgentMessageEvents,
  agentMessageRow: AgentMessage,
  {
    conversationId,
    step,
  }: {
    conversationId: string;
    step: number;
  }
): Promise<void> {
  // Process database operations BEFORE publishing to Redis.
  await processEventForDatabase(event, agentMessageRow, step);

<<<<<<< HEAD
  await publishConversationRelatedEvent(event, {
    conversationId,
    step,
  });
=======
  await publishConversationRelatedEvent({ conversationId, event, step });
>>>>>>> 414d1643
}<|MERGE_RESOLUTION|>--- conflicted
+++ resolved
@@ -76,14 +76,7 @@
   }
 ): Promise<void> {
   // Process database operations BEFORE publishing to Redis.
-  await processEventForDatabase(event, agentMessageRow, step);
+  await processEventForDatabase(event, aggentMessageRow, step);
 
-<<<<<<< HEAD
-  await publishConversationRelatedEvent(event, {
-    conversationId,
-    step,
-  });
-=======
   await publishConversationRelatedEvent({ conversationId, event, step });
->>>>>>> 414d1643
 }