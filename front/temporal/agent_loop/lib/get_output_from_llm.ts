--- conflicted
+++ resolved
@@ -28,11 +28,7 @@
     llm,
   }: GetOutputRequestParams & { llm: LLM }
 ): Promise<GetOutputResponse> {
-<<<<<<< HEAD
-  const events = llm.streamWithTracing({
-=======
   const res = llm.stream({
->>>>>>> 260cfe14
     conversation: modelConversationRes.value.modelConversation,
     prompt,
     specifications,
