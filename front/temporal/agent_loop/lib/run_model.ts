import assert from "assert";

import { buildToolSpecification } from "@app/lib/actions/mcp";
import {
  TOOL_NAME_SEPARATOR,
  tryListMCPTools,
} from "@app/lib/actions/mcp_actions";
import type { InternalMCPServerNameType } from "@app/lib/actions/mcp_internal_actions/constants";
import type { StepContext } from "@app/lib/actions/types";
import type { AgentActionSpecification } from "@app/lib/actions/types/agent";
import { computeStepContexts } from "@app/lib/actions/utils";
import { createClientSideMCPServerConfigurations } from "@app/lib/api/actions/mcp_client_side";
import {
  AgentMessageContentParser,
  getDelimitersConfiguration,
} from "@app/lib/api/assistant/agent_message_content_parser";
import { getAgentConfigurationsForView } from "@app/lib/api/assistant/configuration/views";
import { renderConversationForModel } from "@app/lib/api/assistant/conversation_rendering";
import {
  categorizeAgentErrorMessage,
  categorizeConversationRenderErrorMessage,
} from "@app/lib/api/assistant/errors";
import { constructPromptMultiActions } from "@app/lib/api/assistant/generation";
import { getJITServers } from "@app/lib/api/assistant/jit_actions";
import { listAttachments } from "@app/lib/api/assistant/jit_utils";
import { isLegacyAgentConfiguration } from "@app/lib/api/assistant/legacy_agent";
import { fetchMessageInConversation } from "@app/lib/api/assistant/messages";
import config from "@app/lib/api/config";
import { getLLM } from "@app/lib/api/llm";
import type { LLMTraceContext } from "@app/lib/api/llm/traces/types";
import { DEFAULT_MCP_TOOL_RETRY_POLICY } from "@app/lib/api/mcp";
import { getSupportedModelConfig } from "@app/lib/assistant";
import type { Authenticator } from "@app/lib/auth";
import { cloneBaseConfig, getDustProdAction } from "@app/lib/registry";
import { AgentStepContentResource } from "@app/lib/resources/agent_step_content_resource";
import { MCPServerViewResource } from "@app/lib/resources/mcp_server_view_resource";
import { generateRandomModelSId } from "@app/lib/resources/string_ids";
import logger from "@app/logger/logger";
import { statsDClient } from "@app/logger/statsDClient";
import { updateResourceAndPublishEvent } from "@app/temporal/agent_loop/activities/common";
import { getOutputFromAction } from "@app/temporal/agent_loop/lib/get_output_from_action";
import { getOutputFromLLMStream } from "@app/temporal/agent_loop/lib/get_output_from_llm";
import { sliceConversationForAgentMessage } from "@app/temporal/agent_loop/lib/loop_utils";
import type { GetOutputResponse } from "@app/temporal/agent_loop/lib/types";
import type { AgentActionsEvent, ModelId } from "@app/types";
import { assertNever, removeNulls } from "@app/types";
import type { AgentLoopExecutionData } from "@app/types/assistant/agent_run";

const MAX_AUTO_RETRY = 3;

// This method is used by the multi-actions execution loop to pick the next
// action to execute and generate its inputs.
//
// TODO(DURABLE-AGENTS 2025-07-20): The method mutates agentMessage, this must
// be refactored in a follow up PR.
export async function runModelActivity(
  auth: Authenticator,
  {
    runAgentData,
    runIds,
    step,
    functionCallStepContentIds,
    autoRetryCount = 0,
  }: {
    runAgentData: AgentLoopExecutionData;
    runIds: string[];
    step: number;
    functionCallStepContentIds: Record<string, ModelId>;
    autoRetryCount?: number;
  }
): Promise<{
  actions: AgentActionsEvent["actions"];
  runId: string;
  functionCallStepContentIds: Record<string, ModelId>;
  stepContexts: StepContext[];
} | null> {
  const {
    agentConfiguration,
    conversation: originalConversation,
    userMessage,
    agentMessage: originalAgentMessage,
    agentMessageRow,
  } = runAgentData;

  const { slicedConversation: conversation, slicedAgentMessage: agentMessage } =
    sliceConversationForAgentMessage(originalConversation, {
      agentMessageId: originalAgentMessage.sId,
      agentMessageVersion: originalAgentMessage.version,
      step,
    });

  // Compute the citations offset by summing citations allocated to all past actions for this message.
  const citationsRefsOffset = originalAgentMessage.actions.reduce(
    (total, action) => total + (action.citationsAllocated || 0),
    0
  );

  const now = Date.now();

  const localLogger = logger.child({
    workspaceId: conversation.owner.sId,
    conversationId: conversation.sId,
    multiActionLoopIteration: step,
  });

  localLogger.info("Starting multi-action loop iteration");

  const isLegacyAgent = isLegacyAgentConfiguration(agentConfiguration);
  if (isLegacyAgent && step !== 0) {
    localLogger.warn("Legacy agent only supports step 0.");
    // legacy agents stop after one step
    return null;
  }

  const model = getSupportedModelConfig(agentConfiguration.model);

  async function publishAgentError(error: {
    code: string;
    message: string;
    metadata: Record<string, string | number | boolean> | null;
  }): Promise<void> {
    // Check if this is a multi_actions_error that hit max retries
    let logMessage = `Agent error: ${error.message}`;
    if (
      error.code === "multi_actions_error" &&
      error.metadata?.retriesAttempted === MAX_AUTO_RETRY
    ) {
      logMessage = `Agent error: ${error.message} (max retries reached)`;
    } else if (
      error.code === "multi_actions_error" &&
      error.metadata?.category &&
      error.metadata.category !== "retryable_model_error"
    ) {
      logMessage = `Agent error: ${error.message} (not retryable)`;
    }

    localLogger.error(
      {
        error,
      },
      logMessage
    );

    await updateResourceAndPublishEvent(auth, {
      event: {
        type: "agent_error",
        created: Date.now(),
        configurationId: agentConfiguration.sId,
        messageId: agentMessage.sId,
        error,
      },
      agentMessageRow,
      conversation,
      step,
    });
  }

  // Helper function to flush all pending tokens from the content parser
  async function flushParserTokens(): Promise<void> {
    for await (const tokenEvent of contentParser.flushTokens()) {
      await updateResourceAndPublishEvent(auth, {
        event: tokenEvent,
        agentMessageRow,
        conversation,
        step,
      });
    }
  }

  if (!model) {
    await publishAgentError({
      code: "model_does_not_support_multi_actions",
      message:
        `The model you selected (${agentConfiguration.model.modelId}) ` +
        `does not support multi-actions.`,
      metadata: null,
    });
    return null;
  }

  const attachments = listAttachments(conversation);
  const jitServers = await getJITServers(auth, {
    agentConfiguration,
    conversation,
    attachments,
  });
  // Get client-side MCP server configurations from the user message context.
  const clientSideMCPActionConfigurations =
    await createClientSideMCPServerConfigurations(
      auth,
      userMessage.context.clientSideMCPServerIds
    );

  const {
    serverToolsAndInstructions: mcpActions,
    error: mcpToolsListingError,
  } = await tryListMCPTools(
    auth,
    {
      agentConfiguration,
      conversation,
      agentMessage,
      clientSideActionConfigurations: clientSideMCPActionConfigurations,
    },
    jitServers
  );

  if (mcpToolsListingError) {
    localLogger.error(
      {
        error: mcpToolsListingError,
      },
      "Error listing MCP tools."
    );
  }

  const isLastStep = step === agentConfiguration.maxStepsPerRun;

  // If we are on the last step, we don't show any action.
  // This will force the agent to run the generation.
  const availableActions = isLastStep ? [] : mcpActions.flatMap((s) => s.tools);

  let fallbackPrompt = "You are a conversational agent";
  if (agentConfiguration.actions.length || availableActions.length > 0) {
    fallbackPrompt += " with access to tool use.";
  } else {
    fallbackPrompt += ".";
  }

  const agentsList = agentConfiguration.instructions?.includes(
    "{ASSISTANTS_LIST}"
  )
    ? await getAgentConfigurationsForView({
        auth,
        agentsGetView: auth.user() ? "list" : "all",
        variant: "light",
      })
    : null;

  const prompt = await constructPromptMultiActions(auth, {
    userMessage,
    agentConfiguration,
    fallbackPrompt,
    model,
    hasAvailableActions: availableActions.length > 0,
    errorContext: mcpToolsListingError,
    agentsList,
    conversationId: conversation.sId,
    serverToolsAndInstructions: mcpActions,
  });

  const specifications: AgentActionSpecification[] = [];
  for (const a of availableActions) {
    specifications.push(buildToolSpecification(a));
  }

  // Count the number of tokens used by the functions presented to the model.
  // This is a rough estimate of the number of tokens.
  const tools = JSON.stringify(
    specifications.map((s) => ({
      name: s.name,
      description: s.description,
      inputSchema: s.inputSchema,
    }))
  );

  // Turn the conversation into a digest that can be presented to the model.
  const modelConversationRes = await renderConversationForModel(auth, {
    conversation,
    model,
    prompt,
    tools,
    allowedTokenCount: model.contextSize - model.generationTokensCount,
  });

  if (modelConversationRes.isErr()) {
    const categorizedError = categorizeConversationRenderErrorMessage(
      modelConversationRes.error
    );
    if (categorizedError) {
      await publishAgentError({
        code: "conversation_render_error",
        message: categorizedError.publicMessage,
        metadata: {
          category: categorizedError.category,
          errorTitle: categorizedError.errorTitle,
        },
      });
      return null;
    }

    await publishAgentError({
      code: "conversation_render_error",
      message: `Error rendering conversation for model: ${modelConversationRes.error.message}`,
      metadata: null,
    });

    return null;
  }

  // Temporarily adding this to check if we can consider contents property only in llms
  const unexpectedMessage =
    modelConversationRes.value.modelConversation.messages.find(
      (m) => m.role === "assistant" && !m.contents && m.content
    );
  if (unexpectedMessage) {
    logger.error(
      {
        conversationId: conversation.sId,
        agentMessageId: agentMessage.sId,
        step,
      },
      "Found assistant message with legacy content field instead of contents array"
    );
  }

  // Check that specifications[].name are unique. This can happen if the user overrides two actions
  // names with the same name (advanced settings). We return an actionable error if that's the case
  // as we want to keep that as an invariant when interacting with models.
  const seen = new Set<string>();
  for (const spec of specifications) {
    if (seen.has(spec.name)) {
      await publishAgentError({
        code: "duplicate_specification_name",
        message:
          `Duplicate action name in agent configuration: ${spec.name}. ` +
          "Your agents actions must have unique names.",
        metadata: null,
      });

      return null;
    }
    seen.add(spec.name);
  }

  const runConfig = cloneBaseConfig(
    getDustProdAction("assistant-v2-multi-actions-agent").config
  );
  if (isLegacyAgent) {
    runConfig.MODEL.function_call =
      specifications.length === 1 ? specifications[0].name : null;
  } else {
    runConfig.MODEL.function_call = specifications.length === 0 ? null : "auto";
  }
  runConfig.MODEL.provider_id = model.providerId;
  runConfig.MODEL.model_id = model.modelId;
  runConfig.MODEL.temperature = agentConfiguration.model.temperature;

  const reasoningEffort =
    agentConfiguration.model.reasoningEffort ?? model.defaultReasoningEffort;

  if (
    reasoningEffort !== "none" &&
    (reasoningEffort !== "light" || model.useNativeLightReasoning)
  ) {
    runConfig.MODEL.reasoning_effort = reasoningEffort;
  }

  if (agentConfiguration.model.responseFormat) {
    runConfig.MODEL.response_format = JSON.parse(
      agentConfiguration.model.responseFormat
    );
  }
  const anthropicBetaFlags = config.getMultiActionsAgentAnthropicBetaFlags();
  if (anthropicBetaFlags) {
    runConfig.MODEL.anthropic_beta_flags = anthropicBetaFlags;
  }

  // Set prompt_caching from agent configuration
  if (agentConfiguration.model.promptCaching) {
    runConfig.MODEL.prompt_caching = agentConfiguration.model.promptCaching;
  }

  // Errors occurring during the multi-actions-agent dust app may be retryable.
  // Their implicit code should be "multi_actions_error".
  async function handlePossiblyRetryableError(message: string) {
    const { category, publicMessage, errorTitle } = categorizeAgentErrorMessage(
      {
        code: "multi_actions_error",
        message,
      }
    );

    const isRetryableModelError = [
      "retryable_model_error",
      "stream_error",
    ].includes(category);

    if (isRetryableModelError && autoRetryCount < MAX_AUTO_RETRY) {
      localLogger.warn(
        {
          error: message,
          retryCount: autoRetryCount + 1,
          maxRetries: MAX_AUTO_RETRY,
        },
        "Auto-retrying multi-actions agent due to retryable model error."
      );

      // Recursively retry with incremented count
      return runModelActivity(auth, {
        runAgentData,
        runIds,
        step,
        functionCallStepContentIds,
        autoRetryCount: autoRetryCount + 1,
      });
    }

    await publishAgentError({
      code: "multi_actions_error",
      message: publicMessage,
      metadata: {
        category,
        errorTitle,
        retriesAttempted: autoRetryCount,
      },
    });

    return null;
  }

  const contentParser = new AgentMessageContentParser(
    agentConfiguration,
    agentMessage.sId,
    getDelimitersConfiguration({ agentConfiguration })
  );

  let getOutputFromActionResponse: GetOutputResponse;
<<<<<<< HEAD
  const traceContext: LLMTraceContext = {
    operationType: "agent_conversation",
    contextId: agentConfiguration.sId,
    userId: auth.user()?.sId,
  };
  const llm = await getLLM(auth, { modelId: model.modelId }, traceContext);
  const llmRunId = llm?.getRunId();
=======
  const llm = await getLLM(auth, { modelId: model.modelId });
  const modelInteractionStartDate = performance.now();
>>>>>>> 260cfe14

  if (llm === null) {
    getOutputFromActionResponse = await getOutputFromAction(auth, {
      modelConversationRes,
      conversation,
      userMessage,
      runConfig,
      specifications,
      flushParserTokens,
      contentParser,
      agentMessageRow,
      step,
      agentConfiguration,
      agentMessage,
      model,
      publishAgentError,
      prompt,
    });
  } else {
    getOutputFromActionResponse = await getOutputFromLLMStream(auth, {
      modelConversationRes,
      conversation,
      userMessage,
      runConfig,
      specifications,
      flushParserTokens,
      contentParser,
      agentMessageRow,
      step,
      agentConfiguration,
      agentMessage,
      model,
      publishAgentError,
      prompt,
      llm,
    });
  }

  const modelInteractionEndDate = performance.now();

  if (getOutputFromActionResponse.isErr()) {
    const error = getOutputFromActionResponse.error;

    switch (error.type) {
      case "shouldRetryMessage":
        return handlePossiblyRetryableError(error.message);
      case "shouldReturnNull":
        return null;
      default:
        assertNever(error);
    }
  }

  const { dustRunId, nativeChainOfThought, output } =
    getOutputFromActionResponse.value;

  // Create a new object to avoid mutation
  const updatedFunctionCallStepContentIds = { ...functionCallStepContentIds };

  // It is possible that temporal requested activity cancellation but the
  // activity has not yet received the signal. In that case, the agent message
  // row would have status to cancelled (done via finalizeCancellationActivity).
  const message = await fetchMessageInConversation(
    auth,
    conversation,
    agentMessage.sId,
    agentMessage.version
  );
  if (message?.agentMessage?.status === "cancelled") {
    logger.info("Agent message cancelled, stopping");
    return null;
  }

  // Create AgentStepContent for each content item (reasoning, text, function calls)
  // This replaces the original agent_step_content event emission
  for (const [index, content] of output.contents.entries()) {
    const stepContent = await AgentStepContentResource.createNewVersion({
      workspaceId: conversation.owner.id,
      agentMessageId: agentMessage.agentMessageId,
      step,
      index,
      type: content.type,
      value: content,
    });

    // If this is a function call content, track the step content ID
    if (content.type === "function_call") {
      updatedFunctionCallStepContentIds[content.value.id] = stepContent.id;
    }
  }

  // Track retries that lead to completing successfully (with either function calls or generation).
  if (autoRetryCount > 0) {
    statsDClient.increment("successful_auto_retry.count", 1, [
      `retryCount:${autoRetryCount}`,
    ]);
  }

  // Store the contents for returning to the caller
  // These will be added to agentMessage.contents in the calling function

  if (!output.actions.length) {
    // Successful generation.
    const processedContent = contentParser.getContent() ?? "";
    if (!processedContent.length) {
      localLogger.warn(
        {
          modelId: model.modelId,
        },
        "No content generated by the agent."
      );
    }

    // TODO(DURABLE-AGENTS 2025-07-20): Avoid mutating agentMessage here
    const chainOfThought =
      (nativeChainOfThought || contentParser.getChainOfThought()) ?? "";

    if (chainOfThought.length) {
      if (!agentMessage.chainOfThought) {
        agentMessage.chainOfThought = "";
      }
      agentMessage.chainOfThought += chainOfThought;
    }
    agentMessage.content = (agentMessage.content ?? "") + processedContent;
    agentMessage.status = "succeeded";
    agentMessage.completedTs = Date.now();

    await updateResourceAndPublishEvent(auth, {
      event: {
        type: "agent_message_success",
        created: Date.now(),
        configurationId: agentConfiguration.sId,
        messageId: agentMessage.sId,
        message: agentMessage,
        runIds: [...runIds, dustRunId, ...(llmRunId ? [llmRunId] : [])],
      },
      agentMessageRow,
      conversation,
      step,
      modelInteractionDurationMs:
        modelInteractionEndDate - modelInteractionStartDate,
    });
    localLogger.info("Agent message generation succeeded");

    return null;
  }

  // We have actions.
  localLogger.info(
    {
      elapsed: Date.now() - now,
    },
    "[ASSISTANT_TRACE] Action inputs generation"
  );

  // Inject a single newline boundary if we streamed visible content in this iteration
  // before yielding actions. This prevents the next iteration's streamed tokens from
  // being appended without whitespace. Only do this if generation tokens are non-empty
  // and the last character is not already whitespace.
  const streamedContentSoFar = contentParser.getContent() ?? "";
  if (
    streamedContentSoFar.length > 0 &&
    !/\s/.test(streamedContentSoFar[streamedContentSoFar.length - 1])
  ) {
    await updateResourceAndPublishEvent(auth, {
      event: {
        type: "generation_tokens",
        created: Date.now(),
        configurationId: agentConfiguration.sId,
        messageId: agentMessage.sId,
        text: "\n",
        classification: "tokens",
      },
      agentMessageRow,
      conversation,
      step,
    });
  }

  // If we have actions and we are on the last step, we error since returning actions would require
  // doing one more step.
  if (isLastStep) {
    await publishAgentError({
      code: "max_step_reached",
      message:
        "The agent reached the maximum number of steps. This error can be safely retried.",
      metadata: null,
    });
    return null;
  }

  const actions: AgentActionsEvent["actions"] = [];

  for (const a of output.actions) {
    // Sometimes models will return a name with a triple underscore instead of a double underscore, we dynamically handle it.
    const actionNamesFromLLM: string[] = removeNulls([
      a.name,
      a.name?.replace("___", TOOL_NAME_SEPARATOR) ?? null,
    ]);

    let action = availableActions.find((ac) =>
      actionNamesFromLLM.includes(ac.name)
    );

    if (!action) {
      if (!a.name) {
        await publishAgentError({
          code: "action_not_found",
          message:
            `The agent attempted to run an invalid action (no name). ` +
            `This model error can be safely retried.`,
          metadata: null,
        });

        return null;
      }
      const mcpServerView =
        await MCPServerViewResource.getMCPServerViewForAutoInternalTool(
          auth,
          "missing_action_catcher"
        );

      // Could happen if the internal server has not already been added
      if (!mcpServerView) {
        await publishAgentError({
          code: "action_not_found",
          message:
            `The agent attempted to run an invalid action (${a.name}). ` +
            `This model error can be safely retried (no server).`,
          metadata: null,
        });
        return null;
      }

      localLogger.warn(
        {
          actionName: a.name,
          availableActions: availableActions.map((a) => a.name),
        },
        "Model attempted to run an action that is not part of the agent configuration but we'll try to catch it."
      );

      assert(
        mcpServerView.internalMCPServerId,
        "Internal MCP server ID is null"
      );

      // Catch-all action.
      action = {
        id: -1,
        sId: generateRandomModelSId(),
        type: "mcp_configuration" as const,
        name: a.name,
        originalName: a.name,
        description: null,
        dataSources: null,
        tables: null,
        childAgentId: null,
        reasoningModel: null,
        timeFrame: null,
        jsonSchema: null,
        secretName: null,
        additionalConfiguration: {},
        mcpServerViewId: mcpServerView.sId,
        dustAppConfiguration: null,
        internalMCPServerId: mcpServerView.internalMCPServerId,
        inputSchema: {},
        availability: "auto_hidden_builder",
        permission: "never_ask",
        toolServerId: mcpServerView.internalMCPServerId,
        mcpServerName: "missing_action_catcher" as InternalMCPServerNameType,
        retryPolicy: DEFAULT_MCP_TOOL_RETRY_POLICY,
      };
    }

    actions.push({
      action,
      functionCallId: a.functionCallId ?? null,
    });
  }

  await flushParserTokens();

  const chainOfThought =
    (nativeChainOfThought || contentParser.getChainOfThought()) ?? "";

  agentMessage.content =
    (agentMessage.content ?? "") + (contentParser.getContent() ?? "");

  if (chainOfThought.length) {
    if (!agentMessage.chainOfThought) {
      agentMessage.chainOfThought = "";
    }
    agentMessage.chainOfThought += chainOfThought;
  }

  const newContents = output.contents.map((content) => ({
    step,
    content,
  }));
  agentMessage.contents.push(...newContents);

  const stepContexts = computeStepContexts({
    agentConfiguration,
    stepActions: actions.map((a) => a.action),
    citationsRefsOffset,
  });

  return {
    actions,
    runId: dustRunId,
    functionCallStepContentIds: updatedFunctionCallStepContentIds,
    stepContexts,
  };
}<|MERGE_RESOLUTION|>--- conflicted
+++ resolved
@@ -426,7 +426,6 @@
   );
 
   let getOutputFromActionResponse: GetOutputResponse;
-<<<<<<< HEAD
   const traceContext: LLMTraceContext = {
     operationType: "agent_conversation",
     contextId: agentConfiguration.sId,
@@ -434,10 +433,7 @@
   };
   const llm = await getLLM(auth, { modelId: model.modelId }, traceContext);
   const llmRunId = llm?.getRunId();
-=======
-  const llm = await getLLM(auth, { modelId: model.modelId });
   const modelInteractionStartDate = performance.now();
->>>>>>> 260cfe14
 
   if (llm === null) {
     getOutputFromActionResponse = await getOutputFromAction(auth, {
