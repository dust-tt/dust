import { heartbeat } from "@temporalio/activity";
import assert from "assert";

import { buildToolSpecification } from "@app/lib/actions/mcp";
import {
  TOOL_NAME_SEPARATOR,
  tryListMCPTools,
} from "@app/lib/actions/mcp_actions";
import type { InternalMCPServerNameType } from "@app/lib/actions/mcp_internal_actions/constants";
import {
  isDustAppChatBlockType,
  runActionStreamed,
} from "@app/lib/actions/server";
import type { StepContext } from "@app/lib/actions/types";
import type { AgentActionSpecification } from "@app/lib/actions/types/agent";
import { computeStepContexts } from "@app/lib/actions/utils";
import { createClientSideMCPServerConfigurations } from "@app/lib/api/actions/mcp_client_side";
import {
  AgentMessageContentParser,
  getDelimitersConfiguration,
} from "@app/lib/api/assistant/agent_message_content_parser";
import { getAgentConfigurationsForView } from "@app/lib/api/assistant/configuration/views";
import {
  categorizeAgentErrorMessage,
  categorizeConversationRenderErrorMessage,
} from "@app/lib/api/assistant/errors";
import { constructPromptMultiActions } from "@app/lib/api/assistant/generation";
import { getJITServers } from "@app/lib/api/assistant/jit_actions";
import { listAttachments } from "@app/lib/api/assistant/jit_utils";
import { isLegacyAgentConfiguration } from "@app/lib/api/assistant/legacy_agent";
import { renderConversationForModel } from "@app/lib/api/assistant/preprocessing";
import config from "@app/lib/api/config";
import { DEFAULT_MCP_TOOL_RETRY_POLICY } from "@app/lib/api/mcp";
import { getRedisClient } from "@app/lib/api/redis";
import { config as regionsConfig } from "@app/lib/api/regions/config";
import { getSupportedModelConfig } from "@app/lib/assistant";
import type { Authenticator } from "@app/lib/auth";
import { getFeatureFlags } from "@app/lib/auth";
import { cloneBaseConfig, getDustProdAction } from "@app/lib/registry";
import { AgentStepContentResource } from "@app/lib/resources/agent_step_content_resource";
import { MCPServerViewResource } from "@app/lib/resources/mcp_server_view_resource";
import { generateRandomModelSId } from "@app/lib/resources/string_ids";
import logger from "@app/logger/logger";
import { statsDClient } from "@app/logger/statsDClient";
import { updateResourceAndPublishEvent } from "@app/temporal/agent_loop/activities/common";
import { sliceConversationForAgentMessage } from "@app/temporal/agent_loop/lib/loop_utils";
import type { AgentActionsEvent, AgentMessageType, ModelId } from "@app/types";
import { removeNulls } from "@app/types";
import type {
  FunctionCallContentType,
  ReasoningContentType,
  TextContentType,
} from "@app/types/assistant/agent_message_content";
import type { RunAgentExecutionData } from "@app/types/assistant/agent_run";

const MAX_AUTO_RETRY = 3;

// This method is used by the multi-actions execution loop to pick the next
// action to execute and generate its inputs.
//
// TODO(DURABLE-AGENTS 2025-07-20): The method mutates agentMessage, this must

// be refactored in a follow up PR.
export async function runModelActivity(
  auth: Authenticator,
  {
    runAgentData,
    runIds,
    step,
    functionCallStepContentIds,
    autoRetryCount = 0,
  }: {
    runAgentData: RunAgentExecutionData;
    runIds: string[];
    step: number;
    functionCallStepContentIds: Record<string, ModelId>;
    autoRetryCount?: number;
  }
): Promise<{
  actions: AgentActionsEvent["actions"];
  runId: string;
  functionCallStepContentIds: Record<string, ModelId>;
  stepContexts: StepContext[];
} | null> {
  const {
    agentConfiguration,
    conversation: originalConversation,
    userMessage,
    agentMessage: originalAgentMessage,
    agentMessageRow,
  } = runAgentData;

  const { slicedConversation: conversation, slicedAgentMessage: agentMessage } =
    sliceConversationForAgentMessage(originalConversation, {
      agentMessageId: originalAgentMessage.sId,
      agentMessageVersion: originalAgentMessage.version,
      step,
    });

  // Compute the citations offset by summing citations allocated to all past actions for this message.
  const citationsRefsOffset = originalAgentMessage.actions.reduce(
    (total, action) => total + (action.citationsAllocated || 0),
    0
  );

  const now = Date.now();

  const localLogger = logger.child({
    workspaceId: conversation.owner.sId,
    conversationId: conversation.sId,
    multiActionLoopIteration: step,
  });

  localLogger.info("Starting multi-action loop iteration");

  const isLegacyAgent = isLegacyAgentConfiguration(agentConfiguration);
  if (isLegacyAgent && step !== 0) {
    localLogger.warn("Legacy agent only supports step 0.");
    // legacy agents stop after one step
    return null;
  }

  const model = getSupportedModelConfig(agentConfiguration.model);

  async function publishAgentError(error: {
    code: string;
    message: string;
    metadata: Record<string, string | number | boolean> | null;
  }): Promise<void> {
    // Check if this is a multi_actions_error that hit max retries
    let logMessage = `Agent error: ${error.message}`;
    if (
      error.code === "multi_actions_error" &&
      error.metadata?.retriesAttempted === MAX_AUTO_RETRY
    ) {
      logMessage = `Agent error: ${error.message} (max retries reached)`;
    } else if (
      error.code === "multi_actions_error" &&
      error.metadata?.category &&
      error.metadata.category !== "retryable_model_error"
    ) {
      logMessage = `Agent error: ${error.message} (not retryable)`;
    }

    localLogger.error(
      {
        error,
      },
      logMessage
    );

    await updateResourceAndPublishEvent(auth, {
      event: {
        type: "agent_error",
        created: Date.now(),
        configurationId: agentConfiguration.sId,
        messageId: agentMessage.sId,
        error,
      },
      agentMessageRow,
      conversation,
      step,
    });
  }

  // Helper function to flush all pending tokens from the content parser
  async function flushParserTokens(): Promise<void> {
    for await (const tokenEvent of contentParser.flushTokens()) {
      await updateResourceAndPublishEvent(auth, {
        event: tokenEvent,
        agentMessageRow,
        conversation,
        step,
      });
    }
  }

  if (!model) {
    await publishAgentError({
      code: "model_does_not_support_multi_actions",
      message:
        `The model you selected (${agentConfiguration.model.modelId}) ` +
        `does not support multi-actions.`,
      metadata: null,
    });
    return null;
  }

  const attachments = listAttachments(conversation);
  const jitServers = await getJITServers(auth, {
    agentConfiguration,
    conversation,
    attachments,
  });
  // Get client-side MCP server configurations from the user message context.
  const clientSideMCPActionConfigurations =
    await createClientSideMCPServerConfigurations(
      auth,
      userMessage.context.clientSideMCPServerIds
    );

  const {
    serverToolsAndInstructions: mcpActions,
    error: mcpToolsListingError,
  } = await tryListMCPTools(
    auth,
    {
      agentConfiguration,
      conversation,
      agentMessage,
      clientSideActionConfigurations: clientSideMCPActionConfigurations,
    },
    jitServers
  );

  if (mcpToolsListingError) {
    localLogger.error(
      {
        error: mcpToolsListingError,
      },
      "Error listing MCP tools."
    );
  }

  const isLastStep = step === agentConfiguration.maxStepsPerRun;

  // If we are on the last step, we don't show any action.
  // This will force the agent to run the generation.
  const availableActions = isLastStep ? [] : mcpActions.flatMap((s) => s.tools);

  let fallbackPrompt = "You are a conversational agent";
  if (
    agentConfiguration.actions.length ||
    agentConfiguration.visualizationEnabled ||
    availableActions.length > 0
  ) {
    fallbackPrompt += " with access to tool use.";
  } else {
    fallbackPrompt += ".";
  }

  const agentsList = agentConfiguration.instructions?.includes(
    "{ASSISTANTS_LIST}"
  )
    ? await getAgentConfigurationsForView({
        auth,
        agentsGetView: auth.user() ? "list" : "all",
        variant: "light",
      })
    : null;

  const prompt = await constructPromptMultiActions(auth, {
    userMessage,
    agentConfiguration,
    fallbackPrompt,
    model,
    hasAvailableActions: availableActions.length > 0,
    errorContext: mcpToolsListingError,
    agentsList,
    conversationId: conversation.sId,
    serverToolsAndInstructions: mcpActions,
  });

  const specifications: AgentActionSpecification[] = [];
  for (const a of availableActions) {
    specifications.push(buildToolSpecification(a));
  }

  // Count the number of tokens used by the functions presented to the model.
  // This is a rough estimate of the number of tokens.
  const tools = JSON.stringify(
    specifications.map((s) => ({
      name: s.name,
      description: s.description,
      inputSchema: s.inputSchema,
    }))
  );

  // Turn the conversation into a digest that can be presented to the model.
  const modelConversationRes = await renderConversationForModel(auth, {
    conversation,
    model,
    prompt,
    tools,
    allowedTokenCount: model.contextSize - model.generationTokensCount,
  });

  if (modelConversationRes.isErr()) {
    const categorizedError = categorizeConversationRenderErrorMessage(
      modelConversationRes.error
    );
    if (categorizedError) {
      await publishAgentError({
        code: "conversation_render_error",
        message: categorizedError.publicMessage,
        metadata: {
          category: categorizedError.category,
          errorTitle: categorizedError.errorTitle,
        },
      });
      return null;
    }

    await publishAgentError({
      code: "conversation_render_error",
      message: `Error rendering conversation for model: ${modelConversationRes.error.message}`,
      metadata: null,
    });

    return null;
  }

  // Check that specifications[].name are unique. This can happen if the user overrides two actions
  // names with the same name (advanced settings). We return an actionable error if that's the case
  // as we want to keep that as an invariant when interacting with models.
  const seen = new Set<string>();
  for (const spec of specifications) {
    if (seen.has(spec.name)) {
      await publishAgentError({
        code: "duplicate_specification_name",
        message:
          `Duplicate action name in agent configuration: ${spec.name}. ` +
          "Your agents actions must have unique names.",
        metadata: null,
      });

      return null;
    }
    seen.add(spec.name);
  }

  const runConfig = cloneBaseConfig(
    getDustProdAction("assistant-v2-multi-actions-agent").config
  );
  if (isLegacyAgent) {
    runConfig.MODEL.function_call =
      specifications.length === 1 ? specifications[0].name : null;
  } else {
    runConfig.MODEL.function_call = specifications.length === 0 ? null : "auto";
  }
  runConfig.MODEL.provider_id = model.providerId;
  runConfig.MODEL.model_id = model.modelId;
  runConfig.MODEL.temperature = agentConfiguration.model.temperature;

  const reasoningEffort =
    agentConfiguration.model.reasoningEffort ?? model.defaultReasoningEffort;

  if (
    reasoningEffort !== "none" &&
    (reasoningEffort !== "light" || model.useNativeLightReasoning)
  ) {
    runConfig.MODEL.reasoning_effort = reasoningEffort;
  }

  if (agentConfiguration.model.responseFormat) {
    runConfig.MODEL.response_format = JSON.parse(
      agentConfiguration.model.responseFormat
    );
  }
  const anthropicBetaFlags = config.getMultiActionsAgentAnthropicBetaFlags();
  if (anthropicBetaFlags) {
    runConfig.MODEL.anthropic_beta_flags = anthropicBetaFlags;
  }

  // Set prompt_caching from agent configuration
  if (agentConfiguration.model.promptCaching) {
    runConfig.MODEL.prompt_caching = agentConfiguration.model.promptCaching;
  }

  const res = await runActionStreamed(
    auth,
    "assistant-v2-multi-actions-agent",
    runConfig,
    [
      {
        conversation: modelConversationRes.value.modelConversation,
        specifications,
        prompt,
      },
    ],
    {
      conversationId: conversation.sId,
      workspaceId: conversation.owner.sId,
      userMessageId: userMessage.sId,
    }
  );

  // Errors occurring during the multi-actions-agent dust app may be retryable.
  // Their implicit code should be "multi_actions_error".
  async function handlePossiblyRetryableError(message: string) {
    const { category, publicMessage, errorTitle } = categorizeAgentErrorMessage(
      {
        code: "multi_actions_error",
        message,
      }
    );

    const isRetryableModelError = [
      "retryable_model_error",
      "stream_error",
    ].includes(category);

    if (isRetryableModelError && autoRetryCount < MAX_AUTO_RETRY) {
      localLogger.warn(
        {
          error: message,
          retryCount: autoRetryCount + 1,
          maxRetries: MAX_AUTO_RETRY,
        },
        "Auto-retrying multi-actions agent due to retryable model error."
      );

      // Recursively retry with incremented count
      return runModelActivity(auth, {
        runAgentData,
        runIds,
        step,
        functionCallStepContentIds,
        autoRetryCount: autoRetryCount + 1,
      });
    }

    await publishAgentError({
      code: "multi_actions_error",
      message: publicMessage,
      metadata: {
        category,
        errorTitle,
        retriesAttempted: autoRetryCount,
      },
    });

    return null;
  }

  if (res.isErr()) {
    return handlePossiblyRetryableError(res.error.message);
  }

  const { eventStream, dustRunId } = res.value;
  let output: {
    actions: Array<{
      functionCallId: string;
      name: string | null;
      arguments: Record<string, string | boolean | number> | null;
    }>;
    generation: string | null;
    contents: Array<
      TextContentType | FunctionCallContentType | ReasoningContentType
    >;
  } | null = null;

  let isGeneration = true;

  const contentParser = new AgentMessageContentParser(
    agentConfiguration,
    agentMessage.sId,
    getDelimitersConfiguration({ agentConfiguration })
  );

<<<<<<< HEAD
  function savePartialContent({
    agentMessage,
    contentParser,
    nativeChainOfThought,
  }: {
    agentMessage: AgentMessageType;
    contentParser: AgentMessageContentParser;
    nativeChainOfThought: string;
  }) {
    // Persist partial content so the UI keeps what has been generated so far.
    const partialContent = contentParser.getContent() ?? "";
    const partialChainOfThought =
      (nativeChainOfThought || contentParser.getChainOfThought()) ?? "";

    if (partialChainOfThought.length > 0) {
      if (!agentMessage.chainOfThought) {
        agentMessage.chainOfThought = "";
      }
      agentMessage.chainOfThought += partialChainOfThought;
    }

    if (partialContent.length > 0) {
      agentMessage.content = (agentMessage.content ?? "") + partialContent;
    }

    return partialContent;
  }

  async function checkCancellation() {
    try {
      const cancelled = await redis.get(
        `assistant:generation:cancelled:${agentMessage.sId}`
      );
      if (cancelled === "1") {
        shouldYieldCancel = true;
        await redis.set(
          `assistant:generation:cancelled:${agentMessage.sId}`,
          0,
          {
            EX: 3600, // 1 hour
          }
        );
      }
    } catch (error) {
      localLogger.error({ error }, "Error checking cancellation");
      return false;
    }
  }

=======
>>>>>>> 6bda63f9
  let nativeChainOfThought = "";

  // Create a new object to avoid mutation
  const updatedFunctionCallStepContentIds = { ...functionCallStepContentIds };

  for await (const event of eventStream) {
    if (event.type === "function_call") {
      isGeneration = false;
    }

    if (event.type === "error") {
      await flushParserTokens();
      return handlePossiblyRetryableError(event.content.message);
    }

<<<<<<< HEAD
    const currentTimestamp = Date.now();
    if (
      currentTimestamp - lastCheckCancellation >=
      CANCELLATION_CHECK_INTERVAL
    ) {
      void checkCancellation(); // Trigger the async function without awaiting
      lastCheckCancellation = currentTimestamp;
    }

    if (shouldYieldCancel) {
      await flushParserTokens();

      const partialContent = savePartialContent({
        agentMessage,
        contentParser,
        nativeChainOfThought,
      });

      await updateResourceAndPublishEvent(auth, {
        event: {
          type: "agent_generation_cancelled",
          created: Date.now(),
          configurationId: agentConfiguration.sId,
          messageId: agentMessage.sId,
          partialContent,
        },
        agentMessageRow,
        conversation,
        step,
      });
      localLogger.info(
        "Agent generation cancelled after persisting partial output (status: cancelled)"
      );

      return null;
    }
=======
    // Heartbeat allows the activity to be cancelled, e.g. on a "Stop agent" request.
    heartbeat();
>>>>>>> 6bda63f9

    if (event.type === "tokens" && isGeneration) {
      for await (const tokenEvent of contentParser.emitTokens(
        event.content.tokens.text
      )) {
        await updateResourceAndPublishEvent(auth, {
          event: tokenEvent,
          agentMessageRow,
          conversation,
          step,
        });
      }
    }

    if (event.type === "reasoning_tokens") {
      await updateResourceAndPublishEvent(auth, {
        event: {
          type: "generation_tokens",
          classification: "chain_of_thought",
          created: Date.now(),
          configurationId: agentConfiguration.sId,
          messageId: agentMessage.sId,
          text: event.content.tokens.text,
        },
        agentMessageRow,
        conversation,
        step,
      });

      nativeChainOfThought += event.content.tokens.text;
    }

    if (event.type === "reasoning_item") {
      await updateResourceAndPublishEvent(auth, {
        event: {
          type: "generation_tokens",
          classification: "chain_of_thought",
          created: Date.now(),
          configurationId: agentConfiguration.sId,
          messageId: agentMessage.sId,
          text: "\n\n",
        },
        agentMessageRow,
        conversation,
        step,
      });

      nativeChainOfThought += "\n\n";
    }

    if (event.type === "block_execution") {
      const e = event.content.execution[0][0];
      if (e.error) {
        await flushParserTokens();
        return handlePossiblyRetryableError(e.error);
      }

      if (event.content.block_name === "MODEL" && e.value) {
        // Flush early as we know the generation is terminated here.
        await flushParserTokens();

        const block = e.value;
        if (!isDustAppChatBlockType(block)) {
          return handlePossiblyRetryableError(
            "Received unparsable MODEL block."
          );
        }

        // Extract token usage from block execution metadata
        const meta = e.meta as {
          token_usage?: {
            prompt_tokens: number;
            completion_tokens: number;
            reasoning_tokens?: number;
            cached_tokens?: number;
          };
        } | null;
        const reasoningTokens = meta?.token_usage?.reasoning_tokens ?? 0;

        // Determine the region based on feature flag and current region
        let region = "us";
        const workspace = auth.getNonNullableWorkspace();
        const featureFlags = await getFeatureFlags(workspace);

        if (featureFlags.includes("use_openai_eu_key")) {
          const currentRegion = regionsConfig.getCurrentRegion();
          if (currentRegion === "europe-west1") {
            region = "eu";
          } else if (currentRegion === "us-central1") {
            region = "us";
          }
        }

        const contents = (block.message.contents ?? []).map((content) => {
          if (content.type === "reasoning") {
            return {
              ...content,
              value: {
                ...content.value,
                tokens: 0, // Will be updated for the last reasoning item
                provider: model.providerId,
                region,
              },
            } satisfies ReasoningContentType;
          }
          return content;
        });

        // We unfortunately don't currently have a proper breakdown of reasoning tokens per item,
        // so we set the reasoning token count on the last reasoning item.
        for (let i = contents.length - 1; i >= 0; i--) {
          const content = contents[i];
          if (content.type === "reasoning") {
            content.value.tokens = reasoningTokens;
            contents[i] = content;
            break;
          }
        }

        output = {
          actions: [],
          generation: null,
          contents,
        };

        if (block.message.function_calls?.length) {
          for (const fc of block.message.function_calls) {
            try {
              const args = JSON.parse(fc.arguments);
              output.actions.push({
                name: fc.name,
                functionCallId: fc.id,
                arguments: args,
              });
            } catch (error) {
              await publishAgentError({
                code: "function_call_error",
                message: `Error parsing function call arguments: ${error}`,
                metadata: null,
              });
              return null;
            }
          }
        } else {
          output.generation = block.message.content ?? null;
        }
      }
    }
  }

  await flushParserTokens();

  if (!output) {
    return handlePossiblyRetryableError("Agent execution didn't complete.");
  }

  // Create AgentStepContent for each content item (reasoning, text, function calls)
  // This replaces the original agent_step_content event emission
  for (const [index, content] of output.contents.entries()) {
    const stepContent = await AgentStepContentResource.createNewVersion({
      workspaceId: conversation.owner.id,
      agentMessageId: agentMessage.agentMessageId,
      step,
      index,
      type: content.type,
      value: content,
    });

    // If this is a function call content, track the step content ID
    if (content.type === "function_call") {
      updatedFunctionCallStepContentIds[content.value.id] = stepContent.id;
    }
  }

  // Track retries that lead to completing successfully (with either function calls or generation).
  if (autoRetryCount > 0) {
    statsDClient.increment("successful_auto_retry.count", 1, [
      `retryCount:${autoRetryCount}`,
    ]);
  }

  // Store the contents for returning to the caller
  // These will be added to agentMessage.contents in the calling function

  if (!output.actions.length) {
    // Successful generation.
    const processedContent = contentParser.getContent() ?? "";
    if (!processedContent.length) {
      localLogger.warn(
        {
          modelId: model.modelId,
        },
        "No content generated by the agent."
      );
    }

    // TODO(DURABLE-AGENTS 2025-07-20): Avoid mutating agentMessage here
    const chainOfThought =
      (nativeChainOfThought || contentParser.getChainOfThought()) ?? "";

    if (chainOfThought.length) {
      if (!agentMessage.chainOfThought) {
        agentMessage.chainOfThought = "";
      }
      agentMessage.chainOfThought += chainOfThought;
    }
    agentMessage.content = (agentMessage.content ?? "") + processedContent;
    agentMessage.status = "succeeded";

    await updateResourceAndPublishEvent(auth, {
      event: {
        type: "agent_message_success",
        created: Date.now(),
        configurationId: agentConfiguration.sId,
        messageId: agentMessage.sId,
        message: agentMessage,
        runIds: [...runIds, await dustRunId],
      },
      agentMessageRow,
      conversation,
      step,
    });
    localLogger.info("Agent message generation succeeded");

    return null;
  }

  // We have actions.
  localLogger.info(
    {
      elapsed: Date.now() - now,
    },
    "[ASSISTANT_TRACE] Action inputs generation"
  );

  // If we have actions and we are on the last step, we error since returning actions would require
  // doing one more step.
  if (isLastStep) {
    await publishAgentError({
      code: "max_step_reached",
      message:
        "The agent reached the maximum number of steps. This error can be safely retried.",
      metadata: null,
    });
    return null;
  }

  const actions: AgentActionsEvent["actions"] = [];

  for (const a of output.actions) {
    // Sometimes models will return a name with a triple underscore instead of a double underscore, we dynamically handle it.
    const actionNamesFromLLM: string[] = removeNulls([
      a.name,
      a.name?.replace("___", TOOL_NAME_SEPARATOR) ?? null,
    ]);

    let action = availableActions.find((ac) =>
      actionNamesFromLLM.includes(ac.name)
    );

    if (!action) {
      if (!a.name) {
        await publishAgentError({
          code: "action_not_found",
          message:
            `The agent attempted to run an invalid action (no name). ` +
            `This model error can be safely retried.`,
          metadata: null,
        });

        return null;
      }
      const mcpServerView =
        await MCPServerViewResource.getMCPServerViewForAutoInternalTool(
          auth,
          "missing_action_catcher"
        );

      // Could happen if the internal server has not already been added
      if (!mcpServerView) {
        await publishAgentError({
          code: "action_not_found",
          message:
            `The agent attempted to run an invalid action (${a.name}). ` +
            `This model error can be safely retried (no server).`,
          metadata: null,
        });
        return null;
      }

      localLogger.warn(
        {
          actionName: a.name,
          availableActions: availableActions.map((a) => a.name),
        },
        "Model attempted to run an action that is not part of the agent configuration but we'll try to catch it."
      );

      assert(
        mcpServerView.internalMCPServerId,
        "Internal MCP server ID is null"
      );

      // Catch-all action.
      action = {
        id: -1,
        sId: generateRandomModelSId(),
        type: "mcp_configuration" as const,
        name: a.name,
        originalName: a.name,
        description: null,
        dataSources: null,
        tables: null,
        childAgentId: null,
        reasoningModel: null,
        timeFrame: null,
        jsonSchema: null,
        secretName: null,
        additionalConfiguration: {},
        mcpServerViewId: mcpServerView.sId,
        dustAppConfiguration: null,
        internalMCPServerId: mcpServerView.internalMCPServerId,
        inputSchema: {},
        availability: "auto_hidden_builder",
        permission: "never_ask",
        toolServerId: mcpServerView.internalMCPServerId,
        mcpServerName: "missing_action_catcher" as InternalMCPServerNameType,
        retryPolicy: DEFAULT_MCP_TOOL_RETRY_POLICY,
      };
    }

    actions.push({
      action,
      functionCallId: a.functionCallId ?? null,
    });
  }

  await flushParserTokens();

  const chainOfThought =
    (nativeChainOfThought || contentParser.getChainOfThought()) ?? "";

  agentMessage.content =
    (agentMessage.content ?? "") + (contentParser.getContent() ?? "");

  if (chainOfThought.length) {
    if (!agentMessage.chainOfThought) {
      agentMessage.chainOfThought = "";
    }
    agentMessage.chainOfThought += chainOfThought;
  }

  const newContents = output.contents.map((content) => ({
    step,
    content,
  }));
  agentMessage.contents.push(...newContents);

  const stepContexts = computeStepContexts({
    agentConfiguration,
    stepActions: actions.map((a) => a.action),
    citationsRefsOffset,
  });

  return {
    actions,
    runId: await dustRunId,
    functionCallStepContentIds: updatedFunctionCallStepContentIds,
    stepContexts,
  };
}<|MERGE_RESOLUTION|>--- conflicted
+++ resolved
@@ -31,7 +31,6 @@
 import { renderConversationForModel } from "@app/lib/api/assistant/preprocessing";
 import config from "@app/lib/api/config";
 import { DEFAULT_MCP_TOOL_RETRY_POLICY } from "@app/lib/api/mcp";
-import { getRedisClient } from "@app/lib/api/redis";
 import { config as regionsConfig } from "@app/lib/api/regions/config";
 import { getSupportedModelConfig } from "@app/lib/assistant";
 import type { Authenticator } from "@app/lib/auth";
@@ -42,9 +41,9 @@
 import { generateRandomModelSId } from "@app/lib/resources/string_ids";
 import logger from "@app/logger/logger";
 import { statsDClient } from "@app/logger/statsDClient";
-import { updateResourceAndPublishEvent } from "@app/temporal/agent_loop/activities/common";
+import { flushParserTokens, updateResourceAndPublishEvent } from "@app/temporal/agent_loop/activities/common";
 import { sliceConversationForAgentMessage } from "@app/temporal/agent_loop/lib/loop_utils";
-import type { AgentActionsEvent, AgentMessageType, ModelId } from "@app/types";
+import type { AgentActionsEvent, ModelId } from "@app/types";
 import { removeNulls } from "@app/types";
 import type {
   FunctionCallContentType,
@@ -163,18 +162,6 @@
     });
   }
 
-  // Helper function to flush all pending tokens from the content parser
-  async function flushParserTokens(): Promise<void> {
-    for await (const tokenEvent of contentParser.flushTokens()) {
-      await updateResourceAndPublishEvent(auth, {
-        event: tokenEvent,
-        agentMessageRow,
-        conversation,
-        step,
-      });
-    }
-  }
-
   if (!model) {
     await publishAgentError({
       code: "model_does_not_support_multi_actions",
@@ -458,58 +445,6 @@
     getDelimitersConfiguration({ agentConfiguration })
   );
 
-<<<<<<< HEAD
-  function savePartialContent({
-    agentMessage,
-    contentParser,
-    nativeChainOfThought,
-  }: {
-    agentMessage: AgentMessageType;
-    contentParser: AgentMessageContentParser;
-    nativeChainOfThought: string;
-  }) {
-    // Persist partial content so the UI keeps what has been generated so far.
-    const partialContent = contentParser.getContent() ?? "";
-    const partialChainOfThought =
-      (nativeChainOfThought || contentParser.getChainOfThought()) ?? "";
-
-    if (partialChainOfThought.length > 0) {
-      if (!agentMessage.chainOfThought) {
-        agentMessage.chainOfThought = "";
-      }
-      agentMessage.chainOfThought += partialChainOfThought;
-    }
-
-    if (partialContent.length > 0) {
-      agentMessage.content = (agentMessage.content ?? "") + partialContent;
-    }
-
-    return partialContent;
-  }
-
-  async function checkCancellation() {
-    try {
-      const cancelled = await redis.get(
-        `assistant:generation:cancelled:${agentMessage.sId}`
-      );
-      if (cancelled === "1") {
-        shouldYieldCancel = true;
-        await redis.set(
-          `assistant:generation:cancelled:${agentMessage.sId}`,
-          0,
-          {
-            EX: 3600, // 1 hour
-          }
-        );
-      }
-    } catch (error) {
-      localLogger.error({ error }, "Error checking cancellation");
-      return false;
-    }
-  }
-
-=======
->>>>>>> 6bda63f9
   let nativeChainOfThought = "";
 
   // Create a new object to avoid mutation
@@ -521,51 +456,12 @@
     }
 
     if (event.type === "error") {
-      await flushParserTokens();
+      await flushParserTokens(auth, {contentParser, agentMessageRow, conversation, step});
       return handlePossiblyRetryableError(event.content.message);
     }
 
-<<<<<<< HEAD
-    const currentTimestamp = Date.now();
-    if (
-      currentTimestamp - lastCheckCancellation >=
-      CANCELLATION_CHECK_INTERVAL
-    ) {
-      void checkCancellation(); // Trigger the async function without awaiting
-      lastCheckCancellation = currentTimestamp;
-    }
-
-    if (shouldYieldCancel) {
-      await flushParserTokens();
-
-      const partialContent = savePartialContent({
-        agentMessage,
-        contentParser,
-        nativeChainOfThought,
-      });
-
-      await updateResourceAndPublishEvent(auth, {
-        event: {
-          type: "agent_generation_cancelled",
-          created: Date.now(),
-          configurationId: agentConfiguration.sId,
-          messageId: agentMessage.sId,
-          partialContent,
-        },
-        agentMessageRow,
-        conversation,
-        step,
-      });
-      localLogger.info(
-        "Agent generation cancelled after persisting partial output (status: cancelled)"
-      );
-
-      return null;
-    }
-=======
     // Heartbeat allows the activity to be cancelled, e.g. on a "Stop agent" request.
     heartbeat();
->>>>>>> 6bda63f9
 
     if (event.type === "tokens" && isGeneration) {
       for await (const tokenEvent of contentParser.emitTokens(
@@ -619,13 +515,13 @@
     if (event.type === "block_execution") {
       const e = event.content.execution[0][0];
       if (e.error) {
-        await flushParserTokens();
+        await flushParserTokens(auth, {contentParser, agentMessageRow, conversation, step});
         return handlePossiblyRetryableError(e.error);
       }
 
       if (event.content.block_name === "MODEL" && e.value) {
         // Flush early as we know the generation is terminated here.
-        await flushParserTokens();
+        await flushParserTokens(auth, {contentParser, agentMessageRow, conversation, step});
 
         const block = e.value;
         if (!isDustAppChatBlockType(block)) {
@@ -716,7 +612,7 @@
     }
   }
 
-  await flushParserTokens();
+  await flushParserTokens(auth, {contentParser, agentMessageRow, conversation, step});
 
   if (!output) {
     return handlePossiblyRetryableError("Agent execution didn't complete.");
@@ -903,7 +799,7 @@
     });
   }
 
-  await flushParserTokens();
+  await flushParserTokens(auth, {contentParser, agentMessageRow, conversation, step});
 
   const chainOfThought =
     (nativeChainOfThought || contentParser.getChainOfThought()) ?? "";
