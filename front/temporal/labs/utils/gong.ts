<<<<<<< HEAD
import type { ConnectorType } from "@dust-tt/types";
import { ConnectorsAPI, getOAuthConnectionAccessToken } from "@dust-tt/types";

=======
>>>>>>> d9516ba3
import config from "@app/lib/api/config";
import { getDataSources } from "@app/lib/api/data_sources";
import type { Authenticator } from "@app/lib/auth";
import type { LabsTranscriptsConfigurationResource } from "@app/lib/resources/labs_transcripts_resource";
import type { Logger } from "@app/logger/logger";
import { getOAuthConnectionAccessToken } from "@app/types";

const getGongAccessToken = async (connectionId: string, logger: Logger) => {
  const tokRes = await getOAuthConnectionAccessToken({
    config: config.getOAuthAPIConfig(),
    logger,
    provider: "gong",
    connectionId: connectionId,
  });
  if (tokRes.isErr()) {
    logger.error(
      {
        connectionId: connectionId,
        error: tokRes.error,
      },
      "[retrieveGongTranscripts] Error retrieving Gong access token"
    );
    throw new Error("Error retrieving Gong access token");
  }

  return tokRes.value.access_token ?? null;
};

const getGongConnectorFromAuth = async (
  auth: Authenticator,
  localLogger: Logger
): Promise<ConnectorType | null> => {
  const allDataSources = await getDataSources(auth);

  const dataSource = allDataSources.find(
    (ds) => ds.connectorProvider === "gong"
  );

  if (!dataSource) {
    localLogger.error(
      {},
      "[retrieveGongTranscripts] No Gong connector found. Skipping."
    );
    return null;
  }

  const connectorsApi = new ConnectorsAPI(
    config.getConnectorsAPIConfig(),
    localLogger
  );

  const gongConnectorResponse = await connectorsApi.getConnectorFromDataSource(
    dataSource.toJSON()
  );

  if (gongConnectorResponse.isErr()) {
    localLogger.error(
      { error: gongConnectorResponse.error },
      "[retrieveGongTranscripts] Error getting Gong connector."
    );
    return null;
  }

  return gongConnectorResponse.value;
};

export async function retrieveGongTranscripts(
  auth: Authenticator,
  transcriptsConfiguration: LabsTranscriptsConfigurationResource,
  localLogger: Logger
): Promise<string[]> {
  if (!transcriptsConfiguration) {
    localLogger.error(
      {},
      "[retrieveGongTranscripts] No default transcripts configuration found."
    );
    return [];
  }

  if (!transcriptsConfiguration.useConnectorConnection) {
    localLogger.error(
      {},
      "[retrieveGongTranscripts] UseConnectorConnection is disabled. Skipping."
    );
    return [];
  }

  const gongConnector = await getGongConnectorFromAuth(auth, localLogger);

  if (!gongConnector?.connectionId) {
    localLogger.error(
      {
        gongConnector,
        transcriptsConfiguration,
      },
      "[retrieveGongTranscripts] No connectionId found for Gong connector."
    );
    return [];
  }

  const gongAccessToken = await getGongAccessToken(
    gongConnector.connectionId,
    localLogger
  );

  // Only 1 day of history now as we don't need to store the calls anymore (native connector)
  const daysOfHistory = 1;
  const fromDateTime = new Date(
    Date.now() - daysOfHistory * 24 * 60 * 60 * 1000
  ).toISOString();
  const newTranscripts = await fetch(
    `https://api.gong.io/v2/calls?fromDateTime=${fromDateTime}`,
    {
      headers: {
        Authorization: `Bearer ${gongAccessToken}`,
        "Content-Type": "application/json",
      },
    }
  );

  if (newTranscripts.status === 404) {
    localLogger.info(
      {},
      "[retrieveNewTranscripts] No new Gong transcripts found. Stopping."
    );
    return [];
  }

  if (!newTranscripts.ok) {
    localLogger.error(
      { status: newTranscripts.status },
      "[retrieveNewTranscripts] Error fetching new transcripts from Gong. Stopping."
    );
    return [];
  }

  const newTranscriptsData = await newTranscripts.json();

  if (!newTranscriptsData || newTranscriptsData.length === 0) {
    localLogger.info(
      {},
      "[retrieveNewTranscripts] No new transcripts found from Gong."
    );
    return [];
  }

  const fileIdsToProcess = [];

  for (const call of newTranscriptsData.calls) {
    const { id: fileId } = call;
    if (!fileId) {
      localLogger.warn(
        {},
        "[retrieveNewTranscripts] Gong call does not have an id. Skipping."
      );
      continue;
    }

    const history =
      await transcriptsConfiguration.fetchHistoryForFileId(fileId);
    if (history) {
      localLogger.info(
        { fileId },
        "[retrieveNewTranscripts] call already processed. Skipping."
      );
      continue;
    }

    fileIdsToProcess.push(fileId);
  }

  return fileIdsToProcess;
}

export async function retrieveGongTranscriptContent(
  auth: Authenticator,
  transcriptsConfiguration: LabsTranscriptsConfigurationResource,
  fileId: string,
  localLogger: Logger
): Promise<{
  transcriptTitle: string;
  transcriptContent: string;
  userParticipated: boolean;
} | null> {
  const gongConnector = await getGongConnectorFromAuth(auth, localLogger);

  if (!gongConnector?.connectionId) {
    localLogger.error(
      {
        gongConnector,
        transcriptsConfiguration,
      },
      "[retrieveGongTranscripts] No connectionId found for Gong connector."
    );
    return null;
  }

  const gongAccessToken = await getGongAccessToken(
    gongConnector.connectionId,
    localLogger
  );

  const findGongUser = async () => {
    const user = await transcriptsConfiguration.getUser();

    if (!user) {
      localLogger.error(
        {
          fileId,
          transcriptsConfigurationId: transcriptsConfiguration.id,
        },
        "[retrieveGongTranscripts] User not found. Skipping."
      );
      return null;
    }

    const searchUserInPage = async (cursor?: string): Promise<any> => {
      const url = cursor
        ? `https://api.gong.io/v2/users?cursor=${encodeURIComponent(cursor)}`
        : `https://api.gong.io/v2/users`;

      const response = await fetch(url, {
        headers: {
          Authorization: `Bearer ${gongAccessToken}`,
          "Content-Type": "application/json",
        },
      });

      if (!response.ok) {
        localLogger.error(
          {
            fileId,
            transcriptsConfigurationId: transcriptsConfiguration.id,
            status: response.status,
          },
          "[retrieveGongTranscripts] Error fetching Gong users. Skipping."
        );
        return null;
      }

      const data = await response.json();

      const foundUser = data.users?.find(
        (gongUser: { emailAddress: string }) =>
          gongUser.emailAddress.toLowerCase() === user.email.toLowerCase()
      );

      if (foundUser) {
        return foundUser;
      }

      if (data.records?.cursor) {
        return searchUserInPage(data.records.cursor);
      }

      return null;
    };

    const gongUser = await searchUserInPage();

    if (!gongUser) {
      localLogger.error(
        {
          fileId,
          transcriptsConfigurationId: transcriptsConfiguration.id,
          userEmail: user.email,
        },
        "[retrieveGongTranscripts] Gong user not found. Skipping."
      );
      return null;
    }

    return gongUser;
  };

  const call = await fetch(`https://api.gong.io/v2/calls/extensive`, {
    method: "POST",
    headers: {
      Authorization: `Bearer ${gongAccessToken}`,
      "Content-Type": "application/json",
    },
    body: JSON.stringify({
      contentSelector: {
        exposedFields: {
          parties: true,
        },
      },
      filter: {
        callIds: [fileId],
      },
    }),
  });

  if (!call.ok) {
    localLogger.error(
      {
        fileId,
        transcriptsConfigurationId: transcriptsConfiguration.id,
      },
      "[retrieveGongTranscripts] Error fetching call from Gong. Skipping."
    );
    throw new Error("Error fetching call from Gong. Skipping.");
  }

  const callData: {
    parties: {
      userId: string;
      speakerId: string;
      name: string;
    }[];
    metaData: { title: string; started: string; duration: number };
  } = (await call.json()).calls[0];

  if (!callData) {
    localLogger.error(
      {
        fileId,
        transcriptsConfigurationId: transcriptsConfiguration.id,
      },
      "[retrieveGongTranscripts] Call data not found from Gong. Skipping."
    );
    return null;
  }

  const participantsUsers: { [key: string]: string } = {};
  const participantsSpeakers: { [key: string]: string } = {};

  if (callData.parties) {
    for (const participant of callData.parties) {
      participantsUsers[participant.userId] = participant.name;
      participantsSpeakers[participant.speakerId] = participant.name;
    }
  }

  const gongUser = await findGongUser();
  const userParticipated =
    gongUser && participantsUsers[gongUser.id] ? true : false;

  localLogger.info(
    {
      fileId,
      gongUser,
      participantsUsers,
      participantsSpeakers,
      userParticipated,
    },
    "[retrieveGongTranscripts] User participated in the call?"
  );

  const transcript = await fetch(`https://api.gong.io/v2/calls/transcript`, {
    method: "POST",
    headers: {
      Authorization: `Bearer ${gongAccessToken}`,
      "Content-Type": "application/json",
    },
    body: JSON.stringify({
      filter: {
        callIds: [fileId],
      },
    }),
  });

  if (!transcript.ok) {
    localLogger.error(
      {
        fileId,
      },
      "[retrieveGongTranscripts] Error fetching transcript from Gong. Skipping."
    );
    throw new Error("Error fetching transcript from Gong. Skipping.");
  }

  const callsData: {
    callTranscripts: {
      transcript: {
        speakerId: string;
        topic: string | null;
        sentences: { start: number; end: number; text: string }[];
      }[];
    }[];
  } = await transcript.json();
  const transcriptParagraph = callsData.callTranscripts[0]?.transcript;

  if (!transcriptParagraph || transcriptParagraph.length === 0) {
    localLogger.info(
      {},
      "[retrieveGongTranscripts] No transcript content found from Gong."
    );
    return null;
  }

  const hours = Math.floor(callData.metaData.duration / 3600);
  const minutes = Math.floor((callData.metaData.duration % 3600) / 60);
  const callDuration = `${hours} hours ${
    minutes < 10 ? "0" + minutes : minutes
  } minutes`;

  const transcriptTitle = callData.metaData.title || "Untitled";
  let transcriptContent = `Meeting title: ${
    transcriptTitle || "Untitled"
  }\n\nDate: ${callData.metaData.started}\n\nDuration: ${callDuration}\n\n`;

  // Rebuild the transcript content with [User]: [sentence].
  transcriptParagraph.map(
    (paragraph: {
      speakerId: string;
      topic: string | null;
      sentences: { start: number; end: number; text: string }[];
    }) => {
      let lastSpeakerId: string | null = null;
      paragraph.sentences.map(
        (sentence: { start: number; end: number; text: string }) => {
          if (paragraph.speakerId !== lastSpeakerId) {
            transcriptContent += `${
              participantsSpeakers[paragraph.speakerId] || "Unknown"
            }: `;
            lastSpeakerId = paragraph.speakerId;
          }
          transcriptContent += `${sentence.text}\n`;
        }
      );
    }
  );

  return { transcriptTitle, transcriptContent, userParticipated };
}<|MERGE_RESOLUTION|>--- conflicted
+++ resolved
@@ -1,14 +1,10 @@
-<<<<<<< HEAD
-import type { ConnectorType } from "@dust-tt/types";
-import { ConnectorsAPI, getOAuthConnectionAccessToken } from "@dust-tt/types";
-
-=======
->>>>>>> d9516ba3
 import config from "@app/lib/api/config";
 import { getDataSources } from "@app/lib/api/data_sources";
 import type { Authenticator } from "@app/lib/auth";
 import type { LabsTranscriptsConfigurationResource } from "@app/lib/resources/labs_transcripts_resource";
 import type { Logger } from "@app/logger/logger";
+import type { ConnectorType } from "@app/types";
+import { ConnectorsAPI, getOAuthConnectionAccessToken } from "@app/types";
 import { getOAuthConnectionAccessToken } from "@app/types";
 
 const getGongAccessToken = async (connectionId: string, logger: Logger) => {
