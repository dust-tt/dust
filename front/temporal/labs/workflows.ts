import type { ModelId } from "@dust-tt/types";
import type { LabsTranscriptsProviderType } from "@dust-tt/types";
import {
  continueAsNew,
  proxyActivities,
  sleep,
  workflowInfo,
} from "@temporalio/workflow";

import type * as activities from "./activities";

const {
  retrieveNewTranscriptsActivity,
  processGoogleDriveTranscriptActivity,
  checkIsActiveActivity,
} = proxyActivities<typeof activities>({
  startToCloseTimeout: "10 minutes",
});

export async function retrieveNewTranscriptsWorkflow(
  userId: ModelId,
  workspaceId: ModelId,
  providerId: LabsTranscriptsProviderType
) {
  // 15 minutes
  const SECONDS_INTERVAL_BETWEEN_PULLS = 15 * 60;

  const isWorkflowActive = true;

  while (isWorkflowActive) {
<<<<<<< HEAD
    // TODO:
    if ((await checkIsActiveActivity({ userId, providerId })) !== true) {
=======
    if (
      (await checkIsActiveActivity({ userId, workspaceId, providerId })) !==
      true
    ) {
>>>>>>> d2716b65
      break;
    }
    await retrieveNewTranscriptsActivity(userId, workspaceId, providerId);
    await sleep(SECONDS_INTERVAL_BETWEEN_PULLS * 1000);

    // Temporal becomes slow > 4000 lines so we need to continue as new
    if (workflowInfo().historyLength > 4000) {
      await continueAsNew<typeof retrieveNewTranscriptsWorkflow>(
        userId,
        workspaceId,
        providerId
      );
    }
  }
}

export async function processTranscriptWorkflow(
  userId: ModelId,
  workspaceId: ModelId,
  fileId: string
) {
  await processGoogleDriveTranscriptActivity(userId, workspaceId, fileId);
}<|MERGE_RESOLUTION|>--- conflicted
+++ resolved
@@ -28,15 +28,8 @@
   const isWorkflowActive = true;
 
   while (isWorkflowActive) {
-<<<<<<< HEAD
     // TODO:
-    if ((await checkIsActiveActivity({ userId, providerId })) !== true) {
-=======
-    if (
-      (await checkIsActiveActivity({ userId, workspaceId, providerId })) !==
-      true
-    ) {
->>>>>>> d2716b65
+    if ((await checkIsActiveActivity({ userId, workspaceId })) !== true) {
       break;
     }
     await retrieveNewTranscriptsActivity(userId, workspaceId, providerId);
