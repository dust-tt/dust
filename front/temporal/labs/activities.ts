--- conflicted
+++ resolved
@@ -272,60 +272,6 @@
 
   const tooShortToProcess = transcriptContent.length < minTranscriptsSize;
 
-<<<<<<< HEAD
-  // Short transcripts are likely not useful to process.
-  if (tooShortToProcess) {
-    localLogger.info(
-      { contentLength: transcriptContent.length, tooShortToProcess },
-      "[processTranscriptActivity] Transcript content too short or empty. Skipping."
-    );
-    await transcriptsConfiguration.recordHistory({
-      configurationId: transcriptsConfiguration.id,
-      fileId,
-      fileName: "[tooShortToProcess] " + transcriptTitle,
-      conversationId: null,
-    });
-    const msg = {
-      from: {
-        name: "Dust team",
-        email: "team@dust.help",
-      },
-      subject: `[DUST] - Unable to Generate Your Meeting Transcript Summary`,
-      html: `<p>Dear ${user.fullName()},</p>
-        <p>We encountered an issue while trying to generate a summary for your recent Google Meet session. Unfortunately, the transcript provided by Google was either too short or empty, which prevented us from creating a meaningful summary.</p>
-        <p>What you can do:</p>
-        <ul>
-        <li>Check your Google Meet settings to ensure transcription is properly enabled;</li>
-        <li>If this issue persists, you may want to contact Google Meet support for assistance with their transcription service.</li>
-        </ul>
-        <p>We apologize for any inconvenience this may have caused. If you have any questions or need further assistance, please don't hesitate to reach out to our support team at <a href="mailto:support@dust.tt">support@dust.tt</a>.</p>
-        <p>Thank you for your understanding,</p>
-        <p>Best regards,</p>
-        <p>The Team at Dust</p>`,
-    };
-    await sendEmail(user.email, msg);
-    return;
-  }
-
-  try {
-    await transcriptsConfiguration.recordHistory({
-      configurationId: transcriptsConfiguration.id,
-      fileId,
-      fileName: transcriptTitle,
-    });
-  } catch (error) {
-    if (error instanceof UniqueConstraintError) {
-      localLogger.info(
-        {},
-        "[processTranscriptActivity] History record already exists. Stopping."
-      );
-      return;
-    }
-    throw error;
-  }
-
-=======
->>>>>>> 47227729
   const owner = auth.workspace();
 
   if (!owner) {
