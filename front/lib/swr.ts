--- conflicted
+++ resolved
@@ -8,10 +8,7 @@
   ConversationMessageReactions,
   ConversationType,
   DataSourceType,
-<<<<<<< HEAD
-=======
   DataSourceViewCategory,
->>>>>>> 5dffe2bc
   DataSourceViewType,
   GetDataSourceViewContentResponseBody,
   LightWorkspaceType,
@@ -489,11 +486,7 @@
   viewType = "documents",
 }: {
   owner: WorkspaceType;
-<<<<<<< HEAD
   dataSourceOrView: DataSourceType | DataSourceViewType;
-=======
-  dataSource: DataSourceType | DataSourceViewType;
->>>>>>> 5dffe2bc
   parentId: string | null;
   filterPermission: ConnectorPermission | null;
   disabled?: boolean;
@@ -533,11 +526,7 @@
   disabled,
 }: {
   owner: WorkspaceType;
-<<<<<<< HEAD
   dataSourceOrView: DataSourceType | DataSourceViewType;
-=======
-  dataSource: DataSourceType | DataSourceViewType;
->>>>>>> 5dffe2bc
   parentId: string | null;
   filterPermission: ConnectorPermission | null;
   disabled?: boolean;
