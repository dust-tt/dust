import type { CreationOptional, ForeignKey, NonAttribute } from "sequelize";
import { DataTypes } from "sequelize";

import { AgentMCPServerConfiguration } from "@app/lib/models/assistant/actions/mcp";
import { AgentConfiguration } from "@app/lib/models/assistant/agent";
import { AgentMessage } from "@app/lib/models/assistant/conversation";
import { frontSequelize } from "@app/lib/resources/storage";
import { DataSourceModel } from "@app/lib/resources/storage/models/data_source";
import { DataSourceViewModel } from "@app/lib/resources/storage/models/data_source_view";
import { FileModel } from "@app/lib/resources/storage/models/files";
import { WorkspaceAwareModel } from "@app/lib/resources/storage/wrappers/workspace_models";

export class AgentTablesQueryConfiguration extends WorkspaceAwareModel<AgentTablesQueryConfiguration> {
  declare createdAt: CreationOptional<Date>;
  declare updatedAt: CreationOptional<Date>;

  declare agentConfigurationId: ForeignKey<AgentConfiguration["id"]>;

  declare sId: string;

  declare name: string | null;
  declare description: string | null;
}

AgentTablesQueryConfiguration.init(
  {
    createdAt: {
      type: DataTypes.DATE,
      allowNull: false,
      defaultValue: DataTypes.NOW,
    },
    updatedAt: {
      type: DataTypes.DATE,
      allowNull: false,
      defaultValue: DataTypes.NOW,
    },
    sId: {
      type: DataTypes.STRING,
      allowNull: false,
    },
    name: {
      type: DataTypes.STRING,
      allowNull: true,
    },
    description: {
      type: DataTypes.TEXT,
      allowNull: true,
    },
  },
  {
    modelName: "agent_tables_query_configuration",
    indexes: [
      {
        unique: true,
        fields: ["sId"],
        name: "agent_tables_query_configuration_s_id",
      },
      // TODO(WORKSPACE_ID_ISOLATION 2025-05-13): Remove this index.
      {
        fields: ["agentConfigurationId"],
        concurrently: true,
      },
      {
        fields: ["workspaceId", "agentConfigurationId"],
        name: "agent_tables_query_config_workspace_id_agent_config_id",
        concurrently: true,
      },
    ],
    sequelize: frontSequelize,
  }
);

AgentConfiguration.hasMany(AgentTablesQueryConfiguration, {
  foreignKey: { name: "agentConfigurationId", allowNull: false },
});
AgentTablesQueryConfiguration.belongsTo(AgentConfiguration, {
  foreignKey: { name: "agentConfigurationId", allowNull: false },
});

export class AgentTablesQueryConfigurationTable extends WorkspaceAwareModel<AgentTablesQueryConfigurationTable> {
  declare createdAt: CreationOptional<Date>;
  declare updatedAt: CreationOptional<Date>;

  declare tableId: string;

  declare dataSourceId: ForeignKey<DataSourceModel["id"]> | null;
  declare dataSourceViewId: ForeignKey<DataSourceViewModel["id"]>;
  declare tablesQueryConfigurationId: ForeignKey<
    AgentTablesQueryConfiguration["id"]
  > | null;
  declare mcpServerConfigurationId: ForeignKey<
    AgentMCPServerConfiguration["id"]
  > | null;

  declare dataSource: NonAttribute<DataSourceModel>;
  declare dataSourceView: NonAttribute<DataSourceViewModel>;
}

AgentTablesQueryConfigurationTable.init(
  {
    createdAt: {
      type: DataTypes.DATE,
      allowNull: false,
      defaultValue: DataTypes.NOW,
    },
    updatedAt: {
      type: DataTypes.DATE,
      allowNull: false,
      defaultValue: DataTypes.NOW,
    },
    tableId: {
      type: DataTypes.STRING(512),
      allowNull: false,
    },
  },
  {
    modelName: "agent_tables_query_configuration_table",
    indexes: [
      {
        unique: true,
        fields: ["dataSourceViewId", "tableId", "tablesQueryConfigurationId"],
        name: "agent_tables_query_configuration_table_unique_dsv",
      },
      {
        fields: ["workspaceId", "tablesQueryConfigurationId"],
        concurrently: true,
        name: "agent_tables_query_config_table_w_id_tables_query_config_id",
      },
      // TODO(WORKSPACE_ID_ISOLATION 2025-05-14): Remove index
      { fields: ["dataSourceId"] },
      {
        fields: ["workspaceId", "dataSourceId"],
        concurrently: true,
        name: "agent_tables_query_config_table_workspace_id_data_source_id",
      },
      // TODO(WORKSPACE_ID_ISOLATION 2025-05-14): Remove index
      { fields: ["dataSourceViewId"] },
      {
<<<<<<< HEAD
        fields: ["workspaceId", "mcpServerConfigurationId"],
        name: "agent_tables_query_config_workspace_id_mcp_srv_config_id",
        concurrently: true,
=======
        fields: ["workspaceId", "dataSourceViewId"],
        concurrently: true,
        name: "agent_tables_query_config_table_w_id_data_source_view_id",
>>>>>>> da121d87
      },
    ],
    sequelize: frontSequelize,
  }
);

// Table query config <> Table config
AgentTablesQueryConfiguration.hasMany(AgentTablesQueryConfigurationTable, {
  foreignKey: { name: "tablesQueryConfigurationId", allowNull: true },
  onDelete: "RESTRICT",
});
AgentTablesQueryConfigurationTable.belongsTo(AgentTablesQueryConfiguration, {
  foreignKey: { name: "tablesQueryConfigurationId", allowNull: true },
  onDelete: "RESTRICT",
});

// MCP server config <> Table config
AgentMCPServerConfiguration.hasMany(AgentTablesQueryConfigurationTable, {
  foreignKey: { name: "mcpServerConfigurationId", allowNull: true },
  onDelete: "RESTRICT",
});
AgentTablesQueryConfigurationTable.belongsTo(AgentMCPServerConfiguration, {
  foreignKey: { name: "mcpServerConfigurationId", allowNull: true },
  onDelete: "RESTRICT",
});

// Config <> Data source.
DataSourceModel.hasMany(AgentTablesQueryConfigurationTable, {
  foreignKey: { allowNull: false, name: "dataSourceId" },
  onDelete: "RESTRICT",
});
AgentTablesQueryConfigurationTable.belongsTo(DataSourceModel, {
  as: "dataSource",
  foreignKey: { allowNull: false, name: "dataSourceId" },
});

// Config <> Data source view.
DataSourceViewModel.hasMany(AgentTablesQueryConfigurationTable, {
  foreignKey: { allowNull: false },
  onDelete: "RESTRICT",
});
AgentTablesQueryConfigurationTable.belongsTo(DataSourceViewModel, {
  as: "dataSourceView",
  foreignKey: { allowNull: false },
});

export class AgentTablesQueryAction extends WorkspaceAwareModel<AgentTablesQueryAction> {
  declare createdAt: CreationOptional<Date>;
  declare updatedAt: CreationOptional<Date>;
  declare runId: string | null;

  declare tablesQueryConfigurationId: string;

  declare params: unknown | null;
  declare output: unknown | null;
  declare resultsFileSnippet: string | null;

  declare functionCallId: string | null;
  declare functionCallName: string | null;

  declare agentMessageId: ForeignKey<AgentMessage["id"]>;

  declare step: number;
  declare resultsFileId: ForeignKey<FileModel["id"]> | null;
  declare sectionFileId: ForeignKey<FileModel["id"]> | null;

  declare resultsFile: NonAttribute<FileModel>;
  declare sectionFile: NonAttribute<FileModel>;
}

AgentTablesQueryAction.init(
  {
    createdAt: {
      type: DataTypes.DATE,
      allowNull: false,
      defaultValue: DataTypes.NOW,
    },
    updatedAt: {
      type: DataTypes.DATE,
      allowNull: false,
      defaultValue: DataTypes.NOW,
    },
    runId: {
      type: DataTypes.STRING,
      allowNull: true,
    },

    tablesQueryConfigurationId: {
      type: DataTypes.STRING,
      allowNull: false,
    },

    params: {
      type: DataTypes.JSONB,
      allowNull: true,
    },
    output: {
      type: DataTypes.JSONB,
      allowNull: true,
    },
    resultsFileSnippet: {
      type: DataTypes.TEXT,
      allowNull: true,
    },
    functionCallId: {
      type: DataTypes.STRING,
      allowNull: true,
    },
    functionCallName: {
      type: DataTypes.STRING,
      allowNull: true,
    },
    step: {
      type: DataTypes.INTEGER,
      allowNull: false,
    },
  },
  {
    modelName: "agent_tables_query_action",
    sequelize: frontSequelize,
    indexes: [
      // TODO(WORKSPACE_ID_ISOLATION 2025-05-13): Remove index
      {
        fields: ["agentMessageId"],
        concurrently: true,
      },
      {
        fields: ["workspaceId", "agentMessageId"],
        concurrently: true,
      },
      {
        fields: ["resultsFileId"],
        concurrently: true,
      },
      {
        fields: ["sectionFileId"],
        concurrently: true,
      },
    ],
  }
);

AgentTablesQueryAction.belongsTo(AgentMessage, {
  foreignKey: { name: "agentMessageId", allowNull: false },
});

AgentMessage.hasMany(AgentTablesQueryAction, {
  foreignKey: { name: "agentMessageId", allowNull: false },
});

FileModel.hasMany(AgentTablesQueryAction, {
  foreignKey: { name: "resultsFileId", allowNull: true },
  onDelete: "SET NULL",
});
AgentTablesQueryAction.belongsTo(FileModel, {
  as: "resultsFile",
  foreignKey: { name: "resultsFileId", allowNull: true },
  onDelete: "SET NULL",
});

FileModel.hasMany(AgentTablesQueryAction, {
  foreignKey: { name: "sectionFileId", allowNull: true },
  onDelete: "SET NULL",
});
AgentTablesQueryAction.belongsTo(FileModel, {
  as: "sectionFile",
  foreignKey: { name: "sectionFileId", allowNull: true },
  onDelete: "SET NULL",
});<|MERGE_RESOLUTION|>--- conflicted
+++ resolved
@@ -136,15 +136,14 @@
       // TODO(WORKSPACE_ID_ISOLATION 2025-05-14): Remove index
       { fields: ["dataSourceViewId"] },
       {
-<<<<<<< HEAD
+        fields: ["workspaceId", "dataSourceViewId"],
+        concurrently: true,
+        name: "agent_tables_query_config_table_w_id_data_source_view_id",
+      },
+      {
         fields: ["workspaceId", "mcpServerConfigurationId"],
         name: "agent_tables_query_config_workspace_id_mcp_srv_config_id",
         concurrently: true,
-=======
-        fields: ["workspaceId", "dataSourceViewId"],
-        concurrently: true,
-        name: "agent_tables_query_config_table_w_id_data_source_view_id",
->>>>>>> da121d87
       },
     ],
     sequelize: frontSequelize,
