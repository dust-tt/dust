--- conflicted
+++ resolved
@@ -23,13 +23,9 @@
   declare cachedTools: MCPToolType[];
 
   declare lastSyncAt: Date | null;
-<<<<<<< HEAD
   declare lastError: string | null;
 
-  declare sharedSecret: string;
-=======
   declare sharedSecret: string | null;
->>>>>>> c489bc4e
   declare authorization: AuthorizationInfo | null;
 }
 
