--- conflicted
+++ resolved
@@ -19,14 +19,12 @@
   getWebhookRequestsBucket: (): string => {
     return EnvironmentConfig.getEnvVariable("DUST_WEBHOOK_REQUESTS_BUCKET");
   },
-<<<<<<< HEAD
+  getLLMTracesBucket: (): string => {
+    return EnvironmentConfig.getEnvVariable("DUST_LLM_TRACES_BUCKET");
+  },
   getDustTablesBucket: (): string => {
     // TODO: we need to make sure this is set on front-reloc deployments
     return EnvironmentConfig.getEnvVariable("DUST_TABLES_BUCKET");
-=======
-  getLLMTracesBucket: (): string => {
-    return EnvironmentConfig.getEnvVariable("DUST_LLM_TRACES_BUCKET");
->>>>>>> cf16d95a
   },
 };
 
