--- conflicted
+++ resolved
@@ -2,11 +2,6 @@
 import type { Authenticator } from "@app/lib/auth";
 import { AgentDustAppRunAction } from "@app/lib/models/assistant/actions/dust_app_run";
 import { AgentProcessAction } from "@app/lib/models/assistant/actions/process";
-<<<<<<< HEAD
-import { AgentWebsearchAction } from "@app/lib/models/assistant/actions/websearch";
-=======
-import { AgentTablesQueryAction } from "@app/lib/models/assistant/actions/tables_query";
->>>>>>> e66abf70
 import { AgentMessage } from "@app/lib/models/assistant/conversation";
 import { getDustProdAction } from "@app/lib/registry";
 import { SpaceResource } from "@app/lib/resources/space_resource";
@@ -71,35 +66,6 @@
                     a.appWorkspaceId = app.workspaceId;
                     break;
                   }
-<<<<<<< HEAD
-                  case "websearch_action": {
-                    a.runId = (
-                      await AgentWebsearchAction.findOne({
-=======
-                  case "tables_query_action": {
-                    a.runId = (
-                      await AgentTablesQueryAction.findOne({
->>>>>>> e66abf70
-                        where: {
-                          id: a.id,
-                          workspaceId: owner.id,
-                        },
-                        attributes: ["runId"],
-                        raw: true,
-                      })
-                    )?.runId;
-<<<<<<< HEAD
-                    const { app } = getDustProdAction("assistant-v2-websearch");
-=======
-                    const { app } = getDustProdAction(
-                      "assistant-v2-query-tables"
-                    );
->>>>>>> e66abf70
-                    a.appId = app.appId;
-                    a.appSpaceId = app.appSpaceId;
-                    a.appWorkspaceId = app.workspaceId;
-                    break;
-                  }
                   case "dust_app_run_action": {
                     const runAction = await AgentDustAppRunAction.findOne({
                       where: {
