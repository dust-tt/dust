--- conflicted
+++ resolved
@@ -163,13 +163,6 @@
     case "dust_app_run_params":
     case "process_params":
     case "search_labels_params":
-<<<<<<< HEAD
-    case "websearch_params":
-=======
-    case "tables_query_model_output":
-    case "tables_query_output":
-    case "tables_query_started":
->>>>>>> e66abf70
     case "tool_params":
       return {
         ...state,
