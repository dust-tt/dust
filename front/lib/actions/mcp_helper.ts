--- conflicted
+++ resolved
@@ -81,18 +81,9 @@
   return aServerType < bServerType ? -1 : 1;
 };
 
-<<<<<<< HEAD
-export const capitalizeMCPToolName = (name: string) => {
-  const words = name.split("_");
-  return words
-    .map((word) => word.charAt(0).toUpperCase() + word.slice(1).toLowerCase())
-    .join(" ");
-};
-=======
 export function mcpServerIsRemote(
   server: MCPServerType
 ): server is RemoteMCPServerType {
   const serverType = getServerTypeAndIdFromSId(server.id).serverType;
   return serverType === "remote";
-}
->>>>>>> 185bbed9
+}