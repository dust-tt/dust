--- conflicted
+++ resolved
@@ -59,11 +59,7 @@
   return dangerouslyMakeSIdWithCustomFirstPrefix("internal_mcp_server", {
     id: INTERNAL_MCP_SERVERS[name].id,
     workspaceId,
-<<<<<<< HEAD
-    firstPrefix: LEGACY_REGION_BIT,
-=======
     firstPrefix: prefix,
->>>>>>> 1af5bb48
   });
 };
 
