--- conflicted
+++ resolved
@@ -1,5 +1,7 @@
-import type { CallToolResult } from "@modelcontextprotocol/sdk/types.js";
-import type { McpError } from "@modelcontextprotocol/sdk/types.js";
+import type {
+  CallToolResult,
+  McpError,
+} from "@modelcontextprotocol/sdk/types.js";
 import type { Logger } from "pino";
 
 import {
@@ -25,11 +27,8 @@
   isBlobResource,
   isMCPProgressNotificationType,
   isResourceWithName,
-<<<<<<< HEAD
+  isRunAgentQueryProgressOutput,
   isStoreResourceProgressOutput,
-=======
-  isRunAgentQueryProgressOutput,
->>>>>>> ec329dd1
   isToolGeneratedFile,
 } from "@app/lib/actions/mcp_internal_actions/output_schemas";
 import type { ToolBlockedAwaitingInputError } from "@app/lib/actions/mcp_internal_actions/servers/run_agent/types";
@@ -107,9 +106,8 @@
     } else if (event.type === "notification") {
       const { notification } = event;
       if (isMCPProgressNotificationType(notification)) {
-<<<<<<< HEAD
         const output = notification.params.data.output;
-        
+
         // Handle store_resource notifications by creating output items immediately
         if (isStoreResourceProgressOutput(output)) {
           await AgentMCPActionOutputItem.create({
@@ -118,8 +116,7 @@
             content: output.content,
           });
         }
-        
-=======
+
         // Specific handling for run_agent notifications indicating the tool has
         // started and can be resumed: the action is updated to save the resumeState.
         if (isRunAgentQueryProgressOutput(notification.params.data.output)) {
@@ -131,7 +128,7 @@
             },
           });
         }
->>>>>>> ec329dd1
+
         // Regular notifications, we yield them as is with the type "tool_notification".
         yield {
           type: "tool_notification",
