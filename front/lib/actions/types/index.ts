--- conflicted
+++ resolved
@@ -35,11 +35,6 @@
   | "dust_app_run_action"
   | "process_action"
   | "search_labels_action"
-<<<<<<< HEAD
-  | "websearch_action"
-=======
-  | "tables_query_action"
->>>>>>> e66abf70
   | "tool_action"
   | ConversationBaseActionType;
 
