--- conflicted
+++ resolved
@@ -15,10 +15,7 @@
 import { isInternalMCPServerOfName } from "@app/lib/actions/mcp_internal_actions/constants";
 import type { ProcessConfigurationType } from "@app/lib/actions/process";
 import type { ReasoningConfigurationType } from "@app/lib/actions/reasoning";
-import type {
-  RetrievalActionType,
-  RetrievalConfigurationType,
-} from "@app/lib/actions/retrieval";
+import type { RetrievalActionType, RetrievalConfigurationType } from "@app/lib/actions/retrieval";
 import type { SearchLabelsConfigurationType } from "@app/lib/actions/search_labels";
 import type { TablesQueryConfigurationType } from "@app/lib/actions/tables_query";
 import type {
@@ -26,15 +23,8 @@
   AgentActionConfigurationType,
   UnsavedAgentActionConfigurationType,
 } from "@app/lib/actions/types/agent";
-import type {
-  WebsearchActionType,
-  WebsearchConfigurationType,
-} from "@app/lib/actions/websearch";
-import type {
-  AgentActionType,
-  AgentConfigurationType,
-  TemplateAgentConfigurationType,
-} from "@app/types";
+import type { WebsearchActionType, WebsearchConfigurationType } from "@app/lib/actions/websearch";
+import type { AgentActionType, AgentConfigurationType, TemplateAgentConfigurationType } from "@app/types";
 
 export function isTablesQueryConfiguration(
   arg: unknown
@@ -199,17 +189,13 @@
   );
 }
 
-<<<<<<< HEAD
 export function isMCPDustAppRunConfiguration(
   arg: unknown
 ): arg is MCPToolConfigurationType {
   return !!arg && typeof arg === "object" && "type" in arg && "appId" in arg;
 }
 
-export function isPlatformMCPToolConfiguration(
-=======
 export function isServerSideMCPToolConfiguration(
->>>>>>> 2031eff8
   arg: ActionConfigurationType
 ): arg is ServerSideMCPToolConfigurationType {
   return isMCPToolConfiguration(arg) && "mcpServerViewId" in arg;
