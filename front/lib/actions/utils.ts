--- conflicted
+++ resolved
@@ -261,31 +261,6 @@
   return refsOffset;
 }
 
-<<<<<<< HEAD
-export function hashMCPInputParams(params: Record<string, unknown>): string {
-  if (!params || Object.keys(params).length === 0) {
-    params = { query: "" };
-  }
-
-  // Sort keys to ensure consistent hashing.
-  const sortedParams = Object.keys(params)
-    .sort()
-    .reduce(
-      (acc, key) => {
-        acc[key] = params[key];
-        return acc;
-      },
-      {} as typeof params
-    );
-
-  return createHash("sha256")
-    .update(JSON.stringify(sortedParams.query))
-    .digest("hex")
-    .substring(0, 16);
-}
-
-=======
->>>>>>> 9982edbb
 export function getMCPApprovalKey({
   conversationId,
   messageId,
