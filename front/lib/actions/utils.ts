import {
  ActionIncludeIcon,
  BarChartIcon,
  BoltIcon,
  MagnifyingGlassIcon,
} from "@dust-tt/sparkle";

import type { ActionSpecification } from "@app/components/assistant_builder/types";
import type { MCPToolStakeLevelType } from "@app/lib/actions/constants";
import type { MCPToolConfigurationType } from "@app/lib/actions/mcp";
import type { ActionConfigurationType } from "@app/lib/actions/types/agent";
import {
  isMCPInternalDataSourceFileSystem,
  isMCPInternalInclude,
  isMCPInternalNotion,
  isMCPInternalSearch,
  isMCPInternalSlack,
  isMCPInternalWebsearch,
} from "@app/lib/actions/types/guards";
import { getSupportedModelConfig } from "@app/lib/assistant";
import type { Authenticator } from "@app/lib/auth";
import type { AgentConfigurationType, AgentMessageType } from "@app/types";
import { assertNever } from "@app/types";

export const WEBSEARCH_ACTION_NUM_RESULTS = 16;
export const SLACK_SEARCH_ACTION_NUM_RESULTS = 24;
export const NOTION_SEARCH_ACTION_NUM_RESULTS = 16;

export const MCP_SPECIFICATION: ActionSpecification = {
  label: "More...",
  description: "Add additional sets of tools",
  cardIcon: BoltIcon,
  dropDownIcon: BoltIcon,
  flag: null,
};

export const DATA_VISUALIZATION_SPECIFICATION: ActionSpecification = {
  label: "Data Visualization",
  description: "Generate a data visualization",
  cardIcon: BarChartIcon,
  dropDownIcon: BarChartIcon,
  flag: null,
};

export const SEARCH_SPECIFICATION: ActionSpecification = {
  label: "Search",
  description: "Search across selected data sources",
  cardIcon: MagnifyingGlassIcon,
  dropDownIcon: MagnifyingGlassIcon,
  flag: null,
};

export const INCLUDE_DATA_SPECIFICATION: ActionSpecification = {
  label: "Include Data",
  description: "Include recent documents from selected data sources",
  cardIcon: ActionIncludeIcon,
  dropDownIcon: ActionIncludeIcon,
  flag: null,
};

// Mapping for action types to their specifications
export const ACTION_SPECIFICATIONS_MAP = {
  DATA_VISUALIZATION: DATA_VISUALIZATION_SPECIFICATION,
  SEARCH: SEARCH_SPECIFICATION,
  INCLUDE_DATA: INCLUDE_DATA_SPECIFICATION,
} as const;

export function getActionSpecification(
  actionType: string
): ActionSpecification | null {
  return (
    ACTION_SPECIFICATIONS_MAP[
      actionType as keyof typeof ACTION_SPECIFICATIONS_MAP
    ] || null
  );
}

/**
 * This function computes the topK for retrieval actions. This is used by both the action (to
 * compute the topK) and computing the citation counts for retrieval actions (mcp included)
 *
 * We share the topK across retrieval actions from the same step. If there are multiple retrieval
 * actions in the same step we get the maximum topK and divide it by the number of retrieval actions
 * in the step.
 */
export function getRetrievalTopK({
  agentConfiguration,
  stepActions,
}: {
  agentConfiguration: AgentConfigurationType;
  stepActions: ActionConfigurationType[];
}): number {
  const model = getSupportedModelConfig(agentConfiguration.model);

  const searchActions = stepActions.filter(isMCPInternalSearch);
  const includeActions = stepActions.filter(isMCPInternalInclude);
  const dsFsActions = stepActions.filter(isMCPInternalDataSourceFileSystem);

  const actionsCount =
    searchActions.length + includeActions.length + dsFsActions.length;

  if (actionsCount === 0) {
    return 0;
  }

  const topKs = searchActions
    .map(() => {
      return model.recommendedTopK;
    })
    .concat(
      includeActions.map(() => {
        return model.recommendedExhaustiveTopK;
      })
    )
    .concat(
      dsFsActions.map(() => {
        return model.recommendedTopK;
      })
    );

  return Math.ceil(Math.max(...topKs) / actionsCount);
}

/**
 * This function computes the number of results for websearch actions. This is used by both the
 * action (to compute the number of results) and computing the citation counts for websearch
 * actions.
 *
 * We share the number of results across websearch actions from the same step. If there are multiple
 * websearch actions in the same step we get the maximum number of results and divide it by The
 * number of websearch actions in the step.
 */
export function getWebsearchNumResults({
  stepActions,
}: {
  stepActions: ActionConfigurationType[];
}): number {
  const websearchActions = stepActions.filter(isMCPInternalWebsearch);
  const totalActions = websearchActions.length;

  if (totalActions === 0) {
    return 0;
  }

  return Math.ceil(WEBSEARCH_ACTION_NUM_RESULTS / totalActions);
}

/**
 * This function computes the number of citations per actions within one step. It is centralized
 * here as it is used from the runners and across runners which leads to circular imports.
 *
 * It works as follows:
 * - Returns 0 for actions that do not have citations.
 * - Returns the shared topK for retrieval actions.
 * - Returns the shared number of results for websearch actions.
 */
export function getCitationsCount({
  agentConfiguration,
  stepActions,
  stepActionIndex,
}: {
  agentConfiguration: AgentConfigurationType;
  stepActions: ActionConfigurationType[];
  stepActionIndex: number;
}): number {
  const action = stepActions[stepActionIndex];

  switch (action.type) {
<<<<<<< HEAD
    case "websearch_configuration":
      return getWebsearchNumResults({
        stepActions,
      });
=======
    case "tables_query_configuration":
>>>>>>> e66abf70
    case "dust_app_run_configuration":
    case "process_configuration":
    case "conversation_include_file_configuration":
    case "search_labels_configuration":
      return 0;
    case "mcp_configuration":
      if (isMCPInternalWebsearch(action)) {
        return getWebsearchNumResults({
          stepActions,
        });
      }
      if (isMCPInternalSlack(action)) {
        return SLACK_SEARCH_ACTION_NUM_RESULTS;
      }
      if (isMCPInternalNotion(action)) {
        return NOTION_SEARCH_ACTION_NUM_RESULTS;
      }
      return getRetrievalTopK({
        agentConfiguration,
        stepActions,
      });
    default:
      assertNever(action);
  }
}

/**
 * This is shared across action runners and used to compute the local step refsOffset (the current
 * refsOffset for the agent actions up to the current step (`refsOffset`) to which we add the
 * actions that comes before the current action in the current step).
 *
 * @param agentConfiguration The agent configuration.
 * @param stepActionIndex The index of the current action in the current step.
 * @param stepActions The actions in the current step.
 * @param refsOffset The current refsOffset up to the current step.
 * @returns The updated refsOffset for the action at stepActionIndex.
 */
export function actionRefsOffset({
  agentConfiguration,
  stepActionIndex,
  stepActions,
  refsOffset,
}: {
  agentConfiguration: AgentConfigurationType;
  stepActionIndex: number;
  stepActions: ActionConfigurationType[];
  refsOffset: number;
}): number {
  for (let i = 0; i < stepActionIndex; i++) {
    refsOffset += getCitationsCount({
      agentConfiguration,
      stepActions,
      stepActionIndex: i,
    });
  }

  return refsOffset;
}

export function getMCPApprovalKey({
  conversationId,
  messageId,
  actionId,
}: {
  conversationId: string;
  messageId: string;
  actionId: number;
}): string {
  return `conversation:${conversationId}:message:${messageId}:action:${actionId}`;
}

export async function getExecutionStatusFromConfig(
  auth: Authenticator,
  actionConfiguration: MCPToolConfigurationType,
  agentMessage: AgentMessageType
): Promise<{
  stake?: MCPToolStakeLevelType;
  status: "allowed_implicitly" | "pending";
  serverId?: string;
}> {
  // If the agent message is marked as "skipToolsValidation" we skip all tools validation
  // irrespective of the `actionConfiguration.permission`. This is set when the agent message was
  // created by an API call where the caller explicitly set `skipToolsValidation` to true.
  if (agentMessage.skipToolsValidation) {
    return { status: "allowed_implicitly" };
  }

  // Permissions:
  // - "never_ask": Automatically approved
  // - "low": Ask user for approval and allow to automatically approve next time
  // - "high": Ask for approval each time
  // - undefined: Use default permission ("never_ask" for default tools, "high" for other tools)
  switch (actionConfiguration.permission) {
    case "never_ask":
      return { status: "allowed_implicitly" };
    case "low": {
      // The user may not be populated, notably when using the public API.
      const user = auth.user();
      const neverAskSetting = await user?.getMetadata(
        `toolsValidations:${actionConfiguration.toolServerId}`
      );

      if (
        neverAskSetting &&
        neverAskSetting.value.includes(`${actionConfiguration.name}`)
      ) {
        return { status: "allowed_implicitly" };
      }
      return { status: "pending" };
    }
    case "high":
      return { status: "pending" };
    default:
      assertNever(actionConfiguration.permission);
  }
}<|MERGE_RESOLUTION|>--- conflicted
+++ resolved
@@ -166,14 +166,6 @@
   const action = stepActions[stepActionIndex];
 
   switch (action.type) {
-<<<<<<< HEAD
-    case "websearch_configuration":
-      return getWebsearchNumResults({
-        stepActions,
-      });
-=======
-    case "tables_query_configuration":
->>>>>>> e66abf70
     case "dust_app_run_configuration":
     case "process_configuration":
     case "conversation_include_file_configuration":
