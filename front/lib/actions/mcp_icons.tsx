--- conflicted
+++ resolved
@@ -2,11 +2,8 @@
   CommandIcon,
   FolderTableIcon,
   GithubIcon,
-<<<<<<< HEAD
   RobotIcon,
-=======
   ImageIcon,
->>>>>>> 867f67c0
   RocketIcon,
 } from "@dust-tt/sparkle";
 
@@ -15,11 +12,8 @@
   rocket: RocketIcon,
   table: FolderTableIcon,
   github: GithubIcon,
-<<<<<<< HEAD
+  image: ImageIcon,
   robot: RobotIcon,
-=======
-  image: ImageIcon,
->>>>>>> 867f67c0
 } as const;
 
 export const DEFAULT_MCP_SERVER_ICON = "rocket" as const;
@@ -29,11 +23,8 @@
   "rocket",
   "table",
   "github",
-<<<<<<< HEAD
-  "robot",
-=======
   "image",
->>>>>>> 867f67c0
+  "robot"
 ] as const;
 export type AllowedIconType = (typeof ALLOWED_ICONS)[number];
 
