--- conflicted
+++ resolved
@@ -20,11 +20,8 @@
   GithubLogo,
   GmailLogo,
   HubspotLogo,
-<<<<<<< HEAD
   JiraLogo,
-=======
   LinearLogo,
->>>>>>> 1c8530ff
   NotionLogo,
   SalesforceLogo,
   SlackLogo,
