--- conflicted
+++ resolved
@@ -906,19 +906,6 @@
       })
     ).length > 0;
 
-<<<<<<< HEAD
-  const configurables = [
-    configurableOptional(dataSourceConfiguration),
-    configurableOptional(dataWarehouseConfiguration),
-    configurableOptional(tableConfiguration),
-    configurableOptional(childAgentConfiguration),
-    configurableOptional(reasoningConfiguration),
-    configurableArray(stringConfigurations),
-    configurableArray(numberConfigurations),
-    configurableArray(booleanConfigurations),
-    configurableRecord(enumConfigurations),
-    configurableRecord(listConfigurations),
-=======
   const mayRequireSecretConfiguration =
     mcpServerView.server.requiresSecret === true;
 
@@ -926,12 +913,13 @@
     getConfigurableStateForOptional(dataSourceConfiguration),
     getConfigurableStateForOptional(dataWarehouseConfiguration),
     getConfigurableStateForOptional(tableConfiguration),
+    getConfigurableStateForOptional(childAgentConfiguration),
+    getConfigurableStateForOptional(reasoningConfiguration),
     getConfigurableStateForArray(stringConfigurations),
     getConfigurableStateForArray(numberConfigurations),
     getConfigurableStateForArray(booleanConfigurations),
     getConfigurableStateForRecord(enumConfigurations),
     getConfigurableStateForRecord(listConfigurations),
->>>>>>> b2ad93ca
   ];
 
   const configurable = configurableStates.every((c) => c === "no")
