import type { InternalToolInputMimeType } from "@dust-tt/client";
import { INTERNAL_MIME_TYPES } from "@dust-tt/client";
import { Ajv } from "ajv";
import assert from "assert";
import type { JSONSchema7 as JSONSchema } from "json-schema";
import zip from "lodash/zip";

import type { MCPToolConfigurationType } from "@app/lib/actions/mcp";
import type { ConfigurableToolInputType } from "@app/lib/actions/mcp_internal_actions/input_schemas";
import { validateConfiguredJsonSchema } from "@app/lib/actions/mcp_internal_actions/input_schemas";
import { ConfigurableToolInputJSONSchemas } from "@app/lib/actions/mcp_internal_actions/input_schemas";
import { isServerSideMCPToolConfiguration } from "@app/lib/actions/types/guards";
import type {
  DataSourceConfiguration,
  TableDataSourceConfiguration,
} from "@app/lib/api/assistant/configuration/types";
import type { MCPServerViewType } from "@app/lib/api/mcp";
import {
  areSchemasEqual,
  findSchemaAtPath,
  followInternalRef,
  isJSONSchemaObject,
  setValueAtPath,
} from "@app/lib/utils/json_schemas";
import type { WorkspaceType } from "@app/types";
import { assertNever } from "@app/types";

function getDataSourceURI(config: DataSourceConfiguration): string {
  const { workspaceId, sId, dataSourceViewId, filter } = config;
  if (sId) {
    return `data_source_configuration://dust/w/${workspaceId}/data_source_configurations/${sId}`;
  }
  const encodedFilter = encodeURIComponent(JSON.stringify(filter));
  return `data_source_configuration://dust/w/${workspaceId}/data_source_views/${dataSourceViewId}/filter/${encodedFilter}`;
}

function getTableURI(config: TableDataSourceConfiguration): string {
  const { workspaceId, sId, dataSourceViewId, tableId } = config;
  if (sId) {
    return `table_configuration://dust/w/${workspaceId}/table_configurations/${sId}`;
  }
  return `table_configuration://dust/w/${workspaceId}/data_source_views/${dataSourceViewId}/tables/${tableId}`;
}

/**
 * Defines how we fill the actual inputs of the tool for each mime type.
 */
function generateConfiguredInput({
  actionConfiguration,
  owner,
  mimeType,
  keyPath,
}: {
  owner: WorkspaceType;
  actionConfiguration: MCPToolConfigurationType;
  mimeType: InternalToolInputMimeType;
  keyPath: string;
}): ConfigurableToolInputType {
  // It's okay to return null if the schema of the mime type is nullable.
  assert(
    isServerSideMCPToolConfiguration(actionConfiguration),
    "Action configuration must be a server-side MCP tool configuration"
  );

  type PrimitiveType = string | number | boolean | string[];

<<<<<<< HEAD
  const handleDefaultValue = <U extends PrimitiveType>(
=======
  /*
   * Get a validated value from the action configuration.
   * If the value is not provided, we look for a default value in the input schema.
   * If the value is provided, we validate it against the expected type.
   * If the value is not provided and there is no default value, we throw an error.
   */
  const getValidatedValue = <U extends PrimitiveType>(
>>>>>>> 7cc95693
    actionConfiguration: MCPToolConfigurationType,
    keyPath: string,
    value: PrimitiveType | undefined,
    expectedType: string,
    typeGuard: (val: unknown) => val is U
  ): U => {
    if (value === undefined) {
      const propSchema = findSchemaAtPath(
        actionConfiguration.inputSchema,
        keyPath.split(".")
      );
      if (propSchema) {
        // Handle both object-level default {value, mimeType} and property-level default
        if (
          propSchema.default &&
          typeof propSchema.default === "object" &&
          propSchema.default !== null &&
          "value" in propSchema.default
        ) {
          if (typeGuard(propSchema.default.value)) {
            value = propSchema.default.value;
          } else {
            // Invalid object-level default type - throw specific error
            throw new Error(
              `Expected ${expectedType} value for key ${keyPath}, got ${typeof propSchema.default.value}`
            );
          }
        } else if (
          propSchema.properties?.value &&
          isJSONSchemaObject(propSchema.properties.value) &&
          propSchema.properties.value.default !== undefined
        ) {
          if (typeGuard(propSchema.properties.value.default)) {
            value = propSchema.properties.value.default;
          } else {
            // Invalid property-level default type - throw specific error
            throw new Error(
              `Expected ${expectedType} value for key ${keyPath}, got ${typeof propSchema.properties.value.default}`
            );
          }
        }
      }
    }
    if (!typeGuard(value)) {
      throw new Error(
        `Expected ${expectedType} value for key ${keyPath}, got ${typeof value}`
      );
    }
    return value;
  };

  switch (mimeType) {
    case INTERNAL_MIME_TYPES.TOOL_INPUT.DATA_SOURCE: {
      return (
        actionConfiguration.dataSources?.map((config) => ({
          uri: getDataSourceURI(config),
          mimeType,
        })) || []
      );
    }

    case INTERNAL_MIME_TYPES.TOOL_INPUT.DATA_WAREHOUSE: {
      return (
        actionConfiguration.dataSources?.map((config) => ({
          uri: getDataSourceURI(config),
          mimeType,
        })) || []
      );
    }

    case INTERNAL_MIME_TYPES.TOOL_INPUT.TABLE: {
      return (
        actionConfiguration.tables?.map((config) => ({
          uri: getTableURI(config),
          mimeType,
        })) || []
      );
    }

    case INTERNAL_MIME_TYPES.TOOL_INPUT.AGENT: {
      const { childAgentId } = actionConfiguration;
      // Unreachable, when fetching agent configurations using getAgentConfigurations, we always fill the sId.
      assert(
        childAgentId,
        "Unreachable: child agent configuration without an sId."
      );
      return {
        uri: `agent://dust/w/${owner.sId}/agents/${childAgentId}`,
        mimeType,
      };
    }

    case INTERNAL_MIME_TYPES.TOOL_INPUT.REASONING_MODEL: {
      const { reasoningModel } = actionConfiguration;
      // Unreachable, when fetching agent configurations using getAgentConfigurations, we always fill the reasoning model.
      assert(
        reasoningModel,
        "Unreachable: missing reasoning model configuration."
      );
      const { modelId, providerId, temperature, reasoningEffort } =
        reasoningModel;
      return { modelId, providerId, temperature, reasoningEffort, mimeType };
    }

    case INTERNAL_MIME_TYPES.TOOL_INPUT.NULLABLE_TIME_FRAME: {
      const { timeFrame } = actionConfiguration;
      if (!timeFrame) {
        return null;
      }

      const { duration, unit } = timeFrame;
      return { duration, unit, mimeType };
    }

    case INTERNAL_MIME_TYPES.TOOL_INPUT.JSON_SCHEMA: {
      const { jsonSchema } = actionConfiguration;
      if (!jsonSchema) {
        return null;
      }
      const validationResult = validateConfiguredJsonSchema(jsonSchema);
      if (validationResult.isErr()) {
        throw validationResult.error;
      }
      return {
        ...validationResult.value,
        mimeType,
      };
    }

    case INTERNAL_MIME_TYPES.TOOL_INPUT.STRING: {
      // For primitive types, we have rendered the key from the path and use it to look up the value.
<<<<<<< HEAD
      const value = handleDefaultValue<string>(
=======
      const value = getValidatedValue<string>(
>>>>>>> 7cc95693
        actionConfiguration,
        keyPath,
        actionConfiguration.additionalConfiguration[keyPath],
        "string",
        (val): val is string => typeof val === "string"
      );

      return { value, mimeType };
    }

    case INTERNAL_MIME_TYPES.TOOL_INPUT.NUMBER: {
<<<<<<< HEAD
      const value = handleDefaultValue<number>(
=======
      const value = getValidatedValue<number>(
>>>>>>> 7cc95693
        actionConfiguration,
        keyPath,
        actionConfiguration.additionalConfiguration[keyPath],
        "number",
        (val): val is number => typeof val === "number"
      );

      return { value, mimeType };
    }

    case INTERNAL_MIME_TYPES.TOOL_INPUT.BOOLEAN: {
<<<<<<< HEAD
      const value = handleDefaultValue<boolean>(
=======
      const value = getValidatedValue<boolean>(
>>>>>>> 7cc95693
        actionConfiguration,
        keyPath,
        actionConfiguration.additionalConfiguration[keyPath],
        "boolean",
        (val): val is boolean => typeof val === "boolean"
      );

      return { value, mimeType };
    }

    case INTERNAL_MIME_TYPES.TOOL_INPUT.ENUM: {
<<<<<<< HEAD
      const value = handleDefaultValue<string>(
=======
      const value = getValidatedValue<string>(
>>>>>>> 7cc95693
        actionConfiguration,
        keyPath,
        actionConfiguration.additionalConfiguration[keyPath],
        "string",
        (val): val is string => typeof val === "string"
      );

      return { value, mimeType };
    }

    case INTERNAL_MIME_TYPES.TOOL_INPUT.LIST: {
      let values = actionConfiguration.additionalConfiguration[keyPath];
      if (
        values === undefined ||
        (Array.isArray(values) && values.length === 0)
      ) {
        const propSchema = findSchemaAtPath(
          actionConfiguration.inputSchema,
          keyPath.split(".")
        );
        if (propSchema) {
          // Handle both object-level default {values, mimeType} and property-level default
          if (
            propSchema.default &&
            typeof propSchema.default === "object" &&
            propSchema.default !== null &&
            "values" in propSchema.default
          ) {
            if (
              Array.isArray(propSchema.default.values) &&
              propSchema.default.values.every(
                (v): v is string => typeof v === "string"
              )
            ) {
              values = propSchema.default.values;
            } else {
              // Invalid object-level default type - throw specific error
              throw new Error(
                `Expected array of string values for key ${keyPath}, got ${
                  Array.isArray(propSchema.default.values)
                    ? "array with non-string elements"
                    : typeof propSchema.default.values
                }`
              );
            }
          } else if (
            propSchema.properties?.values &&
            isJSONSchemaObject(propSchema.properties.values)
          ) {
            if (
              Array.isArray(propSchema.properties.values.default) &&
              propSchema.properties.values.default.every(
                (v): v is string => typeof v === "string"
              )
            ) {
              values = propSchema.properties.values.default;
            } else {
              // Invalid property-level default type - throw specific error
              throw new Error(
                `Expected array of string values for key ${keyPath}, got ${
                  Array.isArray(propSchema.properties.values.default)
                    ? "array with non-string elements"
                    : typeof propSchema.properties.values.default
                }`
              );
            }
          }
        }
      }
      if (!Array.isArray(values) || values.some((v) => typeof v !== "string")) {
        throw new Error(
          `Expected array of string values for key ${keyPath}, got ${typeof values}`
        );
      }

      return { values: values, mimeType };
    }

    case INTERNAL_MIME_TYPES.TOOL_INPUT.DUST_APP: {
      const appId = actionConfiguration.dustAppConfiguration
        ? actionConfiguration.dustAppConfiguration.appId
        : null;

      if (!appId) {
        throw new Error("Invalid Dust App configuration");
      }

      return { appId, mimeType };
    }

    default:
      assertNever(mimeType);
  }
}

/**
 * Returns all paths in a server's tools' inputSchemas that match the schema for the specified mimeType.
 * @returns A record of paths where the schema matches the specified mimeType
 */
function findPathsToConfiguration({
  mcpServerView,
  mimeType,
}: {
  mcpServerView: MCPServerViewType;
  mimeType: InternalToolInputMimeType;
}): Record<string, JSONSchema> {
  const disabledTools =
    mcpServerView.toolsMetadata
      ?.filter((tool) => !tool.enabled)
      .map((tool) => tool.toolName) ?? [];
  const mcpServer = mcpServerView.server;
  let matches: Record<string, JSONSchema> = {};
  for (const tool of mcpServer.tools) {
    // Skip disabled tools
    if (disabledTools.includes(tool.name)) {
      continue;
    }

    if (tool.inputSchema) {
      matches = {
        ...matches,
        ...findMatchingSubSchemas(tool.inputSchema, mimeType),
      };
    }
  }

  return matches;
}

/**
 * Recursively filters out properties from the inputSchema that have a mimeType matching any value in INTERNAL_MIME_TYPES.TOOL_INPUT.
 * This function handles nested objects and arrays.
 */
export function hideInternalConfiguration(inputSchema: JSONSchema): JSONSchema {
  const resultingSchema = { ...inputSchema };

  // Filter properties
  if (inputSchema.properties) {
    const filteredProperties: JSONSchema["properties"] = {};
    const removedRequiredProps: string[] = [];

    for (const [key, property] of Object.entries(inputSchema.properties)) {
      let shouldInclude = true;

      if (isJSONSchemaObject(property)) {
        for (const mimeType of Object.values(INTERNAL_MIME_TYPES.TOOL_INPUT)) {
          // Check if the property matches the schema, following references if $ref points to a schema internally.
          let schemasMatch = isSchemaConfigurable(property, mimeType);

          if (!schemasMatch && property.$ref) {
            const refSchema = followInternalRef(inputSchema, property.$ref);
            if (refSchema) {
              schemasMatch = isSchemaConfigurable(refSchema, mimeType);
            }
          }

          if (schemasMatch) {
            shouldInclude = false;
            // Track removed properties that were in the required array.
            if (resultingSchema.required?.includes(key)) {
              removedRequiredProps.push(key);
            }
            break;
          }
        }

        if (shouldInclude) {
          // Recursively filter nested properties
          filteredProperties[key] = hideInternalConfiguration(property);
        }
      } else {
        // Keep non-object values as is
        filteredProperties[key] = property;
      }
    }

    resultingSchema.properties = filteredProperties;

    // Update required properties if any were removed
    if (removedRequiredProps.length > 0 && resultingSchema.required) {
      resultingSchema.required = resultingSchema.required.filter(
        (prop) => !removedRequiredProps.includes(prop)
      );
    }
  }

  // Filter array items
  if (resultingSchema.type === "array" && resultingSchema.items) {
    if (isJSONSchemaObject(resultingSchema.items)) {
      // Single schema for all items
      resultingSchema.items = hideInternalConfiguration(resultingSchema.items);
    } else if (Array.isArray(resultingSchema.items)) {
      // Array of schemas for tuple validation
      resultingSchema.items = resultingSchema.items.map((item) =>
        isJSONSchemaObject(item) ? hideInternalConfiguration(item) : item
      );
    }
  }

  // Note: we don't handle allOf, oneOf yet as we cannot disambiguate whether to inject the configuration
  // since we entirely hide the configuration from the agent.

  return resultingSchema;
}

/**
 * Augments the inputs with configuration data from actionConfiguration.
 * For each missing property that has a mimeType matching a value in INTERNAL_MIME_TYPES.TOOL_INPUT,
 * it adds the corresponding data from actionConfiguration.
 * This function uses Ajv validation errors to identify missing properties.
 */
export function augmentInputsWithConfiguration({
  owner,
  rawInputs,
  actionConfiguration,
}: {
  owner: WorkspaceType;
  rawInputs: Record<string, unknown>;
  actionConfiguration: MCPToolConfigurationType;
}): Record<string, unknown> {
  const { inputSchema } = actionConfiguration;
  if (!inputSchema.properties) {
    return rawInputs;
  }

  const inputs = { ...rawInputs };

  const ajv = new Ajv({ allErrors: true, strict: false });

  // Note: When using AJV validation, string patterns must use regex syntax (e.g. /^fil_/) instead
  // of startsWith() to avoid "Invalid escape" errors. This is important because our Zod schemas are
  // converted to JSON Schema for AJV validation, and AJV requires regex patterns for string
  // validation.

  const validate = ajv.compile(inputSchema);
  const isValid = validate(inputs);

  if (!isValid && validate.errors) {
    for (const error of validate.errors) {
      if (error.keyword !== "required" || !error.params.missingProperty) {
        continue;
      }
      const missingProp = error.params.missingProperty;

      const parentPath = error.instancePath
        ? error.instancePath.split("/").filter(Boolean)
        : [];

      const fullPath = [...parentPath, missingProp];
      let propSchema = findSchemaAtPath(inputSchema, fullPath);
      // If the schema we found is a reference, follow it.
      if (propSchema?.$ref) {
        propSchema = followInternalRef(inputSchema, propSchema.$ref);
      }

      // If we found a schema and it has a matching MIME type, inject the value
      if (propSchema) {
        for (const mimeType of Object.values(INTERNAL_MIME_TYPES.TOOL_INPUT)) {
          if (isSchemaConfigurable(propSchema, mimeType)) {
            const value = generateConfiguredInput({
              owner,
              actionConfiguration,
              mimeType,
              keyPath: fullPath.join("."),
            });

            // We found a matching mimeType, augment the inputs
            setValueAtPath(inputs, fullPath, value);
          }
        }
      }
    }
  }

  return inputs;
}

/*
The "mayRequire" properties are true in one of two cases:
  1. There is a property with a missing value that must be inputted to validate the schema.
  2. There is a property with a default value that may still be changed by the user.
*/
export interface MCPServerToolsConfigurations {
  mayRequireDataSourceConfiguration: boolean;
  mayRequireDataWarehouseConfiguration: boolean;
  mayRequireTableConfiguration: boolean;
  mayRequireChildAgentConfiguration: boolean;
  mayRequireReasoningConfiguration: boolean;
  mayRequireTimeFrameConfiguration: boolean;
  mayRequireJsonSchemaConfiguration: boolean;
<<<<<<< HEAD
  stringConfigurations: {
    key: string;
    description?: string;
    default?: string;
  }[];
  numberConfigurations: {
    key: string;
    description?: string;
    default?: number;
  }[];
  booleanConfigurations: {
    key: string;
    description?: string;
    default?: boolean;
  }[];
  enumConfigurations: Record<
    string,
    { options: string[]; description?: string; default?: string }
  >;
  listConfigurations: Record<
    string,
=======
  requiredStrings: { key: string; description?: string }[];
  requiredNumbers: { key: string; description?: string }[];
  requiredBooleans: { key: string; description?: string }[];
  requiredEnums: Record<string, { options: string[]; description?: string }>;
  requiredLists: Record<
    string,
>>>>>>> 7cc95693
    {
      options: Record<string, string>;
      description?: string;
      values?: string[];
<<<<<<< HEAD
      default?: string;
=======
>>>>>>> 7cc95693
    }
  >;
  mayRequireDustAppConfiguration: boolean;
  noRequirement: boolean;
}

export function getMCPServerToolsConfigurations(
  mcpServerView: MCPServerViewType | null | undefined
): MCPServerToolsConfigurations {
  if (!mcpServerView) {
    return {
      mayRequireDataSourceConfiguration: false,
      mayRequireDataWarehouseConfiguration: false,
      mayRequireTableConfiguration: false,
      mayRequireChildAgentConfiguration: false,
      mayRequireReasoningConfiguration: false,
      mayRequireTimeFrameConfiguration: false,
      mayRequireJsonSchemaConfiguration: false,
      stringConfigurations: [],
      numberConfigurations: [],
      booleanConfigurations: [],
      enumConfigurations: {},
      listConfigurations: {},
      mayRequireDustAppConfiguration: false,
      noRequirement: false,
    };
  }
  const { server } = mcpServerView;

  const mayRequireDataSourceConfiguration =
    Object.keys(
      findPathsToConfiguration({
        mcpServerView,
        mimeType: INTERNAL_MIME_TYPES.TOOL_INPUT.DATA_SOURCE,
      })
    ).length > 0;

  const mayRequireDataWarehouseConfiguration =
    Object.keys(
      findPathsToConfiguration({
        mcpServerView,
        mimeType: INTERNAL_MIME_TYPES.TOOL_INPUT.DATA_WAREHOUSE,
      })
    ).length > 0;

  const mayRequireTableConfiguration =
    Object.keys(
      findPathsToConfiguration({
        mcpServerView,
        mimeType: INTERNAL_MIME_TYPES.TOOL_INPUT.TABLE,
      })
    ).length > 0;

  const mayRequireChildAgentConfiguration =
    Object.keys(
      findPathsToConfiguration({
        mcpServerView,
        mimeType: INTERNAL_MIME_TYPES.TOOL_INPUT.AGENT,
      })
    ).length > 0;

  const mayRequireReasoningConfiguration =
    Object.keys(
      findPathsToConfiguration({
        mcpServerView,
        mimeType: INTERNAL_MIME_TYPES.TOOL_INPUT.REASONING_MODEL,
      })
    ).length > 0;

  // If there is no toolsMetadata (= undefined or empty array), it means everything is enabled
  const disabledToolNames =
    mcpServerView.toolsMetadata
      ?.filter((tool) => tool.enabled === false)
      .map((tool) => tool.toolName) ?? [];

  const enabledTools =
    disabledToolNames.length > 0
      ? server.tools.filter((tool) => !disabledToolNames.includes(tool.name))
      : server.tools;

  const mayRequireTimeFrameConfiguration = enabledTools.some(
    (tool) => tool.inputSchema?.properties?.timeFrame
  );

  const mayRequireJsonSchemaConfiguration = enabledTools.some(
    (tool) => tool.inputSchema?.properties?.jsonSchema
  );

  const stringConfigurations = Object.entries(
    findPathsToConfiguration({
      mcpServerView,
      mimeType: INTERNAL_MIME_TYPES.TOOL_INPUT.STRING,
    })
  ).map(([key, schema]) => ({
    key,
    description: schema.description,
  }));

  const numberConfigurations = Object.entries(
    findPathsToConfiguration({
      mcpServerView,
      mimeType: INTERNAL_MIME_TYPES.TOOL_INPUT.NUMBER,
    })
  ).map(([key, schema]) => ({
    key,
    description: schema.description,
  }));

  const booleanConfigurations = Object.entries(
    findPathsToConfiguration({
      mcpServerView,
      mimeType: INTERNAL_MIME_TYPES.TOOL_INPUT.BOOLEAN,
    })
  ).map(([key, schema]) => ({
    key,
    description: schema.description,
  }));

  const enumConfigurations = Object.fromEntries(
    Object.entries(
      findPathsToConfiguration({
        mcpServerView,
        mimeType: INTERNAL_MIME_TYPES.TOOL_INPUT.ENUM,
      })
    ).map(([key, schema]) => {
      const valueProperty = schema.properties?.value;
      if (!valueProperty || !isJSONSchemaObject(valueProperty)) {
        return [key, { options: [], description: schema.description }];
      }
      return [
        key,
        {
          options:
            valueProperty.enum?.filter(
              (v): v is string => typeof v === "string"
            ) ?? [],
          description: schema.description,
        },
      ];
    })
  );

  const listConfigurations = Object.fromEntries(
    Object.entries(
      findPathsToConfiguration({
        mcpServerView,
        mimeType: INTERNAL_MIME_TYPES.TOOL_INPUT.LIST,
      })
    ).map(([key, schema]) => {
      const optionsProperty = schema.properties?.options;

      if (!optionsProperty || !isJSONSchemaObject(optionsProperty)) {
        return [key, { options: {}, description: schema.description }];
      }

      const values =
        optionsProperty.anyOf?.map(
          (v) =>
            isJSONSchemaObject(v) &&
            isJSONSchemaObject(v.properties?.value) &&
            v.properties.value.const
        ) ?? [];
      const labels =
        optionsProperty.anyOf?.map(
          (v) =>
            isJSONSchemaObject(v) &&
            isJSONSchemaObject(v.properties?.label) &&
            v.properties.label.const
        ) ?? [];

      if (values.length !== labels.length) {
        throw new Error(
          `Expected the same number of values and labels for key ${key}, got ${values.length} values and ${labels.length} labels`
        );
      }

      // Create a record of values to labels
      const valueToLabel: Record<string, string> = Object.fromEntries(
        zip(labels, values).map(([label, value]) => [value, label])
      );

      return [key, { options: valueToLabel, description: schema.description }];
    })
  );

  const mayRequireDustAppConfiguration =
    Object.keys(
      findPathsToConfiguration({
        mcpServerView,
        mimeType: INTERNAL_MIME_TYPES.TOOL_INPUT.DUST_APP,
      })
    ).length > 0;

  return {
    mayRequireDataSourceConfiguration,
    mayRequireDataWarehouseConfiguration,
    mayRequireTableConfiguration,
    mayRequireChildAgentConfiguration,
    mayRequireReasoningConfiguration,
    mayRequireTimeFrameConfiguration,
    mayRequireJsonSchemaConfiguration,
    stringConfigurations,
    numberConfigurations,
    booleanConfigurations,
    enumConfigurations,
    listConfigurations,
    mayRequireDustAppConfiguration,
    noRequirement:
      !mayRequireDataSourceConfiguration &&
      !mayRequireDataWarehouseConfiguration &&
      !mayRequireTableConfiguration &&
      !mayRequireChildAgentConfiguration &&
      !mayRequireReasoningConfiguration &&
      !mayRequireDustAppConfiguration &&
      !mayRequireTimeFrameConfiguration &&
      stringConfigurations.length <= 0 &&
      numberConfigurations.length <= 0 &&
      booleanConfigurations.length <= 0 &&
      Object.keys(enumConfigurations).length <= 0 &&
      Object.keys(listConfigurations).length <= 0,
  };
}

/**
 * Checks if a JSON schema should be identified as being configurable for a specific mime type.
 */
function isSchemaConfigurable(
  schema: JSONSchema,
  mimeType: InternalToolInputMimeType
): boolean {
  if (mimeType === INTERNAL_MIME_TYPES.TOOL_INPUT.ENUM) {
    // We only check that the schema has a `value` property and a `mimeType` property with the correct value.
    const mimeTypeProperty = schema.properties?.mimeType;
    if (
      schema.properties?.value &&
      mimeTypeProperty &&
      isJSONSchemaObject(mimeTypeProperty)
    ) {
      return (
        mimeTypeProperty.type === "string" &&
        mimeTypeProperty.const === mimeType
      );
    }
    return false;
  }

  if (mimeType === INTERNAL_MIME_TYPES.TOOL_INPUT.LIST) {
    // We only check that the schema has a `options` property, a `values` property and a `mimeType` property with the correct value.
    const mimeTypeProperty = schema.properties?.mimeType;

    if (
      schema.properties?.options &&
      schema.properties?.values &&
      mimeTypeProperty &&
      isJSONSchemaObject(mimeTypeProperty)
    ) {
      return (
        mimeTypeProperty.type === "string" &&
        mimeTypeProperty.const === mimeType
      );
    }
    return false;
  }

  // If the mime type has a static configuration schema, we check that the schema matches it.
  return areSchemasEqual(schema, ConfigurableToolInputJSONSchemas[mimeType]);
}

/**
 * Recursively finds all property keys and subschemas match a specific sub-schema.
 * This function handles nested objects and arrays.
 * @returns A record of property keys that match the schema comparison.
 * Empty record if no matches are found.
 */
export function findMatchingSubSchemas(
  inputSchema: JSONSchema,
  mimeType: InternalToolInputMimeType
): Record<string, JSONSchema> {
  const matches: Record<string, JSONSchema> = {};

  if (!isJSONSchemaObject(inputSchema)) {
    return matches;
  }

  // Check properties in object schemas
  if (inputSchema.properties) {
    for (const [key, propSchema] of Object.entries(inputSchema.properties)) {
      if (isJSONSchemaObject(propSchema)) {
        // Check if this property's schema matches the target
        if (isSchemaConfigurable(propSchema, mimeType)) {
          matches[key] = propSchema;
        }

        // Following references within the main schema.
        // zodToJsonSchema generates references if the same subSchema is repeated.
        if (propSchema.$ref) {
          const refSchema = followInternalRef(inputSchema, propSchema.$ref);
          if (refSchema && isSchemaConfigurable(refSchema, mimeType)) {
            matches[key] = refSchema;
          }
        }

        // Recursively check this property's schema
        const nestedMatches = findMatchingSubSchemas(propSchema, mimeType);
        // For nested matches, prefix with the current property key
        for (const match of Object.keys(nestedMatches)) {
          if (match !== "") {
            // Skip the empty string from direct matches
            matches[`${key}.${match}`] = nestedMatches[match];
          }
        }
      }
    }
  }

  // Check items in array schemas
  if (inputSchema.type === "array" && inputSchema.items) {
    if (isJSONSchemaObject(inputSchema.items)) {
      // Single schema for all items
      const itemMatches = findMatchingSubSchemas(inputSchema.items, mimeType);
      // For array items, we use the 'items' key as a prefix
      for (const match of Object.keys(itemMatches)) {
        if (match !== "") {
          matches[`items.${match}`] = itemMatches[match];
        } else {
          matches["items"] = itemMatches[match];
        }
      }
    } else if (Array.isArray(inputSchema.items)) {
      // Array of schemas for tuple validation
      for (let i = 0; i < inputSchema.items.length; i++) {
        const item = inputSchema.items[i];
        if (isJSONSchemaObject(item)) {
          const itemMatches = findMatchingSubSchemas(item, mimeType);
          // For tuple items, we use the index as part of the key
          for (const match of Object.keys(itemMatches)) {
            if (match !== "") {
              matches[`items[${i}].${match}`] = itemMatches[match];
            } else {
              matches[`items[${i}]`] = itemMatches[match];
            }
          }
        }
      }
    }
  }

  // Check all other properties and values in the schema
  for (const [key, value] of Object.entries(inputSchema)) {
    // Skip properties and items as they are handled separately above
    if (
      key === "properties" ||
      key === "required" ||
      key === "anyOf" ||
      key === "enum" ||
      key === "type" ||
      (key === "items" && inputSchema.type === "array")
    ) {
      continue;
    }

    if (isJSONSchemaObject(value) && isSchemaConfigurable(value, mimeType)) {
      matches[key] = value;
    } else if (isJSONSchemaObject(value)) {
      const nestedMatches = findMatchingSubSchemas(value, mimeType);
      for (const match of Object.keys(nestedMatches)) {
        if (match !== "") {
          matches[`${key}.${match}`] = nestedMatches[match];
        } else {
          matches[key] = nestedMatches[match];
        }
      }
    }
  }

  // Note: we don't handle anyOf, allOf, oneOf yet as we cannot disambiguate whether to inject the configuration
  // since we entirely hide the configuration from the agent.

  return matches;
}<|MERGE_RESOLUTION|>--- conflicted
+++ resolved
@@ -64,9 +64,6 @@
 
   type PrimitiveType = string | number | boolean | string[];
 
-<<<<<<< HEAD
-  const handleDefaultValue = <U extends PrimitiveType>(
-=======
   /*
    * Get a validated value from the action configuration.
    * If the value is not provided, we look for a default value in the input schema.
@@ -74,7 +71,6 @@
    * If the value is not provided and there is no default value, we throw an error.
    */
   const getValidatedValue = <U extends PrimitiveType>(
->>>>>>> 7cc95693
     actionConfiguration: MCPToolConfigurationType,
     keyPath: string,
     value: PrimitiveType | undefined,
@@ -206,11 +202,7 @@
 
     case INTERNAL_MIME_TYPES.TOOL_INPUT.STRING: {
       // For primitive types, we have rendered the key from the path and use it to look up the value.
-<<<<<<< HEAD
-      const value = handleDefaultValue<string>(
-=======
       const value = getValidatedValue<string>(
->>>>>>> 7cc95693
         actionConfiguration,
         keyPath,
         actionConfiguration.additionalConfiguration[keyPath],
@@ -222,11 +214,7 @@
     }
 
     case INTERNAL_MIME_TYPES.TOOL_INPUT.NUMBER: {
-<<<<<<< HEAD
-      const value = handleDefaultValue<number>(
-=======
       const value = getValidatedValue<number>(
->>>>>>> 7cc95693
         actionConfiguration,
         keyPath,
         actionConfiguration.additionalConfiguration[keyPath],
@@ -238,11 +226,7 @@
     }
 
     case INTERNAL_MIME_TYPES.TOOL_INPUT.BOOLEAN: {
-<<<<<<< HEAD
-      const value = handleDefaultValue<boolean>(
-=======
       const value = getValidatedValue<boolean>(
->>>>>>> 7cc95693
         actionConfiguration,
         keyPath,
         actionConfiguration.additionalConfiguration[keyPath],
@@ -254,11 +238,7 @@
     }
 
     case INTERNAL_MIME_TYPES.TOOL_INPUT.ENUM: {
-<<<<<<< HEAD
-      const value = handleDefaultValue<string>(
-=======
       const value = getValidatedValue<string>(
->>>>>>> 7cc95693
         actionConfiguration,
         keyPath,
         actionConfiguration.additionalConfiguration[keyPath],
@@ -335,6 +315,71 @@
       }
 
       return { values: values, mimeType };
+      let values = actionConfiguration.additionalConfiguration[keyPath];
+      if (
+        values === undefined ||
+        (Array.isArray(values) && values.length === 0)
+      ) {
+        const propSchema = findSchemaAtPath(
+          actionConfiguration.inputSchema,
+          keyPath.split(".")
+        );
+        if (propSchema) {
+          // Handle both object-level default {values, mimeType} and property-level default
+          if (
+            propSchema.default &&
+            typeof propSchema.default === "object" &&
+            propSchema.default !== null &&
+            "values" in propSchema.default
+          ) {
+            if (
+              Array.isArray(propSchema.default.values) &&
+              propSchema.default.values.every(
+                (v): v is string => typeof v === "string"
+              )
+            ) {
+              values = propSchema.default.values;
+            } else {
+              // Invalid object-level default type - throw specific error
+              throw new Error(
+                `Expected array of string values for key ${keyPath}, got ${
+                  Array.isArray(propSchema.default.values)
+                    ? "array with non-string elements"
+                    : typeof propSchema.default.values
+                }`
+              );
+            }
+          } else if (
+            propSchema.properties?.values &&
+            isJSONSchemaObject(propSchema.properties.values)
+          ) {
+            if (
+              Array.isArray(propSchema.properties.values.default) &&
+              propSchema.properties.values.default.every(
+                (v): v is string => typeof v === "string"
+              )
+            ) {
+              values = propSchema.properties.values.default;
+            } else {
+              // Invalid property-level default type - throw specific error
+              throw new Error(
+                `Expected array of string values for key ${keyPath}, got ${
+                  Array.isArray(propSchema.properties.values.default)
+                    ? "array with non-string elements"
+                    : typeof propSchema.properties.values.default
+                }`
+              );
+            }
+          }
+        }
+      }
+      if (!Array.isArray(values) || values.some((v) => typeof v !== "string")) {
+        throw new Error(
+          `Expected array of string values for key ${keyPath}, got ${typeof values}`
+        );
+      }
+
+      return { values: values, mimeType };
     }
 
     case INTERNAL_MIME_TYPES.TOOL_INPUT.DUST_APP: {
@@ -549,44 +594,16 @@
   mayRequireReasoningConfiguration: boolean;
   mayRequireTimeFrameConfiguration: boolean;
   mayRequireJsonSchemaConfiguration: boolean;
-<<<<<<< HEAD
-  stringConfigurations: {
-    key: string;
-    description?: string;
-    default?: string;
-  }[];
-  numberConfigurations: {
-    key: string;
-    description?: string;
-    default?: number;
-  }[];
-  booleanConfigurations: {
-    key: string;
-    description?: string;
-    default?: boolean;
-  }[];
-  enumConfigurations: Record<
-    string,
-    { options: string[]; description?: string; default?: string }
-  >;
-  listConfigurations: Record<
-    string,
-=======
   requiredStrings: { key: string; description?: string }[];
   requiredNumbers: { key: string; description?: string }[];
   requiredBooleans: { key: string; description?: string }[];
   requiredEnums: Record<string, { options: string[]; description?: string }>;
   requiredLists: Record<
     string,
->>>>>>> 7cc95693
     {
       options: Record<string, string>;
       description?: string;
       values?: string[];
-<<<<<<< HEAD
-      default?: string;
-=======
->>>>>>> 7cc95693
     }
   >;
   mayRequireDustAppConfiguration: boolean;
