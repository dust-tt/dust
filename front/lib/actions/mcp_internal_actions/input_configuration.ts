import type { InternalToolInputMimeType } from "@dust-tt/client";
import { INTERNAL_MIME_TYPES } from "@dust-tt/client";
import { Ajv } from "ajv";
import assert from "assert";
import type { JSONSchema7 as JSONSchema } from "json-schema";

import type { MCPToolConfigurationType } from "@app/lib/actions/mcp";
import type { ConfigurableToolInputType } from "@app/lib/actions/mcp_internal_actions/input_schemas";
import {
  ConfigurableToolInputJSONSchemas,
  validateConfiguredJsonSchema,
} from "@app/lib/actions/mcp_internal_actions/input_schemas";
import { isServerSideMCPToolConfiguration } from "@app/lib/actions/types/guards";
import type {
  DataSourceConfiguration,
  TableDataSourceConfiguration,
} from "@app/lib/api/assistant/configuration/types";
import type { MCPServerViewType } from "@app/lib/api/mcp";
import {
  areSchemasEqual,
  findSchemaAtPath,
  followInternalRef,
  isJSONSchemaObject,
  setValueAtPath,
} from "@app/lib/utils/json_schemas";
import type { WorkspaceType } from "@app/types";
import { assertNever, isString } from "@app/types";

function getDataSourceURI(config: DataSourceConfiguration): string {
  const { workspaceId, sId, dataSourceViewId, filter } = config;
  if (sId) {
    return `data_source_configuration://dust/w/${workspaceId}/data_source_configurations/${sId}`;
  }
  const encodedFilter = encodeURIComponent(JSON.stringify(filter));
  return `data_source_configuration://dust/w/${workspaceId}/data_source_views/${dataSourceViewId}/filter/${encodedFilter}`;
}

function getTableURI(config: TableDataSourceConfiguration): string {
  const { workspaceId, sId, dataSourceViewId, tableId } = config;
  if (sId) {
    return `table_configuration://dust/w/${workspaceId}/table_configurations/${sId}`;
  }
  return `table_configuration://dust/w/${workspaceId}/data_source_views/${dataSourceViewId}/tables/${tableId}`;
}

/**
 * Defines how we fill the actual inputs of the tool for each mime type.
 */
function generateConfiguredInput({
  actionConfiguration,
  owner,
  mimeType,
  keyPath,
}: {
  owner: WorkspaceType;
  actionConfiguration: MCPToolConfigurationType;
  mimeType: InternalToolInputMimeType;
  keyPath: string;
}): ConfigurableToolInputType {
  // It's okay to return null if the schema of the mime type is nullable.
  assert(
    isServerSideMCPToolConfiguration(actionConfiguration),
    "Action configuration must be a server-side MCP tool configuration"
  );

  type PrimitiveType = string | number | boolean | string[];

  /*
   * Get a validated value from the action configuration.
   * If the value is not provided, we look for a default value in the input schema.
   * If the value is provided, we validate it against the expected type.
   * If the value is not provided and there is no default value, we throw an error.
   */
  const getValidatedValue = <U extends PrimitiveType>(
    actionConfiguration: MCPToolConfigurationType,
    keyPath: string,
    value: PrimitiveType | undefined,
    expectedType: string,
    typeGuard: (val: unknown) => val is U
  ): U => {
    if (value === undefined) {
      const propSchema = findSchemaAtPath(
        actionConfiguration.inputSchema,
        keyPath.split(".")
      );
      if (propSchema) {
        // Handle both object-level default {value, mimeType}
        if (
          propSchema.default &&
          typeof propSchema.default === "object" &&
          propSchema.default !== null &&
          "value" in propSchema.default
        ) {
          if (typeGuard(propSchema.default.value)) {
            value = propSchema.default.value;
          } else {
            // Invalid object-level default type - throw specific error
            throw new Error(
              `Expected ${expectedType} value for key ${keyPath}, got ${typeof propSchema.default.value}`
            );
          }
        }
      }
    }
    if (!typeGuard(value)) {
      throw new Error(
        `Expected ${expectedType} value for key ${keyPath}, got ${typeof value}`
      );
    }
    return value;
  };

  switch (mimeType) {
    case INTERNAL_MIME_TYPES.TOOL_INPUT.DATA_SOURCE: {
      return (
        actionConfiguration.dataSources?.map((config) => ({
          uri: getDataSourceURI(config),
          mimeType,
          // eslint-disable-next-line @typescript-eslint/prefer-nullish-coalescing
        })) || []
      );
    }

    case INTERNAL_MIME_TYPES.TOOL_INPUT.DATA_WAREHOUSE: {
      return (
        actionConfiguration.dataSources?.map((config) => ({
          uri: getDataSourceURI(config),
          mimeType,
          // eslint-disable-next-line @typescript-eslint/prefer-nullish-coalescing
        })) || []
      );
    }

    case INTERNAL_MIME_TYPES.TOOL_INPUT.TABLE: {
      return (
        actionConfiguration.tables?.map((config) => ({
          uri: getTableURI(config),
          mimeType,
          // eslint-disable-next-line @typescript-eslint/prefer-nullish-coalescing
        })) || []
      );
    }

    case INTERNAL_MIME_TYPES.TOOL_INPUT.AGENT: {
      const { childAgentId } = actionConfiguration;
      // Unreachable, when fetching agent configurations using getAgentConfigurations, we always fill the sId.
      assert(
        childAgentId,
        "Unreachable: child agent configuration without an sId."
      );
      return {
        uri: `agent://dust/w/${owner.sId}/agents/${childAgentId}`,
        mimeType,
      };
    }

    case INTERNAL_MIME_TYPES.TOOL_INPUT.REASONING_MODEL: {
      const { reasoningModel } = actionConfiguration;
      // Unreachable, when fetching agent configurations using getAgentConfigurations, we always fill the reasoning model.
      assert(
        reasoningModel,
        "Unreachable: missing reasoning model configuration."
      );
      const { modelId, providerId, temperature, reasoningEffort } =
        reasoningModel;
      return { modelId, providerId, temperature, reasoningEffort, mimeType };
    }

    case INTERNAL_MIME_TYPES.TOOL_INPUT.NULLABLE_TIME_FRAME: {
      const { timeFrame } = actionConfiguration;
      if (!timeFrame) {
        return null;
      }

      const { duration, unit } = timeFrame;
      return { duration, unit, mimeType };
    }

    case INTERNAL_MIME_TYPES.TOOL_INPUT.JSON_SCHEMA: {
      const { jsonSchema } = actionConfiguration;
      if (!jsonSchema) {
        return null;
      }
      const validationResult = validateConfiguredJsonSchema(jsonSchema);
      if (validationResult.isErr()) {
        throw validationResult.error;
      }
      return {
        ...validationResult.value,
        mimeType,
      };
    }

    case INTERNAL_MIME_TYPES.TOOL_INPUT.STRING: {
      // For primitive types, we have rendered the key from the path and use it to look up the value.
      const value = getValidatedValue<string>(
        actionConfiguration,
        keyPath,
        actionConfiguration.additionalConfiguration[keyPath],
        "string",
        (val): val is string => typeof val === "string"
      );

      return { value, mimeType };
    }

    case INTERNAL_MIME_TYPES.TOOL_INPUT.NUMBER: {
      const value = getValidatedValue<number>(
        actionConfiguration,
        keyPath,
        actionConfiguration.additionalConfiguration[keyPath],
        "number",
        (val): val is number => typeof val === "number"
      );

      return { value, mimeType };
    }

    case INTERNAL_MIME_TYPES.TOOL_INPUT.BOOLEAN: {
      const value = getValidatedValue<boolean>(
        actionConfiguration,
        keyPath,
        actionConfiguration.additionalConfiguration[keyPath],
        "boolean",
        (val): val is boolean => typeof val === "boolean"
      );

      return { value, mimeType };
    }

    case INTERNAL_MIME_TYPES.TOOL_INPUT.ENUM: {
      const value = getValidatedValue<string>(
        actionConfiguration,
        keyPath,
        actionConfiguration.additionalConfiguration[keyPath],
        "string",
        (val): val is string => typeof val === "string"
      );

      return { value, mimeType };
    }

    case INTERNAL_MIME_TYPES.TOOL_INPUT.LIST: {
      let values = actionConfiguration.additionalConfiguration[keyPath];
      if (
        values === undefined ||
        (Array.isArray(values) && values.length === 0)
      ) {
        const propSchema = findSchemaAtPath(
          actionConfiguration.inputSchema,
          keyPath.split(".")
        );
        if (propSchema) {
          // Handle both object-level default {values, mimeType}
          if (
            propSchema.default &&
            typeof propSchema.default === "object" &&
            propSchema.default !== null &&
            "values" in propSchema.default
          ) {
            if (
              Array.isArray(propSchema.default.values) &&
              propSchema.default.values.every(isString)
            ) {
              values = propSchema.default.values;
            } else {
              // Invalid object-level default type - throw specific error
              throw new Error(
                `Expected array of string values for key ${keyPath}, got ${
                  Array.isArray(propSchema.default.values)
                    ? "array with non-string elements"
                    : typeof propSchema.default.values
                }`
              );
            }
<<<<<<< HEAD
          } else if (
            propSchema.properties?.values &&
            isJSONSchemaObject(propSchema.properties.values)
          ) {
            if (
              Array.isArray(propSchema.properties.values.default) &&
              propSchema.properties.values.default.every(isString)
            ) {
              values = propSchema.properties.values.default;
            } else {
              // Invalid property-level default type - throw specific error
              throw new Error(
                `Expected array of string values for key ${keyPath}, got ${
                  Array.isArray(propSchema.properties.values.default)
                    ? "array with non-string elements"
                    : typeof propSchema.properties.values.default
                }`
              );
            }
=======
>>>>>>> b12d68c6
          }
        }
      }
      if (!Array.isArray(values) || values.some((v) => typeof v !== "string")) {
        throw new Error(
          `Expected array of string values for key ${keyPath}, got ${typeof values}`
        );
      }

      return { values: values, mimeType };
    }

    case INTERNAL_MIME_TYPES.TOOL_INPUT.DUST_APP: {
      const appId = actionConfiguration.dustAppConfiguration
        ? actionConfiguration.dustAppConfiguration.appId
        : null;

      if (!appId) {
        throw new Error("Invalid Dust App configuration");
      }

      return { appId, mimeType };
    }

    case INTERNAL_MIME_TYPES.TOOL_INPUT.SECRET: {
      const secretName = actionConfiguration.secretName;

      if (!secretName) {
        throw new Error("Invalid Secret configuration");
      }

      return { secretName, mimeType };
    }

    default:
      assertNever(mimeType);
  }
}

/**
 * Returns all paths in a server's tools' inputSchemas that match the schema for the specified mimeType.
 * @returns A record of paths where the schema matches the specified mimeType
 */
export function findPathsToConfiguration({
  mcpServerView,
  mimeType,
}: {
  mcpServerView: MCPServerViewType;
  mimeType: InternalToolInputMimeType;
}): Record<string, JSONSchema> {
  const disabledTools =
    mcpServerView.toolsMetadata
      ?.filter((tool) => !tool.enabled)
      .map((tool) => tool.toolName) ?? [];
  const mcpServer = mcpServerView.server;
  let matches: Record<string, JSONSchema> = {};
  for (const tool of mcpServer.tools) {
    // Skip disabled tools
    if (disabledTools.includes(tool.name)) {
      continue;
    }

    if (tool.inputSchema) {
      const inlinedSchema = inlineAllRefs(tool.inputSchema);
      matches = {
        ...matches,
        ...findMatchingSubSchemas(inlinedSchema, mimeType),
      };
    }
  }

  return matches;
}

/**
 * Recursively filters out properties from the inputSchema that have a mimeType matching any value in INTERNAL_MIME_TYPES.TOOL_INPUT.
 * This function handles nested objects and arrays.
 */
export function hideInternalConfiguration(inputSchema: JSONSchema): JSONSchema {
  const resultingSchema = { ...inputSchema };

  // Filter properties
  if (inputSchema.properties) {
    const filteredProperties: JSONSchema["properties"] = {};
    const removedRequiredProps: string[] = [];

    for (const [key, property] of Object.entries(inputSchema.properties)) {
      let shouldInclude = true;

      if (isJSONSchemaObject(property)) {
        for (const mimeType of Object.values(INTERNAL_MIME_TYPES.TOOL_INPUT)) {
          // Check if the property matches the schema, following references if $ref points to a schema internally.
          let schemasMatch = isSchemaConfigurable(property, mimeType);

          if (!schemasMatch && property.$ref) {
            const refSchema = followInternalRef(inputSchema, property.$ref);
            if (refSchema) {
              schemasMatch = isSchemaConfigurable(refSchema, mimeType);
            }
          }

          if (schemasMatch) {
            shouldInclude = false;
            // Track removed properties that were in the required array.
            if (resultingSchema.required?.includes(key)) {
              removedRequiredProps.push(key);
            }
            break;
          }
        }

        if (shouldInclude) {
          // Recursively filter nested properties
          filteredProperties[key] = hideInternalConfiguration(property);
        }
      } else {
        // Keep non-object values as is
        filteredProperties[key] = property;
      }
    }

    resultingSchema.properties = filteredProperties;

    // Update required properties if any were removed
    if (removedRequiredProps.length > 0 && resultingSchema.required) {
      resultingSchema.required = resultingSchema.required.filter(
        (prop) => !removedRequiredProps.includes(prop)
      );
    }
  }

  // Filter array items
  if (resultingSchema.type === "array" && resultingSchema.items) {
    if (isJSONSchemaObject(resultingSchema.items)) {
      // Single schema for all items
      resultingSchema.items = hideInternalConfiguration(resultingSchema.items);
    } else if (Array.isArray(resultingSchema.items)) {
      // Array of schemas for tuple validation
      resultingSchema.items = resultingSchema.items.map((item) =>
        isJSONSchemaObject(item) ? hideInternalConfiguration(item) : item
      );
    }
  }

  // Note: we don't handle allOf, oneOf yet as we cannot disambiguate whether to inject the configuration
  // since we entirely hide the configuration from the agent.

  return resultingSchema;
}

/**
 * Augments the inputs with configuration data from actionConfiguration.
 * For each missing property that has a mimeType matching a value in INTERNAL_MIME_TYPES.TOOL_INPUT,
 * it adds the corresponding data from actionConfiguration.
 * This function uses Ajv validation errors to identify missing properties.
 */
export function augmentInputsWithConfiguration({
  owner,
  rawInputs,
  actionConfiguration,
}: {
  owner: WorkspaceType;
  rawInputs: Record<string, unknown>;
  actionConfiguration: MCPToolConfigurationType;
}): Record<string, unknown> {
  const { inputSchema } = actionConfiguration;
  if (!inputSchema.properties) {
    return rawInputs;
  }

  const inputs = { ...rawInputs };

  const ajv = new Ajv({ allErrors: true, strict: false });

  // Note: When using AJV validation, string patterns must use regex syntax (e.g. /^fil_/) instead
  // of startsWith() to avoid "Invalid escape" errors. This is important because our Zod schemas are
  // converted to JSON Schema for AJV validation, and AJV requires regex patterns for string
  // validation.

  const validate = ajv.compile(inputSchema);
  const isValid = validate(inputs);

  if (!isValid && validate.errors) {
    for (const error of validate.errors) {
      if (error.keyword !== "required" || !error.params.missingProperty) {
        continue;
      }
      const missingProp = error.params.missingProperty;

      const parentPath = error.instancePath
        ? error.instancePath.split("/").filter(Boolean)
        : [];

      const fullPath = [...parentPath, missingProp];
      let propSchema = findSchemaAtPath(inputSchema, fullPath);
      // If the schema we found is a reference, follow it.
      if (propSchema?.$ref) {
        propSchema = followInternalRef(inputSchema, propSchema.$ref);
      }

      // If we found a schema and it has a matching MIME type, inject the value
      if (propSchema) {
        for (const mimeType of Object.values(INTERNAL_MIME_TYPES.TOOL_INPUT)) {
          if (isSchemaConfigurable(propSchema, mimeType)) {
            const value = generateConfiguredInput({
              owner,
              actionConfiguration,
              mimeType,
              keyPath: fullPath.join("."),
            });

            // We found a matching mimeType, augment the inputs
            setValueAtPath(inputs, fullPath, value);
          }
        }
      }
    }
  }

  return inputs;
}

/*
The "mayRequire" properties are true in one of two cases:
  1. There is a property with a missing value that must be inputted to validate the schema.
  2. There is a property with a default value that may still be changed by the user.
*/
export interface MCPServerToolsConfigurations {
  dataSourceConfiguration?: {
    description?: string;
    default?: { uri: string }[];
  };
  dataWarehouseConfiguration?: {
    description?: string;
    default?: { uri: string }[];
  };
  tableConfiguration?: {
    description?: string;
    default?: { uri: string }[];
  };
  mayRequireChildAgentConfiguration: boolean;
  mayRequireReasoningConfiguration: boolean;
  mayRequireTimeFrameConfiguration: boolean;
  mayRequireJsonSchemaConfiguration: boolean;
  stringConfigurations: {
    key: string;
    description?: string;
    default?: string;
  }[];
  numberConfigurations: {
    key: string;
    description?: string;
    default?: number;
  }[];
  booleanConfigurations: {
    key: string;
    description?: string;
    default?: boolean;
  }[];
  enumConfigurations: Record<
    string,
    {
      options: Array<{ value: string; label: string; description?: string }>;
      description?: string;
      default?: string;
    }
  >;
  listConfigurations: Record<
    string,
    {
      options: Array<{ value: string; label: string; description?: string }>;
      description?: string;
      values?: string[];
      default?: string;
    }
  >;
  mayRequireDustAppConfiguration: boolean;
  mayRequireSecretConfiguration: boolean;
  configurable: "no" | "optional" | "required";
}

export function getMCPServerToolsConfigurations(
  mcpServerView: MCPServerViewType | null | undefined
): MCPServerToolsConfigurations {
  if (!mcpServerView) {
    return {
      mayRequireChildAgentConfiguration: false,
      mayRequireReasoningConfiguration: false,
      mayRequireTimeFrameConfiguration: false,
      mayRequireJsonSchemaConfiguration: false,
      stringConfigurations: [],
      numberConfigurations: [],
      booleanConfigurations: [],
      enumConfigurations: {},
      listConfigurations: {},
      mayRequireDustAppConfiguration: false,
      mayRequireSecretConfiguration: false,
      configurable: "optional",
    };
  }
  const { server } = mcpServerView;

  function extractSchemaDefault<T>(
    schema: JSONSchema,
    typeGuard: (value: unknown) => value is T
  ): T | undefined {
    // Try object-level default first: { value: T, mimeType: "..." }
    if (
      schema.default &&
      typeof schema.default === "object" &&
      schema.default !== null &&
      "value" in schema.default &&
      typeGuard(schema.default.value)
    ) {
      return schema.default.value;
    }

    return undefined;
  }

  function extractSchemaDefaultArray<T>(
    schema: JSONSchema,
    typeGuard: (value: unknown) => value is T
  ): T[] | undefined {
    // findPathsToConfiguration returns an empty object if the schema default is an empty Array
    if (
      schema.default &&
      typeof schema.default === "object" &&
      Object.keys(schema.default).length === 0
    ) {
      return [];
    }

    // Try object-level default first: { default: T[] }
    if (
      schema.default &&
      typeof schema.default === "object" &&
      schema.default !== null
    ) {
      const defaults: T[] = [];
      Object.entries(schema.default).map(([index, value]) => {
        if (
          typeof index === "string" &&
          Number.isInteger(Number(index)) &&
          typeGuard(value)
        ) {
          defaults.push(value);
        }
      });
      return defaults;
    }

    return undefined;
  }

  function getConfigurableStateForOptional<T extends { default?: unknown }>(
    config?: T
  ): "no" | "optional" | "required" {
    return config !== undefined
      ? config.default === undefined
        ? "required"
        : "optional"
      : "no";
  }

  function getConfigurableStateForArray<T extends { default?: unknown }>(
    config: T[]
  ): "no" | "optional" | "required" {
    return config.length > 0
      ? config.every((c) => c.default !== undefined)
        ? "optional"
        : "required"
      : "no";
  }

  function getConfigurableStateForRecord<T extends { default?: unknown }>(
    config: Record<string, T>
  ): "no" | "optional" | "required" {
    return Object.values(config).length > 0
      ? Object.values(config).every((c) => c.default !== undefined)
        ? "optional"
        : "required"
      : "no";
  }

  const dataSourceConfiguration = Object.values(
    findPathsToConfiguration({
      mcpServerView,
      mimeType: INTERNAL_MIME_TYPES.TOOL_INPUT.DATA_SOURCE,
    })
  )
    .map((schema) => ({
      description: schema.description,
      default: extractSchemaDefaultArray(
        schema,
        (v: unknown): v is { uri: string } =>
          v !== null && typeof v === "object" && "uri" in v
      ),
    }))
    .at(0);

  const dataWarehouseConfiguration = Object.values(
    findPathsToConfiguration({
      mcpServerView,
      mimeType: INTERNAL_MIME_TYPES.TOOL_INPUT.DATA_WAREHOUSE,
    })
  )
    .map((schema) => ({
      description: schema.description,
      default: extractSchemaDefaultArray(
        schema,
        (v: unknown): v is { uri: string } =>
          v !== null && typeof v === "object" && "uri" in v
      ),
    }))
    .at(0);

  const tableConfiguration = Object.values(
    findPathsToConfiguration({
      mcpServerView,
      mimeType: INTERNAL_MIME_TYPES.TOOL_INPUT.TABLE,
    })
  )
    .map((schema) => ({
      description: schema.description,
      default: extractSchemaDefaultArray(
        schema,
        (v: unknown): v is { uri: string } =>
          v !== null && typeof v === "object" && "uri" in v
      ),
    }))
    .at(0);

  const mayRequireChildAgentConfiguration =
    Object.keys(
      findPathsToConfiguration({
        mcpServerView,
        mimeType: INTERNAL_MIME_TYPES.TOOL_INPUT.AGENT,
      })
    ).length > 0;

  const mayRequireReasoningConfiguration =
    Object.keys(
      findPathsToConfiguration({
        mcpServerView,
        mimeType: INTERNAL_MIME_TYPES.TOOL_INPUT.REASONING_MODEL,
      })
    ).length > 0;

  // If there is no toolsMetadata (= undefined or empty array), it means everything is enabled
  const disabledToolNames =
    mcpServerView.toolsMetadata
      ?.filter((tool) => tool.enabled === false)
      .map((tool) => tool.toolName) ?? [];

  const enabledTools =
    disabledToolNames.length > 0
      ? server.tools.filter((tool) => !disabledToolNames.includes(tool.name))
      : server.tools;

  const mayRequireTimeFrameConfiguration = enabledTools.some(
    (tool) => tool.inputSchema?.properties?.timeFrame
  );

  const mayRequireJsonSchemaConfiguration = enabledTools.some(
    (tool) => tool.inputSchema?.properties?.jsonSchema
  );

  const stringConfigurations = Object.entries(
    findPathsToConfiguration({
      mcpServerView,
      mimeType: INTERNAL_MIME_TYPES.TOOL_INPUT.STRING,
    })
  ).map(([key, schema]) => ({
    key,
    description: schema.description,
    default: extractSchemaDefault(schema, isString),
  }));

  const numberConfigurations = Object.entries(
    findPathsToConfiguration({
      mcpServerView,
      mimeType: INTERNAL_MIME_TYPES.TOOL_INPUT.NUMBER,
    })
  ).map(([key, schema]) => ({
    key,
    description: schema.description,
    default: extractSchemaDefault(
      schema,
      (v: unknown): v is number => typeof v === "number"
    ),
  }));

  const booleanConfigurations = Object.entries(
    findPathsToConfiguration({
      mcpServerView,
      mimeType: INTERNAL_MIME_TYPES.TOOL_INPUT.BOOLEAN,
    })
  ).map(([key, schema]) => ({
    key,
    description: schema.description,
    default: extractSchemaDefault(
      schema,
      (v: unknown): v is boolean => typeof v === "boolean"
    ),
  }));

  const enumConfigurations: Record<
    string,
    {
      options: Array<{ value: string; label: string; description?: string }>;
      description?: string;
      default?: string;
    }
  > = Object.fromEntries(
    Object.entries(
      findPathsToConfiguration({
        mcpServerView,
        mimeType: INTERNAL_MIME_TYPES.TOOL_INPUT.ENUM,
      })
    ).map(([key, schema]) => {
      const optionsProperty = schema.properties?.options;
      if (!optionsProperty || !isJSONSchemaObject(optionsProperty)) {
        return [key, { options: [], description: schema.description }];
      }

      const defaultValue = extractSchemaDefault(schema, isString);

      const options = Array.isArray(optionsProperty.anyOf)
        ? (optionsProperty.anyOf
            .map((v) => {
              if (
                isJSONSchemaObject(v) &&
                isJSONSchemaObject(v.properties?.value) &&
                isJSONSchemaObject(v.properties?.label) &&
                v.properties.value.const &&
                v.properties.label.const
              ) {
                return {
                  value: v.properties.value.const,
                  label: v.properties.label.const,
                  description:
                    typeof v.description === "string"
                      ? v.description
                      : undefined,
                };
              }
              return null;
            })
            .filter((v) => v !== null) as Array<{
            value: string;
            label: string;
            description?: string;
          }>)
        : [];

      if (options.length === 0) {
        throw new Error(`No valid enum options found for key ${key}`);
      }

      return [
        key,
        {
          options,
          description: schema.description,
          default: defaultValue,
        },
      ];
    })
  );

  const listConfigurations: Record<
    string,
    {
      options: Array<{ value: string; label: string; description?: string }>;
      description?: string;
      values?: string[];
      default?: string;
    }
  > = Object.fromEntries(
    Object.entries(
      findPathsToConfiguration({
        mcpServerView,
        mimeType: INTERNAL_MIME_TYPES.TOOL_INPUT.LIST,
      })
    ).map(([key, schema]) => {
      const optionsProperty = schema.properties?.options;

      if (!optionsProperty || !isJSONSchemaObject(optionsProperty)) {
        return [key, { options: [], description: schema.description }];
      }

      const options =
        (optionsProperty.anyOf
          ?.map((v) => {
            if (
              isJSONSchemaObject(v) &&
              isJSONSchemaObject(v.properties?.value) &&
              isJSONSchemaObject(v.properties?.label) &&
              v.properties.value.const &&
              v.properties.label.const
            ) {
              return {
                value: v.properties.value.const,
                label: v.properties.label.const,
                description:
                  typeof v.description === "string" ? v.description : undefined,
              };
            }
            return null;
          })
          .filter((v) => v !== null) as Array<{
          value: string;
          label: string;
          description?: string;
        }>) ?? [];

      if (options.length === 0) {
        throw new Error(`No valid list options found for key ${key}`);
      }

      const defaultValue = extractSchemaDefault(schema, isString);

      return [
        key,
        {
          options,
          description: schema.description,
          default: defaultValue,
        },
      ];
    })
  );

  const mayRequireDustAppConfiguration =
    Object.keys(
      findPathsToConfiguration({
        mcpServerView,
        mimeType: INTERNAL_MIME_TYPES.TOOL_INPUT.DUST_APP,
      })
    ).length > 0;

  const mayRequireSecretConfiguration =
    mcpServerView.server.requiresSecret === true;

  const configurableStates = [
    getConfigurableStateForOptional(dataSourceConfiguration),
    getConfigurableStateForOptional(dataWarehouseConfiguration),
    getConfigurableStateForOptional(tableConfiguration),
    getConfigurableStateForArray(stringConfigurations),
    getConfigurableStateForArray(numberConfigurations),
    getConfigurableStateForArray(booleanConfigurations),
    getConfigurableStateForRecord(enumConfigurations),
    getConfigurableStateForRecord(listConfigurations),
  ];

  const realConfigurable = configurableStates.every((c) => c === "no")
    ? "no"
    : configurableStates.every((c) => c === "optional" || c === "no")
      ? "optional"
      : "required";

  const configurable =
    mayRequireSecretConfiguration ||
    mayRequireDustAppConfiguration ||
    mayRequireJsonSchemaConfiguration ||
    mayRequireTimeFrameConfiguration ||
    mayRequireReasoningConfiguration ||
    mayRequireChildAgentConfiguration
      ? "optional"
      : realConfigurable;

  return {
    dataSourceConfiguration,
    dataWarehouseConfiguration,
    tableConfiguration,
    mayRequireChildAgentConfiguration,
    mayRequireReasoningConfiguration,
    mayRequireTimeFrameConfiguration,
    mayRequireJsonSchemaConfiguration,
    stringConfigurations,
    numberConfigurations,
    booleanConfigurations,
    enumConfigurations,
    listConfigurations,
    mayRequireDustAppConfiguration,
    mayRequireSecretConfiguration,
    configurable,
  };
}

/**
 * Checks if a JSON schema should be identified as being configurable for a specific mime type.
 */
function isSchemaConfigurable(
  schema: JSONSchema,
  mimeType: InternalToolInputMimeType
): boolean {
  if (mimeType === INTERNAL_MIME_TYPES.TOOL_INPUT.ENUM) {
    // We check that the schema has an `options` property, a `value` property and a `mimeType` property with the correct value.
    const mimeTypeProperty = schema.properties?.mimeType;
    if (
      schema.properties?.options &&
      schema.properties?.value &&
      mimeTypeProperty &&
      isJSONSchemaObject(mimeTypeProperty)
    ) {
      return (
        mimeTypeProperty.type === "string" &&
        mimeTypeProperty.const === mimeType
      );
    }
    return false;
  }

  if (mimeType === INTERNAL_MIME_TYPES.TOOL_INPUT.LIST) {
    // We only check that the schema has a `options` property, a `values` property and a `mimeType` property with the correct value.
    const mimeTypeProperty = schema.properties?.mimeType;

    if (
      schema.properties?.options &&
      schema.properties?.values &&
      mimeTypeProperty &&
      isJSONSchemaObject(mimeTypeProperty)
    ) {
      return (
        mimeTypeProperty.type === "string" &&
        mimeTypeProperty.const === mimeType
      );
    }
    return false;
  }

  // If the mime type has a static configuration schema, we check that the schema matches it.
  return areSchemasEqual(schema, ConfigurableToolInputJSONSchemas[mimeType]);
}

/**
 * Recursively finds all property keys and subschemas match a specific sub-schema.
 * This function handles nested objects and arrays.
 * @param inputSchema The schema to find matching subschemas in: it is expected to be inlined. (I.e. without $ref pointers)
 * @returns A record of property keys that match the schema comparison.
 * Empty record if no matches are found.
 */
export function findMatchingSubSchemas(
  inputSchema: JSONSchema,
  mimeType: InternalToolInputMimeType
): Record<string, JSONSchema> {
  const matches: Record<string, JSONSchema> = {};

  if (!isJSONSchemaObject(inputSchema)) {
    return matches;
  }

  // Check properties in object schemas
  if (inputSchema.properties) {
    for (const [key, propSchema] of Object.entries(inputSchema.properties)) {
      if (isJSONSchemaObject(propSchema)) {
        // Check if this property's schema matches the target
        if (isSchemaConfigurable(propSchema, mimeType)) {
          matches[key] = propSchema;
        }

        // Recursively check this property's schema
        const nestedMatches = findMatchingSubSchemas(propSchema, mimeType);
        // For nested matches, prefix with the current property key
        for (const match of Object.keys(nestedMatches)) {
          if (match !== "") {
            // Skip the empty string from direct matches
            matches[`${key}.${match}`] = nestedMatches[match];
          }
        }
      }
    }
  }

  // Check items in array schemas
  if (inputSchema.type === "array" && inputSchema.items) {
    if (isJSONSchemaObject(inputSchema.items)) {
      // Single schema for all items
      const itemMatches = findMatchingSubSchemas(inputSchema.items, mimeType);
      // For array items, we use the 'items' key as a prefix
      for (const match of Object.keys(itemMatches)) {
        if (match !== "") {
          matches[`items.${match}`] = itemMatches[match];
        } else {
          matches["items"] = itemMatches[match];
        }
      }
    } else if (Array.isArray(inputSchema.items)) {
      // Array of schemas for tuple validation
      for (let i = 0; i < inputSchema.items.length; i++) {
        const item = inputSchema.items[i];
        if (isJSONSchemaObject(item)) {
          const itemMatches = findMatchingSubSchemas(item, mimeType);
          // For tuple items, we use the index as part of the key
          for (const match of Object.keys(itemMatches)) {
            if (match !== "") {
              matches[`items[${i}].${match}`] = itemMatches[match];
            } else {
              matches[`items[${i}]`] = itemMatches[match];
            }
          }
        }
      }
    }
  }

  // Check all other properties and values in the schema
  for (const [key, value] of Object.entries(inputSchema)) {
    // Skip properties and items as they are handled separately above
    if (
      key === "properties" ||
      key === "required" ||
      key === "anyOf" ||
      key === "enum" ||
      key === "type" ||
      (key === "items" && inputSchema.type === "array")
    ) {
      continue;
    }

    if (isJSONSchemaObject(value) && isSchemaConfigurable(value, mimeType)) {
      matches[key] = value;
    } else if (isJSONSchemaObject(value)) {
      const nestedMatches = findMatchingSubSchemas(value, mimeType);
      for (const match of Object.keys(nestedMatches)) {
        if (match !== "") {
          matches[`${key}.${match}`] = nestedMatches[match];
        } else {
          matches[key] = nestedMatches[match];
        }
      }
    }
  }

  // Note: we don't handle anyOf, allOf, oneOf yet as we cannot disambiguate whether to inject the configuration
  // since we entirely hide the configuration from the agent.

  return matches;
}

function recursiveInlineAllRefs(
  schema: JSONSchema,
  rootSchema: JSONSchema
): JSONSchema {
  let outputSchema: JSONSchema = { ...schema };

  // If this schema is a direct reference, resolve it fully and continue inlining recursively
  if (schema.$ref) {
    const refSchema = followInternalRef(rootSchema, schema.$ref);
    if (refSchema && isJSONSchemaObject(refSchema)) {
      return recursiveInlineAllRefs(refSchema, rootSchema);
    }
    return schema;
  }

  if (schema.properties) {
    outputSchema.properties = {};
    for (const [key, propSchema] of Object.entries(schema.properties)) {
      if (isJSONSchemaObject(propSchema)) {
        outputSchema.properties[key] = recursiveInlineAllRefs(
          propSchema,
          rootSchema
        );
      } else {
        outputSchema.properties[key] = propSchema;
      }
    }
  }

  if (schema.type == "array" && schema.items) {
    if (isJSONSchemaObject(schema.items)) {
      outputSchema.items = recursiveInlineAllRefs(schema.items, rootSchema);
    } else if (Array.isArray(schema.items)) {
      outputSchema.items = schema.items.map((item) =>
        isJSONSchemaObject(item)
          ? recursiveInlineAllRefs(item, rootSchema)
          : item
      );
    }
  }

  // Handle all other keys
  for (const [key, value] of Object.entries(schema)) {
    // Skip properties and items as they are handled separately above
    if (
      key === "properties" ||
      key === "required" ||
      key === "anyOf" ||
      key === "enum" ||
      key === "type" ||
      (key === "items" && outputSchema.type === "array")
    ) {
      continue;
    }
    if (isJSONSchemaObject(value)) {
      outputSchema = {
        ...outputSchema,
        [key]: recursiveInlineAllRefs(value, rootSchema),
      };
    } else {
      outputSchema = { ...outputSchema, [key]: value };
    }
  }

  return outputSchema;
}

/**
 * Inlines all references in a schema.
 * @param schema The schema to inline references in.
 * @returns The schema with all references inlined.
 */
export function inlineAllRefs(schema: JSONSchema): JSONSchema {
  return recursiveInlineAllRefs(schema, schema);
}<|MERGE_RESOLUTION|>--- conflicted
+++ resolved
@@ -273,28 +273,6 @@
                 }`
               );
             }
-<<<<<<< HEAD
-          } else if (
-            propSchema.properties?.values &&
-            isJSONSchemaObject(propSchema.properties.values)
-          ) {
-            if (
-              Array.isArray(propSchema.properties.values.default) &&
-              propSchema.properties.values.default.every(isString)
-            ) {
-              values = propSchema.properties.values.default;
-            } else {
-              // Invalid property-level default type - throw specific error
-              throw new Error(
-                `Expected array of string values for key ${keyPath}, got ${
-                  Array.isArray(propSchema.properties.values.default)
-                    ? "array with non-string elements"
-                    : typeof propSchema.properties.values.default
-                }`
-              );
-            }
-=======
->>>>>>> b12d68c6
           }
         }
       }
