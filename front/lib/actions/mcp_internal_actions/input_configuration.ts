import type { InternalToolInputMimeType } from "@dust-tt/client";
import { INTERNAL_MIME_TYPES } from "@dust-tt/client";
import { Ajv } from "ajv";
import assert from "assert";
import type { JSONSchema7 as JSONSchema } from "json-schema";
import zip from "lodash/zip";

import type { MCPToolConfigurationType } from "@app/lib/actions/mcp";
import type { ConfigurableToolInputType } from "@app/lib/actions/mcp_internal_actions/input_schemas";
import {
  ConfigurableToolInputJSONSchemas,
  validateConfiguredJsonSchema,
} from "@app/lib/actions/mcp_internal_actions/input_schemas";
import { isServerSideMCPToolConfiguration } from "@app/lib/actions/types/guards";
import type {
  DataSourceConfiguration,
  TableDataSourceConfiguration,
} from "@app/lib/api/assistant/configuration/types";
import type { MCPServerViewType } from "@app/lib/api/mcp";
import {
  areSchemasEqual,
  findSchemaAtPath,
  followInternalRef,
  isJSONSchemaObject,
  setValueAtPath,
} from "@app/lib/utils/json_schemas";
import type { WorkspaceType } from "@app/types";
import { assertNever } from "@app/types";

function getDataSourceURI(config: DataSourceConfiguration): string {
  const { workspaceId, sId, dataSourceViewId, filter } = config;
  if (sId) {
    return `data_source_configuration://dust/w/${workspaceId}/data_source_configurations/${sId}`;
  }
  const encodedFilter = encodeURIComponent(JSON.stringify(filter));
  return `data_source_configuration://dust/w/${workspaceId}/data_source_views/${dataSourceViewId}/filter/${encodedFilter}`;
}

function getTableURI(config: TableDataSourceConfiguration): string {
  const { workspaceId, sId, dataSourceViewId, tableId } = config;
  if (sId) {
    return `table_configuration://dust/w/${workspaceId}/table_configurations/${sId}`;
  }
  return `table_configuration://dust/w/${workspaceId}/data_source_views/${dataSourceViewId}/tables/${tableId}`;
}

/**
 * Defines how we fill the actual inputs of the tool for each mime type.
 */
function generateConfiguredInput({
  actionConfiguration,
  owner,
  mimeType,
  keyPath,
}: {
  owner: WorkspaceType;
  actionConfiguration: MCPToolConfigurationType;
  mimeType: InternalToolInputMimeType;
  keyPath: string;
}): ConfigurableToolInputType {
  // It's okay to return null if the schema of the mime type is nullable.
  assert(
    isServerSideMCPToolConfiguration(actionConfiguration),
    "Action configuration must be a server-side MCP tool configuration"
  );

  type PrimitiveType = string | number | boolean | string[];

  /*
   * Get a validated value from the action configuration.
   * If the value is not provided, we look for a default value in the input schema.
   * If the value is provided, we validate it against the expected type.
   * If the value is not provided and there is no default value, we throw an error.
   */
  const getValidatedValue = <U extends PrimitiveType>(
    actionConfiguration: MCPToolConfigurationType,
    keyPath: string,
    value: PrimitiveType | undefined,
    expectedType: string,
    typeGuard: (val: unknown) => val is U
  ): U => {
    if (value === undefined) {
      const propSchema = findSchemaAtPath(
        actionConfiguration.inputSchema,
        keyPath.split(".")
      );
      if (propSchema) {
        // Handle both object-level default {value, mimeType}
        if (
          propSchema.default &&
          typeof propSchema.default === "object" &&
          propSchema.default !== null &&
          "value" in propSchema.default
        ) {
          if (typeGuard(propSchema.default.value)) {
            value = propSchema.default.value;
          } else {
            // Invalid object-level default type - throw specific error
            throw new Error(
              `Expected ${expectedType} value for key ${keyPath}, got ${typeof propSchema.default.value}`
            );
          }
        }
      }
    }
    if (!typeGuard(value)) {
      throw new Error(
        `Expected ${expectedType} value for key ${keyPath}, got ${typeof value}`
      );
    }
    return value;
  };

  switch (mimeType) {
    case INTERNAL_MIME_TYPES.TOOL_INPUT.DATA_SOURCE: {
      return (
        actionConfiguration.dataSources?.map((config) => ({
          uri: getDataSourceURI(config),
          mimeType,
          // eslint-disable-next-line @typescript-eslint/prefer-nullish-coalescing
        })) || []
      );
    }

    case INTERNAL_MIME_TYPES.TOOL_INPUT.DATA_WAREHOUSE: {
      return (
        actionConfiguration.dataSources?.map((config) => ({
          uri: getDataSourceURI(config),
          mimeType,
          // eslint-disable-next-line @typescript-eslint/prefer-nullish-coalescing
        })) || []
      );
    }

    case INTERNAL_MIME_TYPES.TOOL_INPUT.TABLE: {
      return (
        actionConfiguration.tables?.map((config) => ({
          uri: getTableURI(config),
          mimeType,
          // eslint-disable-next-line @typescript-eslint/prefer-nullish-coalescing
        })) || []
      );
    }

    case INTERNAL_MIME_TYPES.TOOL_INPUT.AGENT: {
      const { childAgentId } = actionConfiguration;
      // Unreachable, when fetching agent configurations using getAgentConfigurations, we always fill the sId.
      assert(
        childAgentId,
        "Unreachable: child agent configuration without an sId."
      );
      return {
        uri: `agent://dust/w/${owner.sId}/agents/${childAgentId}`,
        mimeType,
      };
    }

    case INTERNAL_MIME_TYPES.TOOL_INPUT.REASONING_MODEL: {
      const { reasoningModel } = actionConfiguration;
      // Unreachable, when fetching agent configurations using getAgentConfigurations, we always fill the reasoning model.
      assert(
        reasoningModel,
        "Unreachable: missing reasoning model configuration."
      );
      const { modelId, providerId, temperature, reasoningEffort } =
        reasoningModel;
      return { modelId, providerId, temperature, reasoningEffort, mimeType };
    }

    case INTERNAL_MIME_TYPES.TOOL_INPUT.NULLABLE_TIME_FRAME: {
      const { timeFrame } = actionConfiguration;
      if (!timeFrame) {
        return null;
      }

      const { duration, unit } = timeFrame;
      return { duration, unit, mimeType };
    }

    case INTERNAL_MIME_TYPES.TOOL_INPUT.JSON_SCHEMA: {
      const { jsonSchema } = actionConfiguration;
      if (!jsonSchema) {
        return null;
      }
      const validationResult = validateConfiguredJsonSchema(jsonSchema);
      if (validationResult.isErr()) {
        throw validationResult.error;
      }
      return {
        ...validationResult.value,
        mimeType,
      };
    }

    case INTERNAL_MIME_TYPES.TOOL_INPUT.STRING: {
      // For primitive types, we have rendered the key from the path and use it to look up the value.
      const value = getValidatedValue<string>(
        actionConfiguration,
        keyPath,
        actionConfiguration.additionalConfiguration[keyPath],
        "string",
        (val): val is string => typeof val === "string"
      );

      return { value, mimeType };
    }

    case INTERNAL_MIME_TYPES.TOOL_INPUT.NUMBER: {
      const value = getValidatedValue<number>(
        actionConfiguration,
        keyPath,
        actionConfiguration.additionalConfiguration[keyPath],
        "number",
        (val): val is number => typeof val === "number"
      );

      return { value, mimeType };
    }

    case INTERNAL_MIME_TYPES.TOOL_INPUT.BOOLEAN: {
      const value = getValidatedValue<boolean>(
        actionConfiguration,
        keyPath,
        actionConfiguration.additionalConfiguration[keyPath],
        "boolean",
        (val): val is boolean => typeof val === "boolean"
      );

      return { value, mimeType };
    }

    case INTERNAL_MIME_TYPES.TOOL_INPUT.ENUM: {
      const value = getValidatedValue<string>(
        actionConfiguration,
        keyPath,
        actionConfiguration.additionalConfiguration[keyPath],
        "string",
        (val): val is string => typeof val === "string"
      );

      return { value, mimeType };
    }

    case INTERNAL_MIME_TYPES.TOOL_INPUT.LIST: {
      let values = actionConfiguration.additionalConfiguration[keyPath];
      if (
        values === undefined ||
        (Array.isArray(values) && values.length === 0)
      ) {
        const propSchema = findSchemaAtPath(
          actionConfiguration.inputSchema,
          keyPath.split(".")
        );
        if (propSchema) {
          // Handle both object-level default {values, mimeType}
          if (
            propSchema.default &&
            typeof propSchema.default === "object" &&
            propSchema.default !== null &&
            "values" in propSchema.default
          ) {
            if (
              Array.isArray(propSchema.default.values) &&
              propSchema.default.values.every(
                (v): v is string => typeof v === "string"
              )
            ) {
              values = propSchema.default.values;
            } else {
              // Invalid object-level default type - throw specific error
              throw new Error(
                `Expected array of string values for key ${keyPath}, got ${
                  Array.isArray(propSchema.default.values)
                    ? "array with non-string elements"
                    : typeof propSchema.default.values
                }`
              );
            }
          }
        }
      }
      if (!Array.isArray(values) || values.some((v) => typeof v !== "string")) {
        throw new Error(
          `Expected array of string values for key ${keyPath}, got ${typeof values}`
        );
      }

      return { values: values, mimeType };
    }

    case INTERNAL_MIME_TYPES.TOOL_INPUT.DUST_APP: {
      const appId = actionConfiguration.dustAppConfiguration
        ? actionConfiguration.dustAppConfiguration.appId
        : null;

      if (!appId) {
        throw new Error("Invalid Dust App configuration");
      }

      return { appId, mimeType };
    }

    case INTERNAL_MIME_TYPES.TOOL_INPUT.SECRET: {
      const secretName = actionConfiguration.secretName;

      if (!secretName) {
        throw new Error("Invalid Secret configuration");
      }

      return { secretName, mimeType };
    }

    default:
      assertNever(mimeType);
  }
}

/**
 * Returns all paths in a server's tools' inputSchemas that match the schema for the specified mimeType.
 * @returns A record of paths where the schema matches the specified mimeType
 */
export function findPathsToConfiguration({
  mcpServerView,
  mimeType,
}: {
  mcpServerView: MCPServerViewType;
  mimeType: InternalToolInputMimeType;
}): Record<string, JSONSchema> {
  const disabledTools =
    mcpServerView.toolsMetadata
      ?.filter((tool) => !tool.enabled)
      .map((tool) => tool.toolName) ?? [];
  const mcpServer = mcpServerView.server;
  let matches: Record<string, JSONSchema> = {};
  for (const tool of mcpServer.tools) {
    // Skip disabled tools
    if (disabledTools.includes(tool.name)) {
      continue;
    }

    if (tool.inputSchema) {
      const inlinedSchema = inlineAllRefs(tool.inputSchema);
      matches = {
        ...matches,
        ...findMatchingSubSchemas(inlinedSchema, mimeType),
      };
    }
  }

  return matches;
}

/**
 * Recursively filters out properties from the inputSchema that have a mimeType matching any value in INTERNAL_MIME_TYPES.TOOL_INPUT.
 * This function handles nested objects and arrays.
 */
export function hideInternalConfiguration(inputSchema: JSONSchema): JSONSchema {
  const resultingSchema = { ...inputSchema };

  // Filter properties
  if (inputSchema.properties) {
    const filteredProperties: JSONSchema["properties"] = {};
    const removedRequiredProps: string[] = [];

    for (const [key, property] of Object.entries(inputSchema.properties)) {
      let shouldInclude = true;

      if (isJSONSchemaObject(property)) {
        for (const mimeType of Object.values(INTERNAL_MIME_TYPES.TOOL_INPUT)) {
          // Check if the property matches the schema, following references if $ref points to a schema internally.
          let schemasMatch = isSchemaConfigurable(property, mimeType);

          if (!schemasMatch && property.$ref) {
            const refSchema = followInternalRef(inputSchema, property.$ref);
            if (refSchema) {
              schemasMatch = isSchemaConfigurable(refSchema, mimeType);
            }
          }

          if (schemasMatch) {
            shouldInclude = false;
            // Track removed properties that were in the required array.
            if (resultingSchema.required?.includes(key)) {
              removedRequiredProps.push(key);
            }
            break;
          }
        }

        if (shouldInclude) {
          // Recursively filter nested properties
          filteredProperties[key] = hideInternalConfiguration(property);
        }
      } else {
        // Keep non-object values as is
        filteredProperties[key] = property;
      }
    }

    resultingSchema.properties = filteredProperties;

    // Update required properties if any were removed
    if (removedRequiredProps.length > 0 && resultingSchema.required) {
      resultingSchema.required = resultingSchema.required.filter(
        (prop) => !removedRequiredProps.includes(prop)
      );
    }
  }

  // Filter array items
  if (resultingSchema.type === "array" && resultingSchema.items) {
    if (isJSONSchemaObject(resultingSchema.items)) {
      // Single schema for all items
      resultingSchema.items = hideInternalConfiguration(resultingSchema.items);
    } else if (Array.isArray(resultingSchema.items)) {
      // Array of schemas for tuple validation
      resultingSchema.items = resultingSchema.items.map((item) =>
        isJSONSchemaObject(item) ? hideInternalConfiguration(item) : item
      );
    }
  }

  // Note: we don't handle allOf, oneOf yet as we cannot disambiguate whether to inject the configuration
  // since we entirely hide the configuration from the agent.

  return resultingSchema;
}

/**
 * Augments the inputs with configuration data from actionConfiguration.
 * For each missing property that has a mimeType matching a value in INTERNAL_MIME_TYPES.TOOL_INPUT,
 * it adds the corresponding data from actionConfiguration.
 * This function uses Ajv validation errors to identify missing properties.
 */
export function augmentInputsWithConfiguration({
  owner,
  rawInputs,
  actionConfiguration,
}: {
  owner: WorkspaceType;
  rawInputs: Record<string, unknown>;
  actionConfiguration: MCPToolConfigurationType;
}): Record<string, unknown> {
  const { inputSchema } = actionConfiguration;
  if (!inputSchema.properties) {
    return rawInputs;
  }

  const inputs = { ...rawInputs };

  const ajv = new Ajv({ allErrors: true, strict: false });

  // Note: When using AJV validation, string patterns must use regex syntax (e.g. /^fil_/) instead
  // of startsWith() to avoid "Invalid escape" errors. This is important because our Zod schemas are
  // converted to JSON Schema for AJV validation, and AJV requires regex patterns for string
  // validation.

  const validate = ajv.compile(inputSchema);
  const isValid = validate(inputs);

  if (!isValid && validate.errors) {
    for (const error of validate.errors) {
      if (error.keyword !== "required" || !error.params.missingProperty) {
        continue;
      }
      const missingProp = error.params.missingProperty;

      const parentPath = error.instancePath
        ? error.instancePath.split("/").filter(Boolean)
        : [];

      const fullPath = [...parentPath, missingProp];
      let propSchema = findSchemaAtPath(inputSchema, fullPath);
      // If the schema we found is a reference, follow it.
      if (propSchema?.$ref) {
        propSchema = followInternalRef(inputSchema, propSchema.$ref);
      }

      // If we found a schema and it has a matching MIME type, inject the value
      if (propSchema) {
        for (const mimeType of Object.values(INTERNAL_MIME_TYPES.TOOL_INPUT)) {
          if (isSchemaConfigurable(propSchema, mimeType)) {
            const value = generateConfiguredInput({
              owner,
              actionConfiguration,
              mimeType,
              keyPath: fullPath.join("."),
            });

            // We found a matching mimeType, augment the inputs
            setValueAtPath(inputs, fullPath, value);
          }
        }
      }
    }
  }

  return inputs;
}

/*
The "mayRequire" properties are true in one of two cases:
  1. There is a property with a missing value that must be inputted to validate the schema.
  2. There is a property with a default value that may still be changed by the user.
*/
export interface MCPServerToolsConfigurations {
  dataSourceConfiguration?: {
    description?: string;
    default?: { uri: string }[];
  };
  dataWarehouseConfiguration?: {
    description?: string;
    default?: { uri: string }[];
  };
  tableConfiguration?: {
    description?: string;
    default?: { uri: string }[];
  };
  mayRequireChildAgentConfiguration: boolean;
  mayRequireReasoningConfiguration: boolean;
  mayRequireTimeFrameConfiguration: boolean;
  mayRequireJsonSchemaConfiguration: boolean;
  stringConfigurations: {
    key: string;
    description?: string;
    default?: string;
  }[];
  numberConfigurations: {
    key: string;
    description?: string;
    default?: number;
  }[];
  booleanConfigurations: {
    key: string;
    description?: string;
    default?: boolean;
  }[];
  enumConfigurations: Record<
    string,
    { options: string[]; description?: string; default?: string }
  >;
  listConfigurations: Record<
    string,
    {
      options: Record<string, string>;
      description?: string;
      values?: string[];
      default?: string;
    }
  >;
  mayRequireDustAppConfiguration: boolean;
  mayRequireSecretConfiguration: boolean;
  configurable: "no" | "optional" | "required";
}

export function getMCPServerToolsConfigurations(
  mcpServerView: MCPServerViewType | null | undefined
): MCPServerToolsConfigurations {
  if (!mcpServerView) {
    return {
      mayRequireChildAgentConfiguration: false,
      mayRequireReasoningConfiguration: false,
      mayRequireTimeFrameConfiguration: false,
      mayRequireJsonSchemaConfiguration: false,
      stringConfigurations: [],
      numberConfigurations: [],
      booleanConfigurations: [],
      enumConfigurations: {},
      listConfigurations: {},
      mayRequireDustAppConfiguration: false,
      mayRequireSecretConfiguration: false,
      configurable: "optional",
    };
  }
  const { server } = mcpServerView;

  function extractSchemaDefault<T>(
    schema: JSONSchema,
    typeGuard: (value: unknown) => value is T
  ): T | undefined {
    // Try object-level default first: { value: T, mimeType: "..." }
    if (
      schema.default &&
      typeof schema.default === "object" &&
      schema.default !== null &&
      "value" in schema.default &&
      typeGuard(schema.default.value)
    ) {
      return schema.default.value;
    }

    return undefined;
  }

  function extractSchemaDefaultArray<T>(
    schema: JSONSchema,
    typeGuard: (value: unknown) => value is T
  ): T[] | undefined {
    // findPathsToConfiguration returns an empty object if the schema default is an empty Array
    if (
      schema.default &&
      typeof schema.default === "object" &&
      Object.keys(schema.default).length === 0
    ) {
      return [];
    }

    // Try object-level default first: { default: T[] }
    if (
      schema.default &&
      typeof schema.default === "object" &&
      schema.default !== null
    ) {
      const defaults: T[] = [];
      Object.entries(schema.default).map(([index, value]) => {
        if (
          typeof index === "string" &&
          Number.isInteger(Number(index)) &&
          typeGuard(value)
        ) {
          defaults.push(value);
        }
      });
      return defaults;
    }

    return undefined;
  }

  function getConfigurableStateForOptional<T extends { default?: unknown }>(
    config?: T
  ): "no" | "optional" | "required" {
    return config !== undefined
      ? config.default === undefined
        ? "required"
        : "optional"
      : "no";
  }

  function getConfigurableStateForArray<T extends { default?: unknown }>(
    config: T[]
  ): "no" | "optional" | "required" {
    return config.length > 0
      ? config.every((c) => c.default !== undefined)
        ? "optional"
        : "required"
      : "no";
  }

  function getConfigurableStateForRecord<T extends { default?: unknown }>(
    config: Record<string, T>
  ): "no" | "optional" | "required" {
    return Object.values(config).length > 0
      ? Object.values(config).every((c) => c.default !== undefined)
        ? "optional"
        : "required"
      : "no";
  }

  const dataSourceConfiguration = Object.values(
    findPathsToConfiguration({
      mcpServerView,
      mimeType: INTERNAL_MIME_TYPES.TOOL_INPUT.DATA_SOURCE,
    })
  )
    .map((schema) => ({
      description: schema.description,
      default: extractSchemaDefaultArray(
        schema,
        (v: unknown): v is { uri: string } =>
          v !== null && typeof v === "object" && "uri" in v
      ),
    }))
    .at(0);

  const dataWarehouseConfiguration = Object.values(
    findPathsToConfiguration({
      mcpServerView,
      mimeType: INTERNAL_MIME_TYPES.TOOL_INPUT.DATA_WAREHOUSE,
    })
  )
    .map((schema) => ({
      description: schema.description,
      default: extractSchemaDefaultArray(
        schema,
        (v: unknown): v is { uri: string } =>
          v !== null && typeof v === "object" && "uri" in v
      ),
    }))
    .at(0);

  const tableConfiguration = Object.values(
    findPathsToConfiguration({
      mcpServerView,
      mimeType: INTERNAL_MIME_TYPES.TOOL_INPUT.TABLE,
    })
  )
    .map((schema) => ({
      description: schema.description,
      default: extractSchemaDefaultArray(
        schema,
        (v: unknown): v is { uri: string } =>
          v !== null && typeof v === "object" && "uri" in v
      ),
    }))
    .at(0);

  const mayRequireChildAgentConfiguration =
    Object.keys(
      findPathsToConfiguration({
        mcpServerView,
        mimeType: INTERNAL_MIME_TYPES.TOOL_INPUT.AGENT,
      })
    ).length > 0;

  const mayRequireReasoningConfiguration =
    Object.keys(
      findPathsToConfiguration({
        mcpServerView,
        mimeType: INTERNAL_MIME_TYPES.TOOL_INPUT.REASONING_MODEL,
      })
    ).length > 0;

  // If there is no toolsMetadata (= undefined or empty array), it means everything is enabled
  const disabledToolNames =
    mcpServerView.toolsMetadata
      ?.filter((tool) => tool.enabled === false)
      .map((tool) => tool.toolName) ?? [];

  const enabledTools =
    disabledToolNames.length > 0
      ? server.tools.filter((tool) => !disabledToolNames.includes(tool.name))
      : server.tools;

  const mayRequireTimeFrameConfiguration = enabledTools.some(
    (tool) => tool.inputSchema?.properties?.timeFrame
  );

  const mayRequireJsonSchemaConfiguration = enabledTools.some(
    (tool) => tool.inputSchema?.properties?.jsonSchema
  );

  const stringConfigurations = Object.entries(
    findPathsToConfiguration({
      mcpServerView,
      mimeType: INTERNAL_MIME_TYPES.TOOL_INPUT.STRING,
    })
  ).map(([key, schema]) => ({
    key,
    description: schema.description,
    default: extractSchemaDefault(
      schema,
      (v: unknown): v is string => typeof v === "string"
    ),
  }));

  const numberConfigurations = Object.entries(
    findPathsToConfiguration({
      mcpServerView,
      mimeType: INTERNAL_MIME_TYPES.TOOL_INPUT.NUMBER,
    })
  ).map(([key, schema]) => ({
    key,
    description: schema.description,
    default: extractSchemaDefault(
      schema,
      (v: unknown): v is number => typeof v === "number"
    ),
  }));

  const booleanConfigurations = Object.entries(
    findPathsToConfiguration({
      mcpServerView,
      mimeType: INTERNAL_MIME_TYPES.TOOL_INPUT.BOOLEAN,
    })
  ).map(([key, schema]) => ({
    key,
    description: schema.description,
    default: extractSchemaDefault(
      schema,
      (v: unknown): v is boolean => typeof v === "boolean"
    ),
  }));

  const enumConfigurations: Record<
    string,
    { options: string[]; description?: string; default?: string }
  > = Object.fromEntries(
    Object.entries(
      findPathsToConfiguration({
        mcpServerView,
        mimeType: INTERNAL_MIME_TYPES.TOOL_INPUT.ENUM,
      })
    ).map(([key, schema]) => {
      const valueProperty = schema.properties?.value;
      if (!valueProperty || !isJSONSchemaObject(valueProperty)) {
        return [key, { options: [], description: schema.description }];
      }

      const defaultValue = extractSchemaDefault(
        schema,
        (v: unknown): v is string => typeof v === "string"
      );

      return [
        key,
        {
          options: Array.isArray(valueProperty.enum)
            ? valueProperty.enum.filter(
                (v): v is string => typeof v === "string"
              )
            : [],
          description: schema.description,
          default: defaultValue,
        },
      ];
    })
  );

  const listConfigurations: Record<
    string,
    {
      options: Record<string, string>;
      description?: string;
      values?: string[];
      default?: string;
    }
  > = Object.fromEntries(
    Object.entries(
      findPathsToConfiguration({
        mcpServerView,
        mimeType: INTERNAL_MIME_TYPES.TOOL_INPUT.LIST,
      })
    ).map(([key, schema]) => {
      const optionsProperty = schema.properties?.options;

      if (!optionsProperty || !isJSONSchemaObject(optionsProperty)) {
        return [key, { options: {}, description: schema.description }];
      }

      const values =
        optionsProperty.anyOf?.map(
          (v) =>
            isJSONSchemaObject(v) &&
            isJSONSchemaObject(v.properties?.value) &&
            v.properties.value.const
        ) ?? [];
      const labels =
        optionsProperty.anyOf?.map(
          (v) =>
            isJSONSchemaObject(v) &&
            isJSONSchemaObject(v.properties?.label) &&
            v.properties.label.const
        ) ?? [];

      if (values.length !== labels.length) {
        throw new Error(
          `Expected the same number of values and labels for key ${key}, got ${values.length} values and ${labels.length} labels`
        );
      }

      // Create a record of values to labels
      const valueToLabel: Record<string, string> = Object.fromEntries(
        zip(labels, values).map(([label, value]) => [value, label])
      );

      const defaultValue = extractSchemaDefault(
        schema,
        (v: unknown): v is string => typeof v === "string"
      );

      return [
        key,
        {
          options: valueToLabel,
          description: schema.description,
          default: defaultValue,
        },
      ];
    })
  );

  const mayRequireDustAppConfiguration =
    Object.keys(
      findPathsToConfiguration({
        mcpServerView,
        mimeType: INTERNAL_MIME_TYPES.TOOL_INPUT.DUST_APP,
      })
    ).length > 0;

<<<<<<< HEAD
  const configurableStates = [
    getConfigurableStateForOptional(dataSourceConfiguration),
    getConfigurableStateForOptional(dataWarehouseConfiguration),
    getConfigurableStateForOptional(tableConfiguration),
    getConfigurableStateForArray(stringConfigurations),
    getConfigurableStateForArray(numberConfigurations),
    getConfigurableStateForArray(booleanConfigurations),
    getConfigurableStateForRecord(enumConfigurations),
    getConfigurableStateForRecord(listConfigurations),
  ];

  const configurable = configurableStates.every((c) => c === "no")
    ? "no"
    : configurableStates.every((c) => c === "optional" || c === "no")
      ? "optional"
      : "required";
=======
  const mayRequireSecretConfiguration =
    mcpServerView.server.requiresSecret === true;

  // TODO: We'll handle the sources and tables later
  const hasDefaultsForAllConfigurableValues =
    stringConfigurations.every((config) => config.default !== undefined) &&
    numberConfigurations.every((config) => config.default !== undefined) &&
    booleanConfigurations.every((config) => config.default !== undefined) &&
    Object.values(enumConfigurations).every(
      (config) => config.default !== undefined
    ) &&
    Object.values(listConfigurations).every(
      (config) => config.default !== undefined
    );

  let configurable: "no" | "optional" | "required" = "no";

  const isConfigurable =
    mayRequireDataSourceConfiguration ||
    mayRequireDataWarehouseConfiguration ||
    mayRequireTableConfiguration ||
    mayRequireChildAgentConfiguration ||
    mayRequireReasoningConfiguration ||
    mayRequireDustAppConfiguration ||
    mayRequireTimeFrameConfiguration ||
    mayRequireJsonSchemaConfiguration ||
    mayRequireSecretConfiguration ||
    stringConfigurations.length > 0 ||
    numberConfigurations.length > 0 ||
    booleanConfigurations.length > 0 ||
    Object.keys(enumConfigurations).length > 0 ||
    Object.keys(listConfigurations).length > 0;

  if (isConfigurable) {
    if (hasDefaultsForAllConfigurableValues) {
      configurable = "optional";
    } else {
      configurable = "required";
    }
  } else {
    configurable = "no";
  }
>>>>>>> dbd6e0dd

  return {
    dataSourceConfiguration,
    dataWarehouseConfiguration,
    tableConfiguration,
    mayRequireChildAgentConfiguration,
    mayRequireReasoningConfiguration,
    mayRequireTimeFrameConfiguration,
    mayRequireJsonSchemaConfiguration,
    stringConfigurations,
    numberConfigurations,
    booleanConfigurations,
    enumConfigurations,
    listConfigurations,
    mayRequireDustAppConfiguration,
    mayRequireSecretConfiguration,
    configurable,
  };
}

/**
 * Checks if a JSON schema should be identified as being configurable for a specific mime type.
 */
function isSchemaConfigurable(
  schema: JSONSchema,
  mimeType: InternalToolInputMimeType
): boolean {
  if (mimeType === INTERNAL_MIME_TYPES.TOOL_INPUT.ENUM) {
    // We only check that the schema has a `value` property and a `mimeType` property with the correct value.
    const mimeTypeProperty = schema.properties?.mimeType;
    if (
      schema.properties?.value &&
      mimeTypeProperty &&
      isJSONSchemaObject(mimeTypeProperty)
    ) {
      return (
        mimeTypeProperty.type === "string" &&
        mimeTypeProperty.const === mimeType
      );
    }
    return false;
  }

  if (mimeType === INTERNAL_MIME_TYPES.TOOL_INPUT.LIST) {
    // We only check that the schema has a `options` property, a `values` property and a `mimeType` property with the correct value.
    const mimeTypeProperty = schema.properties?.mimeType;

    if (
      schema.properties?.options &&
      schema.properties?.values &&
      mimeTypeProperty &&
      isJSONSchemaObject(mimeTypeProperty)
    ) {
      return (
        mimeTypeProperty.type === "string" &&
        mimeTypeProperty.const === mimeType
      );
    }
    return false;
  }

  // If the mime type has a static configuration schema, we check that the schema matches it.
  return areSchemasEqual(schema, ConfigurableToolInputJSONSchemas[mimeType]);
}

/**
 * Recursively finds all property keys and subschemas match a specific sub-schema.
 * This function handles nested objects and arrays.
 * @param inputSchema The schema to find matching subschemas in: it is expected to be inlined. (I.e. without $ref pointers)
 * @returns A record of property keys that match the schema comparison.
 * Empty record if no matches are found.
 */
export function findMatchingSubSchemas(
  inputSchema: JSONSchema,
  mimeType: InternalToolInputMimeType
): Record<string, JSONSchema> {
  const matches: Record<string, JSONSchema> = {};

  if (!isJSONSchemaObject(inputSchema)) {
    return matches;
  }

  // Check properties in object schemas
  if (inputSchema.properties) {
    for (const [key, propSchema] of Object.entries(inputSchema.properties)) {
      if (isJSONSchemaObject(propSchema)) {
        // Check if this property's schema matches the target
        if (isSchemaConfigurable(propSchema, mimeType)) {
          matches[key] = propSchema;
        }

        // Recursively check this property's schema
        const nestedMatches = findMatchingSubSchemas(propSchema, mimeType);
        // For nested matches, prefix with the current property key
        for (const match of Object.keys(nestedMatches)) {
          if (match !== "") {
            // Skip the empty string from direct matches
            matches[`${key}.${match}`] = nestedMatches[match];
          }
        }
      }
    }
  }

  // Check items in array schemas
  if (inputSchema.type === "array" && inputSchema.items) {
    if (isJSONSchemaObject(inputSchema.items)) {
      // Single schema for all items
      const itemMatches = findMatchingSubSchemas(inputSchema.items, mimeType);
      // For array items, we use the 'items' key as a prefix
      for (const match of Object.keys(itemMatches)) {
        if (match !== "") {
          matches[`items.${match}`] = itemMatches[match];
        } else {
          matches["items"] = itemMatches[match];
        }
      }
    } else if (Array.isArray(inputSchema.items)) {
      // Array of schemas for tuple validation
      for (let i = 0; i < inputSchema.items.length; i++) {
        const item = inputSchema.items[i];
        if (isJSONSchemaObject(item)) {
          const itemMatches = findMatchingSubSchemas(item, mimeType);
          // For tuple items, we use the index as part of the key
          for (const match of Object.keys(itemMatches)) {
            if (match !== "") {
              matches[`items[${i}].${match}`] = itemMatches[match];
            } else {
              matches[`items[${i}]`] = itemMatches[match];
            }
          }
        }
      }
    }
  }

  // Check all other properties and values in the schema
  for (const [key, value] of Object.entries(inputSchema)) {
    // Skip properties and items as they are handled separately above
    if (
      key === "properties" ||
      key === "required" ||
      key === "anyOf" ||
      key === "enum" ||
      key === "type" ||
      (key === "items" && inputSchema.type === "array")
    ) {
      continue;
    }

    if (isJSONSchemaObject(value) && isSchemaConfigurable(value, mimeType)) {
      matches[key] = value;
    } else if (isJSONSchemaObject(value)) {
      const nestedMatches = findMatchingSubSchemas(value, mimeType);
      for (const match of Object.keys(nestedMatches)) {
        if (match !== "") {
          matches[`${key}.${match}`] = nestedMatches[match];
        } else {
          matches[key] = nestedMatches[match];
        }
      }
    }
  }

  // Note: we don't handle anyOf, allOf, oneOf yet as we cannot disambiguate whether to inject the configuration
  // since we entirely hide the configuration from the agent.

  return matches;
}

function recursiveInlineAllRefs(
  schema: JSONSchema,
  rootSchema: JSONSchema
): JSONSchema {
  let outputSchema: JSONSchema = { ...schema };

  // If this schema is a direct reference, resolve it fully and continue inlining recursively
  if (schema.$ref) {
    const refSchema = followInternalRef(rootSchema, schema.$ref);
    if (refSchema && isJSONSchemaObject(refSchema)) {
      return recursiveInlineAllRefs(refSchema, rootSchema);
    }
    return schema;
  }

  if (schema.properties) {
    outputSchema.properties = {};
    for (const [key, propSchema] of Object.entries(schema.properties)) {
      if (isJSONSchemaObject(propSchema)) {
        outputSchema.properties[key] = recursiveInlineAllRefs(
          propSchema,
          rootSchema
        );
      } else {
        outputSchema.properties[key] = propSchema;
      }
    }
  }

  if (schema.type == "array" && schema.items) {
    if (isJSONSchemaObject(schema.items)) {
      outputSchema.items = recursiveInlineAllRefs(schema.items, rootSchema);
    } else if (Array.isArray(schema.items)) {
      outputSchema.items = schema.items.map((item) =>
        isJSONSchemaObject(item)
          ? recursiveInlineAllRefs(item, rootSchema)
          : item
      );
    }
  }

  // Handle all other keys
  for (const [key, value] of Object.entries(schema)) {
    // Skip properties and items as they are handled separately above
    if (
      key === "properties" ||
      key === "required" ||
      key === "anyOf" ||
      key === "enum" ||
      key === "type" ||
      (key === "items" && outputSchema.type === "array")
    ) {
      continue;
    }
    if (isJSONSchemaObject(value)) {
      outputSchema = {
        ...outputSchema,
        [key]: recursiveInlineAllRefs(value, rootSchema),
      };
    } else {
      outputSchema = { ...outputSchema, [key]: value };
    }
  }

  return outputSchema;
}

/**
 * Inlines all references in a schema.
 * @param schema The schema to inline references in.
 * @returns The schema with all references inlined.
 */
export function inlineAllRefs(schema: JSONSchema): JSONSchema {
  return recursiveInlineAllRefs(schema, schema);
}<|MERGE_RESOLUTION|>--- conflicted
+++ resolved
@@ -888,7 +888,9 @@
       })
     ).length > 0;
 
-<<<<<<< HEAD
+    const mayRequireSecretConfiguration =
+    mcpServerView.server.requiresSecret === true;
+
   const configurableStates = [
     getConfigurableStateForOptional(dataSourceConfiguration),
     getConfigurableStateForOptional(dataWarehouseConfiguration),
@@ -905,50 +907,6 @@
     : configurableStates.every((c) => c === "optional" || c === "no")
       ? "optional"
       : "required";
-=======
-  const mayRequireSecretConfiguration =
-    mcpServerView.server.requiresSecret === true;
-
-  // TODO: We'll handle the sources and tables later
-  const hasDefaultsForAllConfigurableValues =
-    stringConfigurations.every((config) => config.default !== undefined) &&
-    numberConfigurations.every((config) => config.default !== undefined) &&
-    booleanConfigurations.every((config) => config.default !== undefined) &&
-    Object.values(enumConfigurations).every(
-      (config) => config.default !== undefined
-    ) &&
-    Object.values(listConfigurations).every(
-      (config) => config.default !== undefined
-    );
-
-  let configurable: "no" | "optional" | "required" = "no";
-
-  const isConfigurable =
-    mayRequireDataSourceConfiguration ||
-    mayRequireDataWarehouseConfiguration ||
-    mayRequireTableConfiguration ||
-    mayRequireChildAgentConfiguration ||
-    mayRequireReasoningConfiguration ||
-    mayRequireDustAppConfiguration ||
-    mayRequireTimeFrameConfiguration ||
-    mayRequireJsonSchemaConfiguration ||
-    mayRequireSecretConfiguration ||
-    stringConfigurations.length > 0 ||
-    numberConfigurations.length > 0 ||
-    booleanConfigurations.length > 0 ||
-    Object.keys(enumConfigurations).length > 0 ||
-    Object.keys(listConfigurations).length > 0;
-
-  if (isConfigurable) {
-    if (hasDefaultsForAllConfigurableValues) {
-      configurable = "optional";
-    } else {
-      configurable = "required";
-    }
-  } else {
-    configurable = "no";
-  }
->>>>>>> dbd6e0dd
 
   return {
     dataSourceConfiguration,
