import { renderDataSourceConfiguration } from "@app/lib/actions/configuration/helpers";
import type {
  DataSourcesToolConfigurationType,
  TablesConfigurationToolType,
} from "@app/lib/actions/mcp_internal_actions/input_schemas";
import {
  DATA_SOURCE_CONFIGURATION_URI_PATTERN,
  TABLE_CONFIGURATION_URI_PATTERN,
} from "@app/lib/actions/mcp_internal_actions/input_schemas";
import type { TableDataSourceConfiguration } from "@app/lib/actions/tables_query";
import type { AgentLoopContextType } from "@app/lib/actions/types";
import {
  isServerSideMCPServerConfiguration,
  isServerSideMCPToolConfiguration,
} from "@app/lib/actions/types/guards";
import type { DataSourceConfiguration } from "@app/lib/api/assistant/configuration";
import type { Authenticator } from "@app/lib/auth";
import { AgentDataSourceConfiguration } from "@app/lib/models/assistant/actions/data_sources";
import { AgentTablesQueryConfigurationTable } from "@app/lib/models/assistant/actions/tables_query";
import { DataSourceViewResource } from "@app/lib/resources/data_source_view_resource";
import { DataSourceModel } from "@app/lib/resources/storage/models/data_source";
import { DataSourceViewModel } from "@app/lib/resources/storage/models/data_source_view";
import { WorkspaceModel } from "@app/lib/resources/storage/models/workspace";
import { getResourceNameAndIdFromSId } from "@app/lib/resources/string_ids";
import { concurrentExecutor } from "@app/lib/utils/async_utils";
import type {
  ConnectorProvider,
  CoreAPISearchFilter,
  DataSourceViewType,
  Result,
} from "@app/types";
import { assertNever, Err, Ok,removeNulls } from "@app/types";

// Type to represent data source configuration with resolved data source model
export type ResolvedDataSourceConfiguration = DataSourceConfiguration & {
  dataSource: {
    dustAPIProjectId: string;
    dustAPIDataSourceId: string;
    connectorProvider: ConnectorProvider | null;
    name: string;
  };
};

export function makeDataSourceViewFilter(
  agentDataSourceConfigurations: ResolvedDataSourceConfiguration[]
) {
  return agentDataSourceConfigurations.map(({ dataSource, filter }) => ({
    data_source_id: dataSource.dustAPIDataSourceId,
    view_filter: filter.parents?.in ?? [],
  }));
}

export async function fetchAgentDataSourceConfiguration(
  dataSourceConfigSId: string
): Promise<Result<AgentDataSourceConfiguration, Error>> {
  const sIdParts = getResourceNameAndIdFromSId(dataSourceConfigSId);
  if (!sIdParts) {
    return new Err(
      new Error(`Invalid data source configuration ID: ${dataSourceConfigSId}`)
    );
  }
  if (sIdParts.resourceName !== "data_source_configuration") {
    return new Err(
      new Error(
        `ID is not a data source configuration ID: ${dataSourceConfigSId}`
      )
    );
  }

  const agentDataSourceConfiguration =
    await AgentDataSourceConfiguration.findOne({
      where: {
        id: sIdParts.resourceModelId,
        workspaceId: sIdParts.workspaceModelId,
      },
      nest: true,
      include: [
        { model: DataSourceModel, as: "dataSource", required: true },
        {
          model: DataSourceViewModel,
          as: "dataSourceView",
          required: true,
          include: [{ model: WorkspaceModel, as: "workspace", required: true }],
        },
      ],
    });

  if (!agentDataSourceConfiguration) {
    return new Err(
      new Error(`Data source configuration ${dataSourceConfigSId} not found`)
    );
  }

  return new Ok(agentDataSourceConfiguration);
}

export async function fetchTableDataSourceConfigurations(
  auth: Authenticator,
  tablesConfiguration: TablesConfigurationToolType
): Promise<Result<TableDataSourceConfiguration[], Error>> {
  const results: TableDataSourceConfiguration[] = [];

  for (const tableConfiguration of tablesConfiguration) {
    const match = tableConfiguration.uri.match(TABLE_CONFIGURATION_URI_PATTERN);
    if (!match) {
      return new Err(
        new Error(
          `Invalid URI for a table configuration: ${tableConfiguration.uri}`
        )
      );
    }

    const [, workspaceId, tableConfigId, viewId, tableId] = match;

    if (tableConfigId) {
      // Database configuration
      const sIdParts = getResourceNameAndIdFromSId(tableConfigId);
      if (!sIdParts) {
        return new Err(
          new Error(`Invalid table configuration ID: ${tableConfigId}`)
        );
      }
      if (sIdParts.resourceName !== "table_configuration") {
        return new Err(
          new Error(`ID is not a table configuration ID: ${tableConfigId}`)
        );
      }
      if (sIdParts.workspaceModelId !== auth.getNonNullableWorkspace().id) {
        return new Err(
          new Error(
            `Table configuration ${tableConfigId} does not belong to workspace ${sIdParts.workspaceModelId}`
          )
        );
      }

      const agentTableConfiguration =
        await AgentTablesQueryConfigurationTable.findOne({
          where: {
            id: sIdParts.resourceModelId,
            workspaceId: auth.getNonNullableWorkspace().id,
          },
        });

      if (!agentTableConfiguration) {
        return new Err(
          new Error(`Table configuration ${tableConfigId} not found`)
        );
      }

      // Convert to TableDataSourceConfiguration
      const dataSourceView = await DataSourceViewResource.fetchByModelIds(
        auth,
        [agentTableConfiguration.dataSourceViewId]
      );

      if (dataSourceView.length !== 1) {
        return new Err(
          new Error(
            `Data source view not found for table configuration ${tableConfigId}`
          )
        );
      }

      results.push({
        workspaceId: auth.getNonNullableWorkspace().sId,
        dataSourceViewId: dataSourceView[0].sId,
        tableId: agentTableConfiguration.tableId,
      });
    } else if (viewId && tableId) {
      // Dynamic configuration
      results.push({
        workspaceId,
        dataSourceViewId: viewId,
        tableId,
      });
    } else {
      return new Err(
        new Error(`Invalid URI format: ${tableConfiguration.uri}`)
      );
    }
  }

  return new Ok(results);
}

type CoreSearchArgs = {
  projectId: string;
  dataSourceId: string;

  filter: {
    tags: {
      in: string[] | null;
      not: string[] | null;
    };
    parents: {
      in: string[] | null;
      not: string[] | null;
    };
  };
  view_filter: CoreAPISearchFilter;
  dataSourceView: DataSourceViewType;
};

type DataSourceConfigInfo =
  | {
      type: "database";
      sId: string;
    }
  | {
      type: "dynamic";
      configuration: DataSourceConfiguration;
    };

export function parseDataSourceConfigurationURI(
  uri: string
): Result<DataSourceConfigInfo, Error> {
  const match = uri.match(DATA_SOURCE_CONFIGURATION_URI_PATTERN);
  if (!match) {
    return new Err(
      new Error(`Invalid URI for a data source configuration: ${uri}`)
    );
  }

  const [, workspaceId, sId, viewId, filterStr] = match;

  if (sId) {
    // Database configuration
    return new Ok({
      type: "database",
      sId,
    });
  } else if (viewId && filterStr) {
    // Dynamic configuration
    try {
      const filter = JSON.parse(decodeURIComponent(filterStr));
      return new Ok({
        type: "dynamic",
        configuration: {
          workspaceId,
          dataSourceViewId: viewId,
          filter,
        },
      });
    } catch (e) {
      return new Err(new Error(`Failed to parse filter from URI: ${e}`));
    }
  } else {
    return new Err(new Error(`Invalid URI format: ${uri}`));
  }
}

export async function getDataSourceConfiguration(
  dataSourceToolConfiguration: DataSourcesToolConfigurationType[number]
): Promise<Result<DataSourceConfiguration, Error>> {
  const configInfoRes = parseDataSourceConfigurationURI(
    dataSourceToolConfiguration.uri
  );

  if (configInfoRes.isErr()) {
    return configInfoRes;
  }

  const configInfo = configInfoRes.value;

  switch (configInfo.type) {
    case "database": {
      const r = await fetchAgentDataSourceConfiguration(configInfo.sId);
      if (r.isErr()) {
        return r;
      }
      const agentDataSourceConfiguration = r.value;
      return new Ok(
        renderDataSourceConfiguration(agentDataSourceConfiguration)
      );
    }

    case "dynamic": {
      // Dynamic configuration - return directly
      return new Ok(configInfo.configuration);
    }

    default:
      assertNever(configInfo);
  }
}

export async function getAgentDataSourceConfigurations(
  auth: Authenticator,
  dataSources: DataSourcesToolConfigurationType
): Promise<Result<ResolvedDataSourceConfiguration[], Error>> {
  const configResults = await concurrentExecutor(
    dataSources,
    async (dataSourceConfiguration) => {
      const configInfoRes = parseDataSourceConfigurationURI(
        dataSourceConfiguration.uri
      );

      if (configInfoRes.isErr()) {
        return configInfoRes;
      }

      const configInfo = configInfoRes.value;

      switch (configInfo.type) {
        case "database": {
          // Database configuration
          const r = await fetchAgentDataSourceConfiguration(configInfo.sId);
          if (r.isErr()) {
            return r;
          }
          const agentConfig = r.value;
          const dataSourceViewSId = DataSourceViewResource.modelIdToSId({
            id: agentConfig.dataSourceView.id,
            workspaceId: agentConfig.dataSourceView.workspaceId,
          });
          const resolved: ResolvedDataSourceConfiguration = {
            workspaceId: agentConfig.dataSourceView.workspace.sId,
            dataSourceViewId: dataSourceViewSId,
            filter: {
              parents:
                agentConfig.parentsIn || agentConfig.parentsNotIn
                  ? {
                      in: agentConfig.parentsIn || [],
                      not: agentConfig.parentsNotIn || [],
                    }
                  : null,
              tags:
                agentConfig.tagsIn || agentConfig.tagsNotIn
                  ? {
                      in: agentConfig.tagsIn || [],
                      not: agentConfig.tagsNotIn || [],
                      mode: agentConfig.tagsMode || "custom",
                    }
                  : undefined,
            },
            dataSource: {
              dustAPIProjectId: agentConfig.dataSource.dustAPIProjectId,
              dustAPIDataSourceId: agentConfig.dataSource.dustAPIDataSourceId,
              connectorProvider: agentConfig.dataSource.connectorProvider,
              name: agentConfig.dataSource.name,
            },
          };
          return new Ok(resolved);
        }

        case "dynamic": {
          // Dynamic configuration
          // Verify the workspace ID matches the auth
          if (
            configInfo.configuration.workspaceId !==
            auth.getNonNullableWorkspace().sId
          ) {
            return new Err(
              new Error(
                "Workspace mismatch: configuration workspace " +
                  `${configInfo.configuration.workspaceId} does not match authenticated workspace.`
              )
            );
          }

          // Fetch the specific data source view by ID
          const dataSourceView = await DataSourceViewResource.fetchById(
            auth,
            configInfo.configuration.dataSourceViewId
          );

          if (!dataSourceView) {
            return new Err(
              new Error(
                `Data source view not found: ${configInfo.configuration.dataSourceViewId}`
              )
            );
          }

          const dataSource = dataSourceView.dataSource;

          const resolved: ResolvedDataSourceConfiguration = {
            ...configInfo.configuration,
            dataSource: {
              dustAPIProjectId: dataSource.dustAPIProjectId,
              dustAPIDataSourceId: dataSource.dustAPIDataSourceId,
              connectorProvider: dataSource.connectorProvider,
              name: dataSource.name,
            },
          };
          return new Ok(resolved);
        }

        default:
          assertNever(configInfo);
      }
    },
    { concurrency: 10 }
  );

  if (configResults.some((res) => res.isErr())) {
    return new Err(new Error("Failed to fetch data source configurations."));
  }

  return new Ok(
    removeNulls(configResults.map((res) => (res.isOk() ? res.value : null)))
  );
}

export async function getCoreSearchArgs(
  auth: Authenticator,
  dataSourceConfiguration: DataSourcesToolConfigurationType[number]
): Promise<Result<CoreSearchArgs, Error>> {
  const configInfoRes = parseDataSourceConfigurationURI(
    dataSourceConfiguration.uri
  );

  if (configInfoRes.isErr()) {
    return configInfoRes;
  }

  const configInfo = configInfoRes.value;

  switch (configInfo.type) {
    case "database": {
      const r = await fetchAgentDataSourceConfiguration(configInfo.sId);

      if (r.isErr()) {
        return r;
      }

      const agentDataSourceConfiguration = r.value;
      const dataSource = agentDataSourceConfiguration.dataSource;

      const dataSourceViews = await DataSourceViewResource.fetchByModelIds(
        auth,
        [agentDataSourceConfiguration.dataSourceViewId]
      );
      if (dataSourceViews.length !== 1) {
        return new Err(
          new Error(
            `Expected 1 data source view, got ${dataSourceViews.length}`
          )
        );
      }
      const dataSourceView = dataSourceViews[0];

      return new Ok({
        projectId: dataSource.dustAPIProjectId,
        dataSourceId: dataSource.dustAPIDataSourceId,
        filter: {
          tags: {
            in: agentDataSourceConfiguration.tagsIn,
            not: agentDataSourceConfiguration.tagsNotIn,
          },
          parents: {
            in: agentDataSourceConfiguration.parentsIn,
            not: agentDataSourceConfiguration.parentsNotIn,
          },
        },
        view_filter: dataSourceView.toViewFilter(),
        dataSourceView: dataSourceView.toJSON(),
      });
    }

    case "dynamic": {
      // Dynamic configuration
      const config = configInfo.configuration;

      // Fetch the data source view by ID
      const dataSourceView = await DataSourceViewResource.fetchById(
        auth,
        config.dataSourceViewId
      );

      if (!dataSourceView) {
        return new Err(
          new Error(`Data source view not found: ${config.dataSourceViewId}`)
        );
      }

      const dataSource = dataSourceView.dataSource;

      return new Ok({
        projectId: dataSource.dustAPIProjectId,
        dataSourceId: dataSource.dustAPIDataSourceId,
        filter: {
          tags: {
            in: config.filter.tags?.in || null,
            not: config.filter.tags?.not || null,
          },
          parents: {
            in: config.filter.parents?.in || null,
            not: config.filter.parents?.not || null,
          },
        },
        view_filter: dataSourceView.toViewFilter(),
        dataSourceView: dataSourceView.toJSON(),
      });
    }

    default:
      assertNever(configInfo);
  }
}

function hasTagAutoMode(dataSourceConfigurations: DataSourceConfiguration[]) {
  return dataSourceConfigurations.some(
    (dataSourceConfiguration) =>
      dataSourceConfiguration.filter.tags?.mode === "auto"
  );
}

export function shouldAutoGenerateTags(
  agentLoopContext: AgentLoopContextType
): boolean {
  const { listToolsContext, runContext } = agentLoopContext;
  if (
    !!listToolsContext?.agentActionConfiguration &&
    isServerSideMCPServerConfiguration(
      listToolsContext.agentActionConfiguration
    ) &&
    !!listToolsContext.agentActionConfiguration.dataSources
  ) {
    return hasTagAutoMode(
      listToolsContext.agentActionConfiguration.dataSources
    );
  } else if (
    !!runContext?.actionConfiguration &&
    isServerSideMCPToolConfiguration(runContext.actionConfiguration) &&
    !!runContext.actionConfiguration.dataSources
  ) {
    return hasTagAutoMode(runContext.actionConfiguration.dataSources);
  }

  return false;
<<<<<<< HEAD
=======
}

export function renderRelativeTimeFrameForToolOutput(
  relativeTimeFrame: TimeFrame | null
): string {
  return relativeTimeFrame
    ? "over the last " +
        (relativeTimeFrame.duration > 1
          ? `${relativeTimeFrame.duration} ${relativeTimeFrame.unit}s`
          : `${relativeTimeFrame.unit}`)
    : "across all time periods";
}

export function renderTagsForToolOutput(
  tagsIn?: string[],
  tagsNot?: string[]
): string {
  const tagsInAsString =
    tagsIn && tagsIn.length > 0 ? `, with labels ${tagsIn?.join(", ")}` : "";
  const tagsNotAsString =
    tagsNot && tagsNot.length > 0
      ? `, excluding labels ${tagsNot?.join(", ")}`
      : "";
  return `${tagsInAsString}${tagsNotAsString}`;
}

/**
 * Checks for conflicting tags across core search arguments and returns an error message if any.
 * If a tag is both included and excluded, we will not get any result.
 */
export function checkConflictingTags(
  coreSearchArgs: CoreSearchArgs[],
  { tagsIn, tagsNot }: { tagsIn?: string[]; tagsNot?: string[] }
): string | null {
  for (const args of coreSearchArgs) {
    const configTagsIn = args.filter.tags?.in ?? [];
    const configTagsNot = args.filter.tags?.not ?? [];

    const finalTagsIn = [...configTagsIn, ...(tagsIn ?? [])];
    const finalTagsNot = [...configTagsNot, ...(tagsNot ?? [])];

    const conflictingTags = finalTagsIn.filter((tag) =>
      finalTagsNot.includes(tag)
    );
    if (conflictingTags.length > 0) {
      const conflictingTagsList = conflictingTags.join(", ");
      const tagsInList =
        configTagsIn.length > 0 ? configTagsIn.join(", ") : "none";
      const tagsNotList =
        configTagsNot.length > 0 ? configTagsNot.join(", ") : "none";

      // We actually return even if we get one conflict.
      // We can have a conflict only if the agent created one by passing some tags without being
      // aware that it would create a conflict with a configured tag.
      // The rationale behind it is that there is a low overlap between the tags across data
      // sources. Therefore, even if we did have some content in another data source, it is
      // probably not what the agent intended and its filtering had no use.
      return (
        "No results were found due to conflicting tags. The following tags appear in both " +
        `include and exclude lists: ${conflictingTagsList}.\n\nTags that are already included: ` +
        `${tagsInList}\n Tags that are already excluded ${tagsNotList}\n\nPlease adjust your ` +
        "tag filters to avoid conflicts."
      );
    }
  }

  return null;
>>>>>>> b2036995
}<|MERGE_RESOLUTION|>--- conflicted
+++ resolved
@@ -529,8 +529,6 @@
   }
 
   return false;
-<<<<<<< HEAD
-=======
 }
 
 export function renderRelativeTimeFrameForToolOutput(
@@ -598,5 +596,4 @@
   }
 
   return null;
->>>>>>> b2036995
 }