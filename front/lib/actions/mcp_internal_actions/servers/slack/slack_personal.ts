--- conflicted
+++ resolved
@@ -1149,121 +1149,6 @@
     )
   );
 
-<<<<<<< HEAD
-  server.tool(
-    "add_reaction",
-    "Add a reaction emoji to a message",
-    {
-      channel: z.string().describe("The channel where the message is located"),
-      timestamp: z
-        .string()
-        .describe("The timestamp of the message to react to"),
-      name: z
-        .string()
-        .describe(
-          "The name of the emoji reaction (without colons, e.g., 'thumbsup', 'heart')"
-        ),
-    },
-    withToolLogging(
-      auth,
-      {
-        toolNameForMonitoring: SLACK_TOOL_LOG_NAME,
-        agentLoopContext,
-      },
-      async ({ channel, timestamp, name }, { authInfo }) => {
-        const accessToken = authInfo?.token;
-        if (!accessToken) {
-          return new Err(new MCPError("Access token not found"));
-        }
-
-        const slackClient = await getSlackClient(accessToken);
-
-        try {
-          const response = await slackClient.reactions.add({
-            channel,
-            timestamp,
-            name,
-          });
-
-          if (!response.ok) {
-            return new Err(new MCPError("Failed to add reaction"));
-          }
-
-          return new Ok([
-            {
-              type: "text" as const,
-              text: `Successfully added ${name} reaction to message`,
-            },
-          ]);
-        } catch (error) {
-          const authError = handleSlackAuthError(error);
-          if (authError) {
-            return authError;
-          }
-          return new Err(new MCPError(`Error adding reaction: ${error}`));
-        }
-      }
-    )
-  );
-
-  server.tool(
-    "remove_reaction",
-    "Remove a reaction emoji from a message",
-    {
-      channel: z.string().describe("The channel where the message is located"),
-      timestamp: z
-        .string()
-        .describe("The timestamp of the message to remove reaction from"),
-      name: z
-        .string()
-        .describe(
-          "The name of the emoji reaction to remove (without colons, e.g., 'thumbsup', 'heart')"
-        ),
-    },
-    withToolLogging(
-      auth,
-      {
-        toolNameForMonitoring: SLACK_TOOL_LOG_NAME,
-        agentLoopContext,
-      },
-      async ({ channel, timestamp, name }, { authInfo }) => {
-        const accessToken = authInfo?.token;
-        if (!accessToken) {
-          return new Err(new MCPError("Access token not found"));
-        }
-
-        const slackClient = await getSlackClient(accessToken);
-
-        try {
-          const response = await slackClient.reactions.remove({
-            channel,
-            timestamp,
-            name,
-          });
-
-          if (!response.ok) {
-            return new Err(new MCPError("Failed to remove reaction"));
-          }
-
-          return new Ok([
-            {
-              type: "text" as const,
-              text: `Successfully removed ${name} reaction from message`,
-            },
-          ]);
-        } catch (error) {
-          const authError = handleSlackAuthError(error);
-          if (authError) {
-            return authError;
-          }
-          return new Err(new MCPError(`Error removing reaction: ${error}`));
-        }
-      }
-    )
-  );
-
-=======
->>>>>>> 3594f023
   return server;
 }
 
