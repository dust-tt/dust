--- conflicted
+++ resolved
@@ -320,20 +320,8 @@
         return makeMCPToolTextError(convRes.error.message);
       }
 
-<<<<<<< HEAD
       if (isHandover) {
         // Return early - no need to stream, all output have already been sent through notifications
-=======
-      logger.info(
-        {
-          childConversationId: convRes.value.conversation.sId,
-          conversationId: mainConversation.sId,
-        },
-        "Conversation created for run_agent"
-      );
-
-      if (convRes.value.conversation.sId === mainConversation.sId) {
->>>>>>> d5e1a82d
         return {
           isError: false,
           content: [
@@ -351,6 +339,16 @@
       }
 
       const { conversation, isNewConversation, userMessageId } = convRes.value;
+
+      if (isNewConversation) {
+        logger.info(
+          {
+            childConversationId: conversation.sId,
+            conversationId: mainConversation.sId,
+          },
+          "Conversation created for run_agent"
+        );
+      }
 
       if (_meta?.progressToken && sendNotification && isNewConversation) {
         // Send notification indicating that a run_agent started to store resume state.
