import { DustAPI, INTERNAL_MIME_TYPES } from "@dust-tt/client";
import type { McpServer } from "@modelcontextprotocol/sdk/server/mcp.js";
import assert from "assert";
import { z } from "zod";

import { MCPError } from "@app/lib/actions/mcp_errors";
import {
  AGENT_CONFIGURATION_URI_PATTERN,
  ConfigurableToolInputSchemas,
} from "@app/lib/actions/mcp_internal_actions/input_schemas";
import type { MCPProgressNotificationType } from "@app/lib/actions/mcp_internal_actions/output_schemas";
import { getOrCreateConversation } from "@app/lib/actions/mcp_internal_actions/servers/run_agent/conversation";
import type {
  ChildAgentBlob,
  RunAgentBlockingEvent,
} from "@app/lib/actions/mcp_internal_actions/servers/run_agent/types";
import { makeToolBlockedAwaitingInputResponse } from "@app/lib/actions/mcp_internal_actions/servers/run_agent/types";
import {
  makeInternalMCPServer,
  makeMCPToolExit,
} from "@app/lib/actions/mcp_internal_actions/utils";
import { withToolLogging } from "@app/lib/actions/mcp_internal_actions/wrappers";
import type {
  ActionGeneratedFileType,
  AgentLoopContextType,
} from "@app/lib/actions/types";
import {
  isLightServerSideMCPToolConfiguration,
  isMCPActionArray,
  isServerSideMCPServerConfiguration,
} from "@app/lib/actions/types/guards";
import { RUN_AGENT_ACTION_NUM_RESULTS } from "@app/lib/actions/utils";
import {
  getCitationsFromActions,
  getRefs,
} from "@app/lib/api/assistant/citations";
import { getGlobalAgentMetadata } from "@app/lib/api/assistant/global_agents/global_agent_metadata";
import config from "@app/lib/api/config";
import type { Authenticator } from "@app/lib/auth";
import { prodAPICredentialsForOwner } from "@app/lib/auth";
import { AgentConfiguration } from "@app/lib/models/assistant/agent";
import { getResourcePrefix } from "@app/lib/resources/string_ids";
import logger from "@app/logger/logger";
import type { CitationType, Result } from "@app/types";
import {
  Err,
  getHeaderFromUserEmail,
  isGlobalAgentId,
  normalizeError,
  Ok,
} from "@app/types";

const RUN_AGENT_TOOL_LOG_NAME = "run_agent";

function parseAgentConfigurationUri(uri: string): Result<string, Error> {
  const match = uri.match(AGENT_CONFIGURATION_URI_PATTERN);
  if (!match) {
    return new Err(new Error(`Invalid URI for an agent configuration: ${uri}`));
  }
  // Safe to do this because the inputs are already checked against the zod schema here.
  return new Ok(match[2]);
}

/**
 * This method fetches the name and description of a child agent. It returns it even if the
 * agent is private as it is referenced from a parent agent which requires a name and description
 * for the associated run_agent tool rendering.
 *
 * Actual permissions to run the agent for the auth are checked at run time when creating the
 * conversation. Through execution of the parent agent the child agent name and description could be
 * leaked to the user which appears as acceptable given the proactive decision of a builder having
 * access to it to refer it from the parent agent more broadly shared.
 *
 * If the agent has been archived, this method will return null leading to the tool being displayed
 * to the model as not configured.
 */
async function leakyGetAgentNameAndDescriptionForChildAgent(
  auth: Authenticator,
  agentId: string
): Promise<{
  name: string;
  description: string;
} | null> {
  if (isGlobalAgentId(agentId)) {
    const metadata = getGlobalAgentMetadata(agentId);

    if (!metadata) {
      return null;
    }

    return {
      name: metadata.name,
      description: metadata.description,
    };
  }

  const owner = auth.getNonNullableWorkspace();

  const agentConfiguration = await AgentConfiguration.findOne({
    where: {
      sId: agentId,
      workspaceId: owner.id,
      status: "active",
    },
    attributes: ["name", "description"],
  });

  if (!agentConfiguration) {
    return null;
  }

  return {
    name: agentConfiguration.name,
    description: agentConfiguration.description,
  };
}

const configurableProperties = {
  isHandover: ConfigurableToolInputSchemas[
    INTERNAL_MIME_TYPES.TOOL_INPUT.BOOLEAN
  ].describe(
    "Whether we want to completely handover the query to the child agent in the main conversation."
  ),
  childAgent:
    ConfigurableToolInputSchemas[INTERNAL_MIME_TYPES.TOOL_INPUT.AGENT],
};

export default async function createServer(
  auth: Authenticator,
  agentLoopContext?: AgentLoopContextType
): Promise<McpServer> {
  const server = makeInternalMCPServer("run_agent");
  const owner = auth.getNonNullableWorkspace();

  let childAgentId: string | null = null;

  if (
    agentLoopContext &&
    agentLoopContext.listToolsContext &&
    isServerSideMCPServerConfiguration(
      agentLoopContext.listToolsContext.agentActionConfiguration
    ) &&
    agentLoopContext.listToolsContext.agentActionConfiguration.childAgentId
  ) {
    childAgentId =
      agentLoopContext.listToolsContext.agentActionConfiguration.childAgentId;
  }

  if (
    agentLoopContext &&
    agentLoopContext.runContext &&
    isLightServerSideMCPToolConfiguration(
      agentLoopContext.runContext.toolConfiguration
    ) &&
    agentLoopContext.runContext.toolConfiguration.childAgentId
  ) {
    childAgentId = agentLoopContext.runContext.toolConfiguration.childAgentId;
  }

  let childAgentBlob: ChildAgentBlob | null = null;
  if (childAgentId) {
    childAgentBlob = await leakyGetAgentNameAndDescriptionForChildAgent(
      auth,
      childAgentId
    );
  }

  // If we have no child ID (unexpected) or the child agent was archived, return a dummy server
  // whose tool name and description informs the agent of the situation.
  if (!childAgentBlob) {
    server.tool(
      "run_agent_tool_not_available",
      "No child agent configured for this tool, as the child agent was probably archived. " +
        "Do not attempt to run the tool and warn the user instead.",
<<<<<<< HEAD
      configurableProperties,
      async () => makeMCPToolTextError("No child agent configured")
=======
      {
        childAgent:
          ConfigurableToolInputSchemas[INTERNAL_MIME_TYPES.TOOL_INPUT.AGENT],
      },
      withToolLogging(
        auth,
        { toolName: RUN_AGENT_TOOL_LOG_NAME, agentLoopContext },
        async () => new Err(new MCPError("No child agent configured"))
      )
>>>>>>> d719010d
    );
    return server;
  }

  server.tool(
    `run_${childAgentBlob.name}`,
    `Run agent ${childAgentBlob.name} (${childAgentBlob.description})`,
    {
      query: z
        .string()
        .describe(
          "The query sent to the agent. This is the question or instruction that will be " +
            "processed by the agent, which will respond with its own capabilities and knowledge."
        ),
      toolsetsToAdd: z
        .array(
          z
            .string()
            .regex(new RegExp(`^${getResourcePrefix("mcp_server_view")}_\\w+$`))
        )
        .describe(
          "The toolsets ids to add to the agent in addition to the ones already set in the agent configuration."
        )
        .optional()
        .nullable(),
      fileOrContentFragmentIds: z
        .array(z.string().regex(new RegExp(`^[_\\w]+$`)))
        .describe(
          "The filesId of the files to pass to the agent conversation. If the file is a content node, use the contentFragmentId instead."
        )
        .optional()
        .nullable(),
      conversationId: z
        .string()
        .describe(
          "The conversation id to run the agent in. Only use if the user explicitly request to delegate the query in previous conversation."
        )
        .optional()
        .nullable(),
      ...configurableProperties,
    },
<<<<<<< HEAD
    async (
      {
        query,
        childAgent: { uri },
        toolsetsToAdd,
        fileOrContentFragmentIds,
        conversationId,
        isHandover,
      },
      { sendNotification, _meta }
    ) => {
      assert(
        agentLoopContext?.runContext,
        "agentLoopContext is required to run the run_agent tool"
      );

      const { agentConfiguration: mainAgent, conversation: mainConversation } =
        agentLoopContext.runContext;

      const childAgentIdRes = parseAgentConfigurationUri(uri);
      if (childAgentIdRes.isErr()) {
        return makeMCPToolTextError(childAgentIdRes.error.message);
      }
      const childAgentId = childAgentIdRes.value;
=======
    withToolLogging(
      auth,
      { toolName: RUN_AGENT_TOOL_LOG_NAME, agentLoopContext },
      async (
        {
          query,
          childAgent: { uri },
          toolsetsToAdd,
          fileOrContentFragmentIds,
          conversationId,
        },
        { sendNotification, _meta }
      ) => {
        assert(
          agentLoopContext?.runContext,
          "agentLoopContext is required to run the run_agent tool"
        );
>>>>>>> d719010d

        const {
          agentConfiguration: mainAgent,
          conversation: mainConversation,
        } = agentLoopContext.runContext;

        const childAgentIdRes = parseAgentConfigurationUri(uri);
        if (childAgentIdRes.isErr()) {
          return new Err(new MCPError(childAgentIdRes.error.message));
        }
        const childAgentId = childAgentIdRes.value;

        const user = auth.user();

        const prodCredentials = await prodAPICredentialsForOwner(owner);
        const api = new DustAPI(
          config.getDustAPIConfig(),
          {
            ...prodCredentials,
            extraHeaders: {
              // We use a system API key to override the user here (not groups and role) so that the
              // sub-agent can access the same spaces as the user but also as the sub-agent may rely
              // on personal actions that have to be operated in the name of the user initiating the
              // interaction.
              ...getHeaderFromUserEmail(user?.email),
            },
          },
<<<<<<< HEAD
        },
        logger
      );

      const instructions =
        agentLoopContext.runContext.agentConfiguration.instructions;
      if (_meta?.progressToken && sendNotification) {
        // Store the query resource immediately so it's available in the UI while the action is running.
        const storeResourceNotification: MCPProgressNotificationType = {
          method: "notifications/progress",
          params: {
            progress: 0,
            total: 1,
            progressToken: _meta.progressToken,
            data: {
              label: `Storing query resource`,
              output: {
                type: "store_resource",
                contents: [
                  {
                    type: "resource",
                    resource: {
                      mimeType: INTERNAL_MIME_TYPES.TOOL_OUTPUT.RUN_AGENT_QUERY,
                      text: query,
                      childAgentId: childAgentId,
                      uri: "",
=======
          logger
        );

        const isHandover = conversationId === mainConversation.sId;
        const instructions =
          agentLoopContext.runContext.agentConfiguration.instructions;
        if (_meta?.progressToken && sendNotification) {
          // Store the query resource immediately so it's available in the UI while the action is running.
          const storeResourceNotification: MCPProgressNotificationType = {
            method: "notifications/progress",
            params: {
              progress: 0,
              total: 1,
              progressToken: _meta.progressToken,
              data: {
                label: `Storing query resource`,
                output: {
                  type: "store_resource",
                  contents: [
                    {
                      type: "resource",
                      resource: {
                        mimeType:
                          INTERNAL_MIME_TYPES.TOOL_OUTPUT.RUN_AGENT_QUERY,
                        text: query,
                        childAgentId: childAgentId,
                        uri: "",
                      },
>>>>>>> d719010d
                    },
                  ],
                },
              },
            },
          };
          await sendNotification(storeResourceNotification);
        }

<<<<<<< HEAD
      const convRes = await getOrCreateConversation(
        api,
        agentLoopContext.runContext,
        {
          childAgentBlob,
          childAgentId,
          mainAgent,
          mainConversation,
          query: isHandover.value
            ? `
=======
        const convRes = await getOrCreateConversation(
          api,
          agentLoopContext.runContext,
          {
            childAgentBlob,
            childAgentId,
            mainAgent,
            mainConversation,
            query: isHandover
              ? `
>>>>>>> d719010d
You have been summoned by @${mainAgent.name}. Its instructions are: <main_agent_instructions>
${instructions ?? ""}
</main_agent_instructions>
${query}`
<<<<<<< HEAD
            : query,
          toolsetsToAdd: toolsetsToAdd ?? null,
          fileOrContentFragmentIds: fileOrContentFragmentIds ?? null,
          conversationId: isHandover.value
            ? mainConversation.sId
            : conversationId ?? null,
        }
      );
=======
              : query,
            toolsetsToAdd: toolsetsToAdd ?? null,
            fileOrContentFragmentIds: fileOrContentFragmentIds ?? null,
            conversationId: conversationId ?? null,
          }
        );
>>>>>>> d719010d

        if (convRes.isErr()) {
          return new Err(new MCPError(convRes.error.message));
        }

<<<<<<< HEAD
      if (isHandover.value) {
        return makeMCPToolExit({
          message: `Query delegated to agent @${childAgentBlob.name}`,
          isError: false,
        });
      }
=======
        if (isHandover) {
          return new Ok(
            makeMCPToolExit({
              message: `Query delegated to agent @${childAgentBlob.name}`,
              isError: false,
            }).content
          );
        }
>>>>>>> d719010d

        const { conversation, isNewConversation, userMessageId } =
          convRes.value;

        if (isNewConversation) {
          logger.info(
            {
              childConversationId: conversation.sId,
              conversationId: mainConversation.sId,
            },
            "Conversation created for run_agent"
          );
        }

        if (_meta?.progressToken && sendNotification && isNewConversation) {
          // Send notification indicating that a run_agent started to store resume state.
          const notification: MCPProgressNotificationType = {
            method: "notifications/progress",
            params: {
              progress: 1,
              total: 1,
              progressToken: _meta.progressToken,
              data: {
                label: `Running agent ${childAgentBlob.name}`,
                output: {
                  type: "run_agent",
                  query,
                  childAgentId: childAgentId,
                  conversationId: conversation.sId,
                  userMessageId,
                },
              },
            },
          };
          await sendNotification(notification);
        }

        const streamRes = await api.streamAgentAnswerEvents({
          conversation: conversation,
          userMessageId,
          options: {
            maxReconnectAttempts: 10,
            reconnectDelay: 10000,
            autoReconnect: true,
          },
        });

        if (streamRes.isErr()) {
          const errorMessage = `Failed to stream agent answer: ${streamRes.error.message}`;
          return new Err(new MCPError(errorMessage));
        }

        const collectedBlockingEvents: RunAgentBlockingEvent[] = [];

        // TODO(DURABLE_AGENT 2025-08-25): We should make this more robust and use the existing
        // conversation content if present.
        let finalContent = "";
        let chainOfThought = "";
        let refsFromAgent: Record<string, CitationType> = {};
        let files: ActionGeneratedFileType[] = [];
        try {
          for await (const event of streamRes.value.eventStream) {
            if (event.type === "generation_tokens") {
              // Separate content based on classification.
              if (event.classification === "chain_of_thought") {
                chainOfThought += event.text;
                const notification: MCPProgressNotificationType = {
                  method: "notifications/progress",
                  params: {
                    progress: 0,
                    total: 1,
                    progressToken: 0,
                    data: {
                      label: "Agent thinking...",
                      output: {
                        type: "run_agent_chain_of_thought",
                        childAgentId: childAgentId,
                        conversationId: conversation.sId,
                        chainOfThought: chainOfThought,
                      },
                    },
                  },
                };
                if (sendNotification) {
                  await sendNotification(notification);
                }
              } else if (event.classification === "tokens") {
                finalContent += event.text;
                const notification: MCPProgressNotificationType = {
                  method: "notifications/progress",
                  params: {
                    progress: 0,
                    total: 1,
                    progressToken: 0,
                    data: {
                      label: "Agent responding...",
                      output: {
                        type: "run_agent_generation_tokens",
                        childAgentId: childAgentId,
                        conversationId: conversation.sId,
                        text: finalContent,
                      },
                    },
                  },
                };
                if (sendNotification) {
                  await sendNotification(notification);
                }
              } else if (
                event.classification === "closing_delimiter" &&
                event.delimiterClassification === "chain_of_thought" &&
                chainOfThought.length > 0
              ) {
                // For closing chain of thought delimiters, add a newline.
                chainOfThought += "\n";
                const notification: MCPProgressNotificationType = {
                  method: "notifications/progress",
                  params: {
                    progress: 0,
                    total: 1,
                    progressToken: 0,
                    data: {
                      label: "Agent thinking...",
                      output: {
                        type: "run_agent_chain_of_thought",
                        childAgentId: childAgentId,
                        conversationId: conversation.sId,
                        chainOfThought: chainOfThought,
                      },
                    },
                  },
                };
                if (sendNotification) {
                  await sendNotification(notification);
                }
              }
            } else if (event.type === "agent_error") {
              const errorMessage = `Agent error: ${event.error.message}`;
              return new Err(new MCPError(errorMessage));
            } else if (event.type === "user_message_error") {
              const errorMessage = `User message error: ${event.error.message}`;
              return new Err(new MCPError(errorMessage));
            } else if (event.type === "agent_message_success") {
              if (isMCPActionArray(event.message.actions)) {
                refsFromAgent = getCitationsFromActions(event.message.actions);
                files = event.message.actions.flatMap((action) =>
                  action.generatedFiles.filter((f) => !f.hidden)
                );
              }
              break;
            } else if (event.type === "tool_approve_execution") {
              // Collect this blocking event.
              collectedBlockingEvents.push(event);

              // If this is the last blocking event for the step, throw an error to break the agent
              // loop until the user approves the execution.
              if (event.isLastBlockingEventForStep) {
                const blockedResponse = makeToolBlockedAwaitingInputResponse(
                  collectedBlockingEvents,
                  {
                    conversationId: conversation.sId,
                    userMessageId,
                  }
                );
                return new Ok(blockedResponse.content);
              }
            } else if (event.type === "tool_error") {
              // Handle personal authentication required errors.
              if (
                event.error.code ===
                "mcp_server_personal_authentication_required"
              ) {
                const metadata = event.error.metadata ?? {};

                collectedBlockingEvents.push({
                  type: "tool_personal_auth_required",
                  created: event.created,
                  configurationId: event.configurationId,
                  messageId: event.messageId,
                  conversationId: conversation.sId,
                  authError: {
                    mcpServerId: metadata.mcp_server_id,
                    provider: metadata.provider,
                    toolName: metadata.toolName,
                    message: metadata.message,
                    scope: metadata.scope,
                  },
                });

                if (event.isLastBlockingEventForStep) {
                  const blockedResponse = makeToolBlockedAwaitingInputResponse(
                    collectedBlockingEvents,
                    {
                      conversationId: conversation.sId,
                      userMessageId,
                    }
                  );
                  return new Ok(blockedResponse.content);
                }
              }
            }
          }
        } catch (streamError) {
          const errorMessage = `Error processing agent stream: ${
            normalizeError(streamError).message
          }`;
          return new Err(new MCPError(errorMessage));
        }
        finalContent = finalContent.trim();
        chainOfThought = chainOfThought.trim();

        const convoUrl = `${config.getClientFacingUrl()}/w/${auth.getNonNullableWorkspace().sId}/assistant/${conversation.sId}`;

        const { citationsOffset } = agentLoopContext.runContext.stepContext;

        const refs = getRefs().slice(
          citationsOffset,
          citationsOffset + RUN_AGENT_ACTION_NUM_RESULTS
        );

        const newRefs: Record<string, CitationType> = {};
        Object.keys(refsFromAgent).forEach((refKeyFromAgent, index) => {
          const newRef = refs[index];
          if (newRef) {
            // Replace citation references only within :cite[...] blocks
            const citationRegex = new RegExp(
              `(:cite\\[[^\\]]*\\b)${refKeyFromAgent}\\b([^\\]]*\\])`,
              "g"
            );
            finalContent = finalContent.replace(citationRegex, `$1${newRef}$2`);
            newRefs[newRef] = refsFromAgent[refKeyFromAgent];
          } else {
            // We run out of available refs, meaning we have more refs in output than
            // RUN_AGENT_ACTION_NUM_RESULTS, so we remove the remaining citation reference and
            // clean up formatting.
            const citationRegex = new RegExp(
              `(:cite\\[[^\\]]*\\b)${refKeyFromAgent}\\b(?:,([^\\]]*\\])|([^\\]]*\\]))`,
              "g"
            );

            finalContent = finalContent.replace(citationRegex, "$1$2$3");
          }
        });

        // Clean up trailing commas in citations (e.g., :cite[aaa,ccc,] -> :cite[aaa,ccc])
        finalContent = finalContent.replace(/:cite\[([^\]]*),\]/g, ":cite[$1]");
        // Clean up empty citations (e.g., :cite[] -> "")
        finalContent = finalContent.replaceAll(":cite[]", "");

        return new Ok([
          {
            type: "resource",
            resource: {
              mimeType: INTERNAL_MIME_TYPES.TOOL_OUTPUT.RUN_AGENT_RESULT,
              conversationId: conversation.sId,
              text: finalContent,
              chainOfThought:
                chainOfThought.length > 0 ? chainOfThought : undefined,
              uri: convoUrl,
              refs: Object.keys(newRefs).length > 0 ? newRefs : undefined,
            },
          },
          ...files.map((file) => ({
            type: "resource" as const,
            resource: {
              mimeType: INTERNAL_MIME_TYPES.TOOL_OUTPUT.FILE,
              fileId: file.fileId,
              title: file.title,
              contentType: file.contentType,
              snippet: file.snippet,
              uri: convoUrl,
              text: "File generated by a sub-agent",
              ...(file.hidden ? { hidden: true } : {}),
            },
          })),
        ]);
      }
    )
  );

  return server;
}<|MERGE_RESOLUTION|>--- conflicted
+++ resolved
@@ -172,20 +172,12 @@
       "run_agent_tool_not_available",
       "No child agent configured for this tool, as the child agent was probably archived. " +
         "Do not attempt to run the tool and warn the user instead.",
-<<<<<<< HEAD
       configurableProperties,
-      async () => makeMCPToolTextError("No child agent configured")
-=======
-      {
-        childAgent:
-          ConfigurableToolInputSchemas[INTERNAL_MIME_TYPES.TOOL_INPUT.AGENT],
-      },
       withToolLogging(
         auth,
         { toolName: RUN_AGENT_TOOL_LOG_NAME, agentLoopContext },
         async () => new Err(new MCPError("No child agent configured"))
       )
->>>>>>> d719010d
     );
     return server;
   }
@@ -227,32 +219,6 @@
         .nullable(),
       ...configurableProperties,
     },
-<<<<<<< HEAD
-    async (
-      {
-        query,
-        childAgent: { uri },
-        toolsetsToAdd,
-        fileOrContentFragmentIds,
-        conversationId,
-        isHandover,
-      },
-      { sendNotification, _meta }
-    ) => {
-      assert(
-        agentLoopContext?.runContext,
-        "agentLoopContext is required to run the run_agent tool"
-      );
-
-      const { agentConfiguration: mainAgent, conversation: mainConversation } =
-        agentLoopContext.runContext;
-
-      const childAgentIdRes = parseAgentConfigurationUri(uri);
-      if (childAgentIdRes.isErr()) {
-        return makeMCPToolTextError(childAgentIdRes.error.message);
-      }
-      const childAgentId = childAgentIdRes.value;
-=======
     withToolLogging(
       auth,
       { toolName: RUN_AGENT_TOOL_LOG_NAME, agentLoopContext },
@@ -260,6 +226,7 @@
         {
           query,
           childAgent: { uri },
+          isHandover,
           toolsetsToAdd,
           fileOrContentFragmentIds,
           conversationId,
@@ -270,7 +237,8 @@
           agentLoopContext?.runContext,
           "agentLoopContext is required to run the run_agent tool"
         );
->>>>>>> d719010d
+
+        const isHandoverFlag = isHandover.value;
 
         const {
           agentConfiguration: mainAgent,
@@ -298,38 +266,9 @@
               ...getHeaderFromUserEmail(user?.email),
             },
           },
-<<<<<<< HEAD
-        },
-        logger
-      );
-
-      const instructions =
-        agentLoopContext.runContext.agentConfiguration.instructions;
-      if (_meta?.progressToken && sendNotification) {
-        // Store the query resource immediately so it's available in the UI while the action is running.
-        const storeResourceNotification: MCPProgressNotificationType = {
-          method: "notifications/progress",
-          params: {
-            progress: 0,
-            total: 1,
-            progressToken: _meta.progressToken,
-            data: {
-              label: `Storing query resource`,
-              output: {
-                type: "store_resource",
-                contents: [
-                  {
-                    type: "resource",
-                    resource: {
-                      mimeType: INTERNAL_MIME_TYPES.TOOL_OUTPUT.RUN_AGENT_QUERY,
-                      text: query,
-                      childAgentId: childAgentId,
-                      uri: "",
-=======
           logger
         );
 
-        const isHandover = conversationId === mainConversation.sId;
         const instructions =
           agentLoopContext.runContext.agentConfiguration.instructions;
         if (_meta?.progressToken && sendNotification) {
@@ -354,7 +293,6 @@
                         childAgentId: childAgentId,
                         uri: "",
                       },
->>>>>>> d719010d
                     },
                   ],
                 },
@@ -364,18 +302,6 @@
           await sendNotification(storeResourceNotification);
         }
 
-<<<<<<< HEAD
-      const convRes = await getOrCreateConversation(
-        api,
-        agentLoopContext.runContext,
-        {
-          childAgentBlob,
-          childAgentId,
-          mainAgent,
-          mainConversation,
-          query: isHandover.value
-            ? `
-=======
         const convRes = await getOrCreateConversation(
           api,
           agentLoopContext.runContext,
@@ -384,44 +310,24 @@
             childAgentId,
             mainAgent,
             mainConversation,
-            query: isHandover
+            query: isHandoverFlag
               ? `
->>>>>>> d719010d
 You have been summoned by @${mainAgent.name}. Its instructions are: <main_agent_instructions>
 ${instructions ?? ""}
 </main_agent_instructions>
 ${query}`
-<<<<<<< HEAD
-            : query,
-          toolsetsToAdd: toolsetsToAdd ?? null,
-          fileOrContentFragmentIds: fileOrContentFragmentIds ?? null,
-          conversationId: isHandover.value
-            ? mainConversation.sId
-            : conversationId ?? null,
-        }
-      );
-=======
               : query,
             toolsetsToAdd: toolsetsToAdd ?? null,
             fileOrContentFragmentIds: fileOrContentFragmentIds ?? null,
             conversationId: conversationId ?? null,
           }
         );
->>>>>>> d719010d
 
         if (convRes.isErr()) {
           return new Err(new MCPError(convRes.error.message));
         }
 
-<<<<<<< HEAD
-      if (isHandover.value) {
-        return makeMCPToolExit({
-          message: `Query delegated to agent @${childAgentBlob.name}`,
-          isError: false,
-        });
-      }
-=======
-        if (isHandover) {
+        if (isHandoverFlag) {
           return new Ok(
             makeMCPToolExit({
               message: `Query delegated to agent @${childAgentBlob.name}`,
@@ -429,7 +335,6 @@
             }).content
           );
         }
->>>>>>> d719010d
 
         const { conversation, isNewConversation, userMessageId } =
           convRes.value;
