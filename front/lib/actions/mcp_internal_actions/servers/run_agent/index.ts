import { DustAPI, INTERNAL_MIME_TYPES } from "@dust-tt/client";
import type { McpServer } from "@modelcontextprotocol/sdk/server/mcp.js";
import assert from "assert";
import { z } from "zod";

import { MCPError } from "@app/lib/actions/mcp_errors";
import {
  AGENT_CONFIGURATION_URI_PATTERN,
  ConfigurableToolInputSchemas,
} from "@app/lib/actions/mcp_internal_actions/input_schemas";
import type { MCPProgressNotificationType } from "@app/lib/actions/mcp_internal_actions/output_schemas";
import { getOrCreateConversation } from "@app/lib/actions/mcp_internal_actions/servers/run_agent/conversation";
import type {
  ChildAgentBlob,
  RunAgentBlockingEvent,
} from "@app/lib/actions/mcp_internal_actions/servers/run_agent/types";
import { makeToolBlockedAwaitingInputResponse } from "@app/lib/actions/mcp_internal_actions/servers/run_agent/types";
import {
  makeInternalMCPServer,
  makeMCPToolExit,
} from "@app/lib/actions/mcp_internal_actions/utils";
import { withToolLogging } from "@app/lib/actions/mcp_internal_actions/wrappers";
import type {
  ActionGeneratedFileType,
  AgentLoopContextType,
} from "@app/lib/actions/types";
import {
  isLightServerSideMCPToolConfiguration,
  isMCPActionArray,
  isServerSideMCPServerConfiguration,
} from "@app/lib/actions/types/guards";
import { RUN_AGENT_ACTION_NUM_RESULTS } from "@app/lib/actions/utils";
import {
  getCitationsFromActions,
  getRefs,
} from "@app/lib/api/assistant/citations";
import { getGlobalAgentMetadata } from "@app/lib/api/assistant/global_agents/global_agent_metadata";
import config from "@app/lib/api/config";
import type { Authenticator } from "@app/lib/auth";
import { prodAPICredentialsForOwner } from "@app/lib/auth";
import { AgentConfiguration } from "@app/lib/models/assistant/agent";
import { getResourcePrefix } from "@app/lib/resources/string_ids";
import logger from "@app/logger/logger";
import type { CitationType, Result } from "@app/types";
import {
  Err,
  getHeaderFromUserEmail,
  isGlobalAgentId,
  normalizeError,
  Ok,
} from "@app/types";

const RUN_AGENT_TOOL_LOG_NAME = "run_agent";

function parseAgentConfigurationUri(uri: string): Result<string, Error> {
  const match = uri.match(AGENT_CONFIGURATION_URI_PATTERN);
  if (!match) {
    return new Err(new Error(`Invalid URI for an agent configuration: ${uri}`));
  }
  // Safe to do this because the inputs are already checked against the zod schema here.
  return new Ok(match[2]);
}

/**
 * This method fetches the name and description of a child agent. It returns it even if the
 * agent is private as it is referenced from a parent agent which requires a name and description
 * for the associated run_agent tool rendering.
 *
 * Actual permissions to run the agent for the auth are checked at run time when creating the
 * conversation. Through execution of the parent agent the child agent name and description could be
 * leaked to the user which appears as acceptable given the proactive decision of a builder having
 * access to it to refer it from the parent agent more broadly shared.
 *
 * If the agent has been archived, this method will return null leading to the tool being displayed
 * to the model as not configured.
 */
async function leakyGetAgentNameAndDescriptionForChildAgent(
  auth: Authenticator,
  agentId: string
): Promise<{
  name: string;
  description: string;
} | null> {
  if (isGlobalAgentId(agentId)) {
    const metadata = getGlobalAgentMetadata(agentId);

    if (!metadata) {
      return null;
    }

    return {
      name: metadata.name,
      description: metadata.description,
    };
  }

  const owner = auth.getNonNullableWorkspace();

  const agentConfiguration = await AgentConfiguration.findOne({
    where: {
      sId: agentId,
      workspaceId: owner.id,
      status: "active",
    },
    attributes: ["name", "description"],
  });

  if (!agentConfiguration) {
    return null;
  }

  return {
    name: agentConfiguration.name,
    description: agentConfiguration.description,
  };
}

export default async function createServer(
  auth: Authenticator,
  agentLoopContext?: AgentLoopContextType
): Promise<McpServer> {
  const server = makeInternalMCPServer("run_agent");
  const owner = auth.getNonNullableWorkspace();

  let childAgentId: string | null = null;

  if (
    agentLoopContext &&
    agentLoopContext.listToolsContext &&
    isServerSideMCPServerConfiguration(
      agentLoopContext.listToolsContext.agentActionConfiguration
    ) &&
    agentLoopContext.listToolsContext.agentActionConfiguration.childAgentId
  ) {
    childAgentId =
      agentLoopContext.listToolsContext.agentActionConfiguration.childAgentId;
  }

  if (
    agentLoopContext &&
    agentLoopContext.runContext &&
    isLightServerSideMCPToolConfiguration(
      agentLoopContext.runContext.toolConfiguration
    ) &&
    agentLoopContext.runContext.toolConfiguration.childAgentId
  ) {
    childAgentId = agentLoopContext.runContext.toolConfiguration.childAgentId;
  }

  let childAgentBlob: ChildAgentBlob | null = null;
  if (childAgentId) {
    childAgentBlob = await leakyGetAgentNameAndDescriptionForChildAgent(
      auth,
      childAgentId
    );
  }

  // If we have no child ID (unexpected) or the child agent was archived, return a dummy server
  // whose tool name and description informs the agent of the situation.
  if (!childAgentBlob) {
    server.tool(
      "run_agent_tool_not_available",
      "No child agent configured for this tool, as the child agent was probably archived. " +
        "Do not attempt to run the tool and warn the user instead.",
      {
        childAgent:
          ConfigurableToolInputSchemas[INTERNAL_MIME_TYPES.TOOL_INPUT.AGENT],
      },
      withToolLogging(
        auth,
        { toolName: RUN_AGENT_TOOL_LOG_NAME, agentLoopContext },
        async () => new Err(new MCPError("No child agent configured"))
      )
    );
    return server;
  }

  server.tool(
    `run_${childAgentBlob.name}`,
    `Run agent ${childAgentBlob.name} (${childAgentBlob.description})`,
    {
      query: z
        .string()
        .describe(
          "The query sent to the agent. This is the question or instruction that will be " +
            "processed by the agent, which will respond with its own capabilities and knowledge."
        ),
      toolsetsToAdd: z
        .array(
          z
            .string()
            .regex(new RegExp(`^${getResourcePrefix("mcp_server_view")}_\\w+$`))
        )
        .describe(
          "The toolsets ids to add to the agent in addition to the ones already set in the agent configuration."
        )
        .optional()
        .nullable(),
      fileOrContentFragmentIds: z
        .array(z.string().regex(new RegExp(`^[_\\w]+$`)))
        .describe(
          "The filesId of the files to pass to the agent conversation. If the file is a content node, use the contentFragmentId instead."
        )
        .optional()
        .nullable(),
      conversationId: z
        .string()
        .describe(
          "The conversation id to run the agent in. Pass the main conversation id if user explicitly request to delegate the query in the same conversation."
        )
        .optional()
        .nullable(),
      childAgent:
        ConfigurableToolInputSchemas[INTERNAL_MIME_TYPES.TOOL_INPUT.AGENT],
    },
    withToolLogging(
      auth,
      { toolName: RUN_AGENT_TOOL_LOG_NAME, agentLoopContext },
      async (
        {
          query,
          childAgent: { uri },
          toolsetsToAdd,
          fileOrContentFragmentIds,
          conversationId,
        },
        { sendNotification, _meta }
      ) => {
        assert(
          agentLoopContext?.runContext,
          "agentLoopContext is required to run the run_agent tool"
        );

        const {
          agentConfiguration: mainAgent,
          conversation: mainConversation,
        } = agentLoopContext.runContext;

        const childAgentIdRes = parseAgentConfigurationUri(uri);
        if (childAgentIdRes.isErr()) {
          return new Err(new MCPError(childAgentIdRes.error.message));
        }
        const childAgentId = childAgentIdRes.value;

        const user = auth.user();

        const prodCredentials = await prodAPICredentialsForOwner(owner);
        const api = new DustAPI(
          config.getDustAPIConfig(),
          {
            ...prodCredentials,
            extraHeaders: {
              // We use a system API key to override the user here (not groups and role) so that the
              // sub-agent can access the same spaces as the user but also as the sub-agent may rely
              // on personal actions that have to be operated in the name of the user initiating the
              // interaction.
              ...getHeaderFromUserEmail(user?.email),
            },
          },
          logger
        );

        const isHandover = conversationId === mainConversation.sId;
        const instructions =
          agentLoopContext.runContext.agentConfiguration.instructions;
        if (_meta?.progressToken && sendNotification) {
          // Store the query resource immediately so it's available in the UI while the action is running.
          const storeResourceNotification: MCPProgressNotificationType = {
            method: "notifications/progress",
            params: {
              progress: 0,
              total: 1,
              progressToken: _meta.progressToken,
              data: {
                label: `Storing query resource`,
                output: {
                  type: "store_resource",
                  contents: [
                    {
                      type: "resource",
                      resource: {
                        mimeType:
                          INTERNAL_MIME_TYPES.TOOL_OUTPUT.RUN_AGENT_QUERY,
                        text: query,
                        childAgentId: childAgentId,
                        uri: "",
                      },
                    },
                  ],
                },
              },
            },
          };
          await sendNotification(storeResourceNotification);
        }

        const convRes = await getOrCreateConversation(
          api,
          agentLoopContext.runContext,
          {
            childAgentBlob,
            childAgentId,
            mainAgent,
            mainConversation,
            query: isHandover
              ? `
You have been summoned by @${mainAgent.name}. Its instructions are: <main_agent_instructions>
${instructions ?? ""}
</main_agent_instructions>
${query}`
<<<<<<< HEAD
            : query,
          toolsetsToAdd: toolsetsToAdd ?? null,
          fileOrContentFragmentIds: fileOrContentFragmentIds ?? null,
          conversationId: conversationId ?? null,
          contentFragments: null,
        }
      );
=======
              : query,
            toolsetsToAdd: toolsetsToAdd ?? null,
            fileOrContentFragmentIds: fileOrContentFragmentIds ?? null,
            conversationId: conversationId ?? null,
          }
        );
>>>>>>> ad9ddff0

        if (convRes.isErr()) {
          return new Err(new MCPError(convRes.error.message));
        }

        if (isHandover) {
          return new Ok(
            makeMCPToolExit({
              message: `Query delegated to agent @${childAgentBlob.name}`,
              isError: false,
            }).content
          );
        }

        const { conversation, isNewConversation, userMessageId } =
          convRes.value;

        if (isNewConversation) {
          logger.info(
            {
              childConversationId: conversation.sId,
              conversationId: mainConversation.sId,
            },
            "Conversation created for run_agent"
          );
        }

        if (_meta?.progressToken && sendNotification && isNewConversation) {
          // Send notification indicating that a run_agent started to store resume state.
          const notification: MCPProgressNotificationType = {
            method: "notifications/progress",
            params: {
              progress: 1,
              total: 1,
              progressToken: _meta.progressToken,
              data: {
                label: `Running agent ${childAgentBlob.name}`,
                output: {
                  type: "run_agent",
                  query,
                  childAgentId: childAgentId,
                  conversationId: conversation.sId,
                  userMessageId,
                },
              },
            },
          };
          await sendNotification(notification);
        }

        const streamRes = await api.streamAgentAnswerEvents({
          conversation: conversation,
          userMessageId,
          options: {
            maxReconnectAttempts: 10,
            reconnectDelay: 10000,
            autoReconnect: true,
          },
        });

        if (streamRes.isErr()) {
          const errorMessage = `Failed to stream agent answer: ${streamRes.error.message}`;
          return new Err(new MCPError(errorMessage));
        }

        const collectedBlockingEvents: RunAgentBlockingEvent[] = [];

        // TODO(DURABLE_AGENT 2025-08-25): We should make this more robust and use the existing
        // conversation content if present.
        let finalContent = "";
        let chainOfThought = "";
        let refsFromAgent: Record<string, CitationType> = {};
        let files: ActionGeneratedFileType[] = [];
        try {
          for await (const event of streamRes.value.eventStream) {
            if (event.type === "generation_tokens") {
              // Separate content based on classification.
              if (event.classification === "chain_of_thought") {
                chainOfThought += event.text;
                const notification: MCPProgressNotificationType = {
                  method: "notifications/progress",
                  params: {
                    progress: 0,
                    total: 1,
                    progressToken: 0,
                    data: {
                      label: "Agent thinking...",
                      output: {
                        type: "run_agent_chain_of_thought",
                        childAgentId: childAgentId,
                        conversationId: conversation.sId,
                        chainOfThought: chainOfThought,
                      },
                    },
                  },
                };
                if (sendNotification) {
                  await sendNotification(notification);
                }
              } else if (event.classification === "tokens") {
                finalContent += event.text;
                const notification: MCPProgressNotificationType = {
                  method: "notifications/progress",
                  params: {
                    progress: 0,
                    total: 1,
                    progressToken: 0,
                    data: {
                      label: "Agent responding...",
                      output: {
                        type: "run_agent_generation_tokens",
                        childAgentId: childAgentId,
                        conversationId: conversation.sId,
                        text: finalContent,
                      },
                    },
                  },
                };
                if (sendNotification) {
                  await sendNotification(notification);
                }
              } else if (
                event.classification === "closing_delimiter" &&
                event.delimiterClassification === "chain_of_thought" &&
                chainOfThought.length > 0
              ) {
                // For closing chain of thought delimiters, add a newline.
                chainOfThought += "\n";
                const notification: MCPProgressNotificationType = {
                  method: "notifications/progress",
                  params: {
                    progress: 0,
                    total: 1,
                    progressToken: 0,
                    data: {
                      label: "Agent thinking...",
                      output: {
                        type: "run_agent_chain_of_thought",
                        childAgentId: childAgentId,
                        conversationId: conversation.sId,
                        chainOfThought: chainOfThought,
                      },
                    },
                  },
                };
                if (sendNotification) {
                  await sendNotification(notification);
                }
              }
            } else if (event.type === "agent_error") {
              const errorMessage = `Agent error: ${event.error.message}`;
              return new Err(new MCPError(errorMessage));
            } else if (event.type === "user_message_error") {
              const errorMessage = `User message error: ${event.error.message}`;
              return new Err(new MCPError(errorMessage));
            } else if (event.type === "agent_message_success") {
              if (isMCPActionArray(event.message.actions)) {
                refsFromAgent = getCitationsFromActions(event.message.actions);
                files = event.message.actions.flatMap((action) =>
                  action.generatedFiles.filter((f) => !f.hidden)
                );
              }
              break;
            } else if (event.type === "tool_approve_execution") {
              // Collect this blocking event.
              collectedBlockingEvents.push(event);

              // If this is the last blocking event for the step, throw an error to break the agent
              // loop until the user approves the execution.
              if (event.isLastBlockingEventForStep) {
                const blockedResponse = makeToolBlockedAwaitingInputResponse(
                  collectedBlockingEvents,
                  {
                    conversationId: conversation.sId,
                    userMessageId,
                  }
                );
                return new Ok(blockedResponse.content);
              }
            } else if (event.type === "tool_error") {
              // Handle personal authentication required errors.
              if (
                event.error.code ===
                "mcp_server_personal_authentication_required"
              ) {
                const metadata = event.error.metadata ?? {};

                collectedBlockingEvents.push({
                  type: "tool_personal_auth_required",
                  created: event.created,
                  configurationId: event.configurationId,
                  messageId: event.messageId,
                  conversationId: conversation.sId,
                  authError: {
                    mcpServerId: metadata.mcp_server_id,
                    provider: metadata.provider,
                    toolName: metadata.toolName,
                    message: metadata.message,
                    scope: metadata.scope,
                  },
                });

                if (event.isLastBlockingEventForStep) {
                  const blockedResponse = makeToolBlockedAwaitingInputResponse(
                    collectedBlockingEvents,
                    {
                      conversationId: conversation.sId,
                      userMessageId,
                    }
                  );
                  return new Ok(blockedResponse.content);
                }
              }
            }
          }
        } catch (streamError) {
          const errorMessage = `Error processing agent stream: ${
            normalizeError(streamError).message
          }`;
          return new Err(new MCPError(errorMessage));
        }
        finalContent = finalContent.trim();
        chainOfThought = chainOfThought.trim();

        const convoUrl = `${config.getClientFacingUrl()}/w/${auth.getNonNullableWorkspace().sId}/assistant/${conversation.sId}`;

        const { citationsOffset } = agentLoopContext.runContext.stepContext;

        const refs = getRefs().slice(
          citationsOffset,
          citationsOffset + RUN_AGENT_ACTION_NUM_RESULTS
        );

        const newRefs: Record<string, CitationType> = {};
        Object.keys(refsFromAgent).forEach((refKeyFromAgent, index) => {
          const newRef = refs[index];
          if (newRef) {
            // Replace citation references only within :cite[...] blocks
            const citationRegex = new RegExp(
              `(:cite\\[[^\\]]*\\b)${refKeyFromAgent}\\b([^\\]]*\\])`,
              "g"
            );
            finalContent = finalContent.replace(citationRegex, `$1${newRef}$2`);
            newRefs[newRef] = refsFromAgent[refKeyFromAgent];
          } else {
            // We run out of available refs, meaning we have more refs in output than
            // RUN_AGENT_ACTION_NUM_RESULTS, so we remove the remaining citation reference and
            // clean up formatting.
            const citationRegex = new RegExp(
              `(:cite\\[[^\\]]*\\b)${refKeyFromAgent}\\b(?:,([^\\]]*\\])|([^\\]]*\\]))`,
              "g"
            );

            finalContent = finalContent.replace(citationRegex, "$1$2$3");
          }
        });

        // Clean up trailing commas in citations (e.g., :cite[aaa,ccc,] -> :cite[aaa,ccc])
        finalContent = finalContent.replace(/:cite\[([^\]]*),\]/g, ":cite[$1]");
        // Clean up empty citations (e.g., :cite[] -> "")
        finalContent = finalContent.replaceAll(":cite[]", "");

        return new Ok([
          {
            type: "resource",
            resource: {
              mimeType: INTERNAL_MIME_TYPES.TOOL_OUTPUT.RUN_AGENT_RESULT,
              conversationId: conversation.sId,
              text: finalContent,
              chainOfThought:
                chainOfThought.length > 0 ? chainOfThought : undefined,
              uri: convoUrl,
              refs: Object.keys(newRefs).length > 0 ? newRefs : undefined,
            },
          },
          ...files.map((file) => ({
            type: "resource" as const,
            resource: {
              mimeType: INTERNAL_MIME_TYPES.TOOL_OUTPUT.FILE,
              fileId: file.fileId,
              title: file.title,
              contentType: file.contentType,
              snippet: file.snippet,
              uri: convoUrl,
              text: "File generated by a sub-agent",
              ...(file.hidden ? { hidden: true } : {}),
            },
          })),
        ]);
      }
    )
  );

  return server;
}<|MERGE_RESOLUTION|>--- conflicted
+++ resolved
@@ -308,22 +308,13 @@
 ${instructions ?? ""}
 </main_agent_instructions>
 ${query}`
-<<<<<<< HEAD
-            : query,
-          toolsetsToAdd: toolsetsToAdd ?? null,
-          fileOrContentFragmentIds: fileOrContentFragmentIds ?? null,
-          conversationId: conversationId ?? null,
-          contentFragments: null,
-        }
-      );
-=======
               : query,
             toolsetsToAdd: toolsetsToAdd ?? null,
             fileOrContentFragmentIds: fileOrContentFragmentIds ?? null,
             conversationId: conversationId ?? null,
+            contentFragments: null,
           }
         );
->>>>>>> ad9ddff0
 
         if (convRes.isErr()) {
           return new Err(new MCPError(convRes.error.message));
