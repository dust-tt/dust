import type { McpServer } from "@modelcontextprotocol/sdk/server/mcp.js";
import jsforce from "jsforce";
import { z } from "zod";

import { MCPError } from "@app/lib/actions/mcp_errors";
import {
  downloadSalesforceContent,
  extractTextFromSalesforceAttachment,
  getAllSalesforceAttachments,
} from "@app/lib/actions/mcp_internal_actions/servers/salesforce/salesforce_api_helper";
import { makeInternalMCPServer } from "@app/lib/actions/mcp_internal_actions/utils";
import { processAttachment } from "@app/lib/actions/mcp_internal_actions/utils/attachment_processing";
import { withToolLogging } from "@app/lib/actions/mcp_internal_actions/wrappers";
import type { AgentLoopContextType } from "@app/lib/actions/types";
import type { Authenticator } from "@app/lib/auth";
import { Err, Ok } from "@app/types";

const SF_API_VERSION = "57.0";

// We use a single tool name for monitoring given the high granularity (can be revisited).
const SALESFORCE_TOOL_LOG_NAME = "salesforce";

<<<<<<< HEAD
interface SalesforceRecord {
  Id: string;
  [key: string]: any;
}

const createServer = (auth: Authenticator): McpServer => {
=======
function createServer(
  auth: Authenticator,
  agentLoopContext?: AgentLoopContextType
): McpServer {
>>>>>>> 8e7baecf
  const server = makeInternalMCPServer("salesforce");

  server.tool(
    "execute_read_query",
    "Execute a read query on Salesforce",
    {
      query: z.string().describe("The SOQL read query to execute"),
    },
    withToolLogging(
      auth,
      {
        toolNameForMonitoring: SALESFORCE_TOOL_LOG_NAME,
        skipAlerting: true,
        agentLoopContext,
      },
      async ({ query }, { authInfo }) => {
        const accessToken = authInfo?.token;
        const instanceUrl = authInfo?.extra?.instance_url as string | undefined;

        const conn = new jsforce.Connection({
          instanceUrl,
          accessToken,
          version: SF_API_VERSION,
        });
        await conn.identity();

        const result = await conn.query(query);

        return new Ok([
          { type: "text" as const, text: "Operation completed successfully" },
          { type: "text" as const, text: JSON.stringify(result, null, 2) },
        ]);
      }
    )
  );

  server.tool(
    "list_objects",
    "List the objects in Salesforce: standard and custom objects",
    {
      filter: z
        .enum(["all", "standard", "custom"])
        .optional()
        .default("all")
        .describe("Filter objects by type: all, standard, or custom"),
    },
    withToolLogging(
      auth,
      {
        toolNameForMonitoring: SALESFORCE_TOOL_LOG_NAME,
        skipAlerting: true,
        agentLoopContext,
      },
      async ({ filter }, { authInfo }) => {
        const accessToken = authInfo?.token;
        const instanceUrl = authInfo?.extra?.instance_url as string | undefined;

        const conn = new jsforce.Connection({
          instanceUrl,
          accessToken,
          version: SF_API_VERSION,
        });
        await conn.identity();

        const result = await conn.describeGlobal();

        const objects = result.sobjects
          .filter((object) => {
            if (filter === "all") {
              return true;
            }
            return object.custom === (filter === "custom");
          })
          .map((object) => `${object.name} (display_name="${object.label}")`)
          .join("\n");

        return new Ok([
          { type: "text", text: "Operation completed successfully" },
          { type: "text", text: objects },
        ]);
      }
    )
  );

  server.tool(
    "describe_object",
    "Describe an object in Salesforce",
    {
      objectName: z.string().describe("The name of the object to describe"),
    },
    withToolLogging(
      auth,
      {
        toolNameForMonitoring: SALESFORCE_TOOL_LOG_NAME,
        skipAlerting: true,
        agentLoopContext,
      },
      async ({ objectName }, { authInfo }) => {
        const accessToken = authInfo?.token;
        const instanceUrl = authInfo?.extra?.instance_url as string | undefined;

        const conn = new jsforce.Connection({
          instanceUrl,
          accessToken,
          version: SF_API_VERSION,
        });
        await conn.identity();

        const result = await conn.describe(objectName);

        let summary = `Object: ${result.name}\n`;
        summary += `Label: ${result.label}\n`;
        summary += `Plural Label: ${result.labelPlural}\n`;
        if (result.keyPrefix) {
          summary += `Key Prefix: ${result.keyPrefix}\n`;
        }
        summary += `Queryable: ${result.queryable}\n`;
        summary += `Createable: ${result.createable}\n`;
        summary += `Updateable: ${result.updateable}\n`;
        summary += `Deletable: ${result.deletable}\n`;
        summary += `Feed Enabled: ${result.feedEnabled}\n\n`;

        summary += "Fields:\n";
        const standardFields = result.fields.filter((f: any) => !f.custom);
        const customFields = result.fields.filter((f: any) => f.custom);

        const formatField = (field: any) => {
          let fieldStr = `- ${field.name} (Label: "${field.label}", Type: ${field.type}`;
          if (
            field.type === "reference" &&
            field.referenceTo &&
            field.referenceTo.length > 0
          ) {
            fieldStr += ` -> References: ${field.referenceTo.join(", ")}`;
            if (field.relationshipName) {
              fieldStr += ` (Use '${field.relationshipName}' for parent fields)`;
            }
          }
          if (
            field.type === "picklist" &&
            field.picklistValues &&
            field.picklistValues.length > 0
          ) {
            const activePicklistValues = field.picklistValues.filter(
              (pv: any) => pv.active
            );
            const values = activePicklistValues
              .map((pv: any) => pv.value)
              .slice(0, 5);
            if (values.length > 0) {
              fieldStr += ` (Values: ${values.join(", ")}${activePicklistValues.length > 5 ? ", ..." : ""})`;
            }
          }
          fieldStr += `, Nillable: ${field.nillable}, Createable: ${field.createable}, Updateable: ${field.updateable})`;
          return fieldStr;
        };

        if (standardFields.length > 0) {
          summary += "\nStandard Fields:\n";
          standardFields.forEach((field: any) => {
            summary += `${formatField(field)}\n`;
          });
        }

        if (customFields.length > 0) {
          summary += "\nCustom Fields (names end with '__c'):\n";
          customFields.forEach((field: any) => {
            summary += `${formatField(field)}\n`;
          });
        }

        summary +=
          "\nChild Relationships (for Parent-to-Child SOQL queries):\n";
        if (result.childRelationships && result.childRelationships.length > 0) {
          result.childRelationships.forEach((rel: any) => {
            summary += `- RelationshipName: ${rel.relationshipName || "(N/A - check API docs)"}`;
            summary += `, ChildObject: ${rel.childSObject}`;
            summary += `, Field on Child: ${rel.field}\n`;
          });
        } else {
          summary += "No child relationships found.\n";
        }

        summary +=
          "\nNote: For custom relationships in SOQL, names often end with '__r' (e.g., MyCustomChildren__r). Use the 'RelationshipName' listed above.\n";

        return new Ok([
          {
            type: "text",
            text: "Object described successfully. Summary provided.",
          },
          { type: "text", text: summary },
        ]);
      }
    )
  );

  server.tool(
    "update_object",
    "Update one or more records in Salesforce",
    {
      objectName: z
        .string()
        .describe("The name of the Salesforce object (e.g., Account, Contact)"),
      records: z
        .array(
          z
            .object({
              Id: z.string().min(1).describe("The Salesforce record ID"),
            })
            .passthrough()
        )
        .min(1)
        .describe(
          "Record(s) to update. Must include Id field and any fields to update"
        ),
      allOrNone: z
        .boolean()
        .optional()
        .default(false)
        .describe("If true, all updates must succeed or all fail"),
    },
    withToolLogging(
      auth,
      {
        toolNameForMonitoring: SALESFORCE_TOOL_LOG_NAME,
        skipAlerting: true,
      },
      async ({ objectName, records, allOrNone }, { authInfo }) => {
        const accessToken = authInfo?.token;
        const instanceUrl = authInfo?.extra?.instance_url as string | undefined;

        const conn = new jsforce.Connection({
          instanceUrl,
          accessToken,
          version: SF_API_VERSION,
        });
        await conn.identity();

        const result = await conn
          .sobject(objectName)
          .update(records as SalesforceRecord[], {
            allOrNone,
          });

        const results = Array.isArray(result) ? result : [result];
        const successCount = results.filter((r) => r.success).length;
        const failureCount = results.length - successCount;

        return new Ok([
          {
            type: "text" as const,
            text: `Update completed: ${successCount} successful, ${failureCount} failed`,
          },
          { type: "text" as const, text: JSON.stringify(result, null, 2) },
        ]);
      }
    )
  );

  server.tool(
    "list_attachments",
    "List all attachments and files for a Salesforce record.",
    {
      recordId: z.string().describe("The Salesforce record ID"),
    },
    withToolLogging(
      auth,
      {
        toolNameForMonitoring: SALESFORCE_TOOL_LOG_NAME,
        skipAlerting: true,
        agentLoopContext,
      },
      async ({ recordId }, { authInfo }) => {
        const accessToken = authInfo?.token;
        const instanceUrl = authInfo?.extra?.instance_url as string | undefined;

        const conn = new jsforce.Connection({
          instanceUrl,
          accessToken,
          version: SF_API_VERSION,
        });
        await conn.identity();

        const attachmentsResult = await getAllSalesforceAttachments(
          conn,
          recordId
        );

        if (attachmentsResult.isErr()) {
          return new Err(new MCPError(attachmentsResult.error));
        }

        const attachments = attachmentsResult.value;
        const attachmentSummary = attachments.map((att) => ({
          id: att.id,
          filename: att.filename,
          mimeType: att.mimeType,
          size: att.size,
          created: att.created,
          author: att.author,
        }));

        return new Ok([
          {
            type: "text" as const,
            text: `Found ${attachments.length} attachment(s) for record ${recordId}`,
          },
          {
            type: "text" as const,
            text: JSON.stringify(
              {
                attachments: attachmentSummary,
              },
              null,
              2
            ),
          },
        ]);
      }
    )
  );

  server.tool(
    "read_attachment",
    "Read content from any attachment or file on a Salesforce record.",
    {
      recordId: z.string().describe("The Salesforce record ID"),
      attachmentId: z
        .string()
        .describe("The ID of the attachment or file to read"),
    },
    withToolLogging(
      auth,
      {
        toolNameForMonitoring: SALESFORCE_TOOL_LOG_NAME,
        skipAlerting: true,
        agentLoopContext,
      },
      async ({ recordId, attachmentId }, { authInfo }) => {
        const accessToken = authInfo?.token;
        const instanceUrl = authInfo?.extra?.instance_url as string | undefined;

        const conn = new jsforce.Connection({
          instanceUrl,
          accessToken,
          version: SF_API_VERSION,
        });
        await conn.identity();

        const attachmentsResult = await getAllSalesforceAttachments(
          conn,
          recordId
        );

        if (attachmentsResult.isErr()) {
          return new Err(
            new MCPError(
              `Failed to get attachments: ${attachmentsResult.error}`
            )
          );
        }

        const attachments = attachmentsResult.value;
        const targetAttachment = attachments.find(
          (att) => att.id === attachmentId
        );

        if (!targetAttachment) {
          return new Err(
            new MCPError(
              `Attachment with ID ${attachmentId} not found on record ${recordId}.`
            )
          );
        }

        return processAttachment({
          mimeType: targetAttachment.mimeType,
          filename: targetAttachment.filename || `attachment-${attachmentId}`,
          extractText: async () =>
            extractTextFromSalesforceAttachment(
              conn,
              attachmentId,
              targetAttachment.mimeType
            ),
          downloadContent: async () =>
            downloadSalesforceContent(conn, attachmentId),
        });
      }
    )
  );

  return server;
}

export default createServer;<|MERGE_RESOLUTION|>--- conflicted
+++ resolved
@@ -20,19 +20,15 @@
 // We use a single tool name for monitoring given the high granularity (can be revisited).
 const SALESFORCE_TOOL_LOG_NAME = "salesforce";
 
-<<<<<<< HEAD
 interface SalesforceRecord {
   Id: string;
   [key: string]: any;
 }
 
-const createServer = (auth: Authenticator): McpServer => {
-=======
 function createServer(
   auth: Authenticator,
   agentLoopContext?: AgentLoopContextType
 ): McpServer {
->>>>>>> 8e7baecf
   const server = makeInternalMCPServer("salesforce");
 
   server.tool(
