import { INTERNAL_MIME_TYPES } from "@dust-tt/client";
import { McpServer } from "@modelcontextprotocol/sdk/server/mcp.js";
import assert from "assert";
import { z } from "zod";

import type { DataSourcesToolConfigurationType } from "@app/lib/actions/mcp_internal_actions/input_schemas";
import { ConfigurableToolInputSchemas } from "@app/lib/actions/mcp_internal_actions/input_schemas";
import {
  fetchAgentDataSourceConfiguration,
  getCoreSearchArgs,
} from "@app/lib/actions/mcp_internal_actions/servers/utils";
import {
  makeMCPToolJSONSuccess,
  makeMCPToolTextError,
} from "@app/lib/actions/mcp_internal_actions/utils";
import type { AgentLoopContextType } from "@app/lib/actions/types";
import { actionRefsOffset, getRetrievalTopK } from "@app/lib/actions/utils";
import { getRefs } from "@app/lib/api/assistant/citations";
import config from "@app/lib/api/config";
import type { InternalMCPServerDefinitionType } from "@app/lib/api/mcp";
import type { Authenticator } from "@app/lib/auth";
import {
  getDataSourceNameFromView,
  getDisplayNameForDocument,
} from "@app/lib/data_sources";
import type { AgentDataSourceConfiguration } from "@app/lib/models/assistant/actions/data_sources";
import { concurrentExecutor } from "@app/lib/utils/async_utils";
import logger from "@app/logger/logger";
import type {
  CoreAPIContentNode,
  CoreAPIError,
  CoreAPISearchNodesResponse,
  Result,
} from "@app/types";
import {
  CoreAPI,
  dustManagedCredentials,
  Err,
  Ok,
  parseTimeFrame,
  removeNulls,
  stripNullBytes,
  timeFrameFromNow,
} from "@app/types";

const serverInfo: InternalMCPServerDefinitionType = {
  name: "data_sources_file_system",
  version: "1.0.0",
  description:
    "Comprehensive content navigation toolkit for browsing user data sources. Provides Unix-like " +
    "browsing (ls, find) and smart search tools to help agents efficiently explore and discover " +
    "content from manually uploaded files or data synced from SaaS products (Notion, Slack, Github" +
    ", etc.) organized in a filesystem-like hierarchy. Each item in this tree-like hierarchy is " +
    "called a node, nodes are referenced by a nodeId.",
  authorization: null,
  icon: "ActionDocumentTextIcon",
};

const OPTION_PARAMETERS = {
  limit: z
    .number()
    .optional()
    .describe(
      "Maximum number of results to return. Use 10-20 for initial searches, " +
        "increase if user needs more results."
    ),
  sortBy: z
    .enum(["title", "timestamp"])
    .optional()
    .describe(
      "Sort results by field. Use 'title' to sort alphabetically A-Z, 'timestamp' to sort by " +
        "most recent first. If not specified, results are returned in default order, which is " +
        "folders first, then both documents and tables and alphabetically by title. " +
        "Keep the default order unless there is a specific reason to change it."
    ),
  nextPageCursor: z
    .string()
    .optional()
    .describe(
      "Cursor for fetching the next page of results. Use this parameter only to fetch the next " +
        "page of a previous search. The value should be exactly the 'next_page_cursor' from the " +
        "previous search result."
    ),
};

const createServer = (
  auth: Authenticator,
  agentLoopContext?: AgentLoopContextType
): McpServer => {
  const server = new McpServer(serverInfo);

  server.tool(
    "find",
    "Find content based on their title, type or other metadata. Use this when you need to find specific " +
      "files, documents, folders, or other content by searching for their titles. This searches " +
      "through user-uploaded files and data synced from SaaS products (Notion, Slack, Github, " +
      "etc...). This is like using 'find -name' in Unix - it will find all items whose titles " +
      "contain or start with your search term. A good fit is when the user asks 'find the " +
      "document called X' or 'show me files with Y in the name'.",
    {
      query: z
        .string()
        .optional()
        .describe(
          "The title to search for. This supports partial matching - you don't need the " +
            "exact title. For example, searching for 'budget' will find 'Budget 2024.xlsx', " +
            "'Q1 Budget Report', etc. Use keywords from the title the user mentioned."
        ),
      rootNodeId: z
        .string()
        .optional()
        .describe(
          "The node ID of the node to start the search from. If not provided, the search will " +
            "start from the root of the filesystem. Get this ID from previous search results (it's " +
            "the 'nodeId' field). Use this parameter to restrict the search to the children and " +
            "descendant of a specific node."
        ),
      // TODO(2025-06-03 aubin): add search by mime type (not supported in the backend currently).
      dataSources:
        ConfigurableToolInputSchemas[
          INTERNAL_MIME_TYPES.TOOL_INPUT.DATA_SOURCE
        ],
      ...OPTION_PARAMETERS,
    },
    async ({ query, dataSources, limit, sortBy, nextPageCursor }) => {
      const coreAPI = new CoreAPI(config.getCoreAPIConfig(), logger);

      const fetchResult = await getAgentDataSourceConfigurations(dataSources);

      if (fetchResult.isErr()) {
        return makeMCPToolTextError(fetchResult.error.message);
      }
      const agentDataSourceConfigurations = fetchResult.value;

      const searchResult = await coreAPI.searchNodes({
        query,
        filter: {
          data_source_views: makeDataSourceViewFilter(
            agentDataSourceConfigurations
          ),
        },
        options: {
          cursor: nextPageCursor,
          limit,
          sort: sortBy
            ? [{ field: sortBy, direction: getSortDirection(sortBy) }]
            : undefined,
        },
      });

      if (searchResult.isErr()) {
        return makeMCPToolTextError("Failed to search content");
      }

      return makeMCPToolJSONSuccess({
        message: "Search successful.",
        result: renderSearchResults(searchResult.value),
      });
    }
  );

  server.tool(
    "list",
    "List the direct contents of a node. Use this when you want to see what's " +
      "inside a specific folder from your uploaded files or synced data sources (Notion, Slack, " +
      "Github, etc.), like 'ls' in Unix. A good fit is when you need to explore the filesystem " +
      "structure step by step. This tool can be called repeatedly by passing the 'nodeId' output " +
      "from a step to the next step's nodeId.",
    {
      nodeId: z
        .string()
        .nullable()
        .describe(
          "The exact ID of the node whose contents you want to list. " +
            "Get this ID from previous search results (it's the 'nodeId' field). " +
            "If not provided, the content at the root of the filesystem will be shown."
        ),
      dataSources:
        ConfigurableToolInputSchemas[
          INTERNAL_MIME_TYPES.TOOL_INPUT.DATA_SOURCE
        ],
      ...OPTION_PARAMETERS,
    },
    async ({ nodeId, dataSources, limit, sortBy, nextPageCursor }) => {
      const coreAPI = new CoreAPI(config.getCoreAPIConfig(), logger);
      const fetchResult = await getAgentDataSourceConfigurations(dataSources);

      if (fetchResult.isErr()) {
        return makeMCPToolTextError(fetchResult.error.message);
      }
      const agentDataSourceConfigurations = fetchResult.value;

      const dataSourceViewFilter = makeDataSourceViewFilter(
        agentDataSourceConfigurations
      );
      const options = {
        cursor: nextPageCursor,
        limit,
        sort: sortBy
          ? [{ field: sortBy, direction: getSortDirection(sortBy) }]
          : undefined,
      };

      let searchResult: Result<CoreAPISearchNodesResponse, CoreAPIError>;

      if (!nodeId) {
        // If we don't have a nodeId, we want to show the root nodes for the data source views, which are the parentsIn.
        // So we search these nodes by node_id.
        // TODO(2025-06-03 aubin): handle the root case where parentsIn is null.
        searchResult = await coreAPI.searchNodes({
          filter: {
            data_source_views: dataSourceViewFilter,
            node_ids: agentDataSourceConfigurations.flatMap(
              ({ dataSourceView }) => dataSourceView.parentsIn ?? []
            ),
          },
          options,
        });
      } else {
        searchResult = await coreAPI.searchNodes({
          filter: {
            data_source_views: dataSourceViewFilter,
            parent_id: nodeId,
          },
          options,
        });
      }

      if (searchResult.isErr()) {
        return makeMCPToolTextError("Failed to list folder contents");
      }

      return makeMCPToolJSONSuccess({
        message: "Content listed successfully.",
        result: renderSearchResults(searchResult.value),
      });
    }
  );

<<<<<<< HEAD
=======
  server.tool(
    "search",
    "Perform a semantic search within the folders and files designated by `nodeIds`. All children " +
      "of the designated nodes will be searched.",
    {
      nodeIds: z
        .array(z.string())
        .describe(
          "Array of exact content node IDs to search within. These are the 'id' values from " +
            "previous search results, which can be folders or files. All children of the designated " +
            "nodes will be searched. If not provided, all available files and folders will be searched."
        )
        .optional(),
      dataSources:
        ConfigurableToolInputSchemas[
          INTERNAL_MIME_TYPES.TOOL_INPUT.DATA_SOURCE
        ],
      query: z
        .string()
        .describe(
          "The query to search for. This is a natural language query. It doesn't support any " +
            "specific filter syntax."
        ),

      relativeTimeFrame: z
        .string()
        .regex(/^(all|\d+[hdwmy])$/)
        .describe(
          "The time frame (relative to LOCAL_TIME) to restrict the search based on the file updated " +
            "time." +
            " Possible values are: `all`, `{k}h`, `{k}d`, `{k}w`, `{k}m`, `{k}y`" +
            " where {k} is a number. Be strict, do not invent invalid values."
        ),
    },
    async ({ nodeIds, dataSources, query, relativeTimeFrame }) => {
      const coreAPI = new CoreAPI(config.getCoreAPIConfig(), logger);
      const credentials = dustManagedCredentials();
      const timeFrame = parseTimeFrame(relativeTimeFrame);

      if (!agentLoopContext?.runContext) {
        throw new Error(
          "agentLoopRunContext is required where the tool is called."
        );
      }

      // Compute the topK and refsOffset for the search.
      const topK = getRetrievalTopK({
        agentConfiguration: agentLoopContext.runContext.agentConfiguration,
        stepActions: agentLoopContext.runContext.stepActions,
      });
      const refsOffset = actionRefsOffset({
        agentConfiguration: agentLoopContext.runContext.agentConfiguration,
        stepActionIndex: agentLoopContext.runContext.stepActionIndex,
        stepActions: agentLoopContext.runContext.stepActions,
        refsOffset: agentLoopContext.runContext.citationsRefsOffset,
      });

      const coreSearchArgsResults = await concurrentExecutor(
        dataSources,
        async (dataSourceConfiguration) =>
          getCoreSearchArgs(auth, dataSourceConfiguration),
        { concurrency: 10 }
      );

      const coreSearchArgs = removeNulls(
        coreSearchArgsResults.map((res) => (res.isOk() ? res.value : null))
      ).map((coreSearchArgs) => {
        if (!nodeIds) {
          // If the agent doesn't provide nodeIds, we keep the default filter.
          return coreSearchArgs;
        }

        return {
          ...coreSearchArgs,
          filter: {
            ...coreSearchArgs.filter,
            parents: { in: nodeIds, not: [] },
          },
        };
      });

      if (coreSearchArgs.length === 0) {
        return {
          isError: true,
          content: [
            {
              type: "text",
              text: "Search action must have at least one data source configured.",
            },
          ],
        };
      }

      const searchResults = await coreAPI.searchDataSources(
        query,
        topK,
        credentials,
        false,
        coreSearchArgs.map((args) => {
          return {
            projectId: args.projectId,
            dataSourceId: args.dataSourceId,
            filter: {
              ...args.filter,
              tags: {
                in: null,
                not: null,
              },
              timestamp: {
                gt: timeFrame ? timeFrameFromNow(timeFrame) : null,
                lt: null,
              },
            },
            view_filter: args.view_filter,
          };
        })
      );

      if (searchResults.isErr()) {
        return {
          isError: true,
          content: [
            {
              type: "text",
              text: searchResults.error.message,
            },
          ],
        };
      }

      if (refsOffset + topK > getRefs().length) {
        return {
          isError: true,
          content: [
            {
              type: "text",
              text: "The search exhausted the total number of references available for citations",
            },
          ],
        };
      }

      const refs = getRefs().slice(refsOffset, refsOffset + topK);

      const results = searchResults.value.documents.map((doc) => {
        const dataSourceView = coreSearchArgs.find(
          (args) =>
            args.dataSourceView.dataSource.dustAPIDataSourceId ===
            doc.data_source_id
        )?.dataSourceView;

        assert(dataSourceView, "DataSource view not found");

        return {
          // TODO: use proper mime type, but curently useful to debug.
          // mimeType: INTERNAL_MIME_TYPES.TOOL_OUTPUT.DATA_SOURCE_SEARCH_RESULT,
          uri: doc.source_url ?? "",
          text: `"${getDisplayNameForDocument(doc)}" (${doc.chunks.length} chunks)`,

          id: doc.document_id,
          source: {
            provider: dataSourceView.dataSource.connectorProvider ?? undefined,
            name: getDataSourceNameFromView(dataSourceView),
          },
          tags: doc.tags,
          ref: refs.shift() as string,
          chunks: doc.chunks.map((chunk) => stripNullBytes(chunk.text)),
        };
      });

      return {
        isError: false,
        content: [
          ...results.map((result) => ({
            type: "resource" as const,
            resource: result,
          })),
        ],
      };
    }
  );

  // TODO(2025-06-01 aubin): re-enable this if useful and once mime type filtering is implemented.
  // server.tool(
  //   "search_by_mime_type",
  //   `Filter nodes by their MIME type. Use this to find nodes with specific content types.`,
  //   {
  //     mimeTypes: z
  //       .array(z.string())
  //       .describe(
  //         "Array of MIME types to search for (e.g., 'text/plain', 'application/pdf')."
  //       ),
  //     dataSources:
  //       ConfigurableToolInputSchemas[
  //         INTERNAL_MIME_TYPES.TOOL_INPUT.DATA_SOURCE
  //       ],
  //     limit: z
  //       .number()
  //       .optional()
  //       .describe("Maximum number of nodes to retrieve."),
  //   },
  //   async ({ mimeTypes, dataSources, limit }) => {
  //     const coreAPI = new CoreAPI(config.getCoreAPIConfig(), logger);
  //     const fetchResult = await getAgentDataSourceConfigurations(dataSources);
  //
  //     if (fetchResult.isErr()) {
  //       return makeMCPToolTextError(fetchResult.error.message);
  //     }
  //     const agentDataSourceConfigurations = fetchResult.value;
  //
  //     // Use excluded_node_mime_types with a workaround since there's no direct include filter
  //     // We'll search all nodes and filter client-side for now
  //     const searchResult = await coreAPI.searchNodes({
  //       filter: {
  //         data_source_views: makeDataSourceViewFilter(
  //           agentDataSourceConfigurations
  //         )
  //       },
  //       options: {
  //         limit: limit ? limit * 10 : 1000, // Get more results to filter
  //       },
  //     });
  //
  //     if (searchResult.isErr()) {
  //       return makeMCPToolTextError("Failed to search nodes by MIME type");
  //     }
  //
  //     // Filter results by MIME type client-side
  //     const filteredNodes = searchResult.value.nodes.filter((node) =>
  //       mimeTypes.includes(node.mime_type)
  //     );
  //
  //     // Apply limit after filtering
  //     const limitedNodes = limit
  //       ? filteredNodes.slice(0, limit)
  //       : filteredNodes;
  //
  //     return makeMCPToolJSONSuccess({
  //       message: "Nodes found successfully.",
  //       result: {
  //         ...searchResult.value,
  //         nodes: limitedNodes,
  //         hit_count: limitedNodes.length,
  //       },
  //     });
  //   }
  // );

>>>>>>> bc7554b1
  return server;
};

async function getAgentDataSourceConfigurations(
  dataSources: DataSourcesToolConfigurationType
): Promise<Result<AgentDataSourceConfiguration[], Error>> {
  const agentDataSourceConfigurationsResults = await concurrentExecutor(
    dataSources,
    async (dataSourceConfiguration) =>
      fetchAgentDataSourceConfiguration(dataSourceConfiguration),
    { concurrency: 10 }
  );

  if (agentDataSourceConfigurationsResults.some((res) => res.isErr())) {
    return new Err(new Error("Failed to fetch data source configurations."));
  }

  return new Ok(
    removeNulls(
      agentDataSourceConfigurationsResults.map((res) =>
        res.isOk() ? res.value : null
      )
    )
  );
}

function makeDataSourceViewFilter(
  agentDataSourceConfigurations: AgentDataSourceConfiguration[]
) {
  return agentDataSourceConfigurations.map(
    ({ dataSource, dataSourceView }) => ({
      data_source_id: dataSource.dustAPIDataSourceId,
      view_filter: dataSourceView.parentsIn ?? [],
    })
  );
}

function getSortDirection(field: "title" | "timestamp"): "asc" | "desc" {
  switch (field) {
    case "title":
      return "asc"; // Alphabetical A-Z.
    case "timestamp":
      return "desc"; // Most recent first.
  }
}

function formatTimestamp(timestamp: number): string {
  const date = new Date(timestamp);
  const now = new Date();
  const diffMs = now.getTime() - date.getTime();
  const diffDays = Math.floor(diffMs / (1000 * 60 * 60 * 24));

  const formattedDate = date.toLocaleDateString("en-US", {
    year: "numeric",
    month: "long",
    day: "numeric",
  });

  if (diffDays === 0) {
    return `${formattedDate} (today)`;
  } else if (diffDays === 1) {
    return `${formattedDate} (yesterday)`;
  } else if (diffDays < 7) {
    return `${formattedDate} (${diffDays} days ago)`;
  } else if (diffDays < 30) {
    const weeks = Math.floor(diffDays / 7);
    return `${formattedDate} (${weeks} week${weeks > 1 ? "s" : ""} ago)`;
  } else {
    return formattedDate;
  }
}

/**
 * Translation from a content node to the format expected to the agent.
 * Removes references to the term 'content node' and simplifies the format.
 */
function renderNode(node: CoreAPIContentNode) {
  return {
    nodeId: node.node_id,
    title: node.title,
    path: node.parents.join("/"),
    parentTitle: node.parent_title,
    lastUpdatedAt: formatTimestamp(node.timestamp),
    sourceUrl: node.source_url,
    // TODO(2025-06-02 aubin): see if we want a translation on these.
    mimeType: node.mime_type,
  };
}

/**
 * Translation from core's response to the format expected to the agent.
 * Removes references to the term 'content node' and simplifies the format.
 */
function renderSearchResults(response: CoreAPISearchNodesResponse) {
  return {
    data: response.nodes.map(renderNode),
    nextPageCursor: response.next_page_cursor,
    resultCount: response.hit_count,
  };
}

export default createServer;<|MERGE_RESOLUTION|>--- conflicted
+++ resolved
@@ -237,8 +237,6 @@
     }
   );
 
-<<<<<<< HEAD
-=======
   server.tool(
     "search",
     "Perform a semantic search within the folders and files designated by `nodeIds`. All children " +
@@ -247,7 +245,7 @@
       nodeIds: z
         .array(z.string())
         .describe(
-          "Array of exact content node IDs to search within. These are the 'id' values from " +
+          "Array of exact content node IDs to search within. These are the 'nodeId' values from " +
             "previous search results, which can be folders or files. All children of the designated " +
             "nodes will be searched. If not provided, all available files and folders will be searched."
         )
@@ -421,73 +419,6 @@
     }
   );
 
-  // TODO(2025-06-01 aubin): re-enable this if useful and once mime type filtering is implemented.
-  // server.tool(
-  //   "search_by_mime_type",
-  //   `Filter nodes by their MIME type. Use this to find nodes with specific content types.`,
-  //   {
-  //     mimeTypes: z
-  //       .array(z.string())
-  //       .describe(
-  //         "Array of MIME types to search for (e.g., 'text/plain', 'application/pdf')."
-  //       ),
-  //     dataSources:
-  //       ConfigurableToolInputSchemas[
-  //         INTERNAL_MIME_TYPES.TOOL_INPUT.DATA_SOURCE
-  //       ],
-  //     limit: z
-  //       .number()
-  //       .optional()
-  //       .describe("Maximum number of nodes to retrieve."),
-  //   },
-  //   async ({ mimeTypes, dataSources, limit }) => {
-  //     const coreAPI = new CoreAPI(config.getCoreAPIConfig(), logger);
-  //     const fetchResult = await getAgentDataSourceConfigurations(dataSources);
-  //
-  //     if (fetchResult.isErr()) {
-  //       return makeMCPToolTextError(fetchResult.error.message);
-  //     }
-  //     const agentDataSourceConfigurations = fetchResult.value;
-  //
-  //     // Use excluded_node_mime_types with a workaround since there's no direct include filter
-  //     // We'll search all nodes and filter client-side for now
-  //     const searchResult = await coreAPI.searchNodes({
-  //       filter: {
-  //         data_source_views: makeDataSourceViewFilter(
-  //           agentDataSourceConfigurations
-  //         )
-  //       },
-  //       options: {
-  //         limit: limit ? limit * 10 : 1000, // Get more results to filter
-  //       },
-  //     });
-  //
-  //     if (searchResult.isErr()) {
-  //       return makeMCPToolTextError("Failed to search nodes by MIME type");
-  //     }
-  //
-  //     // Filter results by MIME type client-side
-  //     const filteredNodes = searchResult.value.nodes.filter((node) =>
-  //       mimeTypes.includes(node.mime_type)
-  //     );
-  //
-  //     // Apply limit after filtering
-  //     const limitedNodes = limit
-  //       ? filteredNodes.slice(0, limit)
-  //       : filteredNodes;
-  //
-  //     return makeMCPToolJSONSuccess({
-  //       message: "Nodes found successfully.",
-  //       result: {
-  //         ...searchResult.value,
-  //         nodes: limitedNodes,
-  //         hit_count: limitedNodes.length,
-  //       },
-  //     });
-  //   }
-  // );
-
->>>>>>> bc7554b1
   return server;
 };
 
