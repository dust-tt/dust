import { Client } from "@hubspot/api-client";
import { FilterOperatorEnum } from "@hubspot/api-client/lib/codegen/crm/contacts";
import { AssociationSpecAssociationCategoryEnum } from "@hubspot/api-client/lib/codegen/crm/objects/models/AssociationSpec";
import type { SimplePublicObject } from "@hubspot/api-client/lib/codegen/crm/objects/models/SimplePublicObject";
import type { SimplePublicObjectInput } from "@hubspot/api-client/lib/codegen/crm/objects/models/SimplePublicObjectInput";
import type { SimplePublicObjectInputForCreate } from "@hubspot/api-client/lib/codegen/crm/objects/models/SimplePublicObjectInputForCreate";
import type { PublicOwner } from "@hubspot/api-client/lib/codegen/crm/owners/models/PublicOwner";
import type { Property } from "@hubspot/api-client/lib/codegen/crm/properties/models/Property";

import logger from "@app/logger/logger";
import { normalizeError } from "@app/types";

const localLogger = logger.child({ module: "hubspot_api_helper" });

const MAX_ENUM_OPTIONS_DISPLAYED = 50;
export const MAX_LIMIT = 50; // Hubspot API results are capped at 200, but this limit is set lower for internal use.
export const MAX_COUNT_LIMIT = 10000; // This is the Hubspot API limit for total count.

export const SIMPLE_OBJECTS = ["contacts", "companies", "deals"] as const;
type SimpleObjectType = (typeof SIMPLE_OBJECTS)[number];

const SPECIAL_OBJECTS = ["owners"] as const;
type SpecialObjectType = (typeof SPECIAL_OBJECTS)[number];

export const ALL_OBJECTS = [...SIMPLE_OBJECTS, ...SPECIAL_OBJECTS] as const;

/**
 * Get all createable properties for an object.
 * creatableOnly = true: filter out properties that are not createable, hidden, calculated, read-only or file uploads.
 * creatableOnly = false: return all properties.
 */
export const getObjectProperties = async ({
  accessToken,
  objectType,
  creatableOnly,
}: {
  accessToken: string;
  objectType: SimpleObjectType | SpecialObjectType;
  creatableOnly: boolean;
}) => {
  const hubspotClient = new Client({ accessToken });
  const props = await hubspotClient.crm.properties.coreApi.getAll(objectType);
  const isCreateableProperty = (property: Property) =>
    property.formField === true && // Can be used in forms.
    !property.hidden && // Not hidden.
    !property.calculated && // Not auto-calculated.
    !property.modificationMetadata?.readOnlyValue && // Value can be modified.
    property.type !== "file"; // Exclude file uploads if any.

  const createableProperties = creatableOnly
    ? props.results.filter(isCreateableProperty)
    : props.results;

  return createableProperties.map((p) => {
    let options = p.options;
    let description = p.description;

    // Some properties have a lot of options (Ex: language, time zone), we only display the first MAX_ENUM_OPTIONS_DISPLAYED.
    if (
      p.type === "enumeration" &&
      p.options.length > MAX_ENUM_OPTIONS_DISPLAYED
    ) {
      options = p.options.slice(0, MAX_ENUM_OPTIONS_DISPLAYED);
      description = `${description} (displaying the first ${MAX_ENUM_OPTIONS_DISPLAYED} options among ${p.options.length} possible options)`;
    }

    return {
      name: p.name,
      label: p.label,
      type: p.type,
      description,
      options,
    };
  });
};

/**
 * Get an object by email.
 * An email is unique, so there will only be zero or one object with a given email.
 */
export const getObjectByEmail = async (
  accessToken: string,
  objectType: SimpleObjectType | SpecialObjectType,
  email: string
): Promise<SimplePublicObject | PublicOwner | null> => {
  const hubspotClient = new Client({ accessToken });

  if (objectType === "owners") {
    const owners = await hubspotClient.crm.owners.ownersApi.getPage();
    const owner = owners.results.find((owner) => owner.email === email);
    if (owner) {
      return owner;
    }
    return null;
  }

  const properties =
    await hubspotClient.crm.properties.coreApi.getAll(objectType);
  const propertyNames = properties.results.map((p) => p.name);

  const objects = await hubspotClient.crm[objectType].searchApi.doSearch({
    filterGroups: [
      {
        filters: [
          {
            propertyName: "email",
            operator: FilterOperatorEnum.Eq,
            value: email,
          },
        ],
      },
    ],
    properties: propertyNames,
    limit: MAX_LIMIT,
  });

  if (objects.results.length === 0) {
    return null;
  }

  return objects.results[0];
};

interface HubspotFilter {
  propertyName: string;
  operator: FilterOperatorEnum;
  value?: string;
  values?: string[];
}

function buildHubspotFilters(filters: Array<HubspotFilter>) {
  return filters.map(({ propertyName, operator, value, values }) => {
    const filter: HubspotFilter = {
      propertyName,
      operator,
    };
    // Only include value/values if it's not a HAS_PROPERTY or NOT_HAS_PROPERTY operator
    if (
      operator !== FilterOperatorEnum.HasProperty &&
      operator !== FilterOperatorEnum.NotHasProperty
    ) {
      // For IN/NOT_IN, the 'values' array must be included, not the value string.
      if (
        operator === FilterOperatorEnum.In ||
        operator === FilterOperatorEnum.NotIn
      ) {
        // For string properties, values must be lowercase
        if (values?.length) {
          filter.values = values?.map((v) => v.toLowerCase());
        } else {
          throw new Error(`Values array is required for ${operator} operator`);
        }
      } else {
        filter.value = value;
      }
    }
    return filter;
  });
}

export const countObjectsByProperties = async (
  accessToken: string,
  objectType: SimpleObjectType,
  filters: Array<{
    propertyName: string;
    operator: FilterOperatorEnum;
    value?: string;
    values?: string[];
  }>
): Promise<number> => {
  const hubspotClient = new Client({ accessToken });
  const objects = await hubspotClient.crm[objectType].searchApi.doSearch({
    filterGroups: [
      {
        filters: buildHubspotFilters(filters),
      },
    ],
    limit: 1, // We only need to know if there are any objects matching the filters, so 1 is sufficient.
  });

  return objects.total;
};

/**
 * Get latest objects from Hubspot by lastmodifieddate.
 */
export const getLatestObjects = async (
  accessToken: string,
  objectType: SimpleObjectType,
  limit: number
): Promise<SimplePublicObject[]> => {
  const hubspotClient = new Client({ accessToken });

  const availableProperties =
    await hubspotClient.crm.properties.coreApi.getAll(objectType);
  const propertyNames = availableProperties.results.map((p) => p.name);

  const objects = await hubspotClient.crm[objectType].searchApi.doSearch({
    filterGroups: [],
    properties: propertyNames,
    sorts: ["createdate:desc"],
    limit: Math.min(limit, MAX_LIMIT),
  });

  return objects.results;
};

/**
 * Create a contact in Hubspot.
 */
export const createContact = async ({
  accessToken,
  properties,
  associations,
}: {
  accessToken: string;
  properties: Record<string, string>;
  associations?: Array<{
    toObjectId: string;
    toObjectType: string; // e.g., "companies", "deals"
  }>;
}): Promise<SimplePublicObject> => {
  const hubspotClient = new Client({ accessToken });

  const builtAssociations: SimplePublicObjectInputForCreate["associations"] =
    [];

  if (associations && associations.length > 0) {
    for (const assoc of associations) {
      const associationTypeId = await getAssociationTypeId(
        accessToken,
        "contacts", // fromObjectType is always "contacts" for createContact
        assoc.toObjectType
      );
      if (builtAssociations) {
        builtAssociations.push({
          to: { id: assoc.toObjectId },
          types: [
            {
              associationCategory:
                AssociationSpecAssociationCategoryEnum.HubspotDefined,
              associationTypeId: associationTypeId,
            },
          ],
        });
      }
    }
  }

  const contactData: SimplePublicObjectInputForCreate = {
    properties,
    associations: builtAssociations,
  };

  return hubspotClient.crm.contacts.basicApi.create(contactData);
};

/**
 * Create a company in Hubspot.
 */
export const createCompany = async ({
  accessToken,
  properties,
  associations,
}: {
  accessToken: string;
  properties: Record<string, string>;
  associations?: Array<{
    toObjectId: string;
    toObjectType: string; // e.g., "contacts", "deals"
  }>;
}): Promise<SimplePublicObject> => {
  const hubspotClient = new Client({ accessToken });

  const builtAssociations: SimplePublicObjectInputForCreate["associations"] =
    [];

  if (associations && associations.length > 0) {
    for (const assoc of associations) {
      const associationTypeId = await getAssociationTypeId(
        accessToken,
        "companies", // fromObjectType is always "companies" for createCompany
        assoc.toObjectType
      );
      if (builtAssociations) {
        builtAssociations.push({
          to: { id: assoc.toObjectId },
          types: [
            {
              associationCategory:
                AssociationSpecAssociationCategoryEnum.HubspotDefined,
              associationTypeId: associationTypeId,
            },
          ],
        });
      }
    }
  }

  const companyData: SimplePublicObjectInputForCreate = {
    properties,
    associations: builtAssociations,
  };

  return hubspotClient.crm.companies.basicApi.create(companyData);
};

/**
 * Create a deal in Hubspot.
 */
export const createDeal = async ({
  accessToken,
  properties,
  associations,
}: {
  accessToken: string;
  properties: Record<string, string>;
  associations?: Array<{
    toObjectId: string;
    toObjectType: string; // e.g., "contacts", "companies"
  }>;
}): Promise<SimplePublicObject> => {
  const hubspotClient = new Client({ accessToken });

  const builtAssociations: SimplePublicObjectInputForCreate["associations"] =
    [];

  if (associations && associations.length > 0) {
    for (const assoc of associations) {
      const associationTypeId = await getAssociationTypeId(
        accessToken,
        "deals", // fromObjectType is always "deals" for createDeal
        assoc.toObjectType
      );
      if (builtAssociations) {
        builtAssociations.push({
          to: { id: assoc.toObjectId },
          types: [
            {
              associationCategory:
                AssociationSpecAssociationCategoryEnum.HubspotDefined,
              associationTypeId: associationTypeId,
            },
          ],
        });
      }
    }
  }

  const dealData: SimplePublicObjectInputForCreate = {
    properties,
    associations: builtAssociations,
  };

  return hubspotClient.crm.deals.basicApi.create(dealData);
};

/**
 * Create a note in Hubspot.
 */
export const createNote = async ({
  accessToken,
  properties,
  associations,
}: {
  accessToken: string;
  properties: {
    hs_note_body: string;
    hs_timestamp?: string;
    [key: string]: any;
  };
  associations?: {
    contactIds?: string[];
    companyIds?: string[];
    dealIds?: string[];
    ownerIds?: string[];
    ticketIds?: string[];
  };
}): Promise<SimplePublicObject> => {
  const hubspotClient = new Client({ accessToken });

  const propertiesForApi = { ...properties };

  if (!propertiesForApi.hs_note_body) {
    throw normalizeError(
      new Error("hs_note_body is required to create a note.")
    );
  }

  if (!propertiesForApi.hs_timestamp) {
    propertiesForApi.hs_timestamp = new Date().toISOString();
  }
  // hs_engagement_type should not be part of propertiesForApi for the "notes" endpoint
  // If it was passed, it won't cause issues here, but it's not used by the notes API directly.
  // Consider explicitly deleting it if it could be problematic: delete propertiesForApi.hs_engagement_type;

  const builtAssociations: SimplePublicObjectInputForCreate["associations"] =
    [];

  if (associations) {
    const associationMappings = [
      { ids: associations.contactIds, toObjectType: "contacts" },
      { ids: associations.companyIds, toObjectType: "companies" },
      { ids: associations.dealIds, toObjectType: "deals" },
      { ids: associations.ticketIds, toObjectType: "tickets" },
      { ids: associations.ownerIds, toObjectType: "owners" },
    ];

    for (const mapping of associationMappings) {
      if (mapping.ids && mapping.ids.length > 0) {
        const associationTypeId = await getAssociationTypeId(
          accessToken,
          "notes", // fromObjectType is "notes"
          mapping.toObjectType
        );
        for (const id of mapping.ids) {
          if (builtAssociations) {
            builtAssociations.push({
              to: { id: id },
              types: [
                {
                  associationCategory:
                    AssociationSpecAssociationCategoryEnum.HubspotDefined,
                  associationTypeId: associationTypeId,
                },
              ],
            });
          }
        }
      }
    }
  }

  const noteInput: SimplePublicObjectInputForCreate = {
    properties: propertiesForApi,
    associations: builtAssociations,
  };

  try {
    const createdNote = await hubspotClient.crm.objects.basicApi.create(
      "notes",
      noteInput
    );
    return createdNote;
  } catch (error) {
<<<<<<< HEAD
    logger.error(
      {
        error,
        noteInput: JSON.stringify(noteInput, null, 2),
      },
      "Error creating note"
=======
    localLogger.error(
      { error, noteInput, function: "createNote" },
      `Error creating note.`
>>>>>>> 34efec2c
    );
    throw normalizeError(error);
  }
};

/**
 * Create a lead in Hubspot.
 * Note: Leads are typically represented as Deals with specific pipeline/stage properties, or as custom objects.
 * This function will create a Deal, assuming leads are managed within the Deals object.
 * Ensure your `properties` include necessary fields to identify this deal as a lead (e.g., deal stage, lead status custom property).
 */
export const createLead = async ({
  accessToken,
  properties,
  associations,
}: {
  accessToken: string;
  properties: Record<string, string>;
  associations?: Array<{
    toObjectId: string;
    toObjectType: string; // e.g., "contacts", "companies"
  }>;
}): Promise<SimplePublicObject> => {
  const hubspotClient = new Client({ accessToken });

  const builtAssociations: SimplePublicObjectInputForCreate["associations"] =
    [];

  if (associations && associations.length > 0) {
    for (const assoc of associations) {
      // Since leads are created as deals, the fromObjectType for association is "deals"
      const associationTypeId = await getAssociationTypeId(
        accessToken,
        "deals",
        assoc.toObjectType
      );
      if (builtAssociations) {
        builtAssociations.push({
          to: { id: assoc.toObjectId },
          types: [
            {
              associationCategory:
                AssociationSpecAssociationCategoryEnum.HubspotDefined,
              associationTypeId: associationTypeId,
            },
          ],
        });
      }
    }
  }

  // Creating a Deal, as Leads are often a type of Deal in HubSpot.
  // The `properties` should contain fields that mark this deal as a lead.
  const leadData: SimplePublicObjectInputForCreate = {
    properties,
    associations: builtAssociations,
  };

  return hubspotClient.crm.deals.basicApi.create(leadData);
};

/**
 * Create a task in Hubspot.
 * Standard task properties include: hs_task_subject, hs_task_body, hs_timestamp (due date), hs_task_status, hs_task_priority.
 */
export const createTask = async ({
  accessToken,
  properties,
  associations,
}: {
  accessToken: string;
  properties: Record<string, string>;
  associations?: Array<{
    toObjectId: string;
    toObjectType: string;
  }>;
}): Promise<SimplePublicObject> => {
  const hubspotClient = new Client({ accessToken });
  const builtAssociations: SimplePublicObjectInputForCreate["associations"] =
    [];
  if (associations && associations.length > 0) {
    for (const assoc of associations) {
      const associationTypeId = await getAssociationTypeId(
        accessToken,
        "tasks",
        assoc.toObjectType
      );
      if (builtAssociations) {
        builtAssociations.push({
          to: { id: assoc.toObjectId },
          types: [
            {
              associationCategory:
                AssociationSpecAssociationCategoryEnum.HubspotDefined,
              associationTypeId,
            },
          ],
        });
      }
    }
  }
  const taskData: SimplePublicObjectInputForCreate = {
    properties,
    associations: builtAssociations,
  };
  return hubspotClient.crm.objects.basicApi.create("tasks", taskData);
};

/**
 * Create a ticket in Hubspot.
 */
export const createTicket = async ({
  accessToken,
  properties,
  associations,
}: {
  accessToken: string;
  properties: Record<string, string>;
  associations?: Array<{
    toObjectId: string;
    toObjectType: string;
  }>;
}): Promise<SimplePublicObject> => {
  const hubspotClient = new Client({ accessToken });
  const builtAssociations: SimplePublicObjectInputForCreate["associations"] =
    [];
  if (associations && associations.length > 0) {
    for (const assoc of associations) {
      const associationTypeId = await getAssociationTypeId(
        accessToken,
        "tickets",
        assoc.toObjectType
      );
      if (builtAssociations) {
        builtAssociations.push({
          to: { id: assoc.toObjectId },
          types: [
            {
              associationCategory:
                AssociationSpecAssociationCategoryEnum.HubspotDefined,
              associationTypeId,
            },
          ],
        });
      }
    }
  }
  const ticketData: SimplePublicObjectInputForCreate = {
    properties,
    associations: builtAssociations,
  };
  return hubspotClient.crm.objects.basicApi.create("tickets", ticketData);
};

/**
 * Create a communication (WhatsApp, LinkedIn, or SMS message) in Hubspot.
 * This will create an Engagement object. Specific properties are needed to define the type and content.
 * For example, `hs_communication_channel_type` (e.g., "WHATSAPP", "LINKEDIN_MESSAGE", "SMS")
 * and `hs_communication_body` for the message content.
 */
export const createCommunication = async ({
  accessToken,
  properties, // Must include hs_engagement_type (e.g. 'COMMUNICATION'), hs_communication_channel_type, hs_communication_body
  associations,
}: {
  accessToken: string;
  properties: Record<string, any>; // Changed to any to accommodate hs_engagement_type which might not always be string
  associations?: {
    contactIds?: string[];
    companyIds?: string[];
    dealIds?: string[];
    ticketIds?: string[];
  };
}): Promise<SimplePublicObject> => {
  const hubspotClient = new Client({ accessToken });

  const finalProperties = { ...properties }; // Create a copy

  if (!finalProperties.hs_engagement_type) {
    finalProperties.hs_engagement_type = "COMMUNICATION"; // Default if not provided, mutate the copy
  }
  if (!finalProperties.hs_communication_channel_type) {
    throw normalizeError(
      new Error(
        "hs_communication_channel_type is required in properties for createCommunication."
      )
    );
  }

  const builtAssociations: SimplePublicObjectInputForCreate["associations"] =
    [];
  if (associations) {
    const associationMappings = [
      { ids: associations.contactIds, toObjectType: "contacts" },
      { ids: associations.companyIds, toObjectType: "companies" },
      { ids: associations.dealIds, toObjectType: "deals" },
      { ids: associations.ticketIds, toObjectType: "tickets" },
    ];
    for (const mapping of associationMappings) {
      if (mapping.ids && mapping.ids.length > 0) {
        const associationTypeId = await getAssociationTypeId(
          accessToken,
          "engagements", // Communications are a type of engagement.
          mapping.toObjectType
        );
        for (const id of mapping.ids) {
          if (builtAssociations) {
            builtAssociations.push({
              to: { id: id },
              types: [
                {
                  associationCategory:
                    AssociationSpecAssociationCategoryEnum.HubspotDefined,
                  associationTypeId,
                },
              ],
            });
          }
        }
      }
    }
  }

  const communicationData: SimplePublicObjectInputForCreate = {
    properties: finalProperties,
    associations: builtAssociations,
  };

  try {
    const communication = await hubspotClient.crm.objects.basicApi.create(
      "engagements",
      communicationData
    );
    return communication;
  } catch (error) {
<<<<<<< HEAD
    logger.error(
      {
        error,
        engagementType: finalProperties.hs_engagement_type,
        channelType: finalProperties.hs_communication_channel_type,
        communicationData: JSON.stringify(communicationData, null, 2),
      },
      "Error creating communication"
=======
    localLogger.error(
      { error, communicationData, function: "createCommunication" },
      `Error creating communication (engagement type: ${finalProperties.hs_engagement_type}, channel: ${finalProperties.hs_communication_channel_type}).`
>>>>>>> 34efec2c
    );
    throw normalizeError(error);
  }
};

/**
 * Create a meeting in Hubspot.
 * Meetings are a type of Engagement. Properties will be needed for meeting details (e.g., hs_meeting_title, hs_meeting_start_time, hs_meeting_end_time, hs_meeting_body).
 */
export const createMeeting = async ({
  accessToken,
  properties, // Must include hs_engagement_type="MEETING" and meeting details (e.g. hs_meeting_title, hs_meeting_start_time etc).
  associations, // Direct association IDs, e.g., { contactIds: ["123"], dealIds: ["456"] }
}: {
  accessToken: string;
  properties: Record<string, any>;
  associations?: {
    contactIds?: string[];
    companyIds?: string[];
    dealIds?: string[];
    ticketIds?: string[];
  };
}): Promise<SimplePublicObject> => {
  const hubspotClient = new Client({ accessToken });

  const finalProperties = { ...properties }; // Create a copy

  // Ensure hs_engagement_type is set for meetings
  if (!finalProperties.hs_engagement_type) {
    finalProperties.hs_engagement_type = "MEETING"; // Mutate the copy
  }
  // Add checks for essential meeting properties like start_time, title if needed

  const builtAssociations: SimplePublicObjectInputForCreate["associations"] =
    [];
  if (associations) {
    const associationMappings = [
      { ids: associations.contactIds, toObjectType: "contacts" },
      { ids: associations.companyIds, toObjectType: "companies" },
      { ids: associations.dealIds, toObjectType: "deals" },
      { ids: associations.ticketIds, toObjectType: "tickets" },
    ];
    for (const mapping of associationMappings) {
      if (mapping.ids && mapping.ids.length > 0) {
        const associationTypeId = await getAssociationTypeId(
          accessToken,
          "engagements",
          mapping.toObjectType
        );
        for (const id of mapping.ids) {
          if (builtAssociations) {
            builtAssociations.push({
              to: { id: id },
              types: [
                {
                  associationCategory:
                    AssociationSpecAssociationCategoryEnum.HubspotDefined,
                  associationTypeId,
                },
              ],
            });
          }
        }
      }
    }
  }

  const meetingInput: SimplePublicObjectInputForCreate = {
    properties: finalProperties,
    associations: builtAssociations,
  };

  try {
    const meeting = await hubspotClient.crm.objects.basicApi.create(
      "engagements",
      meetingInput
    );
    return meeting;
  } catch (error) {
<<<<<<< HEAD
    logger.error(
      {
        error,
        engagementType: finalProperties.hs_engagement_type,
        meetingInput: JSON.stringify(meetingInput, null, 2),
      },
      "Error creating meeting engagement"
=======
    localLogger.error(
      { error, meetingInput, function: "createMeeting" },
      `Error creating meeting engagement (type: ${finalProperties.hs_engagement_type}).`
>>>>>>> 34efec2c
    );
    throw normalizeError(error);
  }
};

/**
 * Get the correct association type ID for associating an object.
 * @param accessToken HubSpot API access token.
 * @param fromObjectType The type of object being associated (e.g., "tasks", "notes").
 * @param toObjectType The type of object being associated to (e.g., "deals", "contacts").
 * @returns The association type ID.
 */
const getAssociationTypeId = async (
  accessToken: string,
  fromObjectType: string,
  toObjectType: string
): Promise<number> => {
  const response = await fetch(
    `https://api.hubapi.com/crm/v4/associations/${fromObjectType}/${toObjectType}/labels`,
    {
      method: "GET",
      headers: {
        Authorization: `Bearer ${accessToken}`,
        "Content-Type": "application/json",
      },
    }
  );

  if (!response.ok) {
    const e = new Error(
      `Failed to fetch association types for ${fromObjectType} to ${toObjectType}: ${response.status} ${response.statusText}`
    );
    throw normalizeError(e);
  }

  const data = await response.json();

  if (!data.results || data.results.length === 0) {
    const e = new Error(
      `No association types found for ${fromObjectType} to ${toObjectType}`
    );
    throw normalizeError(e);
  }

  // Assuming the first result is the one needed for standard associations.
  // HubSpot's API may return multiple if custom association types exist between the objects.
  // For standard object-to-object associations (e.g., contact to company), typically one primary ID is used.
  return data.results[0].typeId;
};

/**
 * Get a contact by ID.
 */
export const getContact = async (
  accessToken: string,
  contactId: string
): Promise<SimplePublicObject | null> => {
  const hubspotClient = new Client({ accessToken });
  try {
    // The `properties` parameter is optional for getById. If not provided, default properties are returned.
    // To fetch all properties, one would typically first get property definitions and pass all their names.
    // For a simple get, default properties are usually sufficient.
    const contact =
      await hubspotClient.crm.contacts.basicApi.getById(contactId);
    return contact;
  } catch (error: any) {
    if (error.code === 404) {
      // If the contact is not found, HubSpot API returns a 404.
      // Return null in this case, as per typical "get by ID" patterns.
      return null;
    }
<<<<<<< HEAD
    logger.error({ error, contactId }, "Error fetching contact");
=======
    localLogger.error(
      { error, contactId },
      `Error fetching contact ${contactId}:`
    );
>>>>>>> 34efec2c
    throw normalizeError(error);
  }
};

/**
 * Get a company by ID.
 */
export const getCompany = async (
  accessToken: string,
  companyId: string
): Promise<SimplePublicObject | null> => {
  const hubspotClient = new Client({ accessToken });
  try {
    const company =
      await hubspotClient.crm.companies.basicApi.getById(companyId);
    return company;
  } catch (error: any) {
    if (error.code === 404) {
      return null;
    }
<<<<<<< HEAD
    logger.error({ error, companyId }, "Error fetching company");
=======
    localLogger.error(
      { error, companyId },
      `Error fetching company ${companyId}:`
    );
>>>>>>> 34efec2c
    throw normalizeError(error);
  }
};

/**
 * Get a deal by ID.
 */
export const getDeal = async (
  accessToken: string,
  dealId: string
): Promise<SimplePublicObject | null> => {
  const hubspotClient = new Client({ accessToken });
  try {
    const deal = await hubspotClient.crm.deals.basicApi.getById(dealId);
    return deal;
  } catch (error: any) {
    if (error.code === 404) {
      return null;
    }
<<<<<<< HEAD
    logger.error({ error, dealId }, "Error fetching deal");
=======
    localLogger.error({ error, dealId }, `Error fetching deal ${dealId}:`);
>>>>>>> 34efec2c
    throw normalizeError(error);
  }
};

/**
 * Get a meeting by ID.
 * Meetings are a type of engagement.
 */
export const getMeeting = async (
  accessToken: string,
  meetingId: string
): Promise<SimplePublicObject | null> => {
  // Assuming engagements API returns SimplePublicObject or a compatible type.
  const hubspotClient = new Client({ accessToken });
  try {
    // Meetings are engagements, so we use the engagements API if available and appropriate.
    // If crm.engagements.basicApi.getById exists, it could be used here.
    // If not, or if meetings are also gettable via crm.objects.basicApi, that path is used.
    // We might need to check if this engagement is indeed a meeting, e.g., by its `hs_engagement_type` property.
    // For now, this function returns whatever engagement is found with that ID.
    const meeting = await hubspotClient.crm.objects.basicApi.getById(
      "engagements",
      meetingId
    );
    return meeting; // For now, return whatever engagement is found with that ID.
  } catch (error: any) {
    if (error.code === 404) {
      return null;
    }
<<<<<<< HEAD
    logger.error({ error, meetingId }, "Error fetching meeting (engagement)");
=======
    localLogger.error(
      { error, meetingId },
      `Error fetching meeting (engagement) ${meetingId}:`
    );
>>>>>>> 34efec2c
    throw normalizeError(error);
  }
};

/**
 * Get a publicly available URL for a file that was uploaded using a HubSpot form or API.
 * @param accessToken HubSpot API access token.
 * @param fileId The ID of the file in HubSpot.
 * @returns The public URL of the file, or null if not found or an error occurs.
 */
export const getFilePublicUrl = async (
  accessToken: string,
  fileId: string
): Promise<string | null> => {
  const hubspotClient = new Client({ accessToken });
  try {
    // The HubSpot Node.js client has a files API.
    // The method to get a signed URL might vary slightly based on client version.
    // A common pattern is: client.files.filesApi.getSignedUrl(fileId, options).
    // Let's try to get the file details first, which often include a public URL or a way to generate one.
    const file = await hubspotClient.files.filesApi.getById(fileId);

    // The 'url' property on the file object is usually the public CDN URL.
    // If a temporary signed URL is needed, the getSignedUrl(fileId) method would be used.
    // For a general public URL (if the file is public), this direct URL property is often sufficient.
    if (file && file.url) {
      return file.url;
    } else if (file) {
<<<<<<< HEAD
      logger.warn(
        { fileId },
        "File found, but it does not have a public URL property"
=======
      localLogger.warn(
        { fileId },
        `File ${fileId} found, but it does not have a public URL property.`
>>>>>>> 34efec2c
      );
      // Fallback: Attempt to get a signed URL if the direct URL isn't available or for temporary access.
      // This part is speculative as the exact method might differ or require specific options.
      try {
        const signedUrlResponse =
          await hubspotClient.files.filesApi.getSignedUrl(
            fileId /*, { property: 'url', size: 'thumbnail', etc. } */
          );
        if (signedUrlResponse && signedUrlResponse.url) {
          return signedUrlResponse.url;
        }
      } catch (signedUrlError) {
<<<<<<< HEAD
        logger.warn(
          { error: signedUrlError, fileId },
          "Could not get signed URL for file"
=======
        localLogger.warn(
          { signedUrlError },
          `Could not get signed URL for file ${fileId}:`
>>>>>>> 34efec2c
        );
      }
      return null;
    } else {
      return null; // This should be caught by the 404 case below if the file is not found at all.
    }
  } catch (error: any) {
    if (error.code === 404) {
<<<<<<< HEAD
      logger.warn({ fileId }, "File not found");
      return null;
    }
    logger.error({ error, fileId }, "Error fetching file public URL");
=======
      localLogger.warn({ fileId }, `File ${fileId} not found.`);
      return null;
    }
    localLogger.error(
      { error, fileId },
      `Error fetching file ${fileId} public URL:`
    );
>>>>>>> 34efec2c
    throw normalizeError(error);
  }
};

/**
 * Retrieves meetings associated with a specific object (contact, company, or deal).
 * @param accessToken HubSpot API access token.
 * @param objectType The type of the primary object (e.g., "contacts", "companies", "deals").
 * @param objectId The ID of the primary object.
 * @returns A promise that resolves to an array of meeting objects, or null if an error occurs.
 */
export const getAssociatedMeetings = async (
  accessToken: string,
  fromObjectType: "contacts" | "companies" | "deals",
  fromObjectId: string
): Promise<SimplePublicObject[] | null> => {
  const hubspotClient = new Client({ accessToken });
  const associatedMeetingDetails: SimplePublicObject[] = [];
  const toObjectType = "meetings"; // This is the object type to fetch associations for.

  try {
    // 1. Get IDs of associated meetings using the generic associations API
    const associationResults =
      await hubspotClient.crm.associations.v4.basicApi.getPage(
        fromObjectType,
        fromObjectId,
        toObjectType
      );

    const meetingIds = associationResults.results.map(
      (assoc) => assoc.toObjectId
    );

    // 2. Fetch details for each meeting ID
    for (const meetingId of meetingIds) {
      const meetingDetail = await getMeeting(accessToken, meetingId);
      if (
        meetingDetail &&
        meetingDetail.properties?.hs_engagement_type === "MEETING"
      ) {
        associatedMeetingDetails.push(meetingDetail);
      } else if (meetingDetail) {
<<<<<<< HEAD
        logger.warn(
          {
            meetingId,
            engagementType: meetingDetail.properties?.hs_engagement_type,
          },
          "Associated engagement is not of type MEETING, skipping"
=======
        localLogger.warn(
          { meetingId },
          `Associated engagement ${meetingId} is not of type MEETING (type: ${meetingDetail.properties?.hs_engagement_type}). Skipping.`
>>>>>>> 34efec2c
        );
      }
    }
    return associatedMeetingDetails;
  } catch (error: any) {
    if (error.code === 404) {
      // This could be because the fromObject doesn't exist, or no associations of 'meetings' type exist.
      // The API might return 404 if the association path itself is invalid rather than just empty results.
<<<<<<< HEAD
      logger.warn(
        {
          fromObjectType,
          fromObjectId,
          toObjectType,
        },
        "Error 404 when fetching associated meetings, object may not exist or no associations exist"
      );
      return []; // Return an empty array in case of 404, indicating no associated meetings found or accessible.
    }
    logger.error(
      {
        error,
        fromObjectType,
        fromObjectId,
      },
      "Error fetching associated meetings"
=======
      localLogger.warn(
        { fromObjectType, fromObjectId },
        `Error 404 when fetching associated meetings for ${fromObjectType}/${fromObjectId} to ${toObjectType}. This might mean the object does not exist or no such associations exist.`
      );
      return []; // Return an empty array in case of 404, indicating no associated meetings found or accessible.
    }
    localLogger.error(
      { error, fromObjectType, fromObjectId },
      `Error fetching associated meetings for ${fromObjectType}/${fromObjectId}:`
>>>>>>> 34efec2c
    );
    throw normalizeError(error);
  }
};

/**
 * Search CRM objects of a specific type based on filters, a query string, and other parameters.
 * @param accessToken HubSpot API access token.
 * @param objectType The type of object to search (e.g., "contacts", "companies", "deals", "tickets", etc.).
 * @param filters Array of filters to apply (propertyName, operator, value/values).
 * @param query Optional free-text query string. HubSpot searches default fields.
 * @param propertiesToReturn Array of property names to include in the results.
 * @param limit The maximum number of results to return.
 * @param after The cursor for pagination to get the next set of results.
 * @returns A promise that resolves to an object containing results and paging information.
 */
export const searchCrmObjects = async ({
  accessToken,
  objectType,
  filters,
  query,
  propertiesToReturn,
  limit = MAX_LIMIT, // Default to our defined MAX_LIMIT
  after,
}: {
  accessToken: string;
  objectType:
    | SimpleObjectType
    | "tickets"
    | "line_items"
    | "quotes"
    | "feedback_submissions"
    | "products"; // Extend with other searchable standard objects as needed.
  filters?: Array<HubspotFilter>; // Reusing HubspotFilter interface defined earlier.
  query?: string;
  propertiesToReturn?: string[];
  limit?: number;
  after?: string;
}): Promise<{ results: SimplePublicObject[]; paging?: any } | null> => {
  const hubspotClient = new Client({ accessToken });

  // Ensure propertiesToReturn is populated; otherwise, default properties are returned by the API.
  // If an empty array is explicitly passed, it might fetch no properties or default properties, depending on the API.
  // For robust control, fetching all available properties if `propertiesToReturn` is undefined or empty might be desired,
  // similar to how getObjectsByProperties (now removed) behaved.
  let finalPropertiesToReturn = propertiesToReturn;
  if (!finalPropertiesToReturn || finalPropertiesToReturn.length === 0) {
    // Fetch all property names for the object type if not specified
    try {
      const allProps =
        await hubspotClient.crm.properties.coreApi.getAll(objectType);
      finalPropertiesToReturn = allProps.results.map((p) => p.name);
    } catch (propError) {
<<<<<<< HEAD
      logger.error(
        {
          error: propError,
          objectType,
        },
        "Error fetching all properties to include in search"
=======
      localLogger.error(
        { propError },
        `Error fetching all properties for ${objectType} to include in search:`
>>>>>>> 34efec2c
      );
      // Fallback to an empty array; the API will return default properties in this case.
      finalPropertiesToReturn = [];
    }
  }

  const searchRequest: any = {
    filterGroups: filters ? [{ filters: buildHubspotFilters(filters) }] : [],
    sorts: [{ propertyName: "createdate", direction: "DESCENDING" }], // Default sort order.
    properties: finalPropertiesToReturn,
    limit: Math.min(limit, MAX_LIMIT), // Ensure the limit doesn't exceed MAX_LIMIT.
    after: after,
  };

  if (query) {
    searchRequest.query = query;
  }

  try {
    // The search API is typically under hubspotClient.crm.{objectType}.searchApi.doSearch.
    // However, a more generic path might exist, or a switch for objectType might be needed.
    // For standard objects, it's usually client.crm.objects.basicApi.search, which takes objectType in the path.
    // Let's use client.crm.objects.searchApi.doSearch if that's the modern way.
    // The client structure: client.crm.objects.searchApi.doSearch(objectType, publicObjectSearchRequest) seems not to be available directly.
    // The specific object clients are preferred for reliability.

    let searchResponse;
    switch (objectType) {
      case "contacts":
        searchResponse =
          await hubspotClient.crm.contacts.searchApi.doSearch(searchRequest);
        break;
      case "companies":
        searchResponse =
          await hubspotClient.crm.companies.searchApi.doSearch(searchRequest);
        break;
      case "deals":
        searchResponse =
          await hubspotClient.crm.deals.searchApi.doSearch(searchRequest);
        break;
      case "tickets":
        searchResponse =
          await hubspotClient.crm.tickets.searchApi.doSearch(searchRequest);
        break;
      // For other object types like products, line_items, quotes, feedback_submissions, a similar pattern would apply.
      // These might be under crm.objects.ObjectTypeApi.doSearch or require their own client sections if they exist (e.g., hubspotClient.crm.products.searchApi.doSearch(searchRequest)).
      // For now, an error will be thrown for unhandled types to make it explicit.
      default:
        // An attempt with generic crm.objects.basicApi.search (if it exists and objectType is a string) is speculative.
        // The structure client.crm.objects.basicApi.search(objectType, publicObjectSearchRequest) also seems unlikely.
        // The most reliable way is to use individual object type search APIs as shown above.
        // It is assumed for now that objectType will be one of the handled ones, or an error will be thrown.
        throw new Error(
          `Search for object type "${objectType}" is not explicitly implemented. Add to switch.`
        );
    }

    return {
      results: searchResponse.results,
      paging: searchResponse.paging,
    };
  } catch (error: any) {
<<<<<<< HEAD
    logger.error({ error, objectType }, "Error searching CRM objects");
=======
    localLogger.error({ error }, `Error searching ${objectType}:`);
>>>>>>> 34efec2c
    throw normalizeError(error);
  }
};

export const updateContact = async ({
  accessToken,
  contactId,
  properties,
}: {
  accessToken: string;
  contactId: string;
  properties: Record<string, string>;
}): Promise<SimplePublicObject> => {
  const hubspotClient = new Client({ accessToken });

  const updateInput: SimplePublicObjectInput = {
    properties,
  };

  try {
    const result = await hubspotClient.crm.contacts.basicApi.update(
      contactId,
      updateInput
    );

    return result;
  } catch (error) {
<<<<<<< HEAD
    logger.error({ error, contactId }, "Error updating contact");
=======
    localLogger.error(
      { error, contactId },
      `Error updating contact with ID ${contactId}:`
    );
>>>>>>> 34efec2c
    throw normalizeError(error);
  }
};

export const updateCompany = async ({
  accessToken,
  companyId,
  properties,
}: {
  accessToken: string;
  companyId: string;
  properties: Record<string, string>;
}): Promise<SimplePublicObject> => {
  const hubspotClient = new Client({ accessToken });

  const updateInput: SimplePublicObjectInput = {
    properties,
  };

  try {
    const result = await hubspotClient.crm.companies.basicApi.update(
      companyId,
      updateInput
    );

    return result;
  } catch (error) {
<<<<<<< HEAD
    logger.error({ error, companyId }, "Error updating company");
=======
    localLogger.error(
      { error, companyId },
      `Error updating company with ID ${companyId}:`
    );
>>>>>>> 34efec2c
    throw normalizeError(error);
  }
};

export const updateDeal = async ({
  accessToken,
  dealId,
  properties,
}: {
  accessToken: string;
  dealId: string;
  properties: Record<string, string>;
}): Promise<SimplePublicObject> => {
  const hubspotClient = new Client({ accessToken });

  const updateInput: SimplePublicObjectInput = {
    properties,
  };

  try {
    const result = await hubspotClient.crm.deals.basicApi.update(
      dealId,
      updateInput
    );

    return result;
  } catch (error) {
<<<<<<< HEAD
    logger.error({ error, dealId }, "Error updating deal");
    throw normalizeError(error);
  }
};

export const getUserDetails = async (accessToken: string) => {
  try {
    const response = await fetch(
      `https://api.hubapi.com/oauth/v1/access-tokens/${accessToken}`,
      {
        method: "GET",
        headers: {
          Authorization: `Bearer ${accessToken}`,
          "Content-Type": "application/json",
        },
      }
    );

    if (!response.ok) {
      throw new Error(`HTTP error! status: ${response.status}`);
    }

    const data = await response.json();

    // Only return the specified fields
    return {
      user_id: data.user_id,
      user: data.user,
      hub_id: data.hub_id,
    };
  } catch (error) {
    logger.error({ error }, "Error getting user details");
=======
    localLogger.error(
      { error, dealId },
      `Error updating deal with ID ${dealId}:`
    );
>>>>>>> 34efec2c
    throw normalizeError(error);
  }
};<|MERGE_RESOLUTION|>--- conflicted
+++ resolved
@@ -443,18 +443,9 @@
     );
     return createdNote;
   } catch (error) {
-<<<<<<< HEAD
-    logger.error(
-      {
-        error,
-        noteInput: JSON.stringify(noteInput, null, 2),
-      },
-      "Error creating note"
-=======
     localLogger.error(
       { error, noteInput, function: "createNote" },
       `Error creating note.`
->>>>>>> 34efec2c
     );
     throw normalizeError(error);
   }
@@ -690,20 +681,9 @@
     );
     return communication;
   } catch (error) {
-<<<<<<< HEAD
-    logger.error(
-      {
-        error,
-        engagementType: finalProperties.hs_engagement_type,
-        channelType: finalProperties.hs_communication_channel_type,
-        communicationData: JSON.stringify(communicationData, null, 2),
-      },
-      "Error creating communication"
-=======
     localLogger.error(
       { error, communicationData, function: "createCommunication" },
       `Error creating communication (engagement type: ${finalProperties.hs_engagement_type}, channel: ${finalProperties.hs_communication_channel_type}).`
->>>>>>> 34efec2c
     );
     throw normalizeError(error);
   }
@@ -783,19 +763,9 @@
     );
     return meeting;
   } catch (error) {
-<<<<<<< HEAD
-    logger.error(
-      {
-        error,
-        engagementType: finalProperties.hs_engagement_type,
-        meetingInput: JSON.stringify(meetingInput, null, 2),
-      },
-      "Error creating meeting engagement"
-=======
     localLogger.error(
       { error, meetingInput, function: "createMeeting" },
       `Error creating meeting engagement (type: ${finalProperties.hs_engagement_type}).`
->>>>>>> 34efec2c
     );
     throw normalizeError(error);
   }
@@ -867,14 +837,10 @@
       // Return null in this case, as per typical "get by ID" patterns.
       return null;
     }
-<<<<<<< HEAD
-    logger.error({ error, contactId }, "Error fetching contact");
-=======
     localLogger.error(
       { error, contactId },
       `Error fetching contact ${contactId}:`
     );
->>>>>>> 34efec2c
     throw normalizeError(error);
   }
 };
@@ -895,14 +861,10 @@
     if (error.code === 404) {
       return null;
     }
-<<<<<<< HEAD
-    logger.error({ error, companyId }, "Error fetching company");
-=======
     localLogger.error(
       { error, companyId },
       `Error fetching company ${companyId}:`
     );
->>>>>>> 34efec2c
     throw normalizeError(error);
   }
 };
@@ -922,11 +884,7 @@
     if (error.code === 404) {
       return null;
     }
-<<<<<<< HEAD
-    logger.error({ error, dealId }, "Error fetching deal");
-=======
     localLogger.error({ error, dealId }, `Error fetching deal ${dealId}:`);
->>>>>>> 34efec2c
     throw normalizeError(error);
   }
 };
@@ -956,14 +914,10 @@
     if (error.code === 404) {
       return null;
     }
-<<<<<<< HEAD
-    logger.error({ error, meetingId }, "Error fetching meeting (engagement)");
-=======
     localLogger.error(
       { error, meetingId },
       `Error fetching meeting (engagement) ${meetingId}:`
     );
->>>>>>> 34efec2c
     throw normalizeError(error);
   }
 };
@@ -992,15 +946,9 @@
     if (file && file.url) {
       return file.url;
     } else if (file) {
-<<<<<<< HEAD
-      logger.warn(
-        { fileId },
-        "File found, but it does not have a public URL property"
-=======
       localLogger.warn(
         { fileId },
         `File ${fileId} found, but it does not have a public URL property.`
->>>>>>> 34efec2c
       );
       // Fallback: Attempt to get a signed URL if the direct URL isn't available or for temporary access.
       // This part is speculative as the exact method might differ or require specific options.
@@ -1013,15 +961,9 @@
           return signedUrlResponse.url;
         }
       } catch (signedUrlError) {
-<<<<<<< HEAD
-        logger.warn(
-          { error: signedUrlError, fileId },
-          "Could not get signed URL for file"
-=======
         localLogger.warn(
           { signedUrlError },
           `Could not get signed URL for file ${fileId}:`
->>>>>>> 34efec2c
         );
       }
       return null;
@@ -1030,12 +972,6 @@
     }
   } catch (error: any) {
     if (error.code === 404) {
-<<<<<<< HEAD
-      logger.warn({ fileId }, "File not found");
-      return null;
-    }
-    logger.error({ error, fileId }, "Error fetching file public URL");
-=======
       localLogger.warn({ fileId }, `File ${fileId} not found.`);
       return null;
     }
@@ -1043,7 +979,6 @@
       { error, fileId },
       `Error fetching file ${fileId} public URL:`
     );
->>>>>>> 34efec2c
     throw normalizeError(error);
   }
 };
@@ -1086,18 +1021,9 @@
       ) {
         associatedMeetingDetails.push(meetingDetail);
       } else if (meetingDetail) {
-<<<<<<< HEAD
-        logger.warn(
-          {
-            meetingId,
-            engagementType: meetingDetail.properties?.hs_engagement_type,
-          },
-          "Associated engagement is not of type MEETING, skipping"
-=======
         localLogger.warn(
           { meetingId },
           `Associated engagement ${meetingId} is not of type MEETING (type: ${meetingDetail.properties?.hs_engagement_type}). Skipping.`
->>>>>>> 34efec2c
         );
       }
     }
@@ -1106,25 +1032,6 @@
     if (error.code === 404) {
       // This could be because the fromObject doesn't exist, or no associations of 'meetings' type exist.
       // The API might return 404 if the association path itself is invalid rather than just empty results.
-<<<<<<< HEAD
-      logger.warn(
-        {
-          fromObjectType,
-          fromObjectId,
-          toObjectType,
-        },
-        "Error 404 when fetching associated meetings, object may not exist or no associations exist"
-      );
-      return []; // Return an empty array in case of 404, indicating no associated meetings found or accessible.
-    }
-    logger.error(
-      {
-        error,
-        fromObjectType,
-        fromObjectId,
-      },
-      "Error fetching associated meetings"
-=======
       localLogger.warn(
         { fromObjectType, fromObjectId },
         `Error 404 when fetching associated meetings for ${fromObjectType}/${fromObjectId} to ${toObjectType}. This might mean the object does not exist or no such associations exist.`
@@ -1134,7 +1041,6 @@
     localLogger.error(
       { error, fromObjectType, fromObjectId },
       `Error fetching associated meetings for ${fromObjectType}/${fromObjectId}:`
->>>>>>> 34efec2c
     );
     throw normalizeError(error);
   }
@@ -1188,18 +1094,9 @@
         await hubspotClient.crm.properties.coreApi.getAll(objectType);
       finalPropertiesToReturn = allProps.results.map((p) => p.name);
     } catch (propError) {
-<<<<<<< HEAD
-      logger.error(
-        {
-          error: propError,
-          objectType,
-        },
-        "Error fetching all properties to include in search"
-=======
       localLogger.error(
         { propError },
         `Error fetching all properties for ${objectType} to include in search:`
->>>>>>> 34efec2c
       );
       // Fallback to an empty array; the API will return default properties in this case.
       finalPropertiesToReturn = [];
@@ -1262,11 +1159,7 @@
       paging: searchResponse.paging,
     };
   } catch (error: any) {
-<<<<<<< HEAD
-    logger.error({ error, objectType }, "Error searching CRM objects");
-=======
     localLogger.error({ error }, `Error searching ${objectType}:`);
->>>>>>> 34efec2c
     throw normalizeError(error);
   }
 };
@@ -1294,14 +1187,10 @@
 
     return result;
   } catch (error) {
-<<<<<<< HEAD
-    logger.error({ error, contactId }, "Error updating contact");
-=======
     localLogger.error(
       { error, contactId },
       `Error updating contact with ID ${contactId}:`
     );
->>>>>>> 34efec2c
     throw normalizeError(error);
   }
 };
@@ -1329,14 +1218,10 @@
 
     return result;
   } catch (error) {
-<<<<<<< HEAD
-    logger.error({ error, companyId }, "Error updating company");
-=======
     localLogger.error(
       { error, companyId },
       `Error updating company with ID ${companyId}:`
     );
->>>>>>> 34efec2c
     throw normalizeError(error);
   }
 };
@@ -1364,45 +1249,10 @@
 
     return result;
   } catch (error) {
-<<<<<<< HEAD
-    logger.error({ error, dealId }, "Error updating deal");
-    throw normalizeError(error);
-  }
-};
-
-export const getUserDetails = async (accessToken: string) => {
-  try {
-    const response = await fetch(
-      `https://api.hubapi.com/oauth/v1/access-tokens/${accessToken}`,
-      {
-        method: "GET",
-        headers: {
-          Authorization: `Bearer ${accessToken}`,
-          "Content-Type": "application/json",
-        },
-      }
-    );
-
-    if (!response.ok) {
-      throw new Error(`HTTP error! status: ${response.status}`);
-    }
-
-    const data = await response.json();
-
-    // Only return the specified fields
-    return {
-      user_id: data.user_id,
-      user: data.user,
-      hub_id: data.hub_id,
-    };
-  } catch (error) {
-    logger.error({ error }, "Error getting user details");
-=======
     localLogger.error(
       { error, dealId },
       `Error updating deal with ID ${dealId}:`
     );
->>>>>>> 34efec2c
     throw normalizeError(error);
   }
 };