--- conflicted
+++ resolved
@@ -176,11 +176,7 @@
         const r = getResourceNameAndIdFromSId(input);
         if (r && r.resourceName === "file") {
           const { resourceModelId } = r;
-<<<<<<< HEAD
-          const file = await FileResource.fetchWithModelId(
-=======
           const file = await FileResource.fetchByModelIdWithAuth(
->>>>>>> 04658b99
             auth,
             resourceModelId
           );
