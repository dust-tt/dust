import { INTERNAL_MIME_TYPES } from "@dust-tt/client";
import { DustAPI } from "@dust-tt/client";
import { McpServer } from "@modelcontextprotocol/sdk/server/mcp.js";
import assert from "assert";
import { z } from "zod";

import {
  AGENT_CONFIGURATION_URI_PATTERN,
  ConfigurableToolInputSchemas,
} from "@app/lib/actions/mcp_internal_actions/input_schemas";
import type { MCPProgressNotificationType } from "@app/lib/actions/mcp_internal_actions/output_schemas";
import { makeMCPToolTextError } from "@app/lib/actions/mcp_internal_actions/utils";
import type { AgentLoopContextType } from "@app/lib/actions/types";
import {
  isServerSideMCPServerConfiguration,
  isServerSideMCPToolConfiguration,
} from "@app/lib/actions/types/guards";
import config from "@app/lib/api/config";
import type { InternalMCPServerDefinitionType } from "@app/lib/api/mcp";
import type { Authenticator } from "@app/lib/auth";
import { prodAPICredentialsForOwner } from "@app/lib/auth";
import { AgentConfiguration } from "@app/lib/models/assistant/agent";
import logger from "@app/logger/logger";
import type { Result } from "@app/types";
<<<<<<< HEAD
import { getHeaderFromUserEmail } from "@app/types";
import { Err, getHeaderFromGroupIds, normalizeError, Ok } from "@app/types";
=======
import {
  Err,
  getHeaderFromGroupIds,
  getHeaderFromRole,
  getHeaderFromUserEmail,
  normalizeError,
  Ok,
} from "@app/types";
>>>>>>> 4b7e9eec

const serverInfo: InternalMCPServerDefinitionType = {
  name: "run_agent",
  version: "1.0.0",
  description: "Run a child agent (agent as tool).",
  icon: "ActionRobotIcon",
  authorization: null,
};

function parseAgentConfigurationUri(uri: string): Result<string, Error> {
  const match = uri.match(AGENT_CONFIGURATION_URI_PATTERN);
  if (!match) {
    return new Err(new Error(`Invalid URI for an agent configuration: ${uri}`));
  }
  // Safe to do this because the inputs are already checked against the zod schema here.
  return new Ok(match[2]);
}

/**
 * This method fetches the name and description of a child agent. It returns it even if the
 * agent is private as it is referenced from a parent agent which requires a name and description
 * for the associated run_agent tool rendering.
 *
 * Actual permissions to run the agent for the auth are checked at run time when creating the
 * conversation. Through execution of the parent agent the child agent name and description could be
 * leaked to the user which appears as acceptable given the proactive decision of a builder having
 * access to it to refer it from the parent agent more broadly shared.
 *
 * If the agent has been archived, this method will return null leading to the tool being displayed
 * to the model as not configured.
 */
async function leakyGetAgentNameAndDescriptionForChildAgent(
  auth: Authenticator,
  agentId: string
): Promise<{
  name: string;
  description: string;
} | null> {
  const owner = auth.getNonNullableWorkspace();
  const agentConfiguration = await AgentConfiguration.findOne({
    where: {
      sId: agentId,
      workspaceId: owner.id,
      status: "active",
    },
    attributes: ["name", "description"],
  });

  if (!agentConfiguration) {
    return null;
  }

  return {
    name: agentConfiguration.name,
    description: agentConfiguration.description,
  };
}

export default async function createServer(
  auth: Authenticator,
  agentLoopContext?: AgentLoopContextType
): Promise<McpServer> {
  const server = new McpServer(serverInfo);
  const owner = auth.getNonNullableWorkspace();

  let childAgentId: string | null = null;

  if (
    agentLoopContext &&
    agentLoopContext.listToolsContext &&
    isServerSideMCPServerConfiguration(
      agentLoopContext.listToolsContext.agentActionConfiguration
    ) &&
    agentLoopContext.listToolsContext.agentActionConfiguration.childAgentId
  ) {
    childAgentId =
      agentLoopContext.listToolsContext.agentActionConfiguration.childAgentId;
  }

  if (
    agentLoopContext &&
    agentLoopContext.runContext &&
    isServerSideMCPToolConfiguration(
      agentLoopContext.runContext.actionConfiguration
    ) &&
    agentLoopContext.runContext.actionConfiguration.childAgentId
  ) {
    childAgentId = agentLoopContext.runContext.actionConfiguration.childAgentId;
  }

  let childAgentBlob: { name: string; description: string } | null = null;

  if (childAgentId) {
    childAgentBlob = await leakyGetAgentNameAndDescriptionForChildAgent(
      auth,
      childAgentId
    );
  }

  // If we have no child ID (unexpected) or the child agent was archived, return a dummy server
  // whose tool name and description informs the agent of the situation.
  if (!childAgentBlob) {
    server.tool(
      "run_agent_tool_not_available",
      "No child agent configured for this tool, as the child agent was probably archived. " +
        "Do not attempt to run the tool and warn the user instead.",
      {
        childAgent:
          ConfigurableToolInputSchemas[INTERNAL_MIME_TYPES.TOOL_INPUT.AGENT],
      },
      async () => {
        return {
          isError: true,
          content: [
            {
              type: "text",
              text: "No child agent configured",
            },
          ],
        };
      }
    );
    return server;
  }

  server.tool(
    `run_${childAgentBlob.name}`,
    `Run agent ${childAgentBlob.name} (${childAgentBlob.description})`,
    {
      query: z
        .string()
        .describe(
          "The query sent to the agent. This is the question or instruction that will be " +
            "processed by the agent, which will respond with its own capabilities and knowledge."
        ),
      childAgent:
        ConfigurableToolInputSchemas[INTERNAL_MIME_TYPES.TOOL_INPUT.AGENT],
    },
<<<<<<< HEAD
    async ({ query, childAgent: { uri } }, { sendNotification }) => {
=======
    async ({ query, childAgent: { uri } }, { sendNotification, _meta }) => {
>>>>>>> 4b7e9eec
      assert(
        agentLoopContext?.runContext,
        "Unreachable: missing agentLoopRunContext."
      );
      const { agentConfiguration: mainAgent, conversation: mainConversation } =
        agentLoopContext.runContext;

      const childAgentIdRes = parseAgentConfigurationUri(uri);
      if (childAgentIdRes.isErr()) {
        return makeMCPToolTextError(childAgentIdRes.error.message);
      }
      const childAgentId = childAgentIdRes.value;

      const user = auth.user();
      const requestedGroupIds = auth.groups().map((g) => g.sId);
<<<<<<< HEAD
      const user = auth.user();

=======

      const prodCredentials = await prodAPICredentialsForOwner(owner);
>>>>>>> 4b7e9eec
      const api = new DustAPI(
        config.getDustAPIConfig(),
        {
          ...prodCredentials,
<<<<<<< HEAD
          extraHeaders: {
            ...getHeaderFromGroupIds(requestedGroupIds),
=======
          // We use a system API key here meaning that we can impersonate the user or the groups we
          // have access to.
          extraHeaders: {
            ...getHeaderFromGroupIds(requestedGroupIds),
            ...getHeaderFromRole(auth.role()),
>>>>>>> 4b7e9eec
            ...getHeaderFromUserEmail(user?.email),
          },
        },
        logger
      );

      const convRes = await api.createConversation({
        title: `run_agent ${mainAgent.name} > ${childAgentBlob.name}`,
        visibility: "unlisted",
        depth: mainConversation.depth + 1,
        message: {
          content: query,
          mentions: [{ configurationId: childAgentId }],
          context: {
            timezone: Intl.DateTimeFormat().resolvedOptions().timeZone,
            username: user?.username ?? "unknown",
            fullName: user?.fullName(),
            email: user?.email,
            profilePictureUrl: user?.imageUrl,
            origin: "mcp",
          },
        },
        contentFragment: undefined,
        skipToolsValidation:
          agentLoopContext.runContext.agentMessage.skipToolsValidation ?? false,
      });

      if (convRes.isErr()) {
        const errorMessage = `Failed to create conversation: ${convRes.error.message}`;
        return makeMCPToolTextError(errorMessage);
      }

      const { conversation, message: createdUserMessage } = convRes.value;

      if (!createdUserMessage) {
        const errorMessage = "Failed to retrieve the created message.";
        return makeMCPToolTextError(errorMessage);
      }

      // Send notification indicating that a run_agent started and a new conversation was created.
      if (_meta?.progressToken && sendNotification) {
        const notification: MCPProgressNotificationType = {
          method: "notifications/progress",
          params: {
            progress: 1,
            total: 1,
            progressToken: _meta.progressToken,
            data: {
              label: `Running agent ${childAgentBlob.name}`,
              output: {
                type: "run_agent",
                query,
                childAgentId: childAgentId,
                conversationId: conversation.sId,
              },
            },
          },
        };
        await sendNotification(notification);
      }

      const streamRes = await api.streamAgentAnswerEvents({
        conversation: conversation,
        userMessageId: createdUserMessage.sId,
      });

      if (streamRes.isErr()) {
        const errorMessage = `Failed to stream agent answer: ${streamRes.error.message}`;
        return makeMCPToolTextError(errorMessage);
      }

      let finalContent = "";
      try {
        for await (const event of streamRes.value.eventStream) {
          if (event.type === "generation_tokens") {
            finalContent += event.text;
          } else if (event.type === "agent_error") {
            const errorMessage = `Agent error: ${event.error.message}`;
            return makeMCPToolTextError(errorMessage);
          } else if (event.type === "user_message_error") {
            const errorMessage = `User message error: ${event.error.message}`;
            return makeMCPToolTextError(errorMessage);
          } else if (event.type === "agent_message_success") {
            break;
          } else if (event.type === "tool_approve_execution") {
            // We catch tool approval events and bubble them up as progress notifications to the
            // parent tool execution.
            // In the MCP server runner, we translate them into a tool_approve_execution event
            // that can be ultimately shown to the end user.
            // This part only passes along the event data without modifying them.
            const notification: MCPProgressNotificationType = {
              method: "notifications/progress",
              params: {
                progress: 0,
                total: 1,
                progressToken: 0,
                data: {
                  label: "Waiting for tool approval...",
                  output: {
                    type: "tool_approval_bubble_up",
                    configurationId: event.configurationId,
                    conversationId: event.conversationId,
                    messageId: event.messageId,
                    actionId: event.actionId,
                    metadata: event.metadata,
                    stake: event.stake,
                    inputs: event.inputs,
                  },
                },
              },
            };

            await sendNotification(notification);
          }
        }
      } catch (streamError) {
        const errorMessage = `Error processing agent stream: ${
          normalizeError(streamError).message
        }`;
        return makeMCPToolTextError(errorMessage);
      }
      finalContent.trim();

      return {
        isError: false,
        content: [
          {
            type: "resource",
            resource: {
              mimeType: INTERNAL_MIME_TYPES.TOOL_OUTPUT.RUN_AGENT_QUERY,
              text: query,
              childAgentId: childAgentId,
              uri: "",
            },
          },
          {
            type: "resource",
            resource: {
              mimeType: INTERNAL_MIME_TYPES.TOOL_OUTPUT.RUN_AGENT_RESULT,
              conversationId: conversation.sId,
              text: finalContent.trim(),
              uri: `${config.getClientFacingUrl()}/w/${auth.getNonNullableWorkspace().sId}/assistant/${conversation.sId}`,
            },
          },
        ],
      };
    }
  );

  return server;
}<|MERGE_RESOLUTION|>--- conflicted
+++ resolved
@@ -22,10 +22,6 @@
 import { AgentConfiguration } from "@app/lib/models/assistant/agent";
 import logger from "@app/logger/logger";
 import type { Result } from "@app/types";
-<<<<<<< HEAD
-import { getHeaderFromUserEmail } from "@app/types";
-import { Err, getHeaderFromGroupIds, normalizeError, Ok } from "@app/types";
-=======
 import {
   Err,
   getHeaderFromGroupIds,
@@ -34,7 +30,6 @@
   normalizeError,
   Ok,
 } from "@app/types";
->>>>>>> 4b7e9eec
 
 const serverInfo: InternalMCPServerDefinitionType = {
   name: "run_agent",
@@ -173,11 +168,7 @@
       childAgent:
         ConfigurableToolInputSchemas[INTERNAL_MIME_TYPES.TOOL_INPUT.AGENT],
     },
-<<<<<<< HEAD
-    async ({ query, childAgent: { uri } }, { sendNotification }) => {
-=======
     async ({ query, childAgent: { uri } }, { sendNotification, _meta }) => {
->>>>>>> 4b7e9eec
       assert(
         agentLoopContext?.runContext,
         "Unreachable: missing agentLoopRunContext."
@@ -193,27 +184,17 @@
 
       const user = auth.user();
       const requestedGroupIds = auth.groups().map((g) => g.sId);
-<<<<<<< HEAD
-      const user = auth.user();
-
-=======
 
       const prodCredentials = await prodAPICredentialsForOwner(owner);
->>>>>>> 4b7e9eec
       const api = new DustAPI(
         config.getDustAPIConfig(),
         {
           ...prodCredentials,
-<<<<<<< HEAD
-          extraHeaders: {
-            ...getHeaderFromGroupIds(requestedGroupIds),
-=======
           // We use a system API key here meaning that we can impersonate the user or the groups we
           // have access to.
           extraHeaders: {
             ...getHeaderFromGroupIds(requestedGroupIds),
             ...getHeaderFromRole(auth.role()),
->>>>>>> 4b7e9eec
             ...getHeaderFromUserEmail(user?.email),
           },
         },
