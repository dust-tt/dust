--- conflicted
+++ resolved
@@ -162,20 +162,13 @@
       childAgent:
         ConfigurableToolInputSchemas[INTERNAL_MIME_TYPES.TOOL_INPUT.AGENT],
     },
-<<<<<<< HEAD
     async ({ query, childAgent: { uri } }, { sendNotification }) => {
-      if (!agentLoopContext?.runContext) {
-        throw new Error("Unreachable: missing agentLoopRunContext.");
-      }
-=======
-    async ({ query, childAgent: { uri } }) => {
       assert(
         agentLoopContext?.runContext,
-        "agentLoopContext is required where the tool is called."
+        "Unreachable: missing agentLoopRunContext."
       );
       const { agentConfiguration: mainAgent, conversation: mainConversation } =
         agentLoopContext.runContext;
->>>>>>> f4db22ba
 
       const childAgentIdRes = parseAgentConfigurationUri(uri);
       if (childAgentIdRes.isErr()) {
