--- conflicted
+++ resolved
@@ -121,13 +121,10 @@
       return dataSourcesFileSystemServer(auth, agentLoopContext);
     case "conversation_files":
       return conversationFilesServer(auth, agentLoopContext);
-<<<<<<< HEAD
     case "jira":
       return jiraServer();
-=======
     case "monday":
       return mondayServer();
->>>>>>> d4f303c5
     case "slack":
       return slackServer(auth, agentLoopContext);
     default:
