import type { McpServer } from "@modelcontextprotocol/sdk/server/mcp.js";

import type { InternalMCPServerNameType } from "@app/lib/actions/mcp_internal_actions/constants";
import { default as agentRouterServer } from "@app/lib/actions/mcp_internal_actions/servers/agent_router";
import { default as askAgentServer } from "@app/lib/actions/mcp_internal_actions/servers/ask_agent";
import { default as childAgentDebuggerServer } from "@app/lib/actions/mcp_internal_actions/servers/child_agent_debugger";
import { default as generateFileServer } from "@app/lib/actions/mcp_internal_actions/servers/file_generation";
import { default as githubServer } from "@app/lib/actions/mcp_internal_actions/servers/github";
import { default as hubspotServer } from "@app/lib/actions/mcp_internal_actions/servers/hubspot/server";
import { default as imageGenerationDallEServer } from "@app/lib/actions/mcp_internal_actions/servers/image_generation";
import { default as includeDataServer } from "@app/lib/actions/mcp_internal_actions/servers/include";
import { default as primitiveTypesDebuggerServer } from "@app/lib/actions/mcp_internal_actions/servers/primitive_types_debugger";
import { default as reasoningServer } from "@app/lib/actions/mcp_internal_actions/servers/reasoning";
import { default as dustAppServer } from "@app/lib/actions/mcp_internal_actions/servers/run_dust_app";
import { default as searchServer } from "@app/lib/actions/mcp_internal_actions/servers/search";
import { default as tablesQueryServer } from "@app/lib/actions/mcp_internal_actions/servers/tables_query";
import { default as thinkServer } from "@app/lib/actions/mcp_internal_actions/servers/think";
import { default as webtoolsServer } from "@app/lib/actions/mcp_internal_actions/servers/webtools";
import type { AgentLoopContextType } from "@app/lib/actions/types";
import type { Authenticator } from "@app/lib/auth";
import { assertNever } from "@app/types";

export function getInternalMCPServer(
  auth: Authenticator,
  {
    internalMCPServerName,
    mcpServerId,
  }: {
    internalMCPServerName: InternalMCPServerNameType;
    mcpServerId: string;
  },
  agentLoopContext?: AgentLoopContextType
): McpServer {
  switch (internalMCPServerName) {
    case "github":
      return githubServer(auth, mcpServerId);
    case "hubspot":
      return hubspotServer(auth, mcpServerId);
    case "image_generation":
      return imageGenerationDallEServer(auth);
    case "file_generation":
      return generateFileServer(auth);
    case "child_agent_debugger":
      return childAgentDebuggerServer();
    case "query_tables":
      return tablesQueryServer(auth, agentLoopContext);
    case "primitive_types_debugger":
      return primitiveTypesDebuggerServer();
    case "think":
      return thinkServer();
    case "web_search_&_browse_v2":
      return webtoolsServer(agentLoopContext);
    case "search":
      return searchServer(auth, agentLoopContext);
    case "include_data":
      return includeDataServer(auth, agentLoopContext);
    case "ask_agent":
      return askAgentServer(auth);
    case "reasoning_v2":
      return reasoningServer(auth, agentLoopContext);
<<<<<<< HEAD
    case "run_dust_app":
      return dustAppServer(auth, agentLoopContext);
=======
    case "agent_router":
      return agentRouterServer(auth);
>>>>>>> 2484d015
    default:
      assertNever(internalMCPServerName);
  }
}<|MERGE_RESOLUTION|>--- conflicted
+++ resolved
@@ -20,7 +20,7 @@
 import type { Authenticator } from "@app/lib/auth";
 import { assertNever } from "@app/types";
 
-export function getInternalMCPServer(
+export async function getInternalMCPServer(
   auth: Authenticator,
   {
     internalMCPServerName,
@@ -30,7 +30,7 @@
     mcpServerId: string;
   },
   agentLoopContext?: AgentLoopContextType
-): McpServer {
+): Promise<McpServer> {
   switch (internalMCPServerName) {
     case "github":
       return githubServer(auth, mcpServerId);
@@ -58,13 +58,10 @@
       return askAgentServer(auth);
     case "reasoning_v2":
       return reasoningServer(auth, agentLoopContext);
-<<<<<<< HEAD
     case "run_dust_app":
       return dustAppServer(auth, agentLoopContext);
-=======
     case "agent_router":
       return agentRouterServer(auth);
->>>>>>> 2484d015
     default:
       assertNever(internalMCPServerName);
   }
