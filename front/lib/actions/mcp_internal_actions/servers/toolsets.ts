import { DustAPI, INTERNAL_MIME_TYPES } from "@dust-tt/client";
import type { McpServer } from "@modelcontextprotocol/sdk/server/mcp.js";

import {
  getMcpServerViewDescription,
  getMcpServerViewDisplayName,
} from "@app/lib/actions/mcp_helper";
import { getMCPServerToolsConfigurations } from "@app/lib/actions/mcp_internal_actions/input_configuration";
import { makeInternalMCPServer } from "@app/lib/actions/mcp_internal_actions/utils";
import { withToolLogging } from "@app/lib/actions/mcp_internal_actions/wrappers";
import type { AgentLoopContextType } from "@app/lib/actions/types";
import { isServerSideMCPServerConfiguration } from "@app/lib/actions/types/guards";
import apiConfig from "@app/lib/api/config";
import type { Authenticator } from "@app/lib/auth";
import { prodAPICredentialsForOwner } from "@app/lib/auth";
import { SpaceResource } from "@app/lib/resources/space_resource";
import logger from "@app/logger/logger";
import { getHeaderFromGroupIds, Ok } from "@app/types";

const createServer = (
  auth: Authenticator,
  agentLoopContext?: AgentLoopContextType
): McpServer => {
  const server = makeInternalMCPServer("toolsets");

  server.tool(
    "list",
    "List the available toolsets with their names and descriptions. This is like using 'ls' in Unix.",
    {},
    withToolLogging(
      auth,
      { toolNameForMonitoring: "list_toolsets", agentLoopContext },
      async () => {
        const mcpServerViewIdsFromAgentConfiguration =
          agentLoopContext?.runContext?.agentConfiguration.actions
            .filter(isServerSideMCPServerConfiguration)
            .map((action) => action.mcpServerViewId) ?? [];

        const owner = auth.getNonNullableWorkspace();
        const requestedGroupIds = auth.groups().map((g) => g.sId);
        const prodCredentials = await prodAPICredentialsForOwner(owner);
        const config = apiConfig.getDustAPIConfig();
        const api = new DustAPI(
          config,
          {
            ...prodCredentials,
            extraHeaders: {
              ...getHeaderFromGroupIds(requestedGroupIds),
            },
          },
<<<<<<< HEAD
        },
        logger,
        config.nodeEnv === "development" ? "http://localhost:3000" : null
      );
      const globalSpace = await SpaceResource.fetchWorkspaceGlobalSpace(auth);
      const r = await api.getMCPServerViews(globalSpace.sId, true);
      if (r.isErr()) {
        throw new Error(r.error.message);
      }

      const mcpServerViews = r.value
        .filter(
          (mcpServerView) =>
            !mcpServerViewIdsFromAgentConfiguration.includes(mcpServerView.sId)
        )
        .filter(
          (mcpServerView) =>
            getMCPServerToolsConfigurations(mcpServerView)
              .configurabilityState !== "requiredConfiguration"
        )
        .filter(
          (mcpServerView) =>
            mcpServerView.server.availability !== "auto_hidden_builder"
=======
          logger,
          config.nodeEnv === "development" ? "http://localhost:3000" : null
>>>>>>> 80c81c7b
        );
        const globalSpace = await SpaceResource.fetchWorkspaceGlobalSpace(auth);
        const r = await api.getMCPServerViews(globalSpace.sId, true);
        if (r.isErr()) {
          throw new Error(r.error.message);
        }

        const mcpServerViews = r.value
          .filter(
            (mcpServerView) =>
              !mcpServerViewIdsFromAgentConfiguration.includes(
                mcpServerView.sId
              )
          )
          .filter(
            (mcpServerView) =>
              getMCPServerToolsConfigurations(mcpServerView).configurable !==
              "required"
          )
          .filter(
            (mcpServerView) =>
              mcpServerView.server.availability !== "auto_hidden_builder"
          );

        return new Ok(
          mcpServerViews.map((mcpServerView) => ({
            type: "resource" as const,
            resource: {
              mimeType: INTERNAL_MIME_TYPES.TOOL_OUTPUT.TOOLSET_LIST_RESULT,
              uri: "",
              id: mcpServerView.sId,
              text: getMcpServerViewDisplayName(mcpServerView),
              description: getMcpServerViewDescription(mcpServerView),
            },
          }))
        );
      }
    )
  );

  return server;
};

export default createServer;<|MERGE_RESOLUTION|>--- conflicted
+++ resolved
@@ -48,34 +48,8 @@
               ...getHeaderFromGroupIds(requestedGroupIds),
             },
           },
-<<<<<<< HEAD
-        },
-        logger,
-        config.nodeEnv === "development" ? "http://localhost:3000" : null
-      );
-      const globalSpace = await SpaceResource.fetchWorkspaceGlobalSpace(auth);
-      const r = await api.getMCPServerViews(globalSpace.sId, true);
-      if (r.isErr()) {
-        throw new Error(r.error.message);
-      }
-
-      const mcpServerViews = r.value
-        .filter(
-          (mcpServerView) =>
-            !mcpServerViewIdsFromAgentConfiguration.includes(mcpServerView.sId)
-        )
-        .filter(
-          (mcpServerView) =>
-            getMCPServerToolsConfigurations(mcpServerView)
-              .configurabilityState !== "requiredConfiguration"
-        )
-        .filter(
-          (mcpServerView) =>
-            mcpServerView.server.availability !== "auto_hidden_builder"
-=======
           logger,
           config.nodeEnv === "development" ? "http://localhost:3000" : null
->>>>>>> 80c81c7b
         );
         const globalSpace = await SpaceResource.fetchWorkspaceGlobalSpace(auth);
         const r = await api.getMCPServerViews(globalSpace.sId, true);
@@ -92,8 +66,8 @@
           )
           .filter(
             (mcpServerView) =>
-              getMCPServerToolsConfigurations(mcpServerView).configurable !==
-              "required"
+              getMCPServerToolsConfigurations(mcpServerView)
+                .configurabilityState !== "requiredConfiguration"
           )
           .filter(
             (mcpServerView) =>
