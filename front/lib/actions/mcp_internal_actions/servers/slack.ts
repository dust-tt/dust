--- conflicted
+++ resolved
@@ -195,7 +195,6 @@
 }
 
 // Common Zod parameter schema parts shared by search tools.
-<<<<<<< HEAD
 const buildCommonSearchParams = (
   channelOptions?: ReadonlyArray<z.ZodType<{ value: string; label: string }>>
 ) => ({
@@ -209,14 +208,6 @@
       mimeType: z.literal(INTERNAL_MIME_TYPES.TOOL_INPUT.LIST),
     })
     .describe("Indicate the channels the agent can search in"),
-=======
-const buildCommonSearchParams = () => ({
-  channels: z
-    .string()
-    .array()
-    .optional()
-    .describe("Narrow the search to specific channels (optional)"),
->>>>>>> aa41df7a
   usersFrom: z
     .string()
     .array()
