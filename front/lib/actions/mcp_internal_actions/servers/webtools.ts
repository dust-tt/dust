import { INTERNAL_MIME_TYPES } from "@dust-tt/client";
import { McpServer } from "@modelcontextprotocol/sdk/server/mcp.js";
import { z } from "zod";

import {
  DEFAULT_WEBSEARCH_ACTION_DESCRIPTION,
  DEFAULT_WEBSEARCH_ACTION_NAME,
} from "@app/lib/actions/constants";
import {
  WEBBROWSER_TOOL_NAME,
  WEBSEARCH_TOOL_NAME,
} from "@app/lib/actions/mcp_internal_actions/constants";
import type {
  BrowseResultResourceType,
  WebsearchResultResourceType,
} from "@app/lib/actions/mcp_internal_actions/output_schemas";
import { makeMCPToolTextError } from "@app/lib/actions/mcp_internal_actions/utils";
import type { AgentLoopContextType } from "@app/lib/actions/types";
import { getRefs } from "@app/lib/api/assistant/citations";
import type { InternalMCPServerDefinitionType } from "@app/lib/api/mcp";
import { tokenCountForTexts } from "@app/lib/tokenization";
import {
  browseUrls,
  isBrowseScrapeSuccessResponse,
} from "@app/lib/utils/webbrowse";
import { webSearch } from "@app/lib/utils/websearch";

export const serverInfo: InternalMCPServerDefinitionType = {
  name: DEFAULT_WEBSEARCH_ACTION_NAME,
  version: "1.0.0",
  description: DEFAULT_WEBSEARCH_ACTION_DESCRIPTION,
  icon: "ActionGlobeAltIcon",
  authorization: null,
  documentationUrl: null,
};

const BROWSE_MAX_TOKENS_LIMIT = 32_000;

const createServer = (agentLoopContext?: AgentLoopContextType): McpServer => {
  const server = new McpServer(serverInfo);

  server.tool(
<<<<<<< HEAD
    WEBSEARCH_TOOL_NAME,
    "A tool that performs a Google web search based on a string query. " +
      "The input string query does not support Unicode characters.",
=======
    "websearch",
    "A tool that performs a Google web search based on a string query.",
>>>>>>> ccd8f7cf
    {
      query: z
        .string()
        .describe(
          "The query used to perform the Google search. If requested by the " +
            "user, use the Google syntax `site:` to restrict the search " +
            "to a particular website or domain."
        ),
      page: z
        .number()
        .optional()
        .describe(
          "A 1-indexed page number used to paginate through the search results." +
            " Should only be provided if the page is strictly greater than 1 in order" +
            " to go deeper into the search results for a specific query."
        ),
    },
    async ({ query, page }) => {
      if (!agentLoopContext?.runContext) {
        throw new Error(
          "agentLoopRunContext is required where the tool is called."
        );
      }

      const agentLoopRunContext = agentLoopContext.runContext;

      const { websearchResultCount, citationsOffset } =
        agentLoopRunContext.stepContext;

      const websearchRes = await webSearch({
        provider: "serpapi",
        query,
        page,
        num: websearchResultCount,
      });

      if (websearchRes.isErr()) {
        return makeMCPToolTextError(
          `Failed to search: ${websearchRes.error.message}`
        );
      }

      const refs = getRefs().slice(
        citationsOffset,
        citationsOffset + websearchResultCount
      );

      const results: WebsearchResultResourceType[] = [];
      for (const result of websearchRes.value) {
        results.push({
          mimeType: INTERNAL_MIME_TYPES.TOOL_OUTPUT.WEBSEARCH_RESULT,
          title: result.title,
          text: result.snippet,
          uri: result.link,
          reference: refs.shift() as string,
        });
      }

      return {
        isError: false,
        content: [
          ...results.map((result) => ({
            type: "resource" as const,
            resource: result,
          })),
          {
            type: "resource" as const,
            resource: {
              mimeType: INTERNAL_MIME_TYPES.TOOL_OUTPUT.WEBSEARCH_QUERY,
              text: query,
              uri: "",
            },
          },
        ],
      };
    }
  );

  server.tool(
    WEBBROWSER_TOOL_NAME,
    "A tool to browse websites, you can provide a list of urls to browse all at once.",
    {
      urls: z.string().array().describe("List of urls to browse"),
    },
    async ({ urls }) => {
      const results = await browseUrls(urls);

      const content: BrowseResultResourceType[] = [];
      for (const result of results) {
        if (!isBrowseScrapeSuccessResponse(result)) {
          content.push({
            mimeType: INTERNAL_MIME_TYPES.TOOL_OUTPUT.BROWSE_RESULT,
            requestedUrl: result.url,
            uri: result.url,
            text: "There was an error while browsing the website.",
            responseCode: result.status.toString(),
            errorMessage: result.error,
          });
          continue;
        }

        const { markdown, title, description } = result;

        const tokensRes = await tokenCountForTexts([markdown], {
          providerId: "openai",
          modelId: "gpt-4o",
        });

        if (tokensRes.isErr()) {
          content.push({
            mimeType: INTERNAL_MIME_TYPES.TOOL_OUTPUT.BROWSE_RESULT,
            requestedUrl: result.url,
            uri: result.url,
            text: "There was an error while browsing the website.",
            title: title,
            description: description,
            responseCode: result.status.toString(),
            errorMessage: tokensRes.error.message,
          });
          continue;
        }

        const tokensCount = tokensRes.value[0];
        const avgCharactersPerToken = (markdown?.length ?? 0) / tokensCount;
        const maxCharacters = BROWSE_MAX_TOKENS_LIMIT * avgCharactersPerToken;
        let truncatedMarkdown = markdown?.slice(0, maxCharacters);

        if (truncatedMarkdown?.length !== markdown?.length) {
          truncatedMarkdown += `\n\n[...output truncated to ${BROWSE_MAX_TOKENS_LIMIT} tokens]`;
        }

        content.push({
          mimeType: INTERNAL_MIME_TYPES.TOOL_OUTPUT.BROWSE_RESULT,
          requestedUrl: result.url,
          uri: result.url,
          text:
            truncatedMarkdown ??
            "There was an error while browsing the website.",
          title: title,
          description: description,
          responseCode: result.status.toString(),
        });
      }

      return {
        isError: false,
        content: content.map((result) => ({
          type: "resource" as const,
          resource: result,
        })),
      };
    }
  );

  return server;
};

export default createServer;<|MERGE_RESOLUTION|>--- conflicted
+++ resolved
@@ -40,14 +40,8 @@
   const server = new McpServer(serverInfo);
 
   server.tool(
-<<<<<<< HEAD
     WEBSEARCH_TOOL_NAME,
-    "A tool that performs a Google web search based on a string query. " +
-      "The input string query does not support Unicode characters.",
-=======
-    "websearch",
     "A tool that performs a Google web search based on a string query.",
->>>>>>> ccd8f7cf
     {
       query: z
         .string()
