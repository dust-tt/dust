import { INTERNAL_MIME_TYPES } from "@dust-tt/client";
import type { JSONSchema7 as JSONSchema } from "json-schema";
import { describe, expect, it } from "vitest";
import { z } from "zod";
import { zodToJsonSchema } from "zod-to-json-schema";

import type { ServerSideMCPToolConfigurationType } from "@app/lib/actions/mcp";
import {
  augmentInputsWithConfiguration,
  findPathsToConfiguration,
} from "@app/lib/actions/mcp_internal_actions/input_configuration";
import {
  ConfigurableToolInputJSONSchemas,
  ConfigurableToolInputSchemas,
} from "@app/lib/actions/mcp_internal_actions/input_schemas";
import type { MCPServerViewType } from "@app/lib/api/mcp";
import { generateRandomModelSId } from "@app/lib/resources/string_ids";
import type { WorkspaceType } from "@app/types";

// Mock workspace for testing
const mockWorkspace: WorkspaceType = {
  id: 1,
  sId: "test-workspace",
  name: "Test Workspace",
  role: "admin",
  segmentation: null,
  whiteListedProviders: null,
  defaultEmbeddingProvider: null,
  metadata: {},
};

// Helper function to create a basic MCP tool configuration
function createBasicMCPConfiguration(
  overrides: Partial<ServerSideMCPToolConfigurationType> = {}
): ServerSideMCPToolConfigurationType {
  return {
    id: -1,
    sId: generateRandomModelSId(),
    type: "mcp_configuration",
    name: "test_server",
    description: "Test server",
    dataSources: null,
    tables: null,
    childAgentId: null,
    reasoningModel: null,
    timeFrame: null,
    jsonSchema: null,
    additionalConfiguration: {},
    mcpServerViewId: "test-view-id",
    dustAppConfiguration: null,
    internalMCPServerId: null,
    inputSchema: {
      type: "object",
      properties: {},
    },
    availability: "manual",
    permission: "never_ask",
    toolServerId: "test-tool-server-id",
    retryPolicy: "no_retry",
    originalName: "test_tool",
    mcpServerName: "test_server",
    secretName: null,
    ...overrides,
  };
}

describe("augmentInputsWithConfiguration", () => {
  describe("basic functionality", () => {
    it("should return original inputs when no schema properties exist", () => {
      const rawInputs = { someParam: "value" };
      const config = createBasicMCPConfiguration({
        inputSchema: {
          type: "object",
          properties: {},
        },
      });

      const result = augmentInputsWithConfiguration({
        owner: mockWorkspace,
        rawInputs,
        actionConfiguration: config,
      });

      expect(result).toEqual(rawInputs);
    });

    it("should return original inputs when no missing required properties", () => {
      const rawInputs = { requiredParam: "provided" };
      const config = createBasicMCPConfiguration({
        inputSchema: {
          type: "object",
          properties: {
            requiredParam: { type: "string" },
          },
          required: ["requiredParam"],
        },
      });

      const result = augmentInputsWithConfiguration({
        owner: mockWorkspace,
        rawInputs,
        actionConfiguration: config,
      });

      expect(result).toEqual(rawInputs);
    });

    it("should preserve existing inputs and only add missing ones", () => {
      const rawInputs = {
        existingParam: "existing-value",
        partiallyProvided: "user-provided",
      };
      const config = createBasicMCPConfiguration({
        additionalConfiguration: {
          stringParam: "config-value",
        },
        inputSchema: {
          type: "object",
          properties: {
            existingParam: { type: "string" },
            partiallyProvided: { type: "string" },
            stringParam: {
              type: "object",
              properties: {
                value: { type: "string" },
                mimeType: {
                  type: "string",
                  const: INTERNAL_MIME_TYPES.TOOL_INPUT.STRING,
                },
              },
              required: ["value", "mimeType"],
            },
          },
          required: ["existingParam", "partiallyProvided", "stringParam"],
        },
      });

      const result = augmentInputsWithConfiguration({
        owner: mockWorkspace,
        rawInputs,
        actionConfiguration: config,
      });

      expect(result).toEqual({
        existingParam: "existing-value",
        partiallyProvided: "user-provided",
        stringParam: {
          value: "config-value",
          mimeType: INTERNAL_MIME_TYPES.TOOL_INPUT.STRING,
        },
      });
    });
  });

  describe("DATA_SOURCE mime type", () => {
    it("should augment inputs with data source configuration", () => {
      const rawInputs = {};
      const config = createBasicMCPConfiguration({
        dataSources: [
          {
            workspaceId: mockWorkspace.sId,
            sId: "ds-123",
            dataSourceViewId: "view-123",
            filter: {
              tags: { in: ["test"], not: [], mode: "auto" },
              parents: { in: [], not: [] },
            },
          },
        ],
        inputSchema: {
          type: "object",
          properties: {
            dataSource:
              ConfigurableToolInputJSONSchemas[
                INTERNAL_MIME_TYPES.TOOL_INPUT.DATA_SOURCE
              ],
          },
          required: ["dataSource"],
        },
      });

      const result = augmentInputsWithConfiguration({
        owner: mockWorkspace,
        rawInputs,
        actionConfiguration: config,
      });

      expect(result).toEqual({
        dataSource: [
          {
            uri: `data_source_configuration://dust/w/${mockWorkspace.sId}/data_source_configurations/ds-123`,
            mimeType: INTERNAL_MIME_TYPES.TOOL_INPUT.DATA_SOURCE,
          },
        ],
      });
    });

    it("should handle data source with filter instead of sId", () => {
      const rawInputs = {};
      const config = createBasicMCPConfiguration({
        dataSources: [
          {
            workspaceId: mockWorkspace.sId,
            sId: undefined,
            dataSourceViewId: "view-123",
            filter: {
              tags: { in: ["test"], not: [], mode: "auto" },
              parents: { in: [], not: [] },
            },
          },
        ],
        inputSchema: {
          type: "object",
          properties: {
            dataSource:
              ConfigurableToolInputJSONSchemas[
                INTERNAL_MIME_TYPES.TOOL_INPUT.DATA_SOURCE
              ],
          },
          required: ["dataSource"],
        },
      });

      const result = augmentInputsWithConfiguration({
        owner: mockWorkspace,
        rawInputs,
        actionConfiguration: config,
      });

      const expectedFilter = encodeURIComponent(
        JSON.stringify({
          tags: { in: ["test"], not: [], mode: "auto" },
          parents: { in: [], not: [] },
        })
      );
      expect(result).toEqual({
        dataSource: [
          {
            uri: `data_source_configuration://dust/w/${mockWorkspace.sId}/data_source_views/view-123/filter/${expectedFilter}`,
            mimeType: INTERNAL_MIME_TYPES.TOOL_INPUT.DATA_SOURCE,
          },
        ],
      });
    });
  });

  describe("TABLE mime type", () => {
    it("should augment inputs with table configuration", () => {
      const rawInputs = {};
      const config = createBasicMCPConfiguration({
        tables: [
          {
            workspaceId: mockWorkspace.sId,
            sId: "table-123",
            dataSourceViewId: "view-123",
            tableId: "table-id-123",
          },
        ],
        inputSchema: {
          type: "object",
          properties: {
            table:
              ConfigurableToolInputJSONSchemas[
                INTERNAL_MIME_TYPES.TOOL_INPUT.TABLE
              ],
          },
          required: ["table"],
        },
      });

      const result = augmentInputsWithConfiguration({
        owner: mockWorkspace,
        rawInputs,
        actionConfiguration: config,
      });

      expect(result).toEqual({
        table: [
          {
            uri: `table_configuration://dust/w/${mockWorkspace.sId}/table_configurations/table-123`,
            mimeType: INTERNAL_MIME_TYPES.TOOL_INPUT.TABLE,
          },
        ],
      });
    });
  });

  describe("AGENT mime type", () => {
    it("should augment inputs with agent configuration", () => {
      const rawInputs = {};
      const config = createBasicMCPConfiguration({
        childAgentId: "agent-123",
        inputSchema: {
          type: "object",
          properties: {
            agent:
              ConfigurableToolInputJSONSchemas[
                INTERNAL_MIME_TYPES.TOOL_INPUT.AGENT
              ],
          },
          required: ["agent"],
        },
      });

      const result = augmentInputsWithConfiguration({
        owner: mockWorkspace,
        rawInputs,
        actionConfiguration: config,
      });

      expect(result).toEqual({
        agent: {
          uri: `agent://dust/w/${mockWorkspace.sId}/agents/agent-123`,
          mimeType: INTERNAL_MIME_TYPES.TOOL_INPUT.AGENT,
        },
      });
    });

    it("should throw error when childAgentId is missing", () => {
      const rawInputs = {};
      const config = createBasicMCPConfiguration({
        childAgentId: null,
        inputSchema: {
          type: "object",
          properties: {
            agent:
              ConfigurableToolInputJSONSchemas[
                INTERNAL_MIME_TYPES.TOOL_INPUT.AGENT
              ],
          },
          required: ["agent"],
        },
      });

      expect(() => {
        augmentInputsWithConfiguration({
          owner: mockWorkspace,
          rawInputs,
          actionConfiguration: config,
        });
      }).toThrow("Unreachable: child agent configuration without an sId.");
    });
  });

  describe("REASONING_MODEL mime type", () => {
    it("should augment inputs with reasoning model configuration", () => {
      const rawInputs = {};
      const config = createBasicMCPConfiguration({
        reasoningModel: {
          modelId: "gpt-4o",
          providerId: "openai",
          temperature: 0.7,
          reasoningEffort: "medium",
        },
        inputSchema: {
          type: "object",
          properties: {
            model:
              ConfigurableToolInputJSONSchemas[
                INTERNAL_MIME_TYPES.TOOL_INPUT.REASONING_MODEL
              ],
          },
          required: ["model"],
        },
      });

      const result = augmentInputsWithConfiguration({
        owner: mockWorkspace,
        rawInputs,
        actionConfiguration: config,
      });

      expect(result).toEqual({
        model: {
          modelId: "gpt-4o",
          providerId: "openai",
          temperature: 0.7,
          reasoningEffort: "medium",
          mimeType: INTERNAL_MIME_TYPES.TOOL_INPUT.REASONING_MODEL,
        },
      });
    });

    it("should NOT augment when a partial model container exists (container present, missing required subfields)", () => {
      const rawInputs = {
        // Container present but invalid/partial: missing providerId, mimeType, etc.
        model: { modelId: "gpt-4o" },
      } as Record<string, unknown>;

      const config = createBasicMCPConfiguration({
        reasoningModel: {
          modelId: "gpt-4o",
          providerId: "openai",
          temperature: 0.2,
          reasoningEffort: "light",
        },
        inputSchema: {
          type: "object",
          properties: {
            model:
              ConfigurableToolInputJSONSchemas[
                INTERNAL_MIME_TYPES.TOOL_INPUT.REASONING_MODEL
              ],
          },
          required: ["model"],
        },
      });

      const result = augmentInputsWithConfiguration({
        owner: mockWorkspace,
        rawInputs,
        actionConfiguration: config,
      });

      // Current behavior: augmentation only reacts to top-level missing required properties.
      // With a present (but invalid) container, no replacement occurs; the partial value is preserved.
      expect(result).toEqual(rawInputs);
    });

    it("should NOT augment when an empty model object exists", () => {
      const rawInputs = {
        model: {},
      } as Record<string, unknown>;

      const config = createBasicMCPConfiguration({
        reasoningModel: {
          modelId: "gpt-4o",
          providerId: "openai",
          temperature: 0.5,
          reasoningEffort: "medium",
        },
        inputSchema: {
          type: "object",
          properties: {
            model:
              ConfigurableToolInputJSONSchemas[
                INTERNAL_MIME_TYPES.TOOL_INPUT.REASONING_MODEL
              ],
          },
          required: ["model"],
        },
      });

      const result = augmentInputsWithConfiguration({
        owner: mockWorkspace,
        rawInputs,
        actionConfiguration: config,
      });

      expect(result).toEqual(rawInputs);
    });
  });

  describe("TIME_FRAME mime type", () => {
    it("should augment inputs with time frame configuration", () => {
      const rawInputs = {};
      const config = createBasicMCPConfiguration({
        timeFrame: {
          duration: 7,
          unit: "day",
        },
        inputSchema: {
          type: "object",
          properties: {
            timeFrame:
              ConfigurableToolInputJSONSchemas[
                INTERNAL_MIME_TYPES.TOOL_INPUT.TIME_FRAME
              ],
          },
          required: ["timeFrame"],
        },
      });

      const result = augmentInputsWithConfiguration({
        owner: mockWorkspace,
        rawInputs,
        actionConfiguration: config,
      });

      expect(result).toEqual({
        timeFrame: {
          duration: 7,
          unit: "day",
          mimeType: INTERNAL_MIME_TYPES.TOOL_INPUT.TIME_FRAME,
        },
      });
    });

<<<<<<< HEAD
    it("should return undefined when timeFrame is not configured on optional field", () => {
=======
    it("should return undefined when timeFrame is not configured", () => {
>>>>>>> 16c35f3f
      const rawInputs = {};
      const config = createBasicMCPConfiguration({
        timeFrame: null,
        inputSchema: {
          type: "object",
          properties: {
            timeFrame: {
<<<<<<< HEAD
              type: "object",
              properties: {
                duration: { type: "number" },
                unit: { type: "string" },
                mimeType: {
                  type: "string",
                  const: INTERNAL_MIME_TYPES.TOOL_INPUT.TIME_FRAME,
=======
              oneOf: [
                { type: "null" },
                {
                  type: "object",
                  properties: {
                    duration: { type: "number" },
                    unit: { type: "string" },
                    mimeType: {
                      type: "string",
                      const: INTERNAL_MIME_TYPES.TOOL_INPUT.TIME_FRAME,
                    },
                  },
                  required: ["duration", "unit", "mimeType"],
>>>>>>> 16c35f3f
                },
              },
              required: ["duration", "unit", "mimeType"],
            },
          },
        },
      });

      const result = augmentInputsWithConfiguration({
        owner: mockWorkspace,
        rawInputs,
        actionConfiguration: config,
      });

      expect(result).toEqual({
        timeFrame: undefined,
      });
    });
  });

  describe("JSON_SCHEMA mime type", () => {
    it("should augment inputs with JSON schema configuration", () => {
      // FAILS
      const rawInputs = {};
      const jsonSchema = {
        type: "object" as const,
        properties: {
          name: { type: "string" as const },
        },
        required: ["name"],
      };
      const config = createBasicMCPConfiguration({
        jsonSchema,
        inputSchema: {
          type: "object",
          properties: {
            jsonSchema:
              ConfigurableToolInputJSONSchemas[
                INTERNAL_MIME_TYPES.TOOL_INPUT.JSON_SCHEMA
              ],
          },
          required: ["jsonSchema"],
        },
      });

      const result = augmentInputsWithConfiguration({
        owner: mockWorkspace,
        rawInputs,
        actionConfiguration: config,
      });

      expect(result).toEqual({
        jsonSchema: {
          schema: {
            type: "object",
            properties: {
              ...jsonSchema.properties,
            },
            required: jsonSchema.required,
          },
          mimeType: INTERNAL_MIME_TYPES.TOOL_INPUT.JSON_SCHEMA,
        },
      });
    });

    it("should return undefined when jsonSchema is not configured on optional field", () => {
      const rawInputs = {};
      const config = createBasicMCPConfiguration({
        jsonSchema: undefined,
        inputSchema: {
          type: "object",
          properties: {
            schema: {
              type: "object",
              properties: {
                schema: { type: "object" },
                mimeType: {
                  type: "string",
                  const: INTERNAL_MIME_TYPES.TOOL_INPUT.JSON_SCHEMA,
                },
              },
              required: ["schema", "mimeType"],
            },
          },
        },
      });

      const result = augmentInputsWithConfiguration({
        owner: mockWorkspace,
        rawInputs,
        actionConfiguration: config,
      });

      expect(result).toEqual({
        schema: undefined,
      });
    });
  });

  describe("primitive types", () => {
    it("should augment inputs with string configuration", () => {
      const rawInputs = {};
      const config = createBasicMCPConfiguration({
        additionalConfiguration: {
          stringParam: "test-value",
        },
        inputSchema: {
          type: "object",
          properties: {
            stringParam: {
              type: "object",
              properties: {
                value: { type: "string" },
                mimeType: {
                  type: "string",
                  const: INTERNAL_MIME_TYPES.TOOL_INPUT.STRING,
                },
              },
              required: ["value", "mimeType"],
            },
          },
          required: ["stringParam"],
        },
      });

      const result = augmentInputsWithConfiguration({
        owner: mockWorkspace,
        rawInputs,
        actionConfiguration: config,
      });

      expect(result).toEqual({
        stringParam: {
          value: "test-value",
          mimeType: INTERNAL_MIME_TYPES.TOOL_INPUT.STRING,
        },
      });
    });

    it("should augment inputs with number configuration", () => {
      const rawInputs = {};
      const config = createBasicMCPConfiguration({
        additionalConfiguration: {
          numberParam: 42,
        },
        inputSchema: {
          type: "object",
          properties: {
            numberParam: {
              type: "object",
              properties: {
                value: { type: "number" },
                mimeType: {
                  type: "string",
                  const: INTERNAL_MIME_TYPES.TOOL_INPUT.NUMBER,
                },
              },
              required: ["value", "mimeType"],
            },
          },
          required: ["numberParam"],
        },
      });

      const result = augmentInputsWithConfiguration({
        owner: mockWorkspace,
        rawInputs,
        actionConfiguration: config,
      });

      expect(result).toEqual({
        numberParam: {
          value: 42,
          mimeType: INTERNAL_MIME_TYPES.TOOL_INPUT.NUMBER,
        },
      });
    });

    it("should augment inputs with boolean configuration", () => {
      const rawInputs = {};
      const config = createBasicMCPConfiguration({
        additionalConfiguration: {
          booleanParam: true,
        },
        inputSchema: {
          type: "object",
          properties: {
            booleanParam: {
              type: "object",
              properties: {
                value: { type: "boolean" },
                mimeType: {
                  type: "string",
                  const: INTERNAL_MIME_TYPES.TOOL_INPUT.BOOLEAN,
                },
              },
              required: ["value", "mimeType"],
            },
          },
          required: ["booleanParam"],
        },
      });

      const result = augmentInputsWithConfiguration({
        owner: mockWorkspace,
        rawInputs,
        actionConfiguration: config,
      });

      expect(result).toEqual({
        booleanParam: {
          value: true,
          mimeType: INTERNAL_MIME_TYPES.TOOL_INPUT.BOOLEAN,
        },
      });
    });

    it("should augment inputs with enum configuration", () => {
      const rawInputs = {};
      const config = createBasicMCPConfiguration({
        additionalConfiguration: {
          enumParam: "option1",
        },
        inputSchema: {
          type: "object",
          properties: {
            enumParam: {
              type: "object",
              properties: {
                options: {
                  anyOf: [
                    {
                      type: "object",
                      properties: {
                        value: { type: "string", const: "option1" },
                        label: { type: "string", const: "Option 1" },
                      },
                    },
                    {
                      type: "object",
                      properties: {
                        value: { type: "string", const: "option2" },
                        label: { type: "string", const: "Option 2" },
                      },
                    },
                  ],
                },
                value: { type: "string" },
                mimeType: {
                  type: "string",
                  const: INTERNAL_MIME_TYPES.TOOL_INPUT.ENUM,
                },
              },
              required: ["options", "value", "mimeType"],
            },
          },
          required: ["enumParam"],
        },
      });

      const result = augmentInputsWithConfiguration({
        owner: mockWorkspace,
        rawInputs,
        actionConfiguration: config,
      });

      expect(result).toEqual({
        enumParam: {
          value: "option1",
          mimeType: INTERNAL_MIME_TYPES.TOOL_INPUT.ENUM,
        },
      });
    });

    it("should augment inputs with enum configuration using new format", () => {
      const rawInputs = {};
      const config = createBasicMCPConfiguration({
        additionalConfiguration: {
          enumParam: "A",
        },
        inputSchema: {
          type: "object",
          properties: {
            enumParam: {
              type: "object",
              properties: {
                options: {
                  anyOf: [
                    {
                      type: "object",
                      properties: {
                        value: { type: "string", const: "A" },
                        label: { type: "string", const: "Option A" },
                      },
                    },
                    {
                      type: "object",
                      properties: {
                        value: { type: "string", const: "B" },
                        label: { type: "string", const: "Option B" },
                      },
                    },
                  ],
                },
                value: { type: "string" },
                mimeType: {
                  type: "string",
                  const: INTERNAL_MIME_TYPES.TOOL_INPUT.ENUM,
                },
              },
              required: ["value", "mimeType"],
            },
          },
          required: ["enumParam"],
        },
      });

      const result = augmentInputsWithConfiguration({
        owner: mockWorkspace,
        rawInputs,
        actionConfiguration: config,
      });

      expect(result).toEqual({
        enumParam: {
          value: "A",
          mimeType: INTERNAL_MIME_TYPES.TOOL_INPUT.ENUM,
        },
      });
    });

    it("should augment inputs with list configuration", () => {
      const rawInputs = {};
      const config = createBasicMCPConfiguration({
        additionalConfiguration: {
          listParam: ["item1", "item2", "item3"],
        },
        inputSchema: {
          type: "object",
          properties: {
            listParam: {
              type: "object",
              properties: {
                options: { type: "object" },
                values: {
                  type: "array",
                  items: { type: "string" },
                },
                mimeType: {
                  type: "string",
                  const: INTERNAL_MIME_TYPES.TOOL_INPUT.LIST,
                },
              },
              required: ["options", "values", "mimeType"],
            },
          },
          required: ["listParam"],
        },
      });

      const result = augmentInputsWithConfiguration({
        owner: mockWorkspace,
        rawInputs,
        actionConfiguration: config,
      });

      expect(result).toEqual({
        listParam: {
          values: ["item1", "item2", "item3"],
          mimeType: INTERNAL_MIME_TYPES.TOOL_INPUT.LIST,
        },
      });
    });
  });

  describe("DUST_APP mime type", () => {
    it("should augment inputs with Dust app configuration", () => {
      const rawInputs = {};
      const config = createBasicMCPConfiguration({
        dustAppConfiguration: {
          id: 1,
          sId: "app-123",
          type: "dust_app_run_configuration",
          name: "Test App",
          description: "Test app description",
          appWorkspaceId: mockWorkspace.sId,
          appId: "app-123",
        },
        inputSchema: {
          type: "object",
          properties: {
            dustApp: {
              type: "object",
              properties: {
                appId: { type: "string" },
                mimeType: {
                  type: "string",
                  const: INTERNAL_MIME_TYPES.TOOL_INPUT.DUST_APP,
                },
              },
              required: ["appId", "mimeType"],
            },
          },
          required: ["dustApp"],
        },
      });

      const result = augmentInputsWithConfiguration({
        owner: mockWorkspace,
        rawInputs,
        actionConfiguration: config,
      });

      expect(result).toEqual({
        dustApp: {
          appId: "app-123",
          mimeType: INTERNAL_MIME_TYPES.TOOL_INPUT.DUST_APP,
        },
      });
    });

    it("should throw error when dustAppConfiguration is missing", () => {
      const rawInputs = {};
      const config = createBasicMCPConfiguration({
        dustAppConfiguration: null,
        inputSchema: {
          type: "object",
          properties: {
            dustApp: {
              type: "object",
              properties: {
                appId: { type: "string" },
                mimeType: {
                  type: "string",
                  const: INTERNAL_MIME_TYPES.TOOL_INPUT.DUST_APP,
                },
              },
              required: ["appId", "mimeType"],
            },
          },
          required: ["dustApp"],
        },
      });

      expect(() => {
        augmentInputsWithConfiguration({
          owner: mockWorkspace,
          rawInputs,
          actionConfiguration: config,
        });
      }).toThrow("Invalid Dust App configuration");
    });
  });

  describe("error handling", () => {
    it("should throw error for invalid string type", () => {
      const rawInputs = {};
      const config = createBasicMCPConfiguration({
        additionalConfiguration: {
          stringParam: 123, // Invalid type
        },
        inputSchema: {
          type: "object",
          properties: {
            stringParam: {
              type: "object",
              properties: {
                value: { type: "string" },
                mimeType: {
                  type: "string",
                  const: INTERNAL_MIME_TYPES.TOOL_INPUT.STRING,
                },
              },
              required: ["value", "mimeType"],
            },
          },
          required: ["stringParam"],
        },
      });

      expect(() => {
        augmentInputsWithConfiguration({
          owner: mockWorkspace,
          rawInputs,
          actionConfiguration: config,
        });
      }).toThrow("Expected string value for key stringParam, got number");
    });

    it("should throw error for invalid number type", () => {
      const rawInputs = {};
      const config = createBasicMCPConfiguration({
        additionalConfiguration: {
          numberParam: "not-a-number",
        },
        inputSchema: {
          type: "object",
          properties: {
            numberParam: {
              type: "object",
              properties: {
                value: { type: "number" },
                mimeType: {
                  type: "string",
                  const: INTERNAL_MIME_TYPES.TOOL_INPUT.NUMBER,
                },
              },
              required: ["value", "mimeType"],
            },
          },
          required: ["numberParam"],
        },
      });

      expect(() => {
        augmentInputsWithConfiguration({
          owner: mockWorkspace,
          rawInputs,
          actionConfiguration: config,
        });
      }).toThrow("Expected number value for key numberParam, got string");
    });

    it("should throw error for invalid list type", () => {
      const rawInputs = {};
      const config = createBasicMCPConfiguration({
        additionalConfiguration: {
          listParam: "not-an-array",
        },
        inputSchema: {
          type: "object",
          properties: {
            listParam: {
              type: "object",
              properties: {
                options: { type: "object" },
                values: {
                  type: "array",
                  items: { type: "string" },
                },
                mimeType: {
                  type: "string",
                  const: INTERNAL_MIME_TYPES.TOOL_INPUT.LIST,
                },
              },
              required: ["options", "values", "mimeType"],
            },
          },
          required: ["listParam"],
        },
      });

      expect(() => {
        augmentInputsWithConfiguration({
          owner: mockWorkspace,
          rawInputs,
          actionConfiguration: config,
        });
      }).toThrow(
        "Expected array of string values for key listParam, got string"
      );
    });
  });

  describe("nested objects and complex schemas", () => {
    it("should handle nested objects with configurable properties", () => {
      const rawInputs = { nested: {} };
      const config = createBasicMCPConfiguration({
        additionalConfiguration: {
          "nested.stringParam": "nested-value",
        },
        inputSchema: {
          type: "object",
          properties: {
            nested: {
              type: "object",
              properties: {
                stringParam:
                  ConfigurableToolInputJSONSchemas[
                    INTERNAL_MIME_TYPES.TOOL_INPUT.STRING
                  ],
              },
              required: ["stringParam"],
            },
          },
          required: ["nested"],
        },
      });

      const result = augmentInputsWithConfiguration({
        owner: mockWorkspace,
        rawInputs,
        actionConfiguration: config,
      });

      expect(result).toEqual({
        nested: {
          stringParam: {
            value: "nested-value",
            mimeType: INTERNAL_MIME_TYPES.TOOL_INPUT.STRING,
          },
        },
      });
    });

    it("should handle multiple missing properties", () => {
      const rawInputs = {};
      const config = createBasicMCPConfiguration({
        additionalConfiguration: {
          stringParam: "string-value",
          numberParam: 42,
        },
        dataSources: [
          {
            workspaceId: mockWorkspace.sId,
            sId: "ds-123",
            dataSourceViewId: "view-123",
            filter: {
              tags: { in: ["test"], not: [], mode: "auto" },
              parents: { in: [], not: [] },
            },
          },
        ],
        inputSchema: {
          type: "object",
          properties: {
            stringParam:
              ConfigurableToolInputJSONSchemas[
                INTERNAL_MIME_TYPES.TOOL_INPUT.STRING
              ],
            numberParam:
              ConfigurableToolInputJSONSchemas[
                INTERNAL_MIME_TYPES.TOOL_INPUT.NUMBER
              ],
            dataSource:
              ConfigurableToolInputJSONSchemas[
                INTERNAL_MIME_TYPES.TOOL_INPUT.DATA_SOURCE
              ],
          },
          required: ["stringParam", "numberParam", "dataSource"],
        },
      });

      const result = augmentInputsWithConfiguration({
        owner: mockWorkspace,
        rawInputs,
        actionConfiguration: config,
      });

      expect(result).toEqual({
        stringParam: {
          value: "string-value",
          mimeType: INTERNAL_MIME_TYPES.TOOL_INPUT.STRING,
        },
        numberParam: {
          value: 42,
          mimeType: INTERNAL_MIME_TYPES.TOOL_INPUT.NUMBER,
        },
        dataSource: [
          {
            uri: `data_source_configuration://dust/w/${mockWorkspace.sId}/data_source_configurations/ds-123`,
            mimeType: INTERNAL_MIME_TYPES.TOOL_INPUT.DATA_SOURCE,
          },
        ],
      });
    });
  });

  describe("edge cases", () => {
    it("should handle empty data sources array", () => {
      const rawInputs = {};
      const config = createBasicMCPConfiguration({
        dataSources: [],
        inputSchema: {
          type: "object",
          properties: {
            dataSource:
              ConfigurableToolInputJSONSchemas[
                INTERNAL_MIME_TYPES.TOOL_INPUT.DATA_SOURCE
              ],
          },
          required: ["dataSource"],
        },
      });

      const result = augmentInputsWithConfiguration({
        owner: mockWorkspace,
        rawInputs,
        actionConfiguration: config,
      });

      expect(result).toEqual({
        dataSource: [],
      });
    });

    it("should handle null data sources", () => {
      const rawInputs = {};
      const config = createBasicMCPConfiguration({
        dataSources: null,
        inputSchema: {
          type: "object",
          properties: {
            dataSource:
              ConfigurableToolInputJSONSchemas[
                INTERNAL_MIME_TYPES.TOOL_INPUT.DATA_SOURCE
              ],
          },
          required: ["dataSource"],
        },
      });

      const result = augmentInputsWithConfiguration({
        owner: mockWorkspace,
        rawInputs,
        actionConfiguration: config,
      });

      expect(result).toEqual({
        dataSource: [],
      });
    });

    // moved: "should preserve existing inputs and only add missing ones" now under basic functionality

    it("should ignore legacy additionalConfiguration keys not in inputSchema", () => {
      const rawInputs = { existingParam: "keep-me", numberParam: 42 };
      const config = createBasicMCPConfiguration({
        additionalConfiguration: {
          stringParam: "from-config",
          otherStringParam: "legacy-ignored", // legacy key not present anymore in the current schema
        },
        inputSchema: {
          type: "object",
          properties: {
            existingParam: { type: "string" },
            numberParam: { type: "number" },
            stringParam:
              ConfigurableToolInputJSONSchemas[
                INTERNAL_MIME_TYPES.TOOL_INPUT.STRING
              ],
          },
          required: ["existingParam", "numberParam", "stringParam"],
        },
      });

      const result = augmentInputsWithConfiguration({
        owner: mockWorkspace,
        rawInputs,
        actionConfiguration: config,
      });

      expect(result).toEqual({
        existingParam: "keep-me",
        numberParam: 42,
        stringParam: {
          value: "from-config",
          mimeType: INTERNAL_MIME_TYPES.TOOL_INPUT.STRING,
        },
      });
    });
  });

  describe("default value injection", () => {
    describe("STRING mime type", () => {
      it("should inject object-level default for missing string value", () => {
        const rawInputs = {};
        const config = createBasicMCPConfiguration({
          inputSchema: {
            type: "object",
            properties: {
              stringParam: {
                type: "object",
                properties: {
                  value: { type: "string" },
                  mimeType: {
                    type: "string",
                    const: INTERNAL_MIME_TYPES.TOOL_INPUT.STRING,
                  },
                },
                required: ["value", "mimeType"],
                default: {
                  value: "default-string-value",
                  mimeType: INTERNAL_MIME_TYPES.TOOL_INPUT.STRING,
                },
              },
            },
            required: ["stringParam"],
          },
          additionalConfiguration: {},
        });

        const result = augmentInputsWithConfiguration({
          owner: mockWorkspace,
          rawInputs,
          actionConfiguration: config,
        });

        expect(result).toEqual({
          stringParam: {
            value: "default-string-value",
            mimeType: INTERNAL_MIME_TYPES.TOOL_INPUT.STRING,
          },
        });
      });

      it("should not inject default when value is already provided", () => {
        const rawInputs = {};
        const config = createBasicMCPConfiguration({
          inputSchema: {
            type: "object",
            properties: {
              stringParam: {
                ...ConfigurableToolInputJSONSchemas[
                  INTERNAL_MIME_TYPES.TOOL_INPUT.STRING
                ],
                default: {
                  value: "should-not-be-used",
                  mimeType: INTERNAL_MIME_TYPES.TOOL_INPUT.STRING,
                },
              },
            },
            required: ["stringParam"],
          },
          additionalConfiguration: {
            stringParam: "user-provided-value",
          },
        });

        const result = augmentInputsWithConfiguration({
          owner: mockWorkspace,
          rawInputs,
          actionConfiguration: config,
        });

        expect(result).toEqual({
          stringParam: {
            value: "user-provided-value",
            mimeType: INTERNAL_MIME_TYPES.TOOL_INPUT.STRING,
          },
        });
      });
    });

    describe("NUMBER mime type", () => {
      it("should inject object-level default for missing number value", () => {
        const rawInputs = {};
        const config = createBasicMCPConfiguration({
          inputSchema: {
            type: "object",
            properties: {
              numberParam: {
                type: "object",
                properties: {
                  value: { type: "number" },
                  mimeType: {
                    type: "string",
                    const: INTERNAL_MIME_TYPES.TOOL_INPUT.NUMBER,
                  },
                },
                required: ["value", "mimeType"],
                default: {
                  value: 42,
                  mimeType: INTERNAL_MIME_TYPES.TOOL_INPUT.NUMBER,
                },
              },
            },
            required: ["numberParam"],
          },
          additionalConfiguration: {},
        });

        const result = augmentInputsWithConfiguration({
          owner: mockWorkspace,
          rawInputs,
          actionConfiguration: config,
        });

        expect(result).toEqual({
          numberParam: {
            value: 42,
            mimeType: INTERNAL_MIME_TYPES.TOOL_INPUT.NUMBER,
          },
        });
      });
    });

    describe("BOOLEAN mime type", () => {
      it("should inject object-level default for missing boolean value", () => {
        const rawInputs = {};
        const config = createBasicMCPConfiguration({
          inputSchema: {
            type: "object",
            properties: {
              booleanParam: {
                type: "object",
                properties: {
                  value: { type: "boolean" },
                  mimeType: {
                    type: "string",
                    const: INTERNAL_MIME_TYPES.TOOL_INPUT.BOOLEAN,
                  },
                },
                required: ["value", "mimeType"],
                default: {
                  value: true,
                  mimeType: INTERNAL_MIME_TYPES.TOOL_INPUT.BOOLEAN,
                },
              },
            },
            required: ["booleanParam"],
          },
          additionalConfiguration: {},
        });

        const result = augmentInputsWithConfiguration({
          owner: mockWorkspace,
          rawInputs,
          actionConfiguration: config,
        });

        expect(result).toEqual({
          booleanParam: {
            value: true,
            mimeType: INTERNAL_MIME_TYPES.TOOL_INPUT.BOOLEAN,
          },
        });
      });
    });

    describe("ENUM mime type", () => {
      it("should inject object-level default for missing enum value", () => {
        const rawInputs = {};
        const config = createBasicMCPConfiguration({
          inputSchema: {
            type: "object",
            properties: {
              enumParam: {
                type: "object",
                properties: {
                  options: {
                    anyOf: [
                      {
                        type: "object",
                        properties: {
                          value: { type: "string", const: "option1" },
                          label: { type: "string", const: "Option 1" },
                        },
                      },
                      {
                        type: "object",
                        properties: {
                          value: { type: "string", const: "option2" },
                          label: { type: "string", const: "Option 2" },
                        },
                      },
                      {
                        type: "object",
                        properties: {
                          value: { type: "string", const: "option3" },
                          label: { type: "string", const: "Option 3" },
                        },
                      },
                    ],
                  },
                  value: {
                    type: "string",
                  },
                  mimeType: {
                    type: "string",
                    const: INTERNAL_MIME_TYPES.TOOL_INPUT.ENUM,
                  },
                },
                required: ["options", "value", "mimeType"],
                default: {
                  value: "option2",
                  mimeType: INTERNAL_MIME_TYPES.TOOL_INPUT.ENUM,
                },
              },
            },
            required: ["enumParam"],
          },
          additionalConfiguration: {},
        });

        const result = augmentInputsWithConfiguration({
          owner: mockWorkspace,
          rawInputs,
          actionConfiguration: config,
        });

        expect(result).toEqual({
          enumParam: {
            value: "option2",
            mimeType: INTERNAL_MIME_TYPES.TOOL_INPUT.ENUM,
          },
        });
      });
    });

    describe("LIST mime type", () => {
      it("should inject object-level default for missing list value", () => {
        const rawInputs = {};
        const config = createBasicMCPConfiguration({
          inputSchema: {
            type: "object",
            properties: {
              listParam: {
                type: "object",
                properties: {
                  options: { type: "object" },
                  values: {
                    type: "array",
                    items: { type: "string" },
                  },
                  mimeType: {
                    type: "string",
                    const: INTERNAL_MIME_TYPES.TOOL_INPUT.LIST,
                  },
                },
                required: ["options", "values", "mimeType"],
                default: {
                  values: ["default1", "default2"],
                  mimeType: INTERNAL_MIME_TYPES.TOOL_INPUT.LIST,
                },
              },
            },
            required: ["listParam"],
          },
          additionalConfiguration: {},
        });

        const result = augmentInputsWithConfiguration({
          owner: mockWorkspace,
          rawInputs,
          actionConfiguration: config,
        });

        expect(result).toEqual({
          listParam: {
            values: ["default1", "default2"],
            mimeType: INTERNAL_MIME_TYPES.TOOL_INPUT.LIST,
          },
        });
      });

      it("should inject default when list is empty", () => {
        const rawInputs = {};
        const config = createBasicMCPConfiguration({
          inputSchema: {
            type: "object",
            properties: {
              listParam: {
                type: "object",
                properties: {
                  options: { type: "object" },
                  values: {
                    type: "array",
                    items: { type: "string" },
                  },
                  mimeType: {
                    type: "string",
                    const: INTERNAL_MIME_TYPES.TOOL_INPUT.LIST,
                  },
                },
                required: ["options", "values", "mimeType"],
                default: {
                  options: {},
                  values: ["fallback1", "fallback2"],
                  mimeType: INTERNAL_MIME_TYPES.TOOL_INPUT.LIST,
                },
              },
            },
            required: ["listParam"],
          },
          additionalConfiguration: {
            listParam: [], // Empty array should trigger default
          },
        });

        const result = augmentInputsWithConfiguration({
          owner: mockWorkspace,
          rawInputs,
          actionConfiguration: config,
        });

        expect(result).toEqual({
          listParam: {
            values: ["fallback1", "fallback2"],
            mimeType: INTERNAL_MIME_TYPES.TOOL_INPUT.LIST,
          },
        });
      });
    });

    describe("type safety", () => {
      it("should ignore invalid object-level defaults with wrong types", () => {
        const rawInputs = {};
        const config = createBasicMCPConfiguration({
          inputSchema: {
            type: "object",
            properties: {
              stringParam: {
                ...ConfigurableToolInputJSONSchemas[
                  INTERNAL_MIME_TYPES.TOOL_INPUT.STRING
                ],
                default: {
                  value: 123, // Wrong type - should be ignored
                  mimeType: INTERNAL_MIME_TYPES.TOOL_INPUT.STRING,
                },
              },
            },
            required: ["stringParam"],
          },
          additionalConfiguration: {},
        });

        // Should throw because no valid default was found and value is required
        expect(() => {
          augmentInputsWithConfiguration({
            owner: mockWorkspace,
            rawInputs,
            actionConfiguration: config,
          });
        }).toThrow("Expected string value for key stringParam");
      });

      it("should ignore invalid list defaults with non-string elements", () => {
        const rawInputs = {};
        const config = createBasicMCPConfiguration({
          inputSchema: {
            type: "object",
            properties: {
              listParam: {
                type: "object",
                properties: {
                  options: { type: "object" },
                  values: {
                    type: "array",
                    items: { type: "string" },
                  },
                  mimeType: {
                    type: "string",
                    const: INTERNAL_MIME_TYPES.TOOL_INPUT.LIST,
                  },
                },
                required: ["options", "values", "mimeType"],
                default: {
                  options: {},
                  values: ["valid", 123, "also-valid"], // Mixed types - should be ignored
                  mimeType: INTERNAL_MIME_TYPES.TOOL_INPUT.LIST,
                },
              },
            },
            required: ["listParam"],
          },
          additionalConfiguration: {},
        });

        // Should throw because no valid default was found and value is required
        expect(() => {
          augmentInputsWithConfiguration({
            owner: mockWorkspace,
            rawInputs,
            actionConfiguration: config,
          });
        }).toThrow("Expected array of string values for key listParam");
      });
    });

    describe("nested paths", () => {
      it("should inject defaults for nested object properties", () => {
        const rawInputs = { nested: {} };
        const config = createBasicMCPConfiguration({
          inputSchema: {
            type: "object",
            properties: {
              nested: {
                type: "object",
                properties: {
                  stringParam: {
                    ...ConfigurableToolInputJSONSchemas[
                      INTERNAL_MIME_TYPES.TOOL_INPUT.STRING
                    ],
                    default: {
                      value: "nested-default",
                      mimeType: INTERNAL_MIME_TYPES.TOOL_INPUT.STRING,
                    },
                  },
                },
                required: ["stringParam"],
              },
            },
            required: ["nested"],
          },
          additionalConfiguration: {
            // Use dot notation for nested properties - this will trigger default injection
            // when the system can't find a valid value
          },
        });

        const result = augmentInputsWithConfiguration({
          owner: mockWorkspace,
          rawInputs,
          actionConfiguration: config,
        });

        expect(result).toEqual({
          nested: {
            stringParam: {
              value: "nested-default",
              mimeType: INTERNAL_MIME_TYPES.TOOL_INPUT.STRING,
            },
          },
        });
      });
    });
  });
});

describe("findPathsToConfiguration", () => {
  // Helper function to create Zod schemas that will generate JSON Schema with refs
  function createZodSchemas() {
    // Define reusable schemas that will generate $ref when used multiple times
    const stringConfigSchema =
      ConfigurableToolInputSchemas[INTERNAL_MIME_TYPES.TOOL_INPUT.STRING];
    const booleanConfigSchema =
      ConfigurableToolInputSchemas[INTERNAL_MIME_TYPES.TOOL_INPUT.BOOLEAN];
    const numberConfigSchema =
      ConfigurableToolInputSchemas[INTERNAL_MIME_TYPES.TOOL_INPUT.NUMBER];

    // Tool without configurable inputs
    const toolWithoutConfigSchema = z.object({
      query: z.string(),
    });

    // Tool with multiple configurable inputs - using the same schemas multiple times to create refs
    const passThroughSchema = z.object({
      query: z.string(),
      user: z.object({
        name: stringConfigSchema.describe("The name of the user"),
        age: numberConfigSchema.describe("The age of the user"),
        admin: booleanConfigSchema.describe("Whether the user is an admin"),
        location: stringConfigSchema.describe("The location of the user"), // Reuses string schema
        enabled: booleanConfigSchema.describe("Whether the user is enabled"), // Reuses boolean schema
        category: z
          .object({
            options: z
              .union([
                z
                  .object({
                    value: z.literal("A"),
                    label: z.literal("Category A"),
                  })
                  .describe("The label of the category"),
                z
                  .object({
                    value: z.literal("B"),
                    label: z.literal("Category B"),
                  })
                  .describe("The label of the category"),
                z
                  .object({
                    value: z.literal("C"),
                    label: z.literal("Category C"),
                  })
                  .describe("The label of the category"),
              ])
              .optional(),
            value: z.string().describe("The selected category value"),
            mimeType: z.literal(INTERNAL_MIME_TYPES.TOOL_INPUT.ENUM),
          })
          .describe("The category of the user"),
      }),
      choices: z
        .object({
          options: z
            .union([
              z
                .object({
                  value: z.literal("A"),
                  label: z.literal("Label A"),
                })
                .describe("The label of the choice"),
              z
                .object({
                  value: z.literal("B"),
                  label: z.literal("Label B"),
                })
                .describe("The label of the choice"),
              z
                .object({
                  value: z.literal("C"),
                  label: z.literal("Label C"),
                })
                .describe("The label of the choice"),
            ])
            .optional(),
          values: z.array(z.string()).describe("The values of the choices"),
          mimeType: z.literal(INTERNAL_MIME_TYPES.TOOL_INPUT.LIST),
        })
        .describe("Indicate the choices the agent can select from"),
    });

    return {
      toolWithoutConfig: zodToJsonSchema(toolWithoutConfigSchema, {
        // Allow refs to be generated - this is the default behavior
        $refStrategy: "none",
      }) as JSONSchema,
      passThrough: zodToJsonSchema(passThroughSchema, {
        // Allow refs to be generated - this is the default behavior
        $refStrategy: "none",
      }) as JSONSchema,
    };
  }

  // Helper function to create a mock MCP server view similar to PrimitiveTypesDebugger

  function createMockMCPServerView(): MCPServerViewType {
    const schemas = createZodSchemas();

    return {
      id: 1,
      sId: "test-server-id",
      name: "Primitive Types Debugger",
      description: "Test server for primitive types",
      createdAt: Date.now(),
      updatedAt: Date.now(),
      spaceId: "space-id",
      serverType: "internal",
      server: {
        sId: "primitive-types-debugger",
        name: "primitive_types_debugger",
        version: "1.0.0",
        description: "Super useful tool server",
        icon: "ActionBrainIcon",
        authorization: null,
        tools: [
          // // Tool without configurable inputs
          // {
          //   name: "tool_without_user_config",
          //   description: "This tool is used to test the tool without user config.",
          //   inputSchema: schemas.toolWithoutConfig
          // },
          // Tool with multiple configurable inputs of same type - Zod will generate refs!
          {
            name: "pass_through",
            description: "Super useful tool that should be used at all times.",
            inputSchema: schemas.passThrough,
          },
        ],
        availability: "manual",
        allowMultipleInstances: false,
        documentationUrl: null,
      },
      oAuthUseCase: null,
      editedByUser: null,
      toolsMetadata: [
        {
          toolName: "tool_without_user_config",
          permission: "high",
          enabled: true,
        },
        { toolName: "pass_through", permission: "high", enabled: true },
      ],
    };
  }

  it("should find ALL string configurations across tools", () => {
    const mcpServerView = createMockMCPServerView();

    const stringConfigurations = findPathsToConfiguration({
      mcpServerView,
      mimeType: INTERNAL_MIME_TYPES.TOOL_INPUT.STRING,
    });

    // Should find both string configurations: user.name and user.location
    const paths = Object.keys(stringConfigurations);
    expect(paths).toHaveLength(2);
    expect(paths).toContain("user.name");
    expect(paths).toContain("user.location");

    // Verify both configurations have the correct core structure
    expect(stringConfigurations["user.name"]).toMatchObject({
      type: "object",
      properties: {
        value: { type: "string" },
        mimeType: {
          type: "string",
          const: INTERNAL_MIME_TYPES.TOOL_INPUT.STRING,
        },
      },
    });

    expect(stringConfigurations["user.location"]).toMatchObject({
      type: "object",
      properties: {
        value: { type: "string" },
        mimeType: {
          type: "string",
          const: INTERNAL_MIME_TYPES.TOOL_INPUT.STRING,
        },
      },
    });
  });

  it("should find ALL boolean configurations across tools", () => {
    const mcpServerView = createMockMCPServerView();

    const booleanConfigurations = findPathsToConfiguration({
      mcpServerView,
      mimeType: INTERNAL_MIME_TYPES.TOOL_INPUT.BOOLEAN,
    });

    // Should find both boolean configurations: user.admin and user.enabled
    const paths = Object.keys(booleanConfigurations);
    expect(paths).toHaveLength(2);
    expect(paths).toContain("user.admin");
    expect(paths).toContain("user.enabled");

    // Verify both configurations have the correct core structure
    for (const path of paths) {
      expect(booleanConfigurations[path]).toMatchObject({
        type: "object",
        properties: {
          value: { type: "boolean" },
          mimeType: {
            type: "string",
            const: INTERNAL_MIME_TYPES.TOOL_INPUT.BOOLEAN,
          },
        },
      });
    }
  });

  it("should find number configurations", () => {
    const mcpServerView = createMockMCPServerView();

    const numberConfigurations = findPathsToConfiguration({
      mcpServerView,
      mimeType: INTERNAL_MIME_TYPES.TOOL_INPUT.NUMBER,
    });

    // Should find one number configuration: user.age
    const paths = Object.keys(numberConfigurations);
    expect(paths).toHaveLength(1);
    expect(paths).toContain("user.age");

    expect(numberConfigurations["user.age"]).toMatchObject({
      type: "object",
      properties: {
        value: { type: "number" },
        mimeType: {
          type: "string",
          const: INTERNAL_MIME_TYPES.TOOL_INPUT.NUMBER,
        },
      },
    });
  });

  it("should find enum configurations", () => {
    const mcpServerView = createMockMCPServerView();

    const enumConfigurations = findPathsToConfiguration({
      mcpServerView,
      mimeType: INTERNAL_MIME_TYPES.TOOL_INPUT.ENUM,
    });

    // Should find one enum configuration: user.category
    const paths = Object.keys(enumConfigurations);
    expect(paths).toHaveLength(1);
    expect(paths).toContain("user.category");

    expect(enumConfigurations["user.category"]).toMatchObject({
      type: "object",
      properties: {
        options: {
          anyOf: [
            {
              type: "object",
              properties: {
                value: { type: "string", const: "A" },
                label: { type: "string", const: "Category A" },
              },
            },
            {
              type: "object",
              properties: {
                value: { type: "string", const: "B" },
                label: { type: "string", const: "Category B" },
              },
            },
            {
              type: "object",
              properties: {
                value: { type: "string", const: "C" },
                label: { type: "string", const: "Category C" },
              },
            },
          ],
        },
        value: {
          type: "string",
        },
        mimeType: {
          type: "string",
          const: INTERNAL_MIME_TYPES.TOOL_INPUT.ENUM,
        },
      },
    });
  });

  it("should find list configurations", () => {
    const mcpServerView = createMockMCPServerView();

    const listConfigurations = findPathsToConfiguration({
      mcpServerView,
      mimeType: INTERNAL_MIME_TYPES.TOOL_INPUT.LIST,
    });

    // Should find one list configuration: choices
    const paths = Object.keys(listConfigurations);
    expect(paths).toHaveLength(1);
    const choicesKey = paths.find((path) => path.includes("choices"));
    expect(choicesKey).toBeDefined();

    // Verify the core structure (Zod adds additionalProperties, description, etc.)
    expect(listConfigurations[choicesKey!]).toMatchObject({
      type: "object",
      properties: {
        options: {
          anyOf: {
            "0": {
              type: "object",
              properties: {
                value: { const: "A" },
                label: { const: "Label A" },
              },
            },
            "1": {
              type: "object",
              properties: {
                value: { const: "B" },
                label: { const: "Label B" },
              },
            },
            "2": {
              type: "object",
              properties: {
                value: { const: "C" },
                label: { const: "Label C" },
              },
            },
          },
        },
        values: {
          type: "array",
          items: { type: "string" },
        },
        mimeType: {
          type: "string",
          const: INTERNAL_MIME_TYPES.TOOL_INPUT.LIST,
        },
      },
    });
  });

  it("should not find configurations for disabled tools", () => {
    const mcpServerView = createMockMCPServerView();

    // Disable the pass_through tool
    if (mcpServerView.toolsMetadata) {
      const passThroughMetadata = mcpServerView.toolsMetadata.find(
        (tool) => tool.toolName === "pass_through"
      );
      if (passThroughMetadata) {
        passThroughMetadata.enabled = false;
      }
    }

    const stringConfigurations = findPathsToConfiguration({
      mcpServerView,
      mimeType: INTERNAL_MIME_TYPES.TOOL_INPUT.STRING,
    });

    // Should find no string configurations since pass_through is disabled
    expect(Object.keys(stringConfigurations)).toHaveLength(0);
  });

  it("should handle servers with no configurable tools", () => {
    const mcpServerView = createMockMCPServerView();

    // Remove the pass_through tool, keeping only tool_without_user_config
    mcpServerView.server.tools = mcpServerView.server.tools.filter(
      (tool) => tool.name === "tool_without_user_config"
    );

    const stringConfigurations = findPathsToConfiguration({
      mcpServerView,
      mimeType: INTERNAL_MIME_TYPES.TOOL_INPUT.STRING,
    });

    // Should find no configurations since no tools have configurable inputs
    expect(Object.keys(stringConfigurations)).toHaveLength(0);
  });

  it("should handle tools with no inputSchema", () => {
    const mcpServerView = createMockMCPServerView();

    // Add a tool without inputSchema
    mcpServerView.server.tools.push({
      name: "tool_without_schema",
      description: "Tool without input schema",
      // No inputSchema property
    });

    if (mcpServerView.toolsMetadata) {
      mcpServerView.toolsMetadata.push({
        toolName: "tool_without_schema",
        permission: "high",
        enabled: true,
      });
    }

    const stringConfigurations = findPathsToConfiguration({
      mcpServerView,
      mimeType: INTERNAL_MIME_TYPES.TOOL_INPUT.STRING,
    });

    // Should still find the 2 string configurations from the other tools
    // The tool without inputSchema should not cause errors
    const paths = Object.keys(stringConfigurations);
    expect(paths).toHaveLength(2);
    expect(paths).toContain("user.name");
    expect(paths).toContain("user.location");
  });
});<|MERGE_RESOLUTION|>--- conflicted
+++ resolved
@@ -465,6 +465,7 @@
             timeFrame:
               ConfigurableToolInputJSONSchemas[
                 INTERNAL_MIME_TYPES.TOOL_INPUT.TIME_FRAME
+                INTERNAL_MIME_TYPES.TOOL_INPUT.TIME_FRAME
               ],
           },
           required: ["timeFrame"],
@@ -482,15 +483,12 @@
           duration: 7,
           unit: "day",
           mimeType: INTERNAL_MIME_TYPES.TOOL_INPUT.TIME_FRAME,
-        },
-      });
-    });
-
-<<<<<<< HEAD
+          mimeType: INTERNAL_MIME_TYPES.TOOL_INPUT.TIME_FRAME,
+        },
+      });
+    });
+
     it("should return undefined when timeFrame is not configured on optional field", () => {
-=======
-    it("should return undefined when timeFrame is not configured", () => {
->>>>>>> 16c35f3f
       const rawInputs = {};
       const config = createBasicMCPConfiguration({
         timeFrame: null,
@@ -498,7 +496,6 @@
           type: "object",
           properties: {
             timeFrame: {
-<<<<<<< HEAD
               type: "object",
               properties: {
                 duration: { type: "number" },
@@ -506,21 +503,6 @@
                 mimeType: {
                   type: "string",
                   const: INTERNAL_MIME_TYPES.TOOL_INPUT.TIME_FRAME,
-=======
-              oneOf: [
-                { type: "null" },
-                {
-                  type: "object",
-                  properties: {
-                    duration: { type: "number" },
-                    unit: { type: "string" },
-                    mimeType: {
-                      type: "string",
-                      const: INTERNAL_MIME_TYPES.TOOL_INPUT.TIME_FRAME,
-                    },
-                  },
-                  required: ["duration", "unit", "mimeType"],
->>>>>>> 16c35f3f
                 },
               },
               required: ["duration", "unit", "mimeType"],
@@ -536,6 +518,7 @@
       });
 
       expect(result).toEqual({
+        timeFrame: undefined,
         timeFrame: undefined,
       });
     });
@@ -589,6 +572,7 @@
     it("should return undefined when jsonSchema is not configured on optional field", () => {
       const rawInputs = {};
       const config = createBasicMCPConfiguration({
+        jsonSchema: undefined,
         jsonSchema: undefined,
         inputSchema: {
           type: "object",
@@ -615,6 +599,7 @@
       });
 
       expect(result).toEqual({
+        schema: undefined,
         schema: undefined,
       });
     });
