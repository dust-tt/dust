--- conflicted
+++ resolved
@@ -735,11 +735,7 @@
       authorization: null,
       icon: "ActionDocumentTextIcon",
       documentationUrl: null,
-<<<<<<< HEAD
       instructions: CONTENT_CREATION_INSTRUCTIONS,
-=======
-      instructions: CANVAS_INSTRUCTIONS,
->>>>>>> 7f0ff7ca
       flavors: [
         {
           id: "dashboards",
