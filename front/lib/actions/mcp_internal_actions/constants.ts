import type { InternalAllowedIconType } from "@app/components/resources/resources_icons";
import type { MCPToolStakeLevelType } from "@app/lib/actions/constants";
import {
  DEFAULT_AGENT_ROUTER_ACTION_DESCRIPTION,
  DEFAULT_AGENT_ROUTER_ACTION_NAME,
  DEFAULT_MCP_REQUEST_TIMEOUT_MS,
  DEFAULT_WEBSEARCH_ACTION_DESCRIPTION,
  DEFAULT_WEBSEARCH_ACTION_NAME,
} from "@app/lib/actions/constants";
import {
  DATA_SOURCE_FILESYSTEM_SERVER_INSTRUCTIONS,
  FRESHSERVICE_SERVER_INSTRUCTIONS,
  JIRA_SERVER_INSTRUCTIONS,
  SALESFORCE_SERVER_INSTRUCTIONS,
} from "@app/lib/actions/mcp_internal_actions/instructions";
import { INTERACTIVE_CONTENT_INSTRUCTIONS } from "@app/lib/actions/mcp_internal_actions/servers/interactive_content/instructions";
import { SLIDESHOW_INSTRUCTIONS } from "@app/lib/actions/mcp_internal_actions/servers/slideshow/instructions";
import {
  DEEP_DIVE_NAME,
  DEEP_DIVE_SERVER_INSTRUCTIONS,
} from "@app/lib/api/assistant/global_agents/configurations/dust/consts";
import type {
  InternalMCPServerDefinitionType,
  MCPToolRetryPolicyType,
} from "@app/lib/api/mcp";
import { getResourceNameAndIdFromSId } from "@app/lib/resources/string_ids";
import type {
  ModelId,
  PlanType,
  Result,
  WhitelistableFeature,
} from "@app/types";
import { Err, Ok } from "@app/types";

export const ADVANCED_SEARCH_SWITCH = "advanced_search";

export const SEARCH_TOOL_NAME = "semantic_search";
export const INCLUDE_TOOL_NAME = "retrieve_recent_documents";
export const WEBSEARCH_TOOL_NAME = "websearch";
export const WEBBROWSER_TOOL_NAME = "webbrowser";
export const QUERY_TABLES_TOOL_NAME = "query_tables";
export const GET_DATABASE_SCHEMA_TOOL_NAME = "get_database_schema";
export const EXECUTE_DATABASE_QUERY_TOOL_NAME = "execute_database_query";
export const PROCESS_TOOL_NAME = "extract_information_from_documents";
export const CREATE_AGENT_TOOL_NAME = "create_agent";
export const FIND_TAGS_TOOL_NAME = "find_tags";
export const FILESYSTEM_CAT_TOOL_NAME = "cat";
export const FILESYSTEM_FIND_TOOL_NAME = "find";
export const FILESYSTEM_LOCATE_IN_TREE_TOOL_NAME = "locate_in_tree";
export const FILESYSTEM_LIST_TOOL_NAME = "list";
export const DATA_WAREHOUSES_LIST_TOOL_NAME = "list";
export const DATA_WAREHOUSES_FIND_TOOL_NAME = "find";
export const DATA_WAREHOUSES_DESCRIBE_TABLES_TOOL_NAME = "describe_tables";
export const DATA_WAREHOUSES_QUERY_TOOL_NAME = "query";

export const SEARCH_SERVER_NAME = "search";

export const TABLE_QUERY_V2_SERVER_NAME = "query_tables_v2"; // Do not change the name until we fixed the extension
export const DATA_WAREHOUSE_SERVER_NAME = "data_warehouses";
export const AGENT_MEMORY_SERVER_NAME = "agent_memory";

// IDs of internal MCP servers that are no longer present.
// We need to keep them to avoid breaking previous output that might reference sId that mapped to these servers.
export const LEGACY_INTERNAL_MCP_SERVER_IDS: number[] = [4];

export const AVAILABLE_INTERNAL_MCP_SERVER_NAMES = [
  // Note:
  // Names should reflect the purpose of the server but not directly the tools it contains.
  // We'll prefix all tools with the server name to avoid conflicts.
  // It's okay to change the name of the server as we don't refer to it directly.
  "agent_management",
  AGENT_MEMORY_SERVER_NAME,
  "agent_router",
  "confluence",
  "conversation_files",
  "data_sources_file_system",
  DATA_WAREHOUSE_SERVER_NAME,
  "deep_dive",
  "extract_data",
  "file_generation",
  "freshservice",
  "github",
  "gmail",
  "google_calendar",
  "google_drive",
  "google_sheets",
  "hubspot",
  "image_generation",
  "elevenlabs",
  "include_data",
  "interactive_content",
  "slideshow",
  "jira",
  "microsoft_drive",
  "microsoft_teams",
  "missing_action_catcher",
  "monday",
  "notion",
  "openai_usage",
  "outlook_calendar",
  "outlook",
  "primitive_types_debugger",
  "common_utilities",
  "jit_testing",
  "reasoning",
  "run_agent",
  "run_dust_app",
  "salesforce",
  "slack",
  "slack_bot",
<<<<<<< HEAD
  "think",
  "todo_list",
=======
>>>>>>> b4196f4c
  "toolsets",
  "web_search_&_browse",
  SEARCH_SERVER_NAME,
  TABLE_QUERY_V2_SERVER_NAME,
] as const;

// Whether the server is available by default in the global space.
// Hidden servers are available by default in the global space but are not visible in the assistant builder.
const MCP_SERVER_AVAILABILITY = [
  "manual",
  "auto",
  "auto_hidden_builder",
] as const;
export type MCPServerAvailability = (typeof MCP_SERVER_AVAILABILITY)[number];

export const INTERNAL_MCP_SERVERS = {
  // Note:
  // ids should be stable, do not change them when moving internal servers to production as it would break existing agents.

  github: {
    id: 1,
    availability: "manual",
    allowMultipleInstances: true,
    isRestricted: undefined,
    isPreview: false,
    tools_stakes: {
      create_issue: "low",
      comment_on_issue: "low",
      add_issue_to_project: "low",
      get_pull_request: "never_ask",
      list_organization_projects: "never_ask",
      list_issues: "never_ask",
      list_pull_requests: "never_ask",
      get_issue: "never_ask",
    },
    tools_retry_policies: undefined,
    timeoutMs: undefined,
    serverInfo: {
      name: "github",
      version: "1.0.0",
      description: "Manage issues and pull requests.",
      authorization: {
        provider: "github" as const,
        supported_use_cases: ["platform_actions", "personal_actions"] as const,
      },
      icon: "GithubLogo",
      documentationUrl: null,
      instructions: null,
    },
  },
  image_generation: {
    id: 2,
    availability: "auto",
    allowMultipleInstances: false,
    isRestricted: undefined,
    isPreview: false,
    tools_stakes: undefined,
    tools_retry_policies: undefined,
    timeoutMs: undefined,
    serverInfo: {
      name: "image_generation",
      version: "1.0.0",
      description: "Create visual content from text descriptions.",
      icon: "ActionImageIcon",
      authorization: null,
      documentationUrl: null,
      instructions: null,
    },
  },
  file_generation: {
    id: 3,
    availability: "auto",
    allowMultipleInstances: false,
    isRestricted: undefined,
    isPreview: false,
    tools_stakes: undefined,
    tools_retry_policies: undefined,
    timeoutMs: undefined,
    serverInfo: {
      name: "file_generation",
      version: "1.0.0",
      description: "Generate and convert documents.",
      authorization: null,
      icon: "ActionDocumentTextIcon",
      documentationUrl: null,
      instructions: null,
    },
  },
  [DEFAULT_WEBSEARCH_ACTION_NAME]: {
    id: 5,
    availability: "auto",
    allowMultipleInstances: false,
    isRestricted: undefined,
    isPreview: false,
    tools_stakes: undefined,
    tools_retry_policies: { default: "retry_on_interrupt" },
    timeoutMs: undefined,
    serverInfo: {
      name: DEFAULT_WEBSEARCH_ACTION_NAME,
      version: "1.0.0",
      description: DEFAULT_WEBSEARCH_ACTION_DESCRIPTION,
      icon: "ActionGlobeAltIcon",
      authorization: null,
      documentationUrl: null,
      instructions: null,
    },
  },
  hubspot: {
    id: 7,
    availability: "manual",
    allowMultipleInstances: true,
    isRestricted: undefined,
    isPreview: false,
    tools_stakes: {
      // Get operations.
      get_object_properties: "never_ask",
      get_object_by_email: "never_ask",
      get_latest_objects: "never_ask",
      get_contact: "never_ask",
      get_company: "never_ask",
      get_deal: "never_ask",
      get_meeting: "never_ask",
      get_file_public_url: "never_ask",
      get_associated_meetings: "never_ask",
      get_hubspot_link: "never_ask",
      get_hubspot_portal_id: "never_ask",
      list_owners: "never_ask",
      search_owners: "never_ask",
      get_current_user_id: "never_ask",
      get_user_activity: "never_ask",
      list_associations: "never_ask",

      count_objects_by_properties: "never_ask",
      search_crm_objects: "never_ask",
      export_crm_objects_csv: "never_ask",

      // Create operations.
      create_contact: "high",
      create_company: "high",
      create_deal: "high",
      create_lead: "high",
      create_task: "high",
      create_note: "high",
      create_communication: "high",
      create_meeting: "high",
      create_association: "high",

      // Update operations.
      update_contact: "high",
      update_company: "high",
      update_deal: "high",
      remove_association: "high",
    },
    tools_retry_policies: undefined,
    timeoutMs: undefined,
    serverInfo: {
      name: "hubspot",
      version: "1.0.0",
      description: "Access CRM contacts, deals and customer activities.",
      authorization: {
        provider: "hubspot" as const,
        supported_use_cases: ["platform_actions", "personal_actions"] as const,
      },
      icon: "HubspotLogo",
      documentationUrl: null,
      instructions: null,
    },
  },
  [DEFAULT_AGENT_ROUTER_ACTION_NAME]: {
    id: 8,
    availability: "auto_hidden_builder",
    allowMultipleInstances: false,
    isRestricted: undefined,
    isPreview: false,
    tools_stakes: undefined,
    tools_retry_policies: undefined,
    timeoutMs: undefined,
    serverInfo: {
      name: DEFAULT_AGENT_ROUTER_ACTION_NAME,
      version: "1.0.0",
      description: DEFAULT_AGENT_ROUTER_ACTION_DESCRIPTION,
      icon: "ActionRobotIcon",
      authorization: null,
      documentationUrl: null,
      instructions: `These tools provide discoverability to published agents available in the workspace.
The tools return agents with their "mention" markdown directive.
The directive should be used to display a clickable version of the agent name in the response.`,
    },
  },
  include_data: {
    id: 9,
    availability: "auto",
    allowMultipleInstances: false,
    isRestricted: undefined,
    isPreview: false,
    tools_stakes: undefined,
    tools_retry_policies: { default: "retry_on_interrupt" },
    timeoutMs: undefined,
    serverInfo: {
      name: "include_data",
      version: "1.0.0",
      description:
        "Load complete content for full context up to memory limits.",
      icon: "ActionTimeIcon",
      authorization: null,
      documentationUrl: null,
      instructions: null,
    },
  },
  run_dust_app: {
    id: 10,
    availability: "auto",
    allowMultipleInstances: true,
    isRestricted: ({ featureFlags }) => {
      return !featureFlags.includes("legacy_dust_apps");
    },
    isPreview: false,
    tools_stakes: undefined,
    tools_retry_policies: undefined,
    timeoutMs: undefined,
    serverInfo: {
      name: "run_dust_app",
      version: "1.0.0",
      description: "Run Dust Apps with specified parameters.",
      icon: "CommandLineIcon",
      authorization: null,
      documentationUrl: null,
      instructions: null,
    },
  },
  notion: {
    id: 11,
    availability: "manual",
    allowMultipleInstances: true,
    isRestricted: undefined,
    isPreview: false,
    tools_stakes: {
      search: "never_ask",
      retrieve_page: "never_ask",
      retrieve_database_schema: "never_ask",
      retrieve_database_content: "never_ask",
      query_database: "never_ask",
      retrieve_block: "never_ask",
      retrieve_block_children: "never_ask",
      fetch_comments: "never_ask",
      list_users: "never_ask",
      get_about_user: "never_ask",

      create_page: "low",
      insert_row_into_database: "low",
      create_database: "low",
      update_page: "low",
      add_page_content: "low",
      create_comment: "low",
      delete_block: "low",
      update_row_database: "low",
      update_schema_database: "low",
    },
    tools_retry_policies: undefined,
    timeoutMs: undefined,
    serverInfo: {
      name: "notion",
      version: "1.0.0",
      description: "Access workspace pages and databases.",
      authorization: {
        provider: "notion" as const,
        supported_use_cases: ["platform_actions", "personal_actions"] as const,
      },
      icon: "NotionLogo",
      documentationUrl: null,
      instructions: null,
    },
  },
  extract_data: {
    id: 12,
    availability: "auto",
    allowMultipleInstances: false,
    isRestricted: undefined,
    isPreview: false,
    tools_stakes: undefined,
    tools_retry_policies: { default: "retry_on_interrupt" },
    timeoutMs: undefined,
    serverInfo: {
      name: "extract_data",
      version: "1.0.0",
      description: "Parse documents to create structured datasets.",
      icon: "ActionScanIcon",
      authorization: null,
      documentationUrl: null,
      instructions: null,
    },
  },
  missing_action_catcher: {
    id: 13,
    availability: "auto_hidden_builder",
    allowMultipleInstances: false,
    isRestricted: undefined,
    isPreview: false,
    tools_stakes: undefined,
    tools_retry_policies: undefined,
    timeoutMs: undefined,
    serverInfo: {
      name: "missing_action_catcher",
      version: "1.0.0",
      description: "To be used to catch errors and avoid erroring.",
      authorization: null,
      icon: "ActionDocumentTextIcon",
      documentationUrl: null,
      instructions: null,
    },
  },
  salesforce: {
    id: 14,
    availability: "manual",
    allowMultipleInstances: true,
    isRestricted: ({ featureFlags, plan }) => {
      const isInPlan = plan.limits.connections.isSalesforceAllowed;
      const hasFeatureFlag = featureFlags.includes("salesforce_tool");
      const isAvailable = isInPlan || hasFeatureFlag;
      return !isAvailable;
    },
    isPreview: false,
    tools_stakes: {
      execute_read_query: "never_ask",
      list_objects: "never_ask",
      describe_object: "never_ask",
      list_attachments: "never_ask",
      read_attachment: "never_ask",
      update_object: "high",
    },
    tools_retry_policies: undefined,
    timeoutMs: undefined,
    serverInfo: {
      name: "salesforce",
      version: "1.0.0",
      description: "Salesforce tools.",
      authorization: {
        provider: "salesforce" as const,
        supported_use_cases: ["personal_actions", "platform_actions"] as const,
      },
      icon: "SalesforceLogo",
      documentationUrl: "https://docs.dust.tt/docs/salesforce",
      instructions: SALESFORCE_SERVER_INSTRUCTIONS,
    },
  },
  gmail: {
    id: 15,
    availability: "manual",
    allowMultipleInstances: true,
    isRestricted: undefined,
    isPreview: false,
    tools_stakes: {
      get_drafts: "never_ask",
      create_draft: "low",
      get_messages: "low",
      create_reply_draft: "low",
    },
    tools_retry_policies: undefined,
    timeoutMs: undefined,
    serverInfo: {
      name: "gmail",
      version: "1.0.0",
      description: "Access messages and email drafts.",
      authorization: {
        provider: "google_drive" as const,
        supported_use_cases: ["personal_actions"] as const,
        scope:
          "https://www.googleapis.com/auth/gmail.readonly https://www.googleapis.com/auth/gmail.compose" as const,
      },
      icon: "GmailLogo",
      documentationUrl: "https://docs.dust.tt/docs/gmail",
      instructions: null,
    },
  },
  google_calendar: {
    id: 16,
    availability: "manual",
    allowMultipleInstances: true,
    isRestricted: undefined,
    isPreview: false,
    tools_stakes: {
      list_calendars: "never_ask",
      list_events: "never_ask",
      get_event: "never_ask",
      create_event: "low",
      update_event: "low",
      delete_event: "low",
      check_availability: "never_ask",
      get_user_timezones: "never_ask",
    },
    tools_retry_policies: undefined,
    timeoutMs: undefined,
    serverInfo: {
      name: "google_calendar",
      version: "1.0.0",
      description: "Access calendar schedules and appointments.",
      authorization: {
        provider: "google_drive",
        supported_use_cases: ["personal_actions"] as const,
        scope:
          "https://www.googleapis.com/auth/calendar https://www.googleapis.com/auth/calendar.events" as const,
      },
      icon: "GcalLogo",
      documentationUrl: "https://docs.dust.tt/docs/google-calendar",
      instructions:
        "By default when creating a meeting, (1) set the calling user as the organizer and an attendee (2) check availability for attendees using the check_availability tool (3) use get_user_timezones to check attendee timezones for better scheduling.",
    },
  },
  conversation_files: {
    id: 17,
    availability: "auto_hidden_builder",
    allowMultipleInstances: false,
    isRestricted: undefined,
    isPreview: false,
    tools_stakes: undefined,
    tools_retry_policies: undefined,
    timeoutMs: undefined,
    serverInfo: {
      name: "conversation_files",
      version: "1.0.0",
      description: "Include files from conversation attachments.",
      icon: "ActionDocumentTextIcon",
      authorization: null,
      documentationUrl: null,
      instructions: null,
    },
  },
  slack: {
    id: 18,
    availability: "manual",
    allowMultipleInstances: true,
    isRestricted: undefined,
    isPreview: false,
    tools_stakes: {
      search_messages: "never_ask",
      semantic_search_messages: "never_ask",
      list_users: "never_ask",
      list_public_channels: "never_ask",
      list_threads: "never_ask",
      post_message: "low",
      get_user: "never_ask",
    },
    tools_retry_policies: undefined,
    timeoutMs: undefined,
    serverInfo: {
      name: "slack",
      version: "1.0.0",
      description: "Slack tools for searching and posting messages.",
      authorization: {
        provider: "slack" as const,
        supported_use_cases: ["personal_actions"] as const,
      },
      icon: "SlackLogo",
      documentationUrl: "https://docs.dust.tt/docs/slack-mcp",
      instructions:
        "When posting a message on Slack, you MUST use Slack-flavored Markdown to format the message." +
        "IMPORTANT: if you want to mention a user, you must use <@USER_ID> where USER_ID is the id of the user you want to mention.\n" +
        "If you want to reference a channel, you must use #CHANNEL where CHANNEL is the channel name, or <#CHANNEL_ID> where CHANNEL_ID is the channel ID.",
    },
  },
  google_sheets: {
    id: 19,
    availability: "manual",
    allowMultipleInstances: true,
    isRestricted: ({ featureFlags }) => {
      return !featureFlags.includes("google_sheets_tool");
    },
    isPreview: true,
    tools_stakes: {
      list_spreadsheets: "never_ask",
      get_spreadsheet: "never_ask",
      get_worksheet: "never_ask",
      update_cells: "low",
      append_data: "low",
      clear_range: "low",
      create_spreadsheet: "low",
      add_worksheet: "low",
      delete_worksheet: "low",
      format_cells: "low",
      copy_sheet: "low",
      rename_worksheet: "low",
      move_worksheet: "low",
    },
    tools_retry_policies: undefined,
    timeoutMs: undefined,
    serverInfo: {
      name: "google_sheets",
      version: "1.0.0",
      description: "Work with spreadsheet data and tables.",
      authorization: {
        provider: "gmail",
        supported_use_cases: ["personal_actions"] as const,
        scope:
          "https://www.googleapis.com/auth/spreadsheets https://www.googleapis.com/auth/drive.readonly" as const,
      },
      icon: "GoogleSpreadsheetLogo",
      documentationUrl: "https://docs.dust.tt/docs/google-sheets",
      instructions: null,
    },
  },
  monday: {
    id: 20,
    availability: "manual",
    allowMultipleInstances: true,
    isRestricted: ({ featureFlags }) => {
      return !featureFlags.includes("monday_tool");
    },
    isPreview: true,
    tools_stakes: {
      // Read operations
      get_boards: "never_ask",
      get_board_items: "never_ask",
      get_item_details: "never_ask",
      search_items: "never_ask",
      get_items_by_column_value: "never_ask",
      find_user_by_name: "never_ask",
      get_board_values: "never_ask",
      get_column_values: "never_ask",
      get_file_column_values: "never_ask",
      get_group_details: "never_ask",
      get_subitem_values: "never_ask",
      get_user_details: "never_ask",

      // Write operations - High stakes
      create_item: "high",
      update_item: "high",
      update_item_name: "high",
      create_update: "high",
      create_board: "high",
      create_column: "high",
      create_group: "high",
      create_subitem: "high",
      update_subitem: "high",
      duplicate_group: "high",
      upload_file_to_column: "high",
      delete_item: "high",
      delete_group: "high",
    },
    tools_retry_policies: undefined,
    timeoutMs: undefined,
    serverInfo: {
      name: "monday",
      version: "1.0.0",
      description: "Manage project boards, items and updates.",
      authorization: {
        provider: "monday" as const,
        supported_use_cases: ["personal_actions", "platform_actions"] as const,
      },
      icon: "MondayLogo",
      documentationUrl:
        "https://developer.monday.com/api-reference/docs/introduction-to-graphql",
      instructions: null,
    },
  },
  [AGENT_MEMORY_SERVER_NAME]: {
    id: 21,
    availability: "auto",
    allowMultipleInstances: false,
    isRestricted: undefined,
    isPreview: false,
    tools_stakes: undefined,
    tools_retry_policies: undefined,
    timeoutMs: undefined,
    serverInfo: {
      name: AGENT_MEMORY_SERVER_NAME,
      version: "1.0.0",
      description: "User-scoped long-term memory tools for agents.",
      authorization: null,
      icon: "ActionLightbulbIcon",
      documentationUrl: null,
      instructions: null,
    },
  },
  jira: {
    id: 22,
    availability: "manual",
    allowMultipleInstances: true,
    isRestricted: undefined,
    isPreview: false,
    tools_stakes: {
      // Read operations - never ask (no side effects)
      get_issue: "never_ask",
      get_projects: "never_ask",
      get_project: "never_ask",
      get_project_versions: "never_ask",
      get_transitions: "never_ask",
      get_issues: "never_ask",
      get_issues_using_jql: "never_ask",
      get_issue_types: "never_ask",
      get_issue_create_fields: "never_ask",
      get_issue_read_fields: "never_ask",
      get_connection_info: "never_ask",
      get_issue_link_types: "never_ask",
      get_users: "never_ask",
      get_attachments: "never_ask",
      read_attachment: "never_ask",

      // Update operations - low stakes
      create_comment: "low",
      transition_issue: "low",
      create_issue: "low",
      update_issue: "low",
      create_issue_link: "low",
      delete_issue_link: "low",
      upload_attachment: "low",
    },
    tools_retry_policies: undefined,
    timeoutMs: undefined,
    serverInfo: {
      name: "jira",
      version: "1.0.0",
      description: "Create, update and track project issues.",
      authorization: {
        provider: "jira" as const,
        supported_use_cases: ["platform_actions", "personal_actions"] as const,
      },
      icon: "JiraLogo",
      documentationUrl: null,
      instructions: JIRA_SERVER_INSTRUCTIONS,
    },
  },
  interactive_content: {
    id: 23,
    availability: "auto",
    allowMultipleInstances: false,
    isRestricted: undefined,
    isPreview: false,
    tools_stakes: undefined,
    tools_retry_policies: undefined,
    timeoutMs: undefined,
    serverInfo: {
      name: "interactive_content",
      version: "1.0.0",
      description:
        "Create dashboards, presentations, or any interactive content.",
      authorization: null,
      icon: "ActionFrameIcon",
      documentationUrl: null,
      instructions: INTERACTIVE_CONTENT_INSTRUCTIONS,
    },
  },
  outlook: {
    id: 24,
    availability: "manual",
    allowMultipleInstances: true,
    isRestricted: undefined,
    isPreview: false,
    tools_stakes: {
      get_messages: "never_ask",
      get_drafts: "never_ask",
      create_draft: "low",
      delete_draft: "low",
      create_reply_draft: "low",
      get_contacts: "never_ask",
      create_contact: "high",
      update_contact: "high",
    },
    tools_retry_policies: undefined,
    timeoutMs: undefined,
    serverInfo: {
      name: "outlook",
      version: "1.0.0",
      description: "Read emails, manage drafts and contacts.",
      authorization: {
        provider: "microsoft_tools" as const,
        supported_use_cases: ["personal_actions"] as const,
        scope:
          "Mail.ReadWrite Mail.ReadWrite.Shared Contacts.ReadWrite Contacts.ReadWrite.Shared User.Read offline_access" as const,
      },
      icon: "MicrosoftOutlookLogo",
      documentationUrl: "https://docs.dust.tt/docs/outlook-tool-setup",
      instructions: null,
    },
  },
  outlook_calendar: {
    id: 25,
    availability: "manual",
    allowMultipleInstances: true,
    isRestricted: undefined,
    isPreview: false,
    tools_stakes: {
      get_user_timezone: "never_ask",
      list_calendars: "never_ask",
      list_events: "never_ask",
      get_event: "never_ask",
      create_event: "low",
      update_event: "low",
      delete_event: "low",
      check_availability: "never_ask",
    },
    tools_retry_policies: undefined,
    timeoutMs: undefined,
    serverInfo: {
      name: "outlook_calendar",
      version: "1.0.0",
      description: "Tools for managing Outlook calendars and events.",
      authorization: {
        provider: "microsoft_tools" as const,
        supported_use_cases: ["personal_actions"] as const,
        scope:
          "Calendars.ReadWrite Calendars.ReadWrite.Shared User.Read MailboxSettings.Read offline_access" as const,
      },
      icon: "MicrosoftOutlookLogo",
      documentationUrl: "https://docs.dust.tt/docs/outlook-calendar-tool-setup",
      instructions: null,
    },
  },
  freshservice: {
    id: 26,
    availability: "manual",
    allowMultipleInstances: true,
    isRestricted: ({ featureFlags }) => {
      return !featureFlags.includes("freshservice_tool");
    },
    isPreview: true,
    tools_stakes: {
      // Read operations - never ask
      list_tickets: "never_ask",
      get_ticket: "never_ask",
      get_ticket_read_fields: "never_ask",
      get_ticket_write_fields: "never_ask",
      list_departments: "never_ask",
      list_products: "never_ask",
      list_oncall_schedules: "never_ask",
      list_service_categories: "never_ask",
      list_service_items: "never_ask",
      search_service_items: "never_ask",
      get_service_item: "never_ask",
      get_service_item_fields: "never_ask",
      list_solution_categories: "never_ask",
      list_solution_folders: "never_ask",
      list_solution_articles: "never_ask",
      list_requesters: "never_ask",
      get_requester: "never_ask",
      list_purchase_orders: "never_ask",
      list_sla_policies: "never_ask",
      get_solution_article: "never_ask",
      list_canned_responses: "never_ask",
      get_canned_response: "never_ask",
      get_ticket_approval: "never_ask",
      list_ticket_approvals: "never_ask",
      list_ticket_tasks: "never_ask",
      get_ticket_task: "never_ask",

      // Write operations - low/high stakes
      create_ticket: "low",
      update_ticket: "low",
      add_ticket_note: "low",
      add_ticket_reply: "low",
      create_ticket_task: "low",
      update_ticket_task: "low",
      delete_ticket_task: "low",
      request_service_item: "low",
      request_service_approval: "low",
      create_solution_article: "high",
    },
    tools_retry_policies: undefined,
    timeoutMs: undefined,
    serverInfo: {
      name: "freshservice",
      icon: "FreshserviceLogo",
      version: "1.0.0",
      description: "Connect to tickets, schedules and service catalog.",
      authorization: {
        provider: "freshservice" as const,
        supported_use_cases: ["platform_actions", "personal_actions"] as const,
      },
      documentationUrl: null,
      instructions: FRESHSERVICE_SERVER_INSTRUCTIONS,
    },
  },
  google_drive: {
    id: 27,
    availability: "manual",
    allowMultipleInstances: true,
    isRestricted: undefined,
    isPreview: false,
    tools_stakes: {
      list_drives: "never_ask",
      search_files: "never_ask",
      get_file_content: "never_ask",
    },
    tools_retry_policies: { default: "retry_on_interrupt" },
    timeoutMs: undefined,
    serverInfo: {
      name: "google_drive",
      version: "1.0.0",
      description: "Search and read files (Docs, Sheets, Presentations).",
      authorization: {
        provider: "google_drive" as const,
        supported_use_cases: ["personal_actions"] as const,
        scope: "https://www.googleapis.com/auth/drive.readonly" as const,
      },
      icon: "DriveLogo",
      documentationUrl: "https://docs.dust.tt/docs/google-drive",
      instructions: null,
    },
  },
  slideshow: {
    id: 28,
    availability: "auto",
    allowMultipleInstances: false,
    isRestricted: ({ featureFlags }) => {
      return !featureFlags.includes("slideshow");
    },
    isPreview: true,
    tools_stakes: undefined,
    tools_retry_policies: undefined,
    timeoutMs: undefined,
    serverInfo: {
      name: "slideshow",
      version: "0.1.0",
      description: "Create interactive slideshows.",
      authorization: null,
      icon: "ActionDocumentTextIcon",
      documentationUrl: null,
      instructions: SLIDESHOW_INSTRUCTIONS,
    },
  },
  deep_dive: {
    id: 29,
    availability: "auto",
    isRestricted: ({ featureFlags, isDeepDiveDisabled }) => {
      return (
        !featureFlags.includes("deep_research_as_a_tool") || isDeepDiveDisabled
      );
    },
    allowMultipleInstances: false,
    isPreview: true,
    tools_stakes: undefined,
    tools_retry_policies: undefined,
    timeoutMs: undefined,
    serverInfo: {
      name: "deep_dive",
      version: "0.1.0",
      description: `Launch a handoff of the user's query to the @${DEEP_DIVE_NAME} agent.`,
      authorization: null,
      icon: "ActionAtomIcon",
      documentationUrl: null,
      instructions: DEEP_DIVE_SERVER_INSTRUCTIONS,
    },
  },
  slack_bot: {
    id: 31,
    availability: "manual" as const,
    allowMultipleInstances: true,
    isRestricted: ({ featureFlags }) => {
      return !featureFlags.includes("slack_bot_mcp");
    },
    isPreview: false,
    tools_stakes: {
      list_public_channels: "never_ask" as const,
      list_users: "never_ask" as const,
      get_user: "never_ask" as const,
      read_channel_history: "never_ask" as const,
      read_thread_messages: "never_ask" as const,

      post_message: "low" as const,
      add_reaction: "low" as const,
      remove_reaction: "low" as const,
    },
    tools_retry_policies: undefined,
    timeoutMs: undefined,
    serverInfo: {
      name: "slack_bot",
      version: "1.0.0",
      description: "Post messages and reactions as the workspace Dust bot.",
      authorization: {
        provider: "slack" as const,
        supported_use_cases: ["platform_actions"] as const,
      },
      icon: "SlackLogo",
      documentationUrl: null,
      instructions:
        "When posting a message on Slack, you MUST use Slack-flavored Markdown to format the message." +
        "IMPORTANT: if you want to mention a user, you must use <@USER_ID> where USER_ID is the id of the user you want to mention.\n" +
        "If you want to reference a channel, you must use #CHANNEL where CHANNEL is the channel name, or <#CHANNEL_ID> where CHANNEL_ID is the channel ID.",
    },
  },
  openai_usage: {
    id: 32,
    availability: "manual",
    allowMultipleInstances: false,
    isPreview: true,
    isRestricted: ({ featureFlags }) => {
      return !featureFlags.includes("openai_usage_mcp");
    },
    tools_stakes: {
      get_completions_usage: "low",
      get_organization_costs: "low",
    },
    tools_retry_policies: undefined,
    timeoutMs: undefined,
    serverInfo: {
      name: "openai_usage",
      version: "1.0.0",
      description: "Track API consumption and costs.",
      authorization: null,
      icon: "OpenaiLogo",
      documentationUrl: null,
      instructions: null,
      requiresSecret: true,
    },
  },
  confluence: {
    id: 33,
    availability: "manual",
    allowMultipleInstances: true,
    isRestricted: ({ featureFlags }) => {
      return !featureFlags.includes("confluence_tool");
    },
    isPreview: false,
    tools_stakes: {
      // Read operations - never ask
      get_current_user: "never_ask",
      get_pages: "never_ask",

      // Write operations - ask
      create_page: "low",
      update_page: "low",
    },
    tools_retry_policies: undefined,
    timeoutMs: undefined,
    serverInfo: {
      name: "confluence",
      version: "1.0.0",
      description: "Retrieve page information.",
      authorization: {
        provider: "confluence_tools" as const,
        supported_use_cases: ["platform_actions", "personal_actions"] as const,
      },
      icon: "ConfluenceLogo",
      documentationUrl: "https://docs.dust.tt/docs/confluence-tool",
      instructions: null,
    },
  },
  elevenlabs: {
    id: 34,
    availability: "manual",
    allowMultipleInstances: false,
    isRestricted: ({ featureFlags }) => {
      return !featureFlags.includes("elevenlabs_tool");
    },
    isPreview: false,
    tools_stakes: {
      text_to_speech: "low",
      generate_music: "low",
    },
    tools_retry_policies: { default: "retry_on_interrupt" },
    timeoutMs: undefined,
    serverInfo: {
      name: "elevenlabs",
      version: "1.0.0",
      description: "Generate speech audio and music with ElevenLabs.",
      authorization: null,
      icon: "ActionMegaphoneIcon",
      documentationUrl: null,
      instructions: null,
    },
  },
  microsoft_drive: {
    id: 35,
    availability: "manual",
    allowMultipleInstances: true,
    isRestricted: ({ featureFlags }) => {
      return !featureFlags.includes("microsoft_drive_mcp_server");
    },
    isPreview: false,
    tools_stakes: {
      search_in_files: "never_ask",
      search_drive_items: "never_ask",
      update_word_document: "high",
      get_file_content: "never_ask",
      upload_file: "high",
    },
    tools_retry_policies: undefined,
    timeoutMs: undefined,
    serverInfo: {
      name: "microsoft_drive",
      version: "1.0.0",
      description: "Tools for managing Microsoft files.",
      authorization: {
        provider: "microsoft_tools" as const,
        supported_use_cases: ["personal_actions"] as const,
        scope:
          "User.Read Files.ReadWrite.All Sites.Read.All ExternalItem.Read.All" as const,
      },
      icon: "MicrosoftLogo",
      documentationUrl: "https://docs.dust.tt/docs/microsoft-drive-tool-setup",
      instructions: null,
    },
  },
  microsoft_teams: {
    id: 36,
    availability: "manual",
    allowMultipleInstances: true,
    isRestricted: ({ featureFlags }) => {
      return !featureFlags.includes("microsoft_teams_mcp_server");
    },
    isPreview: false,
    tools_stakes: {
      search_messages: "never_ask",
    },
    tools_retry_policies: undefined,
    timeoutMs: undefined,
    serverInfo: {
      name: "microsoft_teams",
      version: "1.0.0",
      description: "Search messages in Microsoft Teams.",
      authorization: {
        provider: "microsoft_tools" as const,
        supported_use_cases: ["personal_actions"] as const,
        scope:
          "User.Read Chat.Read ChatMessage.Read ChannelMessage.Read.All" as const,
      },
      icon: "MicrosoftTeamsLogo",
      documentationUrl: "https://docs.dust.tt/docs/microsoft-teams-tool-setup",
      instructions: null,
    },
  },
  [SEARCH_SERVER_NAME]: {
    id: 1006,
    availability: "auto",
    allowMultipleInstances: false,
    isRestricted: undefined,
    isPreview: false,
    tools_stakes: undefined,
    tools_retry_policies: { default: "retry_on_interrupt" },
    timeoutMs: undefined,
    serverInfo: {
      name: SEARCH_SERVER_NAME,
      version: "1.0.0",
      description: "Search content to find the most relevant information.",
      icon: "ActionMagnifyingGlassIcon",
      authorization: null,
      documentationUrl: null,
      instructions: null,
    },
  },
  run_agent: {
    id: 1008,
    availability: "auto",
    allowMultipleInstances: true,
    isRestricted: undefined,
    isPreview: false,
    tools_stakes: undefined,
    tools_retry_policies: { default: "retry_on_interrupt" },
    timeoutMs: DEFAULT_MCP_REQUEST_TIMEOUT_MS,
    serverInfo: {
      name: "run_agent",
      version: "1.0.0",
      description: "Run a child agent (agent as tool).",
      icon: "ActionRobotIcon",
      authorization: null,
      documentationUrl: null,
      instructions: null,
    },
  },
  primitive_types_debugger: {
    id: 1004,
    availability: "manual",
    allowMultipleInstances: false,
    isPreview: false,
    isRestricted: ({ featureFlags }) => {
      return !featureFlags.includes("dev_mcp_actions");
    },
    tools_stakes: undefined,
    tools_retry_policies: undefined,
    timeoutMs: undefined,
    serverInfo: {
      name: "primitive_types_debugger",
      version: "1.0.0",
      description:
        "Demo server showing a basic interaction with various configurable blocks.",
      icon: "ActionEmotionLaughIcon",
      authorization: null,
      documentationUrl: null,
      instructions: null,
    },
  },
  common_utilities: {
    id: 1017,
    availability: "auto_hidden_builder",
    allowMultipleInstances: false,
    isPreview: false,
    isRestricted: undefined,
    tools_stakes: undefined,
    tools_retry_policies: undefined,
    timeoutMs: undefined,
    serverInfo: {
      name: "common_utilities",
      version: "1.0.0",
      description:
        "Miscellaneous helper tools such as random numbers, time retrieval, and timers.",
      icon: "ActionAtomIcon",
      authorization: null,
      documentationUrl: null,
      instructions: null,
    },
  },
  jit_testing: {
    id: 1016,
    availability: "manual",
    allowMultipleInstances: false,
    isPreview: false,
    isRestricted: ({ featureFlags }) => {
      return !featureFlags.includes("dev_mcp_actions");
    },
    tools_stakes: undefined,
    tools_retry_policies: undefined,
    timeoutMs: undefined,
    serverInfo: {
      name: "jit_testing",
      version: "1.0.0",
      description: "Demo server to test if can be added to JIT.",
      icon: "ActionEmotionLaughIcon",
      authorization: null,
      documentationUrl: null,
      instructions: null,
    },
  },
  reasoning: {
    id: 1007,
    availability: "auto_hidden_builder",
    allowMultipleInstances: false,
    isRestricted: undefined,
    isPreview: false,
    tools_stakes: undefined,
    tools_retry_policies: undefined,
    timeoutMs: undefined,
    serverInfo: {
      name: "reasoning",
      version: "1.0.0",
      description:
        "Agent can decide to trigger a reasoning model for complex tasks.",
      icon: "ActionLightbulbIcon",
      authorization: null,
      documentationUrl: null,
      instructions: null,
    },
  },
  [TABLE_QUERY_V2_SERVER_NAME]: {
    id: 1009,
    availability: "auto",
    allowMultipleInstances: false,
    isRestricted: undefined,
    isPreview: false,
    tools_stakes: undefined,
    tools_retry_policies: undefined,
    timeoutMs: undefined,
    serverInfo: {
      name: "query_tables_v2",
      version: "1.0.0",
      description:
        "Query structured data like a spreadsheet or database for data analyses.",
      icon: "ActionTableIcon",
      authorization: null,
      documentationUrl: null,
      instructions: null,
    },
  },
  data_sources_file_system: {
    id: 1010,
    // This server is hidden for everyone, it is only available through the search tool
    // when the advanced_search mode is enabled.
    availability: "auto_hidden_builder",
    allowMultipleInstances: false,
    isRestricted: undefined,
    isPreview: false,
    tools_stakes: undefined,
    tools_retry_policies: undefined,
    timeoutMs: undefined,
    serverInfo: {
      name: "data_sources_file_system",
      version: "1.0.0",
      description: "Browse and search content with filesystem-like navigation.",
      authorization: null,
      icon: "ActionDocumentTextIcon",
      documentationUrl: null,
      instructions: DATA_SOURCE_FILESYSTEM_SERVER_INSTRUCTIONS,
    },
  },
  agent_management: {
    id: 1011,
    availability: "auto",
    allowMultipleInstances: false,
    isPreview: false,
    isRestricted: ({ featureFlags }) => {
      return !featureFlags.includes("agent_management_tool");
    },
    tools_stakes: {
      create_agent: "high",
    },
    tools_retry_policies: undefined,
    timeoutMs: undefined,
    serverInfo: {
      name: "agent_management",
      version: "1.0.0",
      description: "Tools for managing agent configurations.",
      authorization: null,
      icon: "ActionRobotIcon",
      documentationUrl: null,
      instructions: null,
    },
  },
  [DATA_WAREHOUSE_SERVER_NAME]: {
    id: 1012,
    availability: "auto_hidden_builder",
    allowMultipleInstances: false,
    isPreview: false,
    isRestricted: undefined,
    tools_stakes: undefined,
    tools_retry_policies: undefined,
    timeoutMs: undefined,
    serverInfo: {
      name: DATA_WAREHOUSE_SERVER_NAME,
      version: "1.0.0",
      description: "Browse tables organized by warehouse and schema.",
      authorization: null,
      icon: "ActionTableIcon",
      documentationUrl: null,
      instructions: null,
    },
  },
  toolsets: {
    id: 1013,
    availability: "auto_hidden_builder",
    allowMultipleInstances: false,
    isPreview: false,
    isRestricted: undefined,
    tools_stakes: undefined,
    tools_retry_policies: undefined,
    timeoutMs: undefined,
    serverInfo: {
      name: "toolsets",
      version: "1.0.0",
      description: "Browse available toolsets and functions.",
      authorization: null,
      icon: "ActionLightbulbIcon",
      documentationUrl: null,
      instructions: null,
    },
  },
<<<<<<< HEAD
  todo_list: {
    id: 1016,
    availability: "auto",
    allowMultipleInstances: false,
    isRestricted: undefined,
    isPreview: false,
    tools_stakes: undefined,
    tools_retry_policies: undefined,
    timeoutMs: undefined,
    serverInfo: {
      name: "todo_list",
      version: "1.0.0",
      description: "User-scoped todo list management tools for agents.",
      authorization: null,
      icon: "ActionListIcon",
      documentationUrl: null,
      instructions: null,
    },
  },
  // Using satisfies here instead of : type to avoid typescript widening the type and breaking the type inference for AutoInternalMCPServerNameType.
=======
  // Using satisfies here instead of: type to avoid TypeScript widening the type and breaking the type inference for AutoInternalMCPServerNameType.
>>>>>>> b4196f4c
} satisfies {
  [K in InternalMCPServerNameType]: {
    id: number;
    availability: MCPServerAvailability;
    allowMultipleInstances: boolean;
    isRestricted:
      | ((params: {
          plan: PlanType;
          featureFlags: WhitelistableFeature[];
          isDeepDiveDisabled: boolean;
        }) => boolean)
      | undefined;
    isPreview: boolean;
    tools_stakes: Record<string, MCPToolStakeLevelType> | undefined;
    tools_retry_policies: Record<string, MCPToolRetryPolicyType> | undefined;
    timeoutMs: number | undefined;
    serverInfo: InternalMCPServerDefinitionType & { name: K };
  };
};

export type InternalMCPServerNameType =
  (typeof AVAILABLE_INTERNAL_MCP_SERVER_NAMES)[number];

type AutoServerKeys<T> = {
  [K in keyof T]: T[K] extends { availability: "auto" | "auto_hidden_builder" }
    ? K
    : never;
}[keyof T];

export type AutoInternalMCPServerNameType = AutoServerKeys<
  typeof INTERNAL_MCP_SERVERS
>;

export const isAutoInternalMCPServerName = (
  name: InternalMCPServerNameType
): name is AutoInternalMCPServerNameType => {
  return (
    INTERNAL_MCP_SERVERS[name].availability === "auto" ||
    INTERNAL_MCP_SERVERS[name].availability === "auto_hidden_builder"
  );
};

export const getAvailabilityOfInternalMCPServerByName = (
  name: InternalMCPServerNameType
): MCPServerAvailability => {
  return INTERNAL_MCP_SERVERS[name].availability;
};

export const getAvailabilityOfInternalMCPServerById = (
  sId: string
): MCPServerAvailability => {
  const r = getInternalMCPServerNameAndWorkspaceId(sId);
  if (r.isErr()) {
    return "manual";
  }
  return getAvailabilityOfInternalMCPServerByName(r.value.name);
};

export const allowsMultipleInstancesOfInternalMCPServerByName = (
  name: InternalMCPServerNameType
): boolean => {
  return INTERNAL_MCP_SERVERS[name].allowMultipleInstances;
};

export const allowsMultipleInstancesOfInternalMCPServerById = (
  sId: string
): boolean => {
  const r = getInternalMCPServerNameAndWorkspaceId(sId);
  if (r.isErr()) {
    return false;
  }
  return !!INTERNAL_MCP_SERVERS[r.value.name].allowMultipleInstances;
};

export const getInternalMCPServerNameAndWorkspaceId = (
  sId: string
): Result<
  {
    name: InternalMCPServerNameType;
    workspaceModelId: ModelId;
  },
  Error
> => {
  const sIdParts = getResourceNameAndIdFromSId(sId);

  if (!sIdParts) {
    return new Err(new Error(`Invalid internal MCPServer sId: ${sId}`));
  }

  if (sIdParts.resourceName !== "internal_mcp_server") {
    return new Err(
      new Error(
        `Invalid internal MCPServer sId: ${sId}, does not refer to an internal MCP server.`
      )
    );
  }

  // Swap keys and values.
  const details = Object.entries(INTERNAL_MCP_SERVERS).find(
    ([, internalMCPServer]) => internalMCPServer.id === sIdParts.resourceModelId
  );

  if (!details) {
    return new Err(
      new Error(
        `Invalid internal MCPServer sId: ${sId}, ID does not match any known internal MCPServer.`
      )
    );
  }

  if (!isInternalMCPServerName(details[0])) {
    return new Err(
      new Error(`Invalid internal MCPServer name: ${details[0]}, sId: ${sId}`)
    );
  }

  const name = details[0];

  return new Ok({
    name,
    workspaceModelId: sIdParts.workspaceModelId,
  });
};

export const getInternalMCPServerNameFromSId = (
  sId: string | null
): InternalMCPServerNameType | null => {
  if (sId === null) {
    return null;
  }

  const r = getInternalMCPServerNameAndWorkspaceId(sId);
  if (r.isOk()) {
    return r.value.name;
  }

  return null;
};

export const getInternalMCPServerIconByName = (
  name: InternalMCPServerNameType
): InternalAllowedIconType => {
  return INTERNAL_MCP_SERVERS[name].serverInfo.icon ?? undefined;
};

export const isInternalMCPServerName = (
  name: string
): name is InternalMCPServerNameType =>
  AVAILABLE_INTERNAL_MCP_SERVER_NAMES.includes(
    name as InternalMCPServerNameType
  );

export const isValidInternalMCPServerId = (
  workspaceModelId: ModelId,
  sId: string
): boolean => {
  const r = getInternalMCPServerNameAndWorkspaceId(sId);
  if (r.isOk()) {
    return r.value.workspaceModelId === workspaceModelId;
  }

  return false;
};

export const isInternalMCPServerOfName = (
  sId: string | null,
  name: InternalMCPServerNameType
): boolean => {
  if (sId === null) {
    return false;
  }

  const r = getInternalMCPServerNameAndWorkspaceId(sId);
  if (r.isOk()) {
    return r.value.name === name;
  }

  return false;
};<|MERGE_RESOLUTION|>--- conflicted
+++ resolved
@@ -108,11 +108,6 @@
   "salesforce",
   "slack",
   "slack_bot",
-<<<<<<< HEAD
-  "think",
-  "todo_list",
-=======
->>>>>>> b4196f4c
   "toolsets",
   "web_search_&_browse",
   SEARCH_SERVER_NAME,
@@ -1356,30 +1351,7 @@
       instructions: null,
     },
   },
-<<<<<<< HEAD
-  todo_list: {
-    id: 1016,
-    availability: "auto",
-    allowMultipleInstances: false,
-    isRestricted: undefined,
-    isPreview: false,
-    tools_stakes: undefined,
-    tools_retry_policies: undefined,
-    timeoutMs: undefined,
-    serverInfo: {
-      name: "todo_list",
-      version: "1.0.0",
-      description: "User-scoped todo list management tools for agents.",
-      authorization: null,
-      icon: "ActionListIcon",
-      documentationUrl: null,
-      instructions: null,
-    },
-  },
-  // Using satisfies here instead of : type to avoid typescript widening the type and breaking the type inference for AutoInternalMCPServerNameType.
-=======
   // Using satisfies here instead of: type to avoid TypeScript widening the type and breaking the type inference for AutoInternalMCPServerNameType.
->>>>>>> b4196f4c
 } satisfies {
   [K in InternalMCPServerNameType]: {
     id: number;
