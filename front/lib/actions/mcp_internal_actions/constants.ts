import type { MCPToolStakeLevelType } from "@app/lib/actions/constants";
import {
  DEFAULT_AGENT_ROUTER_ACTION_DESCRIPTION,
  DEFAULT_AGENT_ROUTER_ACTION_NAME,
  DEFAULT_MCP_REQUEST_TIMEOUT_MS,
} from "@app/lib/actions/constants";
import {
  DEFAULT_WEBSEARCH_ACTION_DESCRIPTION,
  DEFAULT_WEBSEARCH_ACTION_NAME,
} from "@app/lib/actions/constants";
import type { InternalAllowedIconType } from "@app/lib/actions/mcp_icons";
import {
  FRESHSERVICE_SERVER_INSTRUCTIONS,
  JIRA_SERVER_INSTRUCTIONS,
  SALESFORCE_SERVER_INSTRUCTIONS,
} from "@app/lib/actions/mcp_internal_actions/instructions";
import { CONTENT_CREATION_INSTRUCTIONS } from "@app/lib/actions/mcp_internal_actions/servers/content_creation/instructions";
import { SLIDESHOW_INSTRUCTIONS } from "@app/lib/actions/mcp_internal_actions/servers/slideshow/instructions";
import { DUST_DEEP_DESCRIPTION } from "@app/lib/api/assistant/global_agents/configurations/dust/consts";
import type {
  InternalMCPServerDefinitionType,
  MCPToolRetryPolicyType,
} from "@app/lib/api/mcp";
import { getResourceNameAndIdFromSId } from "@app/lib/resources/string_ids";
import type {
  ModelId,
  PlanType,
  Result,
  WhitelistableFeature,
} from "@app/types";
import { Err, Ok } from "@app/types";

export const ADVANCED_SEARCH_SWITCH = "advanced_search";

export const SEARCH_TOOL_NAME = "semantic_search";
export const INCLUDE_TOOL_NAME = "retrieve_recent_documents";
export const WEBSEARCH_TOOL_NAME = "websearch";
export const WEBBROWSER_TOOL_NAME = "webbrowser";
export const QUERY_TABLES_TOOL_NAME = "query_tables";
export const GET_DATABASE_SCHEMA_TOOL_NAME = "get_database_schema";
export const EXECUTE_DATABASE_QUERY_TOOL_NAME = "execute_database_query";
export const PROCESS_TOOL_NAME = "extract_information_from_documents";
export const CREATE_AGENT_TOOL_NAME = "create_agent";
export const FIND_TAGS_TOOL_NAME = "find_tags";
export const FILESYSTEM_CAT_TOOL_NAME = "cat";
export const FILESYSTEM_FIND_TOOL_NAME = "find";
export const FILESYSTEM_LOCATE_IN_TREE_TOOL_NAME = "locate_in_tree";
export const FILESYSTEM_LIST_TOOL_NAME = "list";
export const DATA_WAREHOUSES_LIST_TOOL_NAME = "list";
export const DATA_WAREHOUSES_FIND_TOOL_NAME = "find";
export const DATA_WAREHOUSES_DESCRIBE_TABLES_TOOL_NAME = "describe_tables";
export const DATA_WAREHOUSES_QUERY_TOOL_NAME = "query";

export const SEARCH_SERVER_NAME = "search";

export const TABLE_QUERY_V2_SERVER_NAME = "query_tables_v2"; // Do not change the name until we fixed the extension
export const DATA_WAREHOUSE_SERVER_NAME = "data_warehouses";
export const AGENT_MEMORY_SERVER_NAME = "agent_memory";

// IDs of internal MCP servers that are no longer present.
// We need to keep them to avoid breaking previous output that might reference sId that mapped to these servers.
export const LEGACY_INTERNAL_MCP_SERVER_IDS: number[] = [4];

export const AVAILABLE_INTERNAL_MCP_SERVER_NAMES = [
  // Note:
  // Names should reflect the purpose of the server but not directly the tools it contains.
  // We'll prefix all tools with the server name to avoid conflicts.
  // It's okay to change the name of the server as we don't refer to it directly.
  "agent_management",
  AGENT_MEMORY_SERVER_NAME,
  "agent_router",
  "confluence",
  "conversation_files",
  "data_sources_file_system",
  DATA_WAREHOUSE_SERVER_NAME,
  "deep_research",
  "extract_data",
  "file_generation",
  "freshservice",
  "github",
  "gmail",
  "google_calendar",
  "google_drive",
  "google_sheets",
  "hubspot",
  "image_generation",
  "include_data",
  "content_creation",
  "slideshow",
  "jira",
  "missing_action_catcher",
  "monday",
  "notion",
  "openai_usage",
  "outlook_calendar",
  "outlook",
  "primitive_types_debugger",
  "jit_tool_string_setting_debugger",
  "jit_tool_datasource_setting_debugger",
  "reasoning",
  "run_agent",
  "run_dust_app",
  "salesforce",
  "slack",
  "slack_bot",
  "think",
  "toolsets",
  "web_search_&_browse",
  "web_search_&_browse_with_summary",
  SEARCH_SERVER_NAME,
  TABLE_QUERY_V2_SERVER_NAME,
] as const;

// Whether the server is available by default in the global space.
// Hidden servers are available by default in the global space but are not visible in the assistant builder.
const MCP_SERVER_AVAILABILITY = [
  "manual",
  "auto",
  "auto_hidden_builder",
] as const;
export type MCPServerAvailability = (typeof MCP_SERVER_AVAILABILITY)[number];

export const INTERNAL_MCP_SERVERS = {
  // Note:
  // ids should be stable, do not change them when moving internal servers to production as it would break existing agents.

  github: {
    id: 1,
    availability: "manual",
    allowMultipleInstances: true,
    isRestricted: undefined,
    isPreview: false,
    tools_stakes: {
      create_issue: "low",
      add_issue_to_project: "low",
      get_pull_request: "never_ask",
      list_organization_projects: "never_ask",
      list_issues: "never_ask",
      list_pull_requests: "never_ask",
      get_issue: "never_ask",
    },
    tools_retry_policies: undefined,
    timeoutMs: undefined,
    serverInfo: {
      name: "github",
      version: "1.0.0",
      description: "Manage issues and pull requests.",
      authorization: {
        provider: "github" as const,
        supported_use_cases: ["platform_actions", "personal_actions"] as const,
      },
      icon: "GithubLogo",
      documentationUrl: null,
      instructions: null,
    },
  },
  image_generation: {
    id: 2,
    availability: "auto",
    allowMultipleInstances: false,
    isRestricted: undefined,
    isPreview: false,
    tools_stakes: undefined,
    tools_retry_policies: undefined,
    timeoutMs: undefined,
    serverInfo: {
      name: "image_generation",
      version: "1.0.0",
      description: "Create visual content from text descriptions.",
      icon: "ActionImageIcon",
      authorization: null,
      documentationUrl: null,
      instructions: null,
    },
  },
  file_generation: {
    id: 3,
    availability: "auto",
    allowMultipleInstances: false,
    isRestricted: undefined,
    isPreview: false,
    tools_stakes: undefined,
    tools_retry_policies: undefined,
    timeoutMs: undefined,
    serverInfo: {
      name: "file_generation",
      version: "1.0.0",
      description: "Generate and convert documents.",
      authorization: null,
      icon: "ActionDocumentTextIcon",
      documentationUrl: null,
      instructions: null,
    },
  },
  [DEFAULT_WEBSEARCH_ACTION_NAME]: {
    id: 5,
    availability: "auto",
    allowMultipleInstances: false,
    isRestricted: undefined,
    isPreview: false,
    tools_stakes: undefined,
    tools_retry_policies: { default: "retry_on_interrupt" },
    timeoutMs: undefined,
    serverInfo: {
      name: DEFAULT_WEBSEARCH_ACTION_NAME,
      version: "1.0.0",
      description: DEFAULT_WEBSEARCH_ACTION_DESCRIPTION,
      icon: "ActionGlobeAltIcon",
      authorization: null,
      documentationUrl: null,
      instructions: null,
    },
  },
  think: {
    id: 6,
    availability: "auto",
    allowMultipleInstances: false,
    isRestricted: ({ featureFlags }) => {
      return !featureFlags.includes("dev_mcp_actions");
    },
    isPreview: true,
    tools_stakes: undefined,
    tools_retry_policies: { default: "retry_on_interrupt" },
    timeoutMs: undefined,
    serverInfo: {
      name: "think",
      version: "1.0.0",
      description: "Expand thinking and reasoning capabilities.",
      icon: "ActionBrainIcon",
      authorization: null,
      documentationUrl: null,
      instructions: null,
    },
  },
  hubspot: {
    id: 7,
    availability: "manual",
    allowMultipleInstances: true,
    isRestricted: undefined,
    isPreview: false,
    tools_stakes: {
      // Get operations.
      get_object_properties: "never_ask",
      get_object_by_email: "never_ask",
      get_latest_objects: "never_ask",
      get_contact: "never_ask",
      get_company: "never_ask",
      get_deal: "never_ask",
      get_meeting: "never_ask",
      get_file_public_url: "never_ask",
      get_associated_meetings: "never_ask",
      get_hubspot_link: "never_ask",
      get_hubspot_portal_id: "never_ask",
      list_owners: "never_ask",
      search_owners: "never_ask",
      get_current_user_id: "never_ask",
      get_user_activity: "never_ask",
      list_associations: "never_ask",

      count_objects_by_properties: "never_ask",
      search_crm_objects: "never_ask",
      export_crm_objects_csv: "never_ask",

      // Create operations.
      create_contact: "high",
      create_company: "high",
      create_deal: "high",
      create_lead: "high",
      create_task: "high",
      create_note: "high",
      create_communication: "high",
      create_meeting: "high",
      create_association: "high",

      // Update operations.
      update_contact: "high",
      update_company: "high",
      update_deal: "high",
      remove_association: "high",
    },
    tools_retry_policies: undefined,
    timeoutMs: undefined,
    serverInfo: {
      name: "hubspot",
      version: "1.0.0",
      description: "Access CRM contacts, deals and customer activities.",
      authorization: {
        provider: "hubspot" as const,
        supported_use_cases: ["platform_actions", "personal_actions"] as const,
      },
      icon: "HubspotLogo",
      documentationUrl: null,
      instructions: null,
    },
  },
  [DEFAULT_AGENT_ROUTER_ACTION_NAME]: {
    id: 8,
    availability: "auto_hidden_builder",
    allowMultipleInstances: false,
    isRestricted: undefined,
    isPreview: false,
    tools_stakes: undefined,
    tools_retry_policies: undefined,
    timeoutMs: undefined,
    serverInfo: {
      name: DEFAULT_AGENT_ROUTER_ACTION_NAME,
      version: "1.0.0",
      description: DEFAULT_AGENT_ROUTER_ACTION_DESCRIPTION,
      icon: "ActionRobotIcon",
      authorization: null,
      documentationUrl: null,
      instructions: `These tools provide discoverability to published agents available in the workspace.
The tools return agents with their "mention" markdown directive.
The directive should be used to display a clickable version of the agent name in the response.`,
    },
  },
  include_data: {
    id: 9,
    availability: "auto",
    allowMultipleInstances: false,
    isRestricted: undefined,
    isPreview: false,
    tools_stakes: undefined,
    tools_retry_policies: { default: "retry_on_interrupt" },
    timeoutMs: undefined,
    serverInfo: {
      name: "include_data",
      version: "1.0.0",
      description:
        "Load complete content for full context up to memory limits.",
      icon: "ActionTimeIcon",
      authorization: null,
      documentationUrl: null,
      instructions: null,
    },
  },
  run_dust_app: {
    id: 10,
    availability: "auto",
    allowMultipleInstances: true,
    isRestricted: undefined,
    isPreview: false,
    tools_stakes: undefined,
    tools_retry_policies: undefined,
    timeoutMs: undefined,
    serverInfo: {
      name: "run_dust_app",
      version: "1.0.0",
      description: "Run Dust Apps with specified parameters.",
      icon: "CommandLineIcon",
      authorization: null,
      documentationUrl: null,
      instructions: null,
    },
  },
  notion: {
    id: 11,
    availability: "manual",
    allowMultipleInstances: true,
    isRestricted: undefined,
    isPreview: false,
    tools_stakes: {
      search: "never_ask",
      retrieve_page: "never_ask",
      retrieve_database_schema: "never_ask",
      retrieve_database_content: "never_ask",
      query_database: "never_ask",
      retrieve_block: "never_ask",
      retrieve_block_children: "never_ask",
      fetch_comments: "never_ask",
      list_users: "never_ask",
      get_about_user: "never_ask",

      create_page: "low",
      insert_row_into_database: "low",
      create_database: "low",
      update_page: "low",
      add_page_content: "low",
      create_comment: "low",
      delete_block: "low",
      update_row_database: "low",
      update_schema_database: "low",
    },
    tools_retry_policies: undefined,
    timeoutMs: undefined,
    serverInfo: {
      name: "notion",
      version: "1.0.0",
      description: "Access workspace pages and databases.",
      authorization: {
        provider: "notion" as const,
        supported_use_cases: ["platform_actions", "personal_actions"] as const,
      },
      icon: "NotionLogo",
      documentationUrl: null,
      instructions: null,
    },
  },
  extract_data: {
    id: 12,
    availability: "auto",
    allowMultipleInstances: false,
    isRestricted: undefined,
    isPreview: false,
    tools_stakes: undefined,
    tools_retry_policies: { default: "retry_on_interrupt" },
    timeoutMs: undefined,
    serverInfo: {
      name: "extract_data",
      version: "1.0.0",
      description: "Parse documents to create structured datasets.",
      icon: "ActionScanIcon",
      authorization: null,
      documentationUrl: null,
      instructions: null,
    },
  },
  missing_action_catcher: {
    id: 13,
    availability: "auto_hidden_builder",
    allowMultipleInstances: false,
    isRestricted: undefined,
    isPreview: false,
    tools_stakes: undefined,
    tools_retry_policies: undefined,
    timeoutMs: undefined,
    serverInfo: {
      name: "missing_action_catcher",
      version: "1.0.0",
      description: "To be used to catch errors and avoid erroring.",
      authorization: null,
      icon: "ActionDocumentTextIcon",
      documentationUrl: null,
      instructions: null,
    },
  },
  salesforce: {
    id: 14,
    availability: "manual",
    allowMultipleInstances: true,
    isRestricted: ({ featureFlags, plan }) => {
      const isInPlan = plan.limits.connections.isSalesforceAllowed;
      const hasFeatureFlag = featureFlags.includes("salesforce_tool");
      const isAvailable = isInPlan || hasFeatureFlag;
      return !isAvailable;
    },
    isPreview: false,
    tools_stakes: {
      execute_read_query: "never_ask",
      list_objects: "never_ask",
      describe_object: "never_ask",
    },
    tools_retry_policies: undefined,
    timeoutMs: undefined,
    serverInfo: {
      name: "salesforce",
      version: "1.0.0",
      description: "Salesforce tools.",
      authorization: {
        provider: "salesforce" as const,
        supported_use_cases: ["personal_actions", "platform_actions"] as const,
      },
      icon: "SalesforceLogo",
      documentationUrl: "https://docs.dust.tt/docs/salesforce",
      instructions: SALESFORCE_SERVER_INSTRUCTIONS,
    },
  },
  gmail: {
    id: 15,
    availability: "manual",
    allowMultipleInstances: true,
    isRestricted: undefined,
    isPreview: false,
    tools_stakes: {
      get_drafts: "never_ask",
      create_draft: "low",
      get_messages: "low",
      create_reply_draft: "low",
    },
    tools_retry_policies: undefined,
    timeoutMs: undefined,
    serverInfo: {
      name: "gmail",
      version: "1.0.0",
      description: "Access messages and email drafts.",
      authorization: {
        provider: "google_drive" as const,
        supported_use_cases: ["personal_actions"] as const,
        scope:
          "https://www.googleapis.com/auth/gmail.readonly https://www.googleapis.com/auth/gmail.compose" as const,
      },
      icon: "GmailLogo",
      documentationUrl: "https://docs.dust.tt/docs/gmail-tool-setup",
      instructions: null,
    },
  },
  google_calendar: {
    id: 16,
    availability: "manual",
    allowMultipleInstances: true,
    isRestricted: undefined,
    isPreview: false,
    tools_stakes: {
      list_calendars: "never_ask",
      list_events: "never_ask",
      get_event: "never_ask",
      create_event: "low",
      update_event: "low",
      delete_event: "low",
      check_availability: "never_ask",
    },
    tools_retry_policies: undefined,
    timeoutMs: undefined,
    serverInfo: {
      name: "google_calendar",
      version: "1.0.0",
      description: "Access calendar schedules and appointments.",
      authorization: {
        provider: "google_drive",
        supported_use_cases: ["personal_actions"] as const,
        scope:
          "https://www.googleapis.com/auth/calendar https://www.googleapis.com/auth/calendar.events" as const,
      },
      icon: "GcalLogo",
      documentationUrl: "https://docs.dust.tt/docs/google-calendar",
      instructions: null,
    },
  },
  conversation_files: {
    id: 17,
    availability: "auto_hidden_builder",
    allowMultipleInstances: false,
    isRestricted: undefined,
    isPreview: false,
    tools_stakes: undefined,
    tools_retry_policies: undefined,
    timeoutMs: undefined,
    serverInfo: {
      name: "conversation_files",
      version: "1.0.0",
      description: "Include files from conversation attachments.",
      icon: "ActionDocumentTextIcon",
      authorization: null,
      documentationUrl: null,
      instructions: null,
    },
  },
  slack: {
    id: 18,
    availability: "manual",
    allowMultipleInstances: true,
    isRestricted: undefined,
    isPreview: false,
    tools_stakes: {
      search_messages: "never_ask",
      semantic_search_messages: "never_ask",
      list_users: "never_ask",
      list_public_channels: "never_ask",
      list_threads: "never_ask",
      post_message: "low",
      get_user: "never_ask",
    },
    tools_retry_policies: undefined,
    timeoutMs: undefined,
    serverInfo: {
      name: "slack",
      version: "1.0.0",
      description: "Slack tools for searching and posting messages.",
      authorization: {
        provider: "slack" as const,
        supported_use_cases: ["personal_actions"] as const,
      },
      icon: "SlackLogo",
      documentationUrl: "https://docs.dust.tt/docs/slack-mcp",
      instructions:
        "When posting a message on Slack, you MUST use Slack-flavored Markdown to format the message." +
        "IMPORTANT: if you want to mention a user, you must use <@USER_ID> where USER_ID is the id of the user you want to mention.\n" +
        "If you want to reference a channel, you must use #CHANNEL where CHANNEL is the channel name, or <#CHANNEL_ID> where CHANNEL_ID is the channel ID.",
    },
  },
  google_sheets: {
    id: 19,
    availability: "manual",
    allowMultipleInstances: true,
    isRestricted: ({ featureFlags }) => {
      return !featureFlags.includes("google_sheets_tool");
    },
    isPreview: true,
    tools_stakes: {
      list_spreadsheets: "never_ask",
      get_spreadsheet: "never_ask",
      get_worksheet: "never_ask",
      update_cells: "low",
      append_data: "low",
      clear_range: "low",
      create_spreadsheet: "low",
      add_worksheet: "low",
      delete_worksheet: "low",
      format_cells: "low",
      copy_sheet: "low",
      rename_worksheet: "low",
      move_worksheet: "low",
    },
    tools_retry_policies: undefined,
    timeoutMs: undefined,
    serverInfo: {
      name: "google_sheets",
      version: "1.0.0",
      description: "Work with spreadsheet data and tables.",
      authorization: {
        provider: "gmail",
        supported_use_cases: ["personal_actions"] as const,
        scope:
          "https://www.googleapis.com/auth/spreadsheets https://www.googleapis.com/auth/drive.readonly" as const,
      },
      icon: "GoogleSpreadsheetLogo",
      documentationUrl: "https://docs.dust.tt/docs/google-sheets",
      instructions: null,
    },
  },
  monday: {
    id: 20,
    availability: "manual",
    allowMultipleInstances: true,
    isRestricted: ({ featureFlags }) => {
      return !featureFlags.includes("monday_tool");
    },
    isPreview: true,
    tools_stakes: {
      // Read operations
      get_boards: "never_ask",
      get_board_items: "never_ask",
      get_item_details: "never_ask",
      search_items: "never_ask",
      get_items_by_column_value: "never_ask",
      find_user_by_name: "never_ask",
      get_board_values: "never_ask",
      get_column_values: "never_ask",
      get_file_column_values: "never_ask",
      get_group_details: "never_ask",
      get_subitem_values: "never_ask",
      get_user_details: "never_ask",

      // Write operations - High stakes
      create_item: "high",
      update_item: "high",
      update_item_name: "high",
      create_update: "high",
      create_board: "high",
      create_column: "high",
      create_group: "high",
      create_subitem: "high",
      update_subitem: "high",
      duplicate_group: "high",
      upload_file_to_column: "high",
      delete_item: "high",
      delete_group: "high",
    },
    tools_retry_policies: undefined,
    timeoutMs: undefined,
    serverInfo: {
      name: "monday",
      version: "1.0.0",
      description: "Manage project boards, items and updates.",
      authorization: {
        provider: "monday" as const,
        supported_use_cases: ["personal_actions", "platform_actions"] as const,
      },
      icon: "MondayLogo",
      documentationUrl:
        "https://developer.monday.com/api-reference/docs/introduction-to-graphql",
      instructions: null,
    },
  },
  [AGENT_MEMORY_SERVER_NAME]: {
    id: 21,
    availability: "auto",
    allowMultipleInstances: false,
    isRestricted: undefined,
    isPreview: false,
    tools_stakes: undefined,
    tools_retry_policies: undefined,
    timeoutMs: undefined,
    serverInfo: {
      name: AGENT_MEMORY_SERVER_NAME,
      version: "1.0.0",
      description: "User-scoped long-term memory tools for agents.",
      authorization: null,
      icon: "ActionLightbulbIcon",
      documentationUrl: null,
      instructions: null,
    },
  },
  jira: {
    id: 22,
    availability: "manual",
    allowMultipleInstances: true,
    isRestricted: undefined,
    isPreview: false,
    tools_stakes: {
      // Read operations - never ask (no side effects)
      get_issue: "never_ask",
      get_projects: "never_ask",
      get_project: "never_ask",
      get_project_versions: "never_ask",
      get_transitions: "never_ask",
      get_issues: "never_ask",
      get_issues_using_jql: "never_ask",
      get_issue_types: "never_ask",
      get_issue_create_fields: "never_ask",
      get_issue_read_fields: "never_ask",
      get_connection_info: "never_ask",
      get_issue_link_types: "never_ask",
      get_users: "never_ask",
      get_attachments: "never_ask",

      // Update operations - low stakes
      create_comment: "low",
      transition_issue: "low",
      create_issue: "low",
      update_issue: "low",
      create_issue_link: "low",
      delete_issue_link: "low",
      upload_attachment: "low",
    },
    tools_retry_policies: undefined,
    timeoutMs: undefined,
    serverInfo: {
      name: "jira",
      version: "1.0.0",
      description: "Create, update and track project issues.",
      authorization: {
        provider: "jira" as const,
        supported_use_cases: ["platform_actions", "personal_actions"] as const,
      },
      icon: "JiraLogo",
      documentationUrl: null,
      instructions: JIRA_SERVER_INSTRUCTIONS,
    },
  },
  content_creation: {
    id: 23,
    availability: "auto",
    allowMultipleInstances: false,
    isRestricted: ({ featureFlags }) => {
      return !featureFlags.includes("interactive_content_server");
    },
    isPreview: true,
    tools_stakes: undefined,
    tools_retry_policies: undefined,
    timeoutMs: undefined,
    serverInfo: {
      name: "content_creation",
      version: "1.0.0",
      description:
        "Create dashboards, presentations, or any interactive content.",
      authorization: null,
      icon: "ActionDocumentTextIcon",
      documentationUrl: null,
      instructions: CONTENT_CREATION_INSTRUCTIONS,
    },
  },
  outlook: {
    id: 24,
    availability: "manual",
    allowMultipleInstances: true,
    isRestricted: undefined,
    isPreview: false,
    tools_stakes: {
      get_messages: "never_ask",
      get_drafts: "never_ask",
      create_draft: "low",
      delete_draft: "low",
      create_reply_draft: "low",
      get_contacts: "never_ask",
      create_contact: "high",
      update_contact: "high",
    },
    tools_retry_policies: undefined,
    timeoutMs: undefined,
    serverInfo: {
      name: "outlook",
      version: "1.0.0",
      description: "Read emails, manage drafts and contacts.",
      authorization: {
        provider: "microsoft_tools" as const,
        supported_use_cases: ["personal_actions"] as const,
        scope:
          "Mail.ReadWrite Mail.ReadWrite.Shared Contacts.ReadWrite Contacts.ReadWrite.Shared User.Read offline_access" as const,
      },
      icon: "OutlookLogo",
      documentationUrl: "https://docs.dust.tt/docs/outlook-tool-setup",
      instructions: null,
    },
  },
  outlook_calendar: {
    id: 25,
    availability: "manual",
    allowMultipleInstances: true,
    isRestricted: undefined,
    isPreview: false,
    tools_stakes: {
      get_user_timezone: "never_ask",
      list_calendars: "never_ask",
      list_events: "never_ask",
      get_event: "never_ask",
      create_event: "low",
      update_event: "low",
      delete_event: "low",
      check_availability: "never_ask",
    },
    tools_retry_policies: undefined,
    timeoutMs: undefined,
    serverInfo: {
      name: "outlook_calendar",
      version: "1.0.0",
      description: "Tools for managing Outlook calendars and events.",
      authorization: {
        provider: "microsoft_tools" as const,
        supported_use_cases: ["personal_actions"] as const,
        scope:
          "Calendars.ReadWrite Calendars.ReadWrite.Shared User.Read MailboxSettings.Read offline_access" as const,
      },
      icon: "OutlookLogo",
      documentationUrl: "https://docs.dust.tt/docs/outlook-calendar-tool-setup",
      instructions: null,
    },
  },
  freshservice: {
    id: 26,
    availability: "manual",
    allowMultipleInstances: true,
    isRestricted: ({ featureFlags }) => {
      return !featureFlags.includes("freshservice_tool");
    },
    isPreview: true,
    tools_stakes: {
      // Read operations - never ask
      list_tickets: "never_ask",
      get_ticket: "never_ask",
      get_ticket_read_fields: "never_ask",
      list_departments: "never_ask",
      list_products: "never_ask",
      list_oncall_schedules: "never_ask",
      list_service_items: "never_ask",
      list_solution_categories: "never_ask",
      list_solution_folders: "never_ask",
      list_solution_articles: "never_ask",
      list_requesters: "never_ask",
      get_requester: "never_ask",
      list_purchase_orders: "never_ask",
      list_sla_policies: "never_ask",
      get_solution_article: "never_ask",

      // Write operations - low/high stakes
      create_ticket: "low",
      add_ticket_note: "low",
      add_ticket_reply: "low",
      create_solution_article: "high",
    },
    tools_retry_policies: undefined,
    timeoutMs: undefined,
    serverInfo: {
      name: "freshservice",
      icon: "FreshserviceLogo",
      version: "1.0.0",
      description: "Connect to tickets, schedules and service catalog.",
      authorization: {
        provider: "freshservice" as const,
        supported_use_cases: ["platform_actions", "personal_actions"] as const,
      },
      documentationUrl: null,
      instructions: FRESHSERVICE_SERVER_INSTRUCTIONS,
    },
  },
  google_drive: {
    id: 27,
    availability: "manual",
    allowMultipleInstances: true,
    isRestricted: undefined,
    isPreview: false,
    tools_stakes: {
      list_drives: "never_ask",
      search_files: "never_ask",
      get_file_content: "never_ask",
    },
    tools_retry_policies: { default: "retry_on_interrupt" },
    timeoutMs: undefined,
    serverInfo: {
      name: "google_drive",
      version: "1.0.0",
      description: "Search and read files (Docs, Sheets, Presentations).",
      authorization: {
        provider: "google_drive" as const,
        supported_use_cases: ["personal_actions"] as const,
        scope: "https://www.googleapis.com/auth/drive.readonly" as const,
      },
      icon: "DriveLogo",
      documentationUrl: "https://docs.dust.tt/docs/google-drive",
      instructions: null,
    },
  },
  slideshow: {
    id: 28,
    availability: "auto",
    allowMultipleInstances: false,
    isRestricted: ({ featureFlags }) => {
      return !featureFlags.includes("slideshow");
    },
    isPreview: true,
    tools_stakes: undefined,
    tools_retry_policies: undefined,
    timeoutMs: undefined,
    serverInfo: {
      name: "slideshow",
      version: "0.1.0",
      description: "Create interactive slideshows.",
      authorization: null,
      icon: "ActionDocumentTextIcon",
      documentationUrl: null,
      instructions: SLIDESHOW_INSTRUCTIONS,
    },
  },
  deep_research: {
    id: 29,
    availability: "auto",
    isRestricted: ({ featureFlags, isDustDeepDisabled }) => {
      return (
        !featureFlags.includes("deep_research_as_a_tool") || isDustDeepDisabled
      );
    },
    allowMultipleInstances: false,
    isPreview: true,
    tools_stakes: undefined,
    tools_retry_policies: undefined,
    timeoutMs: undefined,
    serverInfo: {
      name: "deep_research",
      version: "0.1.0",
      description: "Handoff the query to the deep research agent.",
      authorization: null,
      icon: "ActionAtomIcon",
      documentationUrl: null,
      instructions: `This tool performs a complete handoff to the dust-deep research agent: ${DUST_DEEP_DESCRIPTION}`,
    },
  },
  "web_search_&_browse_with_summary": {
    id: 30,
    availability: "auto_hidden_builder",
    allowMultipleInstances: false,
    isRestricted: undefined,
    isPreview: true,
    tools_stakes: undefined,
    tools_retry_policies: { default: "retry_on_interrupt" },
    timeoutMs: undefined,
    serverInfo: {
      name: "web_search_&_browse_with_summary",
      version: "1.0.0",
      description: DEFAULT_WEBSEARCH_ACTION_DESCRIPTION,
      icon: "ActionGlobeAltIcon",
      authorization: null,
      documentationUrl: null,
      instructions: null,
    },
  },
  slack_bot: {
    id: 31,
    availability: "manual" as const,
    allowMultipleInstances: true,
    isRestricted: ({ featureFlags }) => {
      return !featureFlags.includes("slack_bot_mcp");
    },
    isPreview: false,
    tools_stakes: {
      list_public_channels: "never_ask" as const,
      list_users: "never_ask" as const,
      get_user: "never_ask" as const,
      read_channel_history: "never_ask" as const,
      read_thread_messages: "never_ask" as const,

      post_message: "low" as const,
      add_reaction: "low" as const,
      remove_reaction: "low" as const,
    },
    tools_retry_policies: undefined,
    timeoutMs: undefined,
    serverInfo: {
      name: "slack_bot",
      version: "1.0.0",
      description: "Post messages and reactions as the workspace Dust bot.",
      authorization: {
        provider: "slack" as const,
        supported_use_cases: ["platform_actions"] as const,
      },
      icon: "SlackLogo",
      documentationUrl: null,
      instructions:
        "When posting a message on Slack, you MUST use Slack-flavored Markdown to format the message." +
        "IMPORTANT: if you want to mention a user, you must use <@USER_ID> where USER_ID is the id of the user you want to mention.\n" +
        "If you want to reference a channel, you must use #CHANNEL where CHANNEL is the channel name, or <#CHANNEL_ID> where CHANNEL_ID is the channel ID.",
    },
  },
  openai_usage: {
    id: 32,
    availability: "manual",
    allowMultipleInstances: false,
    isPreview: true,
    isRestricted: ({ featureFlags }) => {
      return !featureFlags.includes("openai_usage_mcp");
    },
    tools_stakes: {
      get_completions_usage: "low",
      get_organization_costs: "low",
    },
    tools_retry_policies: undefined,
    timeoutMs: undefined,
    serverInfo: {
      name: "openai_usage",
      version: "1.0.0",
      description: "Track API consumption and costs.",
      authorization: null,
      icon: "OpenaiLogo",
      documentationUrl: null,
      instructions: null,
      requiresSecret: true,
    },
  },
  confluence: {
    id: 33,
    availability: "manual",
    allowMultipleInstances: true,
    isRestricted: ({ featureFlags }) => {
      return !featureFlags.includes("confluence_tool");
    },
    isPreview: false,
    tools_stakes: {
      // Read operations - never ask
      get_page: "never_ask",
      list_pages: "never_ask",
      get_current_user: "never_ask",
      get_spaces: "never_ask",

      // Write operations - ask
      create_page: "low",
      update_page: "low",
    },
    tools_retry_policies: undefined,
    timeoutMs: undefined,
    serverInfo: {
      name: "confluence",
      version: "1.0.0",
<<<<<<< HEAD
      description:
        "Confluence integration for managing pages and spaces: list spaces, create/read/update pages, and get user information using the Confluence REST API v2.",
=======
      description: "Retrieve page information.",
>>>>>>> 8d308bbd
      authorization: {
        provider: "confluence_tools" as const,
        supported_use_cases: ["platform_actions", "personal_actions"] as const,
      },
      icon: "ConfluenceLogo",
      documentationUrl: "https://docs.dust.tt/docs/confluence-tool",
      instructions: null,
    },
  },
  [SEARCH_SERVER_NAME]: {
    id: 1006,
    availability: "auto",
    allowMultipleInstances: false,
    isRestricted: undefined,
    isPreview: false,
    tools_stakes: undefined,
    tools_retry_policies: { default: "retry_on_interrupt" },
    timeoutMs: undefined,
    serverInfo: {
      name: SEARCH_SERVER_NAME,
      version: "1.0.0",
      description: "Search content to find the most relevant information.",
      icon: "ActionMagnifyingGlassIcon",
      authorization: null,
      documentationUrl: null,
      instructions: null,
    },
  },
  run_agent: {
    id: 1008,
    availability: "auto",
    allowMultipleInstances: true,
    isRestricted: undefined,
    isPreview: false,
    tools_stakes: undefined,
    tools_retry_policies: { default: "retry_on_interrupt" },
    timeoutMs: DEFAULT_MCP_REQUEST_TIMEOUT_MS,
    serverInfo: {
      name: "run_agent",
      version: "1.0.0",
      description: "Run a child agent (agent as tool).",
      icon: "ActionRobotIcon",
      authorization: null,
      documentationUrl: null,
      instructions: null,
    },
  },
  primitive_types_debugger: {
    id: 1004,
    availability: "manual",
    allowMultipleInstances: false,
    isPreview: false,
    isRestricted: ({ featureFlags }) => {
      return !featureFlags.includes("dev_mcp_actions");
    },
    tools_stakes: undefined,
    tools_retry_policies: undefined,
    timeoutMs: undefined,
    serverInfo: {
      name: "primitive_types_debugger",
      version: "1.0.0",
      description:
        "Demo server showing a basic interaction with various configurable blocks.",
      icon: "ActionEmotionLaughIcon",
      authorization: null,
      documentationUrl: null,
      instructions: null,
    },
  },
  jit_tool_string_setting_debugger: {
    id: 1014,
    availability: "manual",
    allowMultipleInstances: false,
    isPreview: false,
    isRestricted: ({ featureFlags }) => {
      return !featureFlags.includes("dev_mcp_actions");
    },
    tools_stakes: undefined,
    tools_retry_policies: undefined,
    timeoutMs: undefined,
    serverInfo: {
      name: "jit_tool_string_setting_debugger",
      version: "1.0.0",
      description:
        "Demo server to test if can be added to JIT even with configurable settings.",
      icon: "ActionEmotionLaughIcon",
      authorization: null,
      documentationUrl: null,
      instructions: null,
    },
  },
  jit_tool_datasource_setting_debugger: {
    id: 1015,
    availability: "manual",
    allowMultipleInstances: false,
    isPreview: false,
    isRestricted: ({ featureFlags }) => {
      return !featureFlags.includes("dev_mcp_actions");
    },
    tools_stakes: undefined,
    tools_retry_policies: undefined,
    timeoutMs: undefined,
    serverInfo: {
      name: "jit_tool_datasource_setting_debugger",
      version: "1.0.0",
      description:
        "Demo server to test if can be added to JIT even with configurable settings.",
      icon: "ActionEmotionLaughIcon",
      authorization: null,
      documentationUrl: null,
      instructions: null,
    },
  },
  reasoning: {
    id: 1007,
    availability: "auto_hidden_builder",
    allowMultipleInstances: false,
    isRestricted: undefined,
    isPreview: false,
    tools_stakes: undefined,
    tools_retry_policies: undefined,
    timeoutMs: undefined,
    serverInfo: {
      name: "reasoning",
      version: "1.0.0",
      description:
        "Agent can decide to trigger a reasoning model for complex tasks.",
      icon: "ActionLightbulbIcon",
      authorization: null,
      documentationUrl: null,
      instructions: null,
    },
  },
  [TABLE_QUERY_V2_SERVER_NAME]: {
    id: 1009,
    availability: "auto",
    allowMultipleInstances: false,
    isRestricted: undefined,
    isPreview: false,
    tools_stakes: undefined,
    tools_retry_policies: undefined,
    timeoutMs: undefined,
    serverInfo: {
      name: "query_tables_v2",
      version: "1.0.0",
      description:
        "Query structured data like a spreadsheet or database for data analyses.",
      icon: "ActionTableIcon",
      authorization: null,
      documentationUrl: null,
      instructions: null,
    },
  },
  data_sources_file_system: {
    id: 1010,
    // This server is hidden for everyone, it is only available through the search tool
    // when the advanced_search mode is enabled.
    availability: "auto_hidden_builder",
    allowMultipleInstances: false,
    isRestricted: undefined,
    isPreview: false,
    tools_stakes: undefined,
    tools_retry_policies: undefined,
    timeoutMs: undefined,
    serverInfo: {
      name: "data_sources_file_system",
      version: "1.0.0",
      description: "Browse and search content with filesystem-like navigation.",
      authorization: null,
      icon: "ActionDocumentTextIcon",
      documentationUrl: null,
      instructions: null,
    },
  },
  agent_management: {
    id: 1011,
    availability: "auto",
    allowMultipleInstances: false,
    isPreview: false,
    isRestricted: ({ featureFlags }) => {
      return !featureFlags.includes("agent_management_tool");
    },
    tools_stakes: {
      create_agent: "high",
    },
    tools_retry_policies: undefined,
    timeoutMs: undefined,
    serverInfo: {
      name: "agent_management",
      version: "1.0.0",
      description: "Tools for managing agent configurations.",
      authorization: null,
      icon: "ActionRobotIcon",
      documentationUrl: null,
      instructions: null,
    },
  },
  [DATA_WAREHOUSE_SERVER_NAME]: {
    id: 1012,
    availability: "auto_hidden_builder",
    allowMultipleInstances: false,
    isPreview: false,
    isRestricted: undefined,
    tools_stakes: undefined,
    tools_retry_policies: undefined,
    timeoutMs: undefined,
    serverInfo: {
      name: DATA_WAREHOUSE_SERVER_NAME,
      version: "1.0.0",
      description: "Browse tables organized by warehouse and schema.",
      authorization: null,
      icon: "ActionTableIcon",
      documentationUrl: null,
      instructions: null,
    },
  },
  toolsets: {
    id: 1013,
    availability: "auto_hidden_builder",
    allowMultipleInstances: false,
    isPreview: false,
    isRestricted: undefined,
    tools_stakes: undefined,
    tools_retry_policies: undefined,
    timeoutMs: undefined,
    serverInfo: {
      name: "toolsets",
      version: "1.0.0",
      description: "Browse available toolsets and functions.",
      authorization: null,
      icon: "ActionLightbulbIcon",
      documentationUrl: null,
      instructions: null,
    },
  },
  // Using satisfies here instead of : type to avoid typescript widening the type and breaking the type inference for AutoInternalMCPServerNameType.
} satisfies {
  [K in InternalMCPServerNameType]: {
    id: number;
    availability: MCPServerAvailability;
    allowMultipleInstances: boolean;
    isRestricted:
      | ((params: {
          plan: PlanType;
          featureFlags: WhitelistableFeature[];
          isDustDeepDisabled: boolean;
        }) => boolean)
      | undefined;
    isPreview: boolean;
    tools_stakes: Record<string, MCPToolStakeLevelType> | undefined;
    tools_retry_policies: Record<string, MCPToolRetryPolicyType> | undefined;
    timeoutMs: number | undefined;
    serverInfo: InternalMCPServerDefinitionType & { name: K };
  };
};

export type InternalMCPServerNameType =
  (typeof AVAILABLE_INTERNAL_MCP_SERVER_NAMES)[number];

type AutoServerKeys<T> = {
  [K in keyof T]: T[K] extends { availability: "auto" | "auto_hidden_builder" }
    ? K
    : never;
}[keyof T];

export type AutoInternalMCPServerNameType = AutoServerKeys<
  typeof INTERNAL_MCP_SERVERS
>;

export const isAutoInternalMCPServerName = (
  name: InternalMCPServerNameType
): name is AutoInternalMCPServerNameType => {
  return (
    INTERNAL_MCP_SERVERS[name].availability === "auto" ||
    INTERNAL_MCP_SERVERS[name].availability === "auto_hidden_builder"
  );
};

export const getAvailabilityOfInternalMCPServerByName = (
  name: InternalMCPServerNameType
): MCPServerAvailability => {
  return INTERNAL_MCP_SERVERS[name].availability;
};

export const getAvailabilityOfInternalMCPServerById = (
  sId: string
): MCPServerAvailability => {
  const r = getInternalMCPServerNameAndWorkspaceId(sId);
  if (r.isErr()) {
    return "manual";
  }
  return getAvailabilityOfInternalMCPServerByName(r.value.name);
};

export const allowsMultipleInstancesOfInternalMCPServerByName = (
  name: InternalMCPServerNameType
): boolean => {
  return INTERNAL_MCP_SERVERS[name].allowMultipleInstances;
};

export const allowsMultipleInstancesOfInternalMCPServerById = (
  sId: string
): boolean => {
  const r = getInternalMCPServerNameAndWorkspaceId(sId);
  if (r.isErr()) {
    return false;
  }
  return !!INTERNAL_MCP_SERVERS[r.value.name].allowMultipleInstances;
};

export const getInternalMCPServerNameAndWorkspaceId = (
  sId: string
): Result<
  {
    name: InternalMCPServerNameType;
    workspaceModelId: ModelId;
  },
  Error
> => {
  const sIdParts = getResourceNameAndIdFromSId(sId);

  if (!sIdParts) {
    return new Err(new Error(`Invalid internal MCPServer sId: ${sId}`));
  }

  if (sIdParts.resourceName !== "internal_mcp_server") {
    return new Err(
      new Error(
        `Invalid internal MCPServer sId: ${sId}, does not refer to an internal MCP server.`
      )
    );
  }

  // Swap keys and values.
  const details = Object.entries(INTERNAL_MCP_SERVERS).find(
    ([, internalMCPServer]) => internalMCPServer.id === sIdParts.resourceModelId
  );

  if (!details) {
    return new Err(
      new Error(
        `Invalid internal MCPServer sId: ${sId}, ID does not match any known internal MCPServer.`
      )
    );
  }

  if (!isInternalMCPServerName(details[0])) {
    return new Err(
      new Error(`Invalid internal MCPServer name: ${details[0]}, sId: ${sId}`)
    );
  }

  const name = details[0];

  return new Ok({
    name,
    workspaceModelId: sIdParts.workspaceModelId,
  });
};

export const getInternalMCPServerNameFromSId = (
  sId: string | null
): InternalMCPServerNameType | null => {
  if (sId === null) {
    return null;
  }

  const r = getInternalMCPServerNameAndWorkspaceId(sId);
  if (r.isOk()) {
    return r.value.name;
  }

  return null;
};

export const getInternalMCPServerIconByName = (
  name: InternalMCPServerNameType
): InternalAllowedIconType => {
  return INTERNAL_MCP_SERVERS[name].serverInfo.icon ?? undefined;
};

export const isInternalMCPServerName = (
  name: string
): name is InternalMCPServerNameType =>
  AVAILABLE_INTERNAL_MCP_SERVER_NAMES.includes(
    name as InternalMCPServerNameType
  );

export const isValidInternalMCPServerId = (
  workspaceModelId: ModelId,
  sId: string
): boolean => {
  const r = getInternalMCPServerNameAndWorkspaceId(sId);
  if (r.isOk()) {
    return r.value.workspaceModelId === workspaceModelId;
  }

  return false;
};

export const isInternalMCPServerOfName = (
  sId: string | null,
  name: InternalMCPServerNameType
): boolean => {
  if (sId === null) {
    return false;
  }

  const r = getInternalMCPServerNameAndWorkspaceId(sId);
  if (r.isOk()) {
    return r.value.name === name;
  }

  return false;
};<|MERGE_RESOLUTION|>--- conflicted
+++ resolved
@@ -1049,12 +1049,7 @@
     serverInfo: {
       name: "confluence",
       version: "1.0.0",
-<<<<<<< HEAD
-      description:
-        "Confluence integration for managing pages and spaces: list spaces, create/read/update pages, and get user information using the Confluence REST API v2.",
-=======
       description: "Retrieve page information.",
->>>>>>> 8d308bbd
       authorization: {
         provider: "confluence_tools" as const,
         supported_use_cases: ["platform_actions", "personal_actions"] as const,
