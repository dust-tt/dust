import type { MCPToolStakeLevelType } from "@app/lib/actions/constants";
import {
  DEFAULT_AGENT_ROUTER_ACTION_DESCRIPTION,
  DEFAULT_AGENT_ROUTER_ACTION_NAME,
  MAX_MCP_REQUEST_TIMEOUT_MS,
} from "@app/lib/actions/constants";
import {
  DEFAULT_WEBSEARCH_ACTION_DESCRIPTION,
  DEFAULT_WEBSEARCH_ACTION_NAME,
} from "@app/lib/actions/constants";
import {
  FRESHSERVICE_SERVER_INSTRUCTIONS,
  JIRA_SERVER_INSTRUCTIONS,
  SALESFORCE_SERVER_INSTRUCTIONS,
} from "@app/lib/actions/mcp_internal_actions/instructions";
import { CONTENT_CREATION_INSTRUCTIONS } from "@app/lib/actions/mcp_internal_actions/servers/content_creation/instructions";
import type { InternalMCPServerDefinitionType } from "@app/lib/api/mcp";
import { getResourceNameAndIdFromSId } from "@app/lib/resources/string_ids";
import type {
  ModelId,
  PlanType,
  Result,
  WhitelistableFeature,
} from "@app/types";
import { Err, Ok } from "@app/types";

export const ADVANCED_SEARCH_SWITCH = "advanced_search";

export const SEARCH_TOOL_NAME = "semantic_search";
export const INCLUDE_TOOL_NAME = "retrieve_recent_documents";
export const WEBSEARCH_TOOL_NAME = "websearch";
export const WEBBROWSER_TOOL_NAME = "webbrowser";
export const QUERY_TABLES_TOOL_NAME = "query_tables";
export const GET_DATABASE_SCHEMA_TOOL_NAME = "get_database_schema";
export const EXECUTE_DATABASE_QUERY_TOOL_NAME = "execute_database_query";
export const PROCESS_TOOL_NAME = "extract_information_from_documents";
export const CREATE_AGENT_TOOL_NAME = "create_agent";
export const FIND_TAGS_TOOL_NAME = "find_tags";
export const FILESYSTEM_CAT_TOOL_NAME = "cat";
export const FILESYSTEM_FIND_TOOL_NAME = "find";
export const FILESYSTEM_LOCATE_IN_TREE_TOOL_NAME = "locate_in_tree";
export const FILESYSTEM_LIST_TOOL_NAME = "list";
export const DATA_WAREHOUSES_LIST_TOOL_NAME = "list";
export const DATA_WAREHOUSES_FIND_TOOL_NAME = "find";
export const DATA_WAREHOUSES_DESCRIBE_TABLES_TOOL_NAME = "describe_tables";
export const DATA_WAREHOUSES_QUERY_TOOL_NAME = "query";

export const SEARCH_SERVER_NAME = "search";
export const TABLE_QUERY_SERVER_NAME = "query_tables";
export const TABLE_QUERY_V2_SERVER_NAME = "query_tables_v2";
export const DATA_WAREHOUSE_SERVER_NAME = "data_warehouses";

export const AVAILABLE_INTERNAL_MCP_SERVER_NAMES = [
  // Note:
  // Names should reflect the purpose of the server but not directly the tools it contains.
  // We'll prefix all tools with the server name to avoid conflicts.
  // It's okay to change the name of the server as we don't refer to it directly.
  "agent_management",
  "agent_memory",
  "agent_router",
  "conversation_files",
  "data_sources_file_system",
  DATA_WAREHOUSE_SERVER_NAME,
  "extract_data",
  "file_generation",
  "freshservice",
  "github",
  "gmail",
  "google_calendar",
  "google_drive",
  "google_sheets",
  "hubspot",
  "image_generation",
  "include_data",
  "content_creation",
  "jira",
  "missing_action_catcher",
  "monday",
  "notion",
  "outlook_calendar",
  "outlook",
  "primitive_types_debugger",
  "reasoning",
  "run_agent",
  "run_dust_app",
  "salesforce",
  "slack",
  "think",
  "toolsets",
  "web_search_&_browse",
  SEARCH_SERVER_NAME,
  TABLE_QUERY_SERVER_NAME,
  TABLE_QUERY_V2_SERVER_NAME,
] as const;

// Whether the server is available by default in the global space.
// Hidden servers are available by default in the global space but are not visible in the assistant builder.
const MCP_SERVER_AVAILABILITY = [
  "manual",
  "auto",
  "auto_hidden_builder",
] as const;
export type MCPServerAvailability = (typeof MCP_SERVER_AVAILABILITY)[number];

export const INTERNAL_MCP_SERVERS = {
  // Note:
  // ids should be stable, do not change them when moving internal servers to production as it would break existing agents.

  github: {
    id: 1,
    availability: "manual",
    allowMultipleInstances: true,
    isRestricted: undefined,
    isPreview: false,
    tools_stakes: {
      create_issue: "low",
      add_issue_to_project: "low",
      get_pull_request: "never_ask",
      list_organization_projects: "never_ask",
      list_issues: "never_ask",
      list_pull_requests: "never_ask",
      get_issue: "never_ask",
    },
    timeoutMs: undefined,
    serverInfo: {
      name: "github",
      version: "1.0.0",
      description: "GitHub tools to manage issues and pull requests.",
      authorization: {
        provider: "github" as const,
        supported_use_cases: ["platform_actions"] as const,
      },
      icon: "GithubLogo",
      documentationUrl: null,
      instructions: null,
    },
  },
  image_generation: {
    id: 2,
    availability: "auto",
    allowMultipleInstances: false,
    isRestricted: undefined,
    isPreview: false,
    tools_stakes: undefined,
    timeoutMs: undefined,
    serverInfo: {
      name: "image_generation",
      version: "1.0.0",
      description: "Agent can generate images (GPT Image 1).",
      icon: "ActionImageIcon",
      authorization: null,
      documentationUrl: null,
      instructions: null,
    },
  },
  file_generation: {
    id: 3,
    availability: "auto",
    allowMultipleInstances: false,
    isRestricted: undefined,
    isPreview: false,
    tools_stakes: undefined,
    timeoutMs: undefined,
    serverInfo: {
      name: "file_generation",
      version: "1.0.0",
      description: "Agent can generate and convert files.",
      authorization: null,
      icon: "ActionDocumentTextIcon",
      documentationUrl: null,
      instructions: null,
    },
  },
  [TABLE_QUERY_SERVER_NAME]: {
    id: 4,
    availability: "auto",
    allowMultipleInstances: false,
    isRestricted: undefined,
    isPreview: false,
    tools_stakes: undefined,
    timeoutMs: undefined,
    serverInfo: {
      name: TABLE_QUERY_SERVER_NAME,
      version: "1.0.0",
      description:
        "TablesQuery structured data like a spreadsheet or database for data analyses.",
      icon: "ActionTableIcon",
      authorization: null,
      documentationUrl: null,
      instructions: null,
    },
  },
  [DEFAULT_WEBSEARCH_ACTION_NAME]: {
    id: 5,
    availability: "auto",
    allowMultipleInstances: false,
    isRestricted: undefined,
    isPreview: false,
    tools_stakes: undefined,
    timeoutMs: undefined,
    serverInfo: {
      name: DEFAULT_WEBSEARCH_ACTION_NAME,
      version: "1.0.0",
      description: DEFAULT_WEBSEARCH_ACTION_DESCRIPTION,
      icon: "ActionGlobeAltIcon",
      authorization: null,
      documentationUrl: null,
      instructions: null,
    },
  },
  think: {
    id: 6,
    availability: "auto",
    allowMultipleInstances: false,
    isRestricted: ({ featureFlags }) => {
      return !featureFlags.includes("dev_mcp_actions");
    },
    isPreview: true,
    tools_stakes: undefined,
    timeoutMs: undefined,
    serverInfo: {
      name: "think",
      version: "1.0.0",
      description: "Expand thinking and reasoning capabilities.",
      icon: "ActionBrainIcon",
      authorization: null,
      documentationUrl: null,
      instructions: null,
    },
  },
  hubspot: {
    id: 7,
    availability: "manual",
    allowMultipleInstances: true,
    isRestricted: undefined,
    isPreview: false,
    tools_stakes: {
      // Get operations.
      get_object_properties: "never_ask",
      get_object_by_email: "never_ask",
      get_latest_objects: "never_ask",
      get_contact: "never_ask",
      get_company: "never_ask",
      get_deal: "never_ask",
      get_meeting: "never_ask",
      get_file_public_url: "never_ask",
      get_associated_meetings: "never_ask",
      get_hubspot_link: "never_ask",
      get_hubspot_portal_id: "never_ask",
      list_owners: "never_ask",
      search_owners: "never_ask",
      get_current_user_id: "never_ask",
      get_user_activity: "never_ask",
      list_associations: "never_ask",

      count_objects_by_properties: "never_ask",
      search_crm_objects: "never_ask",
      export_crm_objects_csv: "never_ask",

      // Create operations.
      create_contact: "high",
      create_company: "high",
      create_deal: "high",
      create_lead: "high",
      create_task: "high",
      create_note: "high",
      create_communication: "high",
      create_meeting: "high",
      create_association: "high",

      // Update operations.
      update_contact: "high",
      update_company: "high",
      update_deal: "high",
      remove_association: "high",
    },
    timeoutMs: undefined,
    serverInfo: {
      name: "hubspot",
      version: "1.0.0",
      description:
        "Comprehensive HubSpot CRM integration supporting all object types (contacts, companies, deals) and ALL engagement types (tasks, notes, meetings, calls, emails). " +
        "Features advanced user activity tracking, owner search and listing, association management, and enhanced search capabilities with owner filtering. " +
        "Perfect for CRM data management and user activity analysis.",
      authorization: {
        provider: "hubspot" as const,
        supported_use_cases: ["platform_actions", "personal_actions"] as const,
      },
      icon: "HubspotLogo",
      documentationUrl: null,
      instructions: null,
    },
  },
  [DEFAULT_AGENT_ROUTER_ACTION_NAME]: {
    id: 8,
    availability: "auto_hidden_builder",
    allowMultipleInstances: false,
    isRestricted: undefined,
    isPreview: false,
    tools_stakes: undefined,
    timeoutMs: undefined,
    serverInfo: {
      name: DEFAULT_AGENT_ROUTER_ACTION_NAME,
      version: "1.0.0",
      description: DEFAULT_AGENT_ROUTER_ACTION_DESCRIPTION,
      icon: "ActionRobotIcon",
      authorization: null,
      documentationUrl: null,
      instructions: `These tools provide discoverability to published agents available in the workspace.
The tools return agents with their "mention" markdown directive.
The directive should be used to display a clickable version of the agent name in the response.`,
    },
  },
  include_data: {
    id: 9,
    availability: "auto",
    allowMultipleInstances: false,
    isRestricted: undefined,
    isPreview: false,
    tools_stakes: undefined,
    timeoutMs: undefined,
    serverInfo: {
      name: "include_data",
      version: "1.0.0",
      description:
        "Load complete content for full context up to memory limits.",
      icon: "ActionTimeIcon",
      authorization: null,
      documentationUrl: null,
      instructions: null,
    },
  },
  run_dust_app: {
    id: 10,
    availability: "auto",
    allowMultipleInstances: false,
    isRestricted: undefined,
    isPreview: false,
    tools_stakes: undefined,
    timeoutMs: undefined,
    serverInfo: {
      name: "run_dust_app",
      version: "1.0.0",
      description: "Run Dust Apps with specified parameters",
      icon: "CommandLineIcon",
      authorization: null,
      documentationUrl: null,
      instructions: null,
    },
  },
  notion: {
    id: 11,
    availability: "manual",
    allowMultipleInstances: true,
    isRestricted: undefined,
    isPreview: false,
    tools_stakes: {
      search: "never_ask",
      retrieve_page: "never_ask",
      retrieve_database_schema: "never_ask",
      retrieve_database_content: "never_ask",
      query_database: "never_ask",
      retrieve_block: "never_ask",
      retrieve_block_children: "never_ask",
      fetch_comments: "never_ask",
      list_users: "never_ask",
      get_about_user: "never_ask",

      create_page: "low",
      insert_row_into_database: "low",
      create_database: "low",
      update_page: "low",
      add_page_content: "low",
      create_comment: "low",
      delete_block: "low",
      update_row_database: "low",
      update_schema_database: "low",
    },
    timeoutMs: undefined,
    serverInfo: {
      name: "notion",
      version: "1.0.0",
      description: "Notion tools to manage pages and databases.",
      authorization: {
        provider: "notion" as const,
        supported_use_cases: ["platform_actions", "personal_actions"] as const,
      },
      icon: "NotionLogo",
      documentationUrl: null,
      instructions: null,
    },
  },
  extract_data: {
    id: 12,
    availability: "auto",
    allowMultipleInstances: false,
    isRestricted: undefined,
    isPreview: false,
    tools_stakes: undefined,
    timeoutMs: undefined,
    serverInfo: {
      name: "extract_data",
      version: "1.0.0",
      description: "Parse documents to create structured datasets.",
      icon: "ActionScanIcon",
      authorization: null,
      documentationUrl: null,
      instructions: null,
    },
  },
  missing_action_catcher: {
    id: 13,
    availability: "auto_hidden_builder",
    allowMultipleInstances: false,
    isRestricted: undefined,
    isPreview: false,
    tools_stakes: undefined,
    timeoutMs: undefined,
    serverInfo: {
      name: "missing_action_catcher",
      version: "1.0.0",
      description: "To be used to catch errors and avoid erroring.",
      authorization: null,
      icon: "ActionDocumentTextIcon",
      documentationUrl: null,
      instructions: null,
    },
  },
  salesforce: {
    id: 14,
    availability: "manual",
    allowMultipleInstances: true,
    isRestricted: ({ featureFlags, plan }) => {
      const isInPlan = plan.limits.connections.isSalesforceAllowed;
      const hasFeatureFlag = featureFlags.includes("salesforce_tool");
      const isAvailable = isInPlan || hasFeatureFlag;
      return !isAvailable;
    },
    isPreview: false,
    tools_stakes: {
      execute_read_query: "never_ask",
      list_objects: "never_ask",
      describe_object: "never_ask",
    },
    timeoutMs: undefined,
    serverInfo: {
      name: "salesforce",
      version: "1.0.0",
      description: "Salesforce tools.",
      authorization: {
        provider: "salesforce" as const,
        supported_use_cases: ["personal_actions", "platform_actions"] as const,
      },
      icon: "SalesforceLogo",
      documentationUrl: "https://docs.dust.tt/docs/salesforce",
      instructions: SALESFORCE_SERVER_INSTRUCTIONS,
    },
  },
  gmail: {
    id: 15,
    availability: "manual",
    allowMultipleInstances: true,
    isRestricted: undefined,
    isPreview: false,
    tools_stakes: {
      get_drafts: "never_ask",
      create_draft: "low",
      get_messages: "low",
      create_reply_draft: "low",
    },
    timeoutMs: undefined,
    serverInfo: {
      name: "gmail",
      version: "1.0.0",
      description: "Gmail tools for reading emails and managing email drafts.",
      authorization: {
        provider: "google_drive" as const,
        supported_use_cases: ["personal_actions"] as const,
        scope:
          "https://www.googleapis.com/auth/gmail.readonly https://www.googleapis.com/auth/gmail.compose" as const,
      },
      icon: "GmailLogo",
      documentationUrl: "https://docs.dust.tt/docs/gmail-tool-setup",
      instructions: null,
    },
  },
  google_calendar: {
    id: 16,
    availability: "manual",
    allowMultipleInstances: true,
    isRestricted: undefined,
    isPreview: false,
    tools_stakes: {
      list_calendars: "never_ask",
      list_events: "never_ask",
      get_event: "never_ask",
      create_event: "low",
      update_event: "low",
      delete_event: "low",
      check_availability: "never_ask",
    },
    timeoutMs: undefined,
    serverInfo: {
      name: "google_calendar",
      version: "1.0.0",
      description: "Tools for managing Google calendars and events.",
      authorization: {
        provider: "google_drive",
        supported_use_cases: ["personal_actions"] as const,
        scope:
          "https://www.googleapis.com/auth/calendar https://www.googleapis.com/auth/calendar.events" as const,
      },
      icon: "GcalLogo",
      documentationUrl: "https://docs.dust.tt/docs/google-calendar",
      instructions: null,
    },
  },
  conversation_files: {
    id: 17,
    availability: "auto_hidden_builder",
    allowMultipleInstances: false,
    isRestricted: undefined,
    isPreview: false,
    tools_stakes: undefined,
    timeoutMs: undefined,
    serverInfo: {
      name: "conversation_files",
      version: "1.0.0",
      description: "Include files from conversation attachments",
      icon: "ActionDocumentTextIcon",
      authorization: null,
      documentationUrl: null,
      instructions: null,
    },
  },
  slack: {
    id: 18,
    availability: "manual",
    allowMultipleInstances: true,
    isRestricted: undefined,
    isPreview: false,
    tools_stakes: {
      search_messages: "never_ask",
      semantic_search_messages: "never_ask",
      list_users: "never_ask",
      list_public_channels: "never_ask",
      list_threads: "never_ask",
      post_message: "low",
      get_user: "never_ask",
    },
    timeoutMs: undefined,
    serverInfo: {
      name: "slack",
      version: "1.0.0",
      description: "Slack tools for searching and posting messages.",
      authorization: {
        provider: "slack" as const,
        supported_use_cases: ["personal_actions"] as const,
      },
      icon: "SlackLogo",
      documentationUrl: "https://docs.dust.tt/docs/slack-mcp",
      instructions:
        "When posting a message on Slack, you MUST use Slack-flavored Markdown to format the message." +
        "IMPORTANT: if you want to mention a user, you must use <@USER_ID> where USER_ID is the id of the user you want to mention.\n" +
        "If you want to reference a channel, you must use #CHANNEL where CHANNEL is the channel name, or <#CHANNEL_ID> where CHANNEL_ID is the channel ID.",
    },
  },
  google_sheets: {
    id: 19,
    availability: "manual",
    allowMultipleInstances: true,
    isRestricted: ({ featureFlags }) => {
      return !featureFlags.includes("google_sheets_tool");
    },
    isPreview: true,
    tools_stakes: {
      list_spreadsheets: "never_ask",
      get_spreadsheet: "never_ask",
      get_worksheet: "never_ask",
      update_cells: "low",
      append_data: "low",
      clear_range: "low",
      create_spreadsheet: "low",
      add_worksheet: "low",
      delete_worksheet: "low",
      format_cells: "low",
    },
    timeoutMs: undefined,
    serverInfo: {
      name: "google_sheets",
      version: "1.0.0",
      description: "Tools for managing Google Sheets spreadsheets and data.",
      authorization: {
        provider: "gmail",
        supported_use_cases: ["personal_actions"] as const,
        scope:
          "https://www.googleapis.com/auth/spreadsheets https://www.googleapis.com/auth/drive.readonly" as const,
      },
      icon: "GoogleSpreadsheetLogo",
      documentationUrl: "https://docs.dust.tt/docs/google-sheets",
      instructions: null,
    },
  },
  monday: {
    id: 20,
    availability: "manual",
    allowMultipleInstances: true,
    isRestricted: ({ featureFlags }) => {
      return !featureFlags.includes("monday_tool");
    },
    isPreview: true,
    tools_stakes: {
      // Read operations
      get_boards: "never_ask",
      get_board_items: "never_ask",
      get_item_details: "never_ask",
      search_items: "never_ask",
      get_items_by_column_value: "never_ask",
      find_user_by_name: "never_ask",
      get_board_values: "never_ask",
      get_column_values: "never_ask",
      get_file_column_values: "never_ask",
      get_group_details: "never_ask",
      get_subitem_values: "never_ask",
      get_user_details: "never_ask",

      // Write operations - High stakes
      create_item: "high",
      update_item: "high",
      update_item_name: "high",
      create_update: "high",
      create_board: "high",
      create_column: "high",
      create_group: "high",
      create_subitem: "high",
      update_subitem: "high",
      duplicate_group: "high",
      upload_file_to_column: "high",
      delete_item: "high",
      delete_group: "high",
    },
    timeoutMs: undefined,
    serverInfo: {
      name: "monday",
      version: "1.0.0",
      description:
        "Monday.com integration providing CRM-like operations for boards, items, and updates. Enables reading and managing Monday.com boards and items through the GraphQL API.",
      authorization: {
        provider: "monday" as const,
        supported_use_cases: ["personal_actions", "platform_actions"] as const,
      },
      icon: "MondayLogo",
      documentationUrl:
        "https://developer.monday.com/api-reference/docs/introduction-to-graphql",
      instructions: null,
    },
  },
  agent_memory: {
    id: 21,
    availability: "auto",
    allowMultipleInstances: false,
    isRestricted: undefined,
    isPreview: false,
    tools_stakes: undefined,
    timeoutMs: undefined,
    serverInfo: {
      name: "agent_memory",
      version: "1.0.0",
      description: "User-scoped long-term memory tools for agents.",
      authorization: null,
      icon: "ActionLightbulbIcon",
      documentationUrl: null,
      instructions: null,
    },
  },
  jira: {
    id: 22,
    availability: "manual",
    allowMultipleInstances: true,
    isRestricted: ({ featureFlags }) => {
      return !featureFlags.includes("jira_tool");
    },
    isPreview: true,
    tools_stakes: {
      // Read operations - never ask (no side effects)
      get_issue: "never_ask",
      get_projects: "never_ask",
      get_project: "never_ask",
      get_transitions: "never_ask",
      get_issues: "never_ask",
      get_issue_types: "never_ask",
      get_issue_create_fields: "never_ask",
      get_issue_read_fields: "never_ask",
      get_connection_info: "never_ask",
      get_issue_link_types: "never_ask",
      get_users: "never_ask",

      // Update operations - low stakes
      create_comment: "low",
      transition_issue: "low",
      create_issue: "low",
      update_issue: "low",
      create_issue_link: "low",
      delete_issue_link: "low",
    },
    timeoutMs: undefined,
    serverInfo: {
      name: "jira",
      version: "1.0.0",
      description:
        "Comprehensive JIRA integration providing full issue management capabilities including create, read, update, comment, workflow transitions, and issue linking operations using the JIRA REST API.",
      authorization: {
        provider: "jira" as const,
        supported_use_cases: ["platform_actions", "personal_actions"] as const,
      },
      icon: "JiraLogo",
      documentationUrl: null,
      instructions: JIRA_SERVER_INSTRUCTIONS,
    },
  },
  content_creation: {
    id: 23,
    availability: "auto",
    allowMultipleInstances: false,
    isRestricted: ({ featureFlags }) => {
      return !featureFlags.includes("interactive_content_server");
    },
    isPreview: true,
    tools_stakes: undefined,
    timeoutMs: undefined,
    serverInfo: {
      name: "content_creation",
      version: "1.0.0",
      description:
<<<<<<< HEAD
        "Create dashboards, presentations, or any interactive content.",
=======
        "Create dashboards, presentations, or any interactive content with charts, KPIs, and data visualizations.",
>>>>>>> 6cd0f5b5
      authorization: null,
      icon: "ActionDocumentTextIcon",
      documentationUrl: null,
      instructions: CONTENT_CREATION_INSTRUCTIONS,
      flavors: [
        {
          id: "dashboard",
          name: "Dashboard",
          description:
            "Create interactive dashboards with charts, KPIs, and data visualizations",
          icon: "ActionPieChartIcon",
        },
        {
          id: "presentation",
          name: "Presentation",
          description: "Create presentations",
          icon: "ActionSlideshowIcon",
        },
        {
          id: "other",
          name: "Others",
          description: "Create any interactive content with full flexibility",
          icon: "ActionDocumentTextIcon",
        },
      ],
    },
  },
  outlook: {
    id: 24,
    availability: "manual",
    allowMultipleInstances: true,
    isRestricted: undefined,
    isPreview: false,
    tools_stakes: {
      get_messages: "never_ask",
      get_drafts: "never_ask",
      create_draft: "low",
      delete_draft: "low",
      create_reply_draft: "low",
      get_contacts: "never_ask",
      create_contact: "high",
      update_contact: "high",
    },
    timeoutMs: undefined,
    serverInfo: {
      name: "outlook",
      version: "1.0.0",
      description:
        "Outlook tools for reading emails, managing email drafts, and managing contacts.",
      authorization: {
        provider: "microsoft_tools" as const,
        supported_use_cases: ["personal_actions"] as const,
        scope:
          "Mail.ReadWrite Mail.ReadWrite.Shared Contacts.ReadWrite Contacts.ReadWrite.Shared User.Read offline_access" as const,
      },
      icon: "OutlookLogo",
      documentationUrl: "https://docs.dust.tt/docs/outlook-tool-setup",
      instructions: null,
    },
  },
  outlook_calendar: {
    id: 25,
    availability: "manual",
    allowMultipleInstances: true,
    isRestricted: undefined,
    isPreview: false,
    tools_stakes: {
      list_calendars: "never_ask",
      list_events: "never_ask",
      get_event: "never_ask",
      create_event: "low",
      update_event: "low",
      delete_event: "low",
      check_availability: "never_ask",
    },
    timeoutMs: undefined,
    serverInfo: {
      name: "outlook_calendar",
      version: "1.0.0",
      description: "Tools for managing Outlook calendars and events.",
      authorization: {
        provider: "microsoft_tools" as const,
        supported_use_cases: ["personal_actions"] as const,
        scope:
          "Calendars.ReadWrite Calendars.ReadWrite.Shared User.Read offline_access" as const,
      },
      icon: "OutlookLogo",
      documentationUrl: "https://docs.dust.tt/docs/outlook-calendar-tool-setup",
      instructions: null,
    },
  },
  freshservice: {
    id: 26,
    availability: "manual",
    allowMultipleInstances: true,
    isRestricted: ({ featureFlags }) => {
      return !featureFlags.includes("freshservice_tool");
    },
    isPreview: true,
    tools_stakes: {
      // Read operations - never ask
      list_tickets: "never_ask",
      get_ticket: "never_ask",
      get_ticket_read_fields: "never_ask",
      list_departments: "never_ask",
      list_products: "never_ask",
      list_oncall_schedules: "never_ask",
      list_service_items: "never_ask",
      list_solution_categories: "never_ask",
      list_solution_folders: "never_ask",
      list_solution_articles: "never_ask",
      list_requesters: "never_ask",
      get_requester: "never_ask",
      list_purchase_orders: "never_ask",
      list_sla_policies: "never_ask",
      get_solution_article: "never_ask",

      // Write operations - low/high stakes
      create_ticket: "low",
      add_ticket_note: "low",
      add_ticket_reply: "low",
      create_solution_article: "high",
    },
    timeoutMs: undefined,
    serverInfo: {
      name: "freshservice",
      icon: "FreshserviceLogo",
      version: "1.0.0",
      description:
        "Freshservice integration supporting ticket management, service catalog, solutions, departments, " +
        "on-call schedules, and more. Provides comprehensive access to Freshservice resources with " +
        "OAuth authentication and secure API access.",
      authorization: {
        provider: "freshservice" as const,
        supported_use_cases: ["platform_actions", "personal_actions"] as const,
      },
      documentationUrl: null,
      instructions: FRESHSERVICE_SERVER_INSTRUCTIONS,
    },
  },
  google_drive: {
    id: 27,
    availability: "manual",
    allowMultipleInstances: true,
    isRestricted: ({ featureFlags }) => {
      return !featureFlags.includes("google_drive_tool");
    },
    isPreview: true,
    tools_stakes: {
      list_drives: "never_ask",
      search_files: "never_ask",
      get_file_content: "never_ask",
    },
    timeoutMs: undefined,
    serverInfo: {
      name: "google_drive",
      version: "1.0.0",
      description:
        "Tools for searching and reading content from Google Drive files (Docs, Sheets, Presentations, text files).",
      authorization: {
        provider: "google_drive" as const,
        supported_use_cases: ["personal_actions"] as const,
        scope: "https://www.googleapis.com/auth/drive.readonly" as const,
      },
      icon: "DriveLogo",
      documentationUrl: "https://docs.dust.tt/docs/google-drive",
      instructions: null,
    },
  },
  [SEARCH_SERVER_NAME]: {
    id: 1006,
    availability: "auto",
    allowMultipleInstances: false,
    isRestricted: undefined,
    isPreview: false,
    tools_stakes: undefined,
    timeoutMs: undefined,
    serverInfo: {
      name: SEARCH_SERVER_NAME,
      version: "1.0.0",
      description: "Search content to find the most relevant information.",
      icon: "ActionMagnifyingGlassIcon",
      authorization: null,
      documentationUrl: null,
      instructions: null,
    },
  },
  run_agent: {
    id: 1008,
    availability: "auto",
    allowMultipleInstances: false,
    isRestricted: undefined,
    isPreview: false,
    tools_stakes: undefined,
    timeoutMs: MAX_MCP_REQUEST_TIMEOUT_MS,
    serverInfo: {
      name: "run_agent",
      version: "1.0.0",
      description: "Run a child agent (agent as tool).",
      icon: "ActionRobotIcon",
      authorization: null,
      documentationUrl: null,
      instructions: null,
    },
  },
  primitive_types_debugger: {
    id: 1004,
    availability: "manual",
    allowMultipleInstances: false,
    isPreview: false,
    isRestricted: ({ featureFlags }) => {
      return !featureFlags.includes("dev_mcp_actions");
    },
    tools_stakes: undefined,
    timeoutMs: undefined,
    serverInfo: {
      name: "primitive_types_debugger",
      version: "1.0.0",
      description:
        "Demo server showing a basic interaction with various configurable blocks.",
      icon: "ActionEmotionLaughIcon",
      authorization: null,
      documentationUrl: null,
      instructions: null,
    },
  },
  reasoning: {
    id: 1007,
    availability: "auto",
    allowMultipleInstances: false,
    isRestricted: undefined,
    isPreview: false,
    tools_stakes: undefined,
    timeoutMs: undefined,
    serverInfo: {
      name: "reasoning",
      version: "1.0.0",
      description:
        "Agent can decide to trigger a reasoning model for complex tasks.",
      icon: "ActionLightbulbIcon",
      authorization: null,
      documentationUrl: null,
      instructions: null,
    },
  },
  query_tables_v2: {
    id: 1009,
    availability: "auto",
    allowMultipleInstances: false,
    // We'll eventually switch everyone to this new tables query toolset.
    isRestricted: ({ featureFlags }) => {
      return !featureFlags.includes("exploded_tables_query");
    },
    isPreview: true,
    tools_stakes: undefined,
    timeoutMs: undefined,
    serverInfo: {
      name: "query_tables_v2",
      version: "1.0.0",
      description:
        "Query structured data like a spreadsheet or database for data analyses.",
      icon: "ActionTableIcon",
      authorization: null,
      documentationUrl: null,
      instructions: null,
    },
  },
  data_sources_file_system: {
    id: 1010,
    // This server is hidden for everyone, it is only available through the search tool
    // when the advanced_search mode is enabled.
    availability: "auto_hidden_builder",
    allowMultipleInstances: false,
    isRestricted: undefined,
    isPreview: false,
    tools_stakes: undefined,
    timeoutMs: undefined,
    serverInfo: {
      name: "data_sources_file_system",
      version: "1.0.0",
      description:
        "Comprehensive content navigation toolkit for browsing user data sources. Provides Unix-like " +
        "browsing (ls, find) and smart search tools to help agents efficiently explore and discover " +
        "content from manually uploaded files or data synced from SaaS products (Notion, Slack, Github" +
        ", etc.) organized in a filesystem-like hierarchy. Each item in this tree-like hierarchy is " +
        "called a node, nodes are referenced by a nodeId.",
      authorization: null,
      icon: "ActionDocumentTextIcon",
      documentationUrl: null,
      instructions: null,
    },
  },
  agent_management: {
    id: 1011,
    availability: "auto",
    allowMultipleInstances: false,
    isPreview: false,
    isRestricted: ({ featureFlags }) => {
      return !featureFlags.includes("agent_management_tool");
    },
    tools_stakes: {
      create_agent: "high",
    },
    timeoutMs: undefined,
    serverInfo: {
      name: "agent_management",
      version: "1.0.0",
      description: "Tools for managing agent configurations",
      authorization: null,
      icon: "ActionRobotIcon",
      documentationUrl: null,
      instructions: null,
    },
  },
  [DATA_WAREHOUSE_SERVER_NAME]: {
    id: 1012,
    availability: "auto",
    allowMultipleInstances: false,
    isPreview: true,
    isRestricted: ({ featureFlags }) => {
      return !featureFlags.includes("data_warehouses_tool");
    },
    tools_stakes: undefined,
    timeoutMs: undefined,
    serverInfo: {
      name: DATA_WAREHOUSE_SERVER_NAME,
      version: "1.0.0",
      description:
        "Comprehensive tables navigation toolkit for browsing data warehouses and tables. Provides Unix-like " +
        "browsing (ls, find) to help agents efficiently explore and discover tables organized in a " +
        "warehouse-centric hierarchy. Each warehouse contains schemas/databases which contain tables.",
      authorization: null,
      icon: "ActionTableIcon",
      documentationUrl: null,
      instructions: null,
    },
  },
  toolsets: {
    id: 1013,
    availability: "auto",
    allowMultipleInstances: false,
    isPreview: false,
    isRestricted: ({ featureFlags }) => {
      return !featureFlags.includes("toolsets_tool");
    },
    tools_stakes: undefined,
    timeoutMs: undefined,
    serverInfo: {
      name: "toolsets",
      version: "1.0.0",
      description:
        "Comprehensive navigation toolkit for browsing available toolsets. " +
        "Toolsets provide functions for the agent to use.",
      authorization: null,
      icon: "ActionLightbulbIcon",
      documentationUrl: null,
      instructions: null,
    },
  },
  // Using satisfies here instead of : type to avoid typescript widening the type and breaking the type inference for AutoInternalMCPServerNameType.
} satisfies {
  [K in InternalMCPServerNameType]: {
    id: number;
    availability: MCPServerAvailability;
    allowMultipleInstances: boolean;
    isRestricted:
      | ((params: {
          plan: PlanType;
          featureFlags: WhitelistableFeature[];
        }) => boolean)
      | undefined;
    isPreview: boolean;
    tools_stakes: Record<string, MCPToolStakeLevelType> | undefined;
    timeoutMs: number | undefined;
    serverInfo: InternalMCPServerDefinitionType & { name: K };
  };
};

export type InternalMCPServerNameType =
  (typeof AVAILABLE_INTERNAL_MCP_SERVER_NAMES)[number];

type AutoServerKeys<T> = {
  [K in keyof T]: T[K] extends { availability: "auto" | "auto_hidden_builder" }
    ? K
    : never;
}[keyof T];

export type AutoInternalMCPServerNameType = AutoServerKeys<
  typeof INTERNAL_MCP_SERVERS
>;

export const isAutoInternalMCPServerName = (
  name: InternalMCPServerNameType
): name is AutoInternalMCPServerNameType => {
  return (
    INTERNAL_MCP_SERVERS[name].availability === "auto" ||
    INTERNAL_MCP_SERVERS[name].availability === "auto_hidden_builder"
  );
};

export const getAvailabilityOfInternalMCPServerByName = (
  name: InternalMCPServerNameType
): MCPServerAvailability => {
  return INTERNAL_MCP_SERVERS[name].availability;
};

export const getAvailabilityOfInternalMCPServerById = (
  sId: string
): MCPServerAvailability => {
  const r = getInternalMCPServerNameAndWorkspaceId(sId);
  if (r.isErr()) {
    return "manual";
  }
  return getAvailabilityOfInternalMCPServerByName(r.value.name);
};

export const allowsMultipleInstancesOfInternalMCPServerByName = (
  name: InternalMCPServerNameType
): boolean => {
  return INTERNAL_MCP_SERVERS[name].allowMultipleInstances;
};

export const allowsMultipleInstancesOfInternalMCPServerById = (
  sId: string
): boolean => {
  const r = getInternalMCPServerNameAndWorkspaceId(sId);
  if (r.isErr()) {
    return false;
  }
  return !!INTERNAL_MCP_SERVERS[r.value.name].allowMultipleInstances;
};

export const getInternalMCPServerNameAndWorkspaceId = (
  sId: string
): Result<
  {
    name: InternalMCPServerNameType;
    workspaceModelId: ModelId;
  },
  Error
> => {
  const sIdParts = getResourceNameAndIdFromSId(sId);

  if (!sIdParts) {
    return new Err(new Error(`Invalid internal MCPServer sId: ${sId}`));
  }

  if (sIdParts.resourceName !== "internal_mcp_server") {
    return new Err(
      new Error(
        `Invalid internal MCPServer sId: ${sId}, does not refer to an internal MCP server.`
      )
    );
  }

  // Swap keys and values.
  const details = Object.entries(INTERNAL_MCP_SERVERS).find(
    ([, internalMCPServer]) => internalMCPServer.id === sIdParts.resourceModelId
  );

  if (!details) {
    return new Err(
      new Error(
        `Invalid internal MCPServer sId: ${sId}, ID does not match any known internal MCPServer.`
      )
    );
  }

  if (!isInternalMCPServerName(details[0])) {
    return new Err(
      new Error(`Invalid internal MCPServer name: ${details[0]}, sId: ${sId}`)
    );
  }

  const name = details[0];

  return new Ok({
    name,
    workspaceModelId: sIdParts.workspaceModelId,
  });
};

export const getInternalMCPServerNameFromSId = (
  sId: string | null
): InternalMCPServerNameType | null => {
  if (sId === null) {
    return null;
  }

  const r = getInternalMCPServerNameAndWorkspaceId(sId);
  if (r.isOk()) {
    return r.value.name;
  }

  return null;
};

export const isInternalMCPServerName = (
  name: string
): name is InternalMCPServerNameType =>
  AVAILABLE_INTERNAL_MCP_SERVER_NAMES.includes(
    name as InternalMCPServerNameType
  );

export const isValidInternalMCPServerId = (
  workspaceModelId: ModelId,
  sId: string
): boolean => {
  const r = getInternalMCPServerNameAndWorkspaceId(sId);
  if (r.isOk()) {
    return r.value.workspaceModelId === workspaceModelId;
  }

  return false;
};

export const isInternalMCPServerOfName = (
  sId: string | null,
  name: InternalMCPServerNameType
): boolean => {
  if (sId === null) {
    return false;
  }

  const r = getInternalMCPServerNameAndWorkspaceId(sId);
  if (r.isOk()) {
    return r.value.name === name;
  }

  return false;
};<|MERGE_RESOLUTION|>--- conflicted
+++ resolved
@@ -732,11 +732,7 @@
       name: "content_creation",
       version: "1.0.0",
       description:
-<<<<<<< HEAD
         "Create dashboards, presentations, or any interactive content.",
-=======
-        "Create dashboards, presentations, or any interactive content with charts, KPIs, and data visualizations.",
->>>>>>> 6cd0f5b5
       authorization: null,
       icon: "ActionDocumentTextIcon",
       documentationUrl: null,
