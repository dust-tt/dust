--- conflicted
+++ resolved
@@ -54,17 +54,10 @@
     reasoningEffort: z.string().nullable(),
     mimeType: z.literal(INTERNAL_MIME_TYPES.TOOL_INPUT.REASONING_MODEL),
   }),
-<<<<<<< HEAD
   [INTERNAL_MIME_TYPES.TOOL_INPUT.DUST_APP]: z.object({
     appId: z.string(),
     mimeType: z.literal(INTERNAL_MIME_TYPES.TOOL_INPUT.DUST_APP),
   }),
-  [INTERNAL_MIME_TYPES.TOOL_INPUT.TIME_FRAME]: z.object({
-    duration: z.number(),
-    unit: z.enum(["hour", "day", "week", "month", "year"]),
-    mimeType: z.literal(INTERNAL_MIME_TYPES.TOOL_INPUT.TIME_FRAME),
-  }),
-=======
   [INTERNAL_MIME_TYPES.TOOL_INPUT.NULLABLE_TIME_FRAME]: z
     .object({
       duration: z.number(),
@@ -73,7 +66,6 @@
     })
     .describe("An optional time frame to use for the tool.")
     .nullable(),
->>>>>>> 2484d015
   // All mime types do not necessarily have a fixed schema,
   // for instance the ENUM mime type is flexible and the exact content of the enum is dynamic.
 } as const satisfies Omit<
@@ -104,461 +96,6 @@
 >;
 
 /**
-<<<<<<< HEAD
- * Defines how we fill the actual inputs of the tool for each mime type.
- */
-export function generateConfiguredInput({
-  actionConfiguration,
-  owner,
-  mimeType,
-  keyPath,
-}: {
-  owner: WorkspaceType;
-  actionConfiguration: MCPToolConfigurationType;
-  mimeType: InternalToolInputMimeType;
-  keyPath: string;
-}): ConfigurableToolInputType {
-  assert(
-    isPlatformMCPToolConfiguration(actionConfiguration),
-    "Action configuration must be a platform MCP tool configuration"
-  );
-
-  switch (mimeType) {
-    case INTERNAL_MIME_TYPES.TOOL_INPUT.DATA_SOURCE:
-      return (
-        actionConfiguration.dataSources?.map((config) => ({
-          uri: `data_source_configuration://dust/w/${owner.sId}/data_source_configurations/${config.sId}`,
-          mimeType,
-        })) || []
-      );
-
-    case INTERNAL_MIME_TYPES.TOOL_INPUT.TABLE:
-      return (
-        actionConfiguration.tables?.map((config) => ({
-          uri: `table_configuration://dust/w/${owner.sId}/table_configurations/${config.sId}`,
-          mimeType,
-        })) || []
-      );
-
-    case INTERNAL_MIME_TYPES.TOOL_INPUT.CHILD_AGENT: {
-      const { childAgentId } = actionConfiguration;
-      if (!childAgentId) {
-        // Unreachable, when fetching agent configurations using getAgentConfigurations, we always fill the sId.
-        throw new Error(
-          "Unreachable: child agent configuration without an sId."
-        );
-      }
-      return {
-        uri: `agent://dust/w/${owner.sId}/agents/${childAgentId}`,
-        mimeType,
-      };
-    }
-
-    case INTERNAL_MIME_TYPES.TOOL_INPUT.REASONING_MODEL: {
-      const { reasoningModel } = actionConfiguration;
-      if (!reasoningModel) {
-        // Unreachable, when fetching agent configurations using getAgentConfigurations, we always fill the reasoning model.
-        throw new Error("Unreachable: missing reasoning model configuration.");
-      }
-      const { modelId, providerId, temperature, reasoningEffort } =
-        reasoningModel;
-      return { modelId, providerId, temperature, reasoningEffort, mimeType };
-    }
-
-    case INTERNAL_MIME_TYPES.TOOL_INPUT.TIME_FRAME: {
-      const { timeFrame } = actionConfiguration;
-      if (!timeFrame) {
-        // Unreachable, when fetching agent configurations using getAgentConfigurations, we always fill the time range.
-        throw new Error("Unreachable: missing time range configuration.");
-      }
-
-      const { duration, unit } = timeFrame;
-      return { duration, unit, mimeType };
-    }
-
-    case INTERNAL_MIME_TYPES.TOOL_INPUT.STRING: {
-      // For primitive types, we have rendered the key from the path and use it to look up the value.
-      const value = actionConfiguration.additionalConfiguration[keyPath];
-      if (typeof value !== "string") {
-        throw new Error(
-          `Expected string value for key ${keyPath}, got ${typeof value}`
-        );
-      }
-      return { value, mimeType };
-    }
-
-    case INTERNAL_MIME_TYPES.TOOL_INPUT.NUMBER: {
-      const value = actionConfiguration.additionalConfiguration[keyPath];
-      if (typeof value !== "number") {
-        throw new Error(
-          `Expected number value for key ${keyPath}, got ${typeof value}`
-        );
-      }
-      return { value, mimeType };
-    }
-
-    case INTERNAL_MIME_TYPES.TOOL_INPUT.BOOLEAN: {
-      const value = actionConfiguration.additionalConfiguration[keyPath];
-      if (typeof value !== "boolean") {
-        throw new Error(
-          `Expected boolean value for key ${keyPath}, got ${typeof value}`
-        );
-      }
-      return { value, mimeType };
-    }
-
-    case INTERNAL_MIME_TYPES.TOOL_INPUT.ENUM: {
-      const value = actionConfiguration.additionalConfiguration[keyPath];
-      if (typeof value !== "string") {
-        throw new Error(
-          `Expected string value for key ${keyPath}, got ${typeof value}`
-        );
-      }
-      return { value, mimeType };
-    }
-    case INTERNAL_MIME_TYPES.TOOL_INPUT.DUST_APP: {
-      const appId = actionConfiguration.dustAppConfiguration
-        ? actionConfiguration.dustAppConfiguration.appId
-        : null;
-
-      if (!appId) {
-        throw new Error("Invalid Dust App configuration");
-      }
-
-      return {
-        appId,
-        mimeType,
-      };
-    }
-
-    default:
-      assertNever(mimeType);
-  }
-}
-
-/**
- * Returns all paths in a server's tools' inputSchemas that match the schema for the specified mimeType.
- * @returns A record of paths where the schema matches the specified mimeType
- */
-export function findPathsToConfiguration({
-  mcpServer,
-  mimeType,
-}: {
-  mcpServer: MCPServerType;
-  mimeType: InternalToolInputMimeType;
-}): Record<string, JSONSchema> {
-  let matches: Record<string, JSONSchema> = {};
-  for (const tool of mcpServer.tools) {
-    if (tool.inputSchema) {
-      matches = {
-        ...matches,
-        ...findMatchingSubSchemas(tool.inputSchema, mimeType),
-      };
-    }
-  }
-  return matches;
-}
-
-/**
- * Recursively filters out properties from the inputSchema that have a mimeType matching any value in INTERNAL_MIME_TYPES.TOOL_INPUT.
- * This function handles nested objects and arrays.
- */
-export function hideInternalConfiguration(inputSchema: JSONSchema): JSONSchema {
-  const resultingSchema = { ...inputSchema };
-
-  // Filter properties
-  if (inputSchema.properties) {
-    const filteredProperties: JSONSchema["properties"] = {};
-    const removedRequiredProps: string[] = [];
-
-    for (const [key, property] of Object.entries(inputSchema.properties)) {
-      let shouldInclude = true;
-
-      if (isJSONSchemaObject(property)) {
-        for (const mimeType of Object.values(INTERNAL_MIME_TYPES.TOOL_INPUT)) {
-          // Check if the property matches the schema, following references if $ref points to a schema internally.
-          let schemasMatch = schemaIsConfigurable(property, mimeType);
-
-          if (!schemasMatch && property.$ref) {
-            const refSchema = followInternalRef(inputSchema, property.$ref);
-            if (refSchema) {
-              schemasMatch = schemaIsConfigurable(refSchema, mimeType);
-            }
-          }
-
-          if (schemasMatch) {
-            shouldInclude = false;
-            // Track removed properties that were in the required array.
-            if (resultingSchema.required?.includes(key)) {
-              removedRequiredProps.push(key);
-            }
-            break;
-          }
-        }
-
-        if (shouldInclude) {
-          // Recursively filter nested properties
-          filteredProperties[key] = hideInternalConfiguration(property);
-        }
-      } else {
-        // Keep non-object values as is
-        filteredProperties[key] = property;
-      }
-    }
-
-    resultingSchema.properties = filteredProperties;
-
-    // Update required properties if any were removed
-    if (removedRequiredProps.length > 0 && resultingSchema.required) {
-      resultingSchema.required = resultingSchema.required.filter(
-        (prop) => !removedRequiredProps.includes(prop)
-      );
-    }
-  }
-
-  // Filter array items
-  if (resultingSchema.type === "array" && resultingSchema.items) {
-    if (isJSONSchemaObject(resultingSchema.items)) {
-      // Single schema for all items
-      resultingSchema.items = hideInternalConfiguration(resultingSchema.items);
-    } else if (Array.isArray(resultingSchema.items)) {
-      // Array of schemas for tuple validation
-      resultingSchema.items = resultingSchema.items.map((item) =>
-        isJSONSchemaObject(item) ? hideInternalConfiguration(item) : item
-      );
-    }
-  }
-
-  // Note: we don't handle anyOf, allOf, oneOf yet as we cannot disambiguate whether to inject the configuration
-  // since we entirely hide the configuration from the agent.
-
-  return resultingSchema;
-}
-
-/**
- * Augments the inputs with configuration data from actionConfiguration.
- * For each missing property that has a mimeType matching a value in INTERNAL_MIME_TYPES.TOOL_INPUT,
- * it adds the corresponding data from actionConfiguration.
- * This function uses Ajv validation errors to identify missing properties.
- */
-export function augmentInputsWithConfiguration({
-  owner,
-  rawInputs,
-  actionConfiguration,
-}: {
-  owner: WorkspaceType;
-  rawInputs: Record<string, unknown>;
-  actionConfiguration: ActionConfigurationType;
-}): Record<string, unknown> {
-  // For non-MCP actions, we don't do inputs augmentation
-  if (!isMCPActionConfiguration(actionConfiguration)) {
-    return rawInputs;
-  }
-
-  const { inputSchema } = actionConfiguration;
-  if (!inputSchema.properties) {
-    return rawInputs;
-  }
-
-  const inputs = rawInputs;
-
-  const ajv = new Ajv({ allErrors: true });
-
-  // Note: When using AJV validation, string patterns must use regex syntax (e.g. /^fil_/) instead
-  // of startsWith() to avoid "Invalid escape" errors. This is important because our Zod schemas are
-  // converted to JSON Schema for AJV validation, and AJV requires regex patterns for string
-  // validation.
-  const validate = ajv.compile(inputSchema);
-  const isValid = validate(inputs);
-
-  if (!isValid && validate.errors) {
-    for (const error of validate.errors) {
-      if (error.keyword !== "required" || !error.params.missingProperty) {
-        continue;
-      }
-
-      const missingProp = error.params.missingProperty;
-
-      const parentPath = error.instancePath
-        ? error.instancePath.split("/").filter(Boolean)
-        : [];
-
-      const fullPath = [...parentPath, missingProp];
-      let propSchema = findSchemaAtPath(inputSchema, fullPath);
-      // If the schema we found is a reference, follow it.
-      if (propSchema?.$ref) {
-        propSchema = followInternalRef(inputSchema, propSchema.$ref);
-      }
-
-      // If we found a schema and it has a matching MIME type, inject the value
-      if (propSchema) {
-        for (const mimeType of Object.values(INTERNAL_MIME_TYPES.TOOL_INPUT)) {
-          if (schemaIsConfigurable(propSchema, mimeType)) {
-            // We found a matching mimeType, augment the inputs
-            setValueAtPath(
-              inputs,
-              fullPath,
-              generateConfiguredInput({
-                owner,
-                actionConfiguration,
-                mimeType,
-                keyPath: fullPath.join("."),
-              })
-            );
-          }
-        }
-      }
-    }
-  }
-
-  return inputs;
-}
-
-export function getMCPServerRequirements(
-  mcpServerView: MCPServerViewType | null | undefined
-): {
-  requiresDataSourceConfiguration: boolean;
-  requiresTableConfiguration: boolean;
-  requiresChildAgentConfiguration: boolean;
-  requiresReasoningConfiguration: boolean;
-  requiresTimeFrameConfiguration: boolean;
-  requiredStrings: string[];
-  requiredNumbers: string[];
-  requiredBooleans: string[];
-  requiredEnums: Record<string, string[]>;
-  requiredDustAppConfiguration: boolean;
-  noRequirement: boolean;
-} {
-  if (!mcpServerView) {
-    return {
-      requiresDataSourceConfiguration: false,
-      requiresTableConfiguration: false,
-      requiresChildAgentConfiguration: false,
-      requiresReasoningConfiguration: false,
-      requiresTimeFrameConfiguration: false,
-      requiredStrings: [],
-      requiredNumbers: [],
-      requiredBooleans: [],
-      requiredEnums: {},
-      requiredDustAppConfiguration: false,
-      noRequirement: false,
-    };
-  }
-  const { server } = mcpServerView;
-
-  const requiresDataSourceConfiguration =
-    Object.keys(
-      findPathsToConfiguration({
-        mcpServer: server,
-        mimeType: INTERNAL_MIME_TYPES.TOOL_INPUT.DATA_SOURCE,
-      })
-    ).length > 0;
-
-  const requiresTableConfiguration =
-    Object.keys(
-      findPathsToConfiguration({
-        mcpServer: server,
-        mimeType: INTERNAL_MIME_TYPES.TOOL_INPUT.TABLE,
-      })
-    ).length > 0;
-
-  const requiresChildAgentConfiguration =
-    Object.keys(
-      findPathsToConfiguration({
-        mcpServer: server,
-        mimeType: INTERNAL_MIME_TYPES.TOOL_INPUT.CHILD_AGENT,
-      })
-    ).length > 0;
-
-  const requiresReasoningConfiguration =
-    Object.keys(
-      findPathsToConfiguration({
-        mcpServer: server,
-        mimeType: INTERNAL_MIME_TYPES.TOOL_INPUT.REASONING_MODEL,
-      })
-    ).length > 0;
-
-  const requiresTimeFrameConfiguration =
-    Object.keys(
-      findPathsToConfiguration({
-        mcpServer: server,
-        mimeType: INTERNAL_MIME_TYPES.TOOL_INPUT.TIME_FRAME,
-      })
-    ).length > 0;
-
-  const requiredStrings = Object.keys(
-    findPathsToConfiguration({
-      mcpServer: server,
-      mimeType: INTERNAL_MIME_TYPES.TOOL_INPUT.STRING,
-    })
-  );
-
-  const requiredNumbers = Object.keys(
-    findPathsToConfiguration({
-      mcpServer: server,
-      mimeType: INTERNAL_MIME_TYPES.TOOL_INPUT.NUMBER,
-    })
-  );
-
-  const requiredBooleans = Object.keys(
-    findPathsToConfiguration({
-      mcpServer: server,
-      mimeType: INTERNAL_MIME_TYPES.TOOL_INPUT.BOOLEAN,
-    })
-  );
-
-  const requiredEnums = Object.fromEntries(
-    Object.entries(
-      findPathsToConfiguration({
-        mcpServer: server,
-        mimeType: INTERNAL_MIME_TYPES.TOOL_INPUT.ENUM,
-      })
-    ).map(([key, schema]) => {
-      const valueProperty = schema.properties?.value;
-      if (!valueProperty || !isJSONSchemaObject(valueProperty)) {
-        return [key, []];
-      }
-      return [
-        key,
-        valueProperty.enum?.filter((v): v is string => typeof v === "string") ??
-          [],
-      ];
-    })
-  );
-  const requiredDustAppConfiguration =
-    Object.keys(
-      findPathsToConfiguration({
-        mcpServer: server,
-        mimeType: INTERNAL_MIME_TYPES.TOOL_INPUT.DUST_APP,
-      })
-    ).length > 0;
-
-  return {
-    requiresDataSourceConfiguration,
-    requiresTableConfiguration,
-    requiresChildAgentConfiguration,
-    requiresReasoningConfiguration,
-    requiresTimeFrameConfiguration,
-    requiredStrings,
-    requiredNumbers,
-    requiredBooleans,
-    requiredEnums,
-    requiredDustAppConfiguration,
-
-    noRequirement:
-      !requiresDataSourceConfiguration &&
-      !requiresTableConfiguration &&
-      !requiresChildAgentConfiguration &&
-      !requiresReasoningConfiguration &&
-      !requiredDustAppConfiguration &&
-      !requiresTimeFrameConfiguration &&
-      requiredStrings.length === 0 &&
-      requiredNumbers.length === 0 &&
-      requiredBooleans.length === 0 &&
-      Object.keys(requiredEnums).length === 0,
-  };
-}
-=======
  * Mapping between the mime types we used to identify a configurable resource
  * and the JSON schema resulting from the Zod schema defined above.
  */
@@ -570,5 +107,4 @@
 ) as Omit<
   Record<InternalToolInputMimeType, JSONSchema>,
   typeof INTERNAL_MIME_TYPES.TOOL_INPUT.ENUM
->;
->>>>>>> 2484d015
+>;