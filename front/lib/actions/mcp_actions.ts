import { z } from "zod";

import type {
  LocalMCPServerConfigurationType,
  LocalMCPToolConfigurationType,
  MCPServerConfigurationType,
  MCPToolConfigurationType,
  PlatformMCPServerConfigurationType,
  PlatformMCPToolConfigurationType,
} from "@app/lib/actions/mcp";
<<<<<<< HEAD
import type { MCPConnectionOptions } from "@app/lib/actions/mcp_metadata";
import { connectToMCPServer } from "@app/lib/actions/mcp_metadata";
=======
import type { MCPToolType } from "@app/lib/actions/mcp_metadata";
import {
  connectToMCPServer,
  extractMetadataFromTools,
} from "@app/lib/actions/mcp_metadata";
>>>>>>> 9982edbb
import type { AgentActionConfigurationType } from "@app/lib/actions/types/agent";
import {
  isMCPServerConfiguration,
  isPlatformMCPServerConfiguration,
  isPlatformMCPToolConfiguration,
} from "@app/lib/actions/types/guards";
import type { Authenticator } from "@app/lib/auth";
import { getFeatureFlags } from "@app/lib/auth";
import { MCPServerViewResource } from "@app/lib/resources/mcp_server_view_resource";
import { generateRandomModelSId } from "@app/lib/resources/string_ids";
import logger from "@app/logger/logger";
import type { Result } from "@app/types";
import { Err, normalizeError, Ok } from "@app/types";

const DEFAULT_MCP_REQUEST_TIMEOUT_MS = 60 * 1000; // 1 minute.

// Redeclared here to avoid an issue with the zod types in the @modelcontextprotocol/sdk
// See https://github.com/colinhacks/zod/issues/2938
const ResourceContentsSchema = z.object({
  uri: z.string(),
  mimeType: z.optional(z.string()),
});

const TextResourceContentsSchema = ResourceContentsSchema.extend({
  text: z.string(),
});

const BlobResourceContentsSchema = ResourceContentsSchema.extend({
  blob: z.string().base64(),
});

const TextContentSchema = z.object({
  type: z.literal("text"),
  text: z.string(),
});

const ImageContentSchema = z.object({
  type: z.literal("image"),
  data: z.string().base64(),
  mimeType: z.string(),
});

const EmbeddedResourceSchema = z.object({
  type: z.literal("resource"),
  resource: z.union([TextResourceContentsSchema, BlobResourceContentsSchema]),
});

const Schema = z.union([
  TextContentSchema,
  ImageContentSchema,
  EmbeddedResourceSchema,
]);

export type MCPToolResultContent = z.infer<typeof Schema>;

function makePlatformMCPConfigurations(
  config: PlatformMCPServerConfigurationType,
  listToolsResult: ToolType[]
) {
  return listToolsResult.map((tool) => ({
    sId: generateRandomModelSId(),
    type: "mcp_configuration",
    name: tool.name,
    description: tool.description ?? null,
    inputSchema: tool.inputSchema,
    id: config.id,
    mcpServerViewId: config.mcpServerViewId,
    dataSources: config.dataSources || [], // Ensure dataSources is always an array
  }));
}

function makeLocalMCPConfigurations(
  config: LocalMCPServerConfigurationType,
  listToolsResult: ToolType[]
): LocalMCPToolConfigurationType[] {
  return listToolsResult.map((tool) => ({
    sId: generateRandomModelSId(),
    type: "mcp_configuration",
    name: tool.name,
    description: tool.description ?? null,
    inputSchema: tool.inputSchema,
    id: config.id,
    mcpServerId: config.mcpServerId,
  }));
}

function makeMCPConfigurations<T extends MCPServerConfigurationType>({
  config,
  tools,
}: {
<<<<<<< HEAD
  config: T;
  listToolsResult: ToolType[];
}): T extends PlatformMCPServerConfigurationType
  ? PlatformMCPToolConfigurationType[]
  : LocalMCPToolConfigurationType[] {
  if (isPlatformMCPServerConfiguration(config)) {
    return makePlatformMCPConfigurations(
      config,
      listToolsResult
    ) as T extends PlatformMCPServerConfigurationType
      ? PlatformMCPToolConfigurationType[]
      : LocalMCPToolConfigurationType[];
  }

  return makeLocalMCPConfigurations(
    config,
    listToolsResult
  ) as T extends PlatformMCPServerConfigurationType
    ? PlatformMCPToolConfigurationType[]
    : LocalMCPToolConfigurationType[];
=======
  config: MCPServerConfigurationType;
  tools: MCPToolType[];
}): MCPToolConfigurationType[] {
  return tools.map((tool) => {
    return {
      id: config.id,
      sId: generateRandomModelSId(),
      type: "mcp_configuration",
      mcpServerViewId: config.mcpServerViewId,
      name: tool.name,
      description: tool.description ?? null,
      inputSchema: tool.inputSchema || { type: "object", properties: {} },
      dataSources: config.dataSources,
      tables: config.tables,
    };
  });
>>>>>>> 9982edbb
}

/**
 * Try to call an MCP tool.
 *
 * This function will handle both platform and local MCP tools.
 */
export async function tryCallMCPTool(
  auth: Authenticator,
  {
<<<<<<< HEAD
    owner,
    conversationId,
    messageId,
=======
>>>>>>> 9982edbb
    actionConfiguration,
    inputs,
  }: {
<<<<<<< HEAD
    owner: LightWorkspaceType;
    conversationId: string;
    messageId: string;
=======
>>>>>>> 9982edbb
    actionConfiguration: MCPToolConfigurationType;
    inputs: Record<string, unknown> | undefined;
  }
): Promise<Result<MCPToolResultContent[], Error>> {
<<<<<<< HEAD
  const connectionOptions = await getConnectionOptions(
    auth,
    actionConfiguration,
    {
      conversationId,
      messageId,
    }
  );

  if (connectionOptions.isErr()) {
    return connectionOptions;
  }

  try {
    const mcpClient = await connectToMCPServer(auth, connectionOptions.value);

    const r = await mcpClient.callTool(
      {
        name: actionConfiguration.name,
        arguments: rawInputs,
      },
      undefined,
      { timeout: DEFAULT_MCP_REQUEST_TIMEOUT_MS }
    );
=======
  try {
    const res = await MCPServerViewResource.fetchById(
      auth,
      actionConfiguration.mcpServerViewId
    );
    if (res.isErr()) {
      return res;
    }
    const mcpClient = await connectToMCPServer(auth, {
      type: "mcpServerId",
      mcpServerId: res.value.mcpServerId,
    });
    const toolCallResult = await mcpClient.callTool({
      name: actionConfiguration.name,
      arguments: inputs,
    });
>>>>>>> 9982edbb

    await mcpClient.close();

    if (toolCallResult.isError) {
      return new Err(new Error(JSON.stringify(toolCallResult.content)));
    }

    // Type inference is not working here because of them using passthrough in the zod schema.
    const content: MCPToolResultContent[] = (toolCallResult.content ??
      []) as MCPToolResultContent[];

    return new Ok(content);
  } catch (error) {
    return new Err(normalizeError(error));
  }
}

async function getConnectionOptions(
  auth: Authenticator,
  config: MCPServerConfigurationType | MCPToolConfigurationType,
  {
    conversationId,
    messageId,
  }: {
    conversationId: string;
    messageId: string;
  }
): Promise<Result<MCPConnectionOptions, Error>> {
  if (
    isPlatformMCPServerConfiguration(config) ||
    isPlatformMCPToolConfiguration(config)
  ) {
    const res = await MCPServerViewResource.fetchById(
      auth,
      config.mcpServerViewId
    );
    if (res.isErr()) {
      return res;
    }

    return new Ok({
      type: "mcpServerId",
      mcpServerId: res.value.mcpServerId,
    });
  }

  return new Ok({
    type: "localMCPServerId",
    mcpServerId: config.mcpServerId,
    conversationId,
    messageId,
  });
}

/**
 * List the MCP tools for the given agent actions.
 * Returns MCP tools by connecting to the specified MCP servers.
 */
export async function tryListMCPTools(
  auth: Authenticator,
  {
    agentActions,
    conversationId,
    messageId,
  }: {
    agentActions: AgentActionConfigurationType[];
    conversationId: string;
    messageId: string;
  }
): Promise<MCPToolConfigurationType[]> {
  const owner = auth.getNonNullableWorkspace();
  const featureFlags = await getFeatureFlags(owner);
  if (!featureFlags.includes("mcp_actions")) {
    return [];
  }

  // Filter for MCP server configurations.
  const mcpServerActions = agentActions.filter(isMCPServerConfiguration);

  // Discover all the tools exposed by all the mcp servers available.
  const configurations = await Promise.all(
<<<<<<< HEAD
    mcpServerActions.map(async (action) => {
      const tools = await listMCPServerTools(auth, action, {
        conversationId,
        messageId,
      });

      return makeMCPConfigurations({
        config: action,
        listToolsResult: tools,
=======
    agentActions.filter(isMCPServerConfiguration).map(async (action) => {
      const res = await MCPServerViewResource.fetchById(
        auth,
        action.mcpServerViewId
      );
      if (res.isErr()) {
        throw new Error(
          `MCP server view with id ${action.mcpServerViewId} not found.`
        );
      }
      const tools = await listMCPServerTools(auth, res.value.mcpServerId);

      return makeMCPConfigurations({
        config: action,
        tools,
>>>>>>> 9982edbb
      });
    })
  );

  return configurations.flat();
}

async function listMCPServerTools(
  auth: Authenticator,
<<<<<<< HEAD
  config: MCPServerConfigurationType,
  {
    conversationId,
    messageId,
  }: {
    conversationId: string;
    messageId: string;
  }
): Promise<ToolType[]> {
  const owner = auth.getNonNullableWorkspace();
  let mcpClient;

  try {
    const connectionOptions = await getConnectionOptions(auth, config, {
      conversationId,
      messageId,
    });

    if (connectionOptions.isErr()) {
      throw connectionOptions.error;
    }

    // Connect to the MCP server.
    mcpClient = await connectToMCPServer(auth, connectionOptions.value);

    let allTools: ToolType[] = [];
    let nextPageCursor;

    // Fetch all tools, handling pagination if supported by the MCP server.
    do {
      const { tools, nextCursor } = await mcpClient.listTools();
      nextPageCursor = nextCursor;
      allTools = [...allTools, ...tools];
    } while (nextPageCursor);

    logger.debug(
      {
        workspaceId: owner.id,
        conversationId,
        messageId,
        toolCount: allTools.length,
      },
      `Retrieved ${allTools.length} tools from MCP server`
    );

    return allTools;
  } catch (error) {
    logger.error(
      {
        workspaceId: owner.id,
        conversationId,
        messageId,
        error,
      },
      `Error listing tools from MCP server: ${error}`
    );
    throw error;
  } finally {
    // Ensure we always close the client connection
    if (mcpClient) {
      try {
        await mcpClient.close();
      } catch (closeError) {
        logger.warn(
          {
            workspaceId: owner.id,
            conversationId,
            messageId,
            error: closeError,
          },
          "Error closing MCP client connection"
        );
      }
    }
=======
  mcpServerId: string
): Promise<MCPToolType[]> {
  const mcpClient = await connectToMCPServer(auth, {
    type: "mcpServerId",
    mcpServerId,
  });
  try {
    let allTools: MCPToolType[] = [];
    let nextPageCursor;
    do {
      const toolsResult = await mcpClient.listTools();
      nextPageCursor = toolsResult.nextCursor;
      allTools = [...allTools, ...extractMetadataFromTools(toolsResult.tools)];
    } while (nextPageCursor);

    return allTools;
  } catch (e) {
    logger.error(
      {
        mcpServerId,
        error: e,
      },
      `Error listing tools for MCP server.`
    );
    return [];
  } finally {
    await mcpClient.close();
>>>>>>> 9982edbb
  }
}<|MERGE_RESOLUTION|>--- conflicted
+++ resolved
@@ -8,16 +8,14 @@
   PlatformMCPServerConfigurationType,
   PlatformMCPToolConfigurationType,
 } from "@app/lib/actions/mcp";
-<<<<<<< HEAD
-import type { MCPConnectionOptions } from "@app/lib/actions/mcp_metadata";
-import { connectToMCPServer } from "@app/lib/actions/mcp_metadata";
-=======
-import type { MCPToolType } from "@app/lib/actions/mcp_metadata";
+import type {
+  MCPConnectionOptions,
+  MCPToolType,
+} from "@app/lib/actions/mcp_metadata";
 import {
   connectToMCPServer,
   extractMetadataFromTools,
 } from "@app/lib/actions/mcp_metadata";
->>>>>>> 9982edbb
 import type { AgentActionConfigurationType } from "@app/lib/actions/types/agent";
 import {
   isMCPServerConfiguration,
@@ -75,30 +73,31 @@
 
 function makePlatformMCPConfigurations(
   config: PlatformMCPServerConfigurationType,
-  listToolsResult: ToolType[]
+  listToolsResult: MCPToolType[]
 ) {
   return listToolsResult.map((tool) => ({
     sId: generateRandomModelSId(),
     type: "mcp_configuration",
     name: tool.name,
     description: tool.description ?? null,
-    inputSchema: tool.inputSchema,
+    inputSchema: tool.inputSchema || { type: "object", properties: {} },
     id: config.id,
     mcpServerViewId: config.mcpServerViewId,
     dataSources: config.dataSources || [], // Ensure dataSources is always an array
+    tables: config.tables,
   }));
 }
 
 function makeLocalMCPConfigurations(
   config: LocalMCPServerConfigurationType,
-  listToolsResult: ToolType[]
+  listToolsResult: MCPToolType[]
 ): LocalMCPToolConfigurationType[] {
   return listToolsResult.map((tool) => ({
     sId: generateRandomModelSId(),
     type: "mcp_configuration",
     name: tool.name,
     description: tool.description ?? null,
-    inputSchema: tool.inputSchema,
+    inputSchema: tool.inputSchema || { type: "object", properties: {} },
     id: config.id,
     mcpServerId: config.mcpServerId,
   }));
@@ -106,11 +105,10 @@
 
 function makeMCPConfigurations<T extends MCPServerConfigurationType>({
   config,
-  tools,
+  listToolsResult,
 }: {
-<<<<<<< HEAD
   config: T;
-  listToolsResult: ToolType[];
+  listToolsResult: MCPToolType[];
 }): T extends PlatformMCPServerConfigurationType
   ? PlatformMCPToolConfigurationType[]
   : LocalMCPToolConfigurationType[] {
@@ -129,24 +127,6 @@
   ) as T extends PlatformMCPServerConfigurationType
     ? PlatformMCPToolConfigurationType[]
     : LocalMCPToolConfigurationType[];
-=======
-  config: MCPServerConfigurationType;
-  tools: MCPToolType[];
-}): MCPToolConfigurationType[] {
-  return tools.map((tool) => {
-    return {
-      id: config.id,
-      sId: generateRandomModelSId(),
-      type: "mcp_configuration",
-      mcpServerViewId: config.mcpServerViewId,
-      name: tool.name,
-      description: tool.description ?? null,
-      inputSchema: tool.inputSchema || { type: "object", properties: {} },
-      dataSources: config.dataSources,
-      tables: config.tables,
-    };
-  });
->>>>>>> 9982edbb
 }
 
 /**
@@ -157,26 +137,17 @@
 export async function tryCallMCPTool(
   auth: Authenticator,
   {
-<<<<<<< HEAD
-    owner,
-    conversationId,
-    messageId,
-=======
->>>>>>> 9982edbb
+    conversationId,
+    messageId,
     actionConfiguration,
     inputs,
   }: {
-<<<<<<< HEAD
-    owner: LightWorkspaceType;
     conversationId: string;
     messageId: string;
-=======
->>>>>>> 9982edbb
     actionConfiguration: MCPToolConfigurationType;
     inputs: Record<string, unknown> | undefined;
   }
 ): Promise<Result<MCPToolResultContent[], Error>> {
-<<<<<<< HEAD
   const connectionOptions = await getConnectionOptions(
     auth,
     actionConfiguration,
@@ -193,32 +164,14 @@
   try {
     const mcpClient = await connectToMCPServer(auth, connectionOptions.value);
 
-    const r = await mcpClient.callTool(
+    const toolCallResult = await mcpClient.callTool(
       {
         name: actionConfiguration.name,
-        arguments: rawInputs,
+        arguments: inputs,
       },
       undefined,
       { timeout: DEFAULT_MCP_REQUEST_TIMEOUT_MS }
     );
-=======
-  try {
-    const res = await MCPServerViewResource.fetchById(
-      auth,
-      actionConfiguration.mcpServerViewId
-    );
-    if (res.isErr()) {
-      return res;
-    }
-    const mcpClient = await connectToMCPServer(auth, {
-      type: "mcpServerId",
-      mcpServerId: res.value.mcpServerId,
-    });
-    const toolCallResult = await mcpClient.callTool({
-      name: actionConfiguration.name,
-      arguments: inputs,
-    });
->>>>>>> 9982edbb
 
     await mcpClient.close();
 
@@ -300,7 +253,6 @@
 
   // Discover all the tools exposed by all the mcp servers available.
   const configurations = await Promise.all(
-<<<<<<< HEAD
     mcpServerActions.map(async (action) => {
       const tools = await listMCPServerTools(auth, action, {
         conversationId,
@@ -310,23 +262,6 @@
       return makeMCPConfigurations({
         config: action,
         listToolsResult: tools,
-=======
-    agentActions.filter(isMCPServerConfiguration).map(async (action) => {
-      const res = await MCPServerViewResource.fetchById(
-        auth,
-        action.mcpServerViewId
-      );
-      if (res.isErr()) {
-        throw new Error(
-          `MCP server view with id ${action.mcpServerViewId} not found.`
-        );
-      }
-      const tools = await listMCPServerTools(auth, res.value.mcpServerId);
-
-      return makeMCPConfigurations({
-        config: action,
-        tools,
->>>>>>> 9982edbb
       });
     })
   );
@@ -336,7 +271,6 @@
 
 async function listMCPServerTools(
   auth: Authenticator,
-<<<<<<< HEAD
   config: MCPServerConfigurationType,
   {
     conversationId,
@@ -345,7 +279,7 @@
     conversationId: string;
     messageId: string;
   }
-): Promise<ToolType[]> {
+): Promise<MCPToolType[]> {
   const owner = auth.getNonNullableWorkspace();
   let mcpClient;
 
@@ -362,14 +296,14 @@
     // Connect to the MCP server.
     mcpClient = await connectToMCPServer(auth, connectionOptions.value);
 
-    let allTools: ToolType[] = [];
+    let allTools: MCPToolType[] = [];
     let nextPageCursor;
 
     // Fetch all tools, handling pagination if supported by the MCP server.
     do {
       const { tools, nextCursor } = await mcpClient.listTools();
       nextPageCursor = nextCursor;
-      allTools = [...allTools, ...tools];
+      allTools = [...allTools, ...extractMetadataFromTools(tools)];
     } while (nextPageCursor);
 
     logger.debug(
@@ -411,34 +345,5 @@
         );
       }
     }
-=======
-  mcpServerId: string
-): Promise<MCPToolType[]> {
-  const mcpClient = await connectToMCPServer(auth, {
-    type: "mcpServerId",
-    mcpServerId,
-  });
-  try {
-    let allTools: MCPToolType[] = [];
-    let nextPageCursor;
-    do {
-      const toolsResult = await mcpClient.listTools();
-      nextPageCursor = toolsResult.nextCursor;
-      allTools = [...allTools, ...extractMetadataFromTools(toolsResult.tools)];
-    } while (nextPageCursor);
-
-    return allTools;
-  } catch (e) {
-    logger.error(
-      {
-        mcpServerId,
-        error: e,
-      },
-      `Error listing tools for MCP server.`
-    );
-    return [];
-  } finally {
-    await mcpClient.close();
->>>>>>> 9982edbb
   }
 }