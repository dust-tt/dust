--- conflicted
+++ resolved
@@ -258,9 +258,6 @@
       );
     }
     // Type inference is not working here because of them using passthrough in the zod schema.
-<<<<<<< HEAD
-    return new Ok((toolCallResult.content ?? []) as MCPToolResultContent[]);
-=======
     const content: MCPToolResultContent[] = (toolCallResult.content ??
       []) as MCPToolResultContent[];
 
@@ -275,7 +272,6 @@
     // TODO(mcp) refuse if the content is too large
 
     return new Ok(content);
->>>>>>> 7e5adb87
   } catch (error) {
     return new Err(normalizeError(error));
   } finally {
