import { INTERNAL_MIME_TYPES } from "@dust-tt/client";
import type { JSONSchema7 } from "json-schema";
import { z } from "zod";

import type { MCPToolStakeLevelType } from "@app/lib/actions/constants";
import { DEFAULT_MCP_TOOL_STAKE_LEVEL } from "@app/lib/actions/constants";
import type {
  LocalMCPServerConfigurationType,
  LocalMCPToolConfigurationType,
  MCPServerConfigurationType,
  MCPToolConfigurationType,
  PlatformMCPServerConfigurationType,
  PlatformMCPToolConfigurationType,
} from "@app/lib/actions/mcp";
import { getServerTypeAndIdFromSId } from "@app/lib/actions/mcp_helper";
import { isDefaultInternalMCPServer } from "@app/lib/actions/mcp_internal_actions/constants";
import { ConfigurableToolInputJSONSchemas } from "@app/lib/actions/mcp_internal_actions/input_schemas";
import type { MCPConnectionParams } from "@app/lib/actions/mcp_metadata";
import {
  connectToMCPServer,
  extractMetadataFromTools,
  isConnectViaMCPServerId,
} from "@app/lib/actions/mcp_metadata";
import type { AgentActionConfigurationType } from "@app/lib/actions/types/agent";
import {
  isMCPServerConfiguration,
  isPlatformMCPServerConfiguration,
  isPlatformMCPToolConfiguration,
} from "@app/lib/actions/types/guards";
import type { MCPToolType, MCPToolWithStakeLevelType } from "@app/lib/api/mcp";
import type { Authenticator } from "@app/lib/auth";
import { getFeatureFlags } from "@app/lib/auth";
import { InternalMCPServerInMemoryResource } from "@app/lib/resources/internal_mcp_server_in_memory_resource";
import { MCPServerViewResource } from "@app/lib/resources/mcp_server_view_resource";
import { RemoteMCPServerToolMetadataResource } from "@app/lib/resources/remote_mcp_server_tool_metadata_resource";
import { generateRandomModelSId } from "@app/lib/resources/string_ids";
import { findMatchingSchemaKeys } from "@app/lib/utils/json_schemas";
import logger from "@app/logger/logger";
import type { Result } from "@app/types";
<<<<<<< HEAD
import { assertNever, Err, normalizeError, Ok } from "@app/types";
=======
import { Err, normalizeError, Ok, slugify } from "@app/types";
>>>>>>> 1f3b59ad

const DEFAULT_MCP_REQUEST_TIMEOUT_MS = 60 * 1000; // 1 minute.

const EMPTY_INPUT_SCHEMA: JSONSchema7 = { type: "object", properties: {} };

// Redeclared here to avoid an issue with the zod types in the @modelcontextprotocol/sdk
// See https://github.com/colinhacks/zod/issues/2938
const ResourceContentsSchema = z.object({
  uri: z.string(),
  mimeType: z.optional(z.string()),
});

const TextResourceContentsSchema = ResourceContentsSchema.extend({
  text: z.string(),
});

const BlobResourceContentsSchema = ResourceContentsSchema.extend({
  blob: z.string().base64(),
});

const TextContentSchema = z.object({
  type: z.literal("text"),
  text: z.string(),
});

const ImageContentSchema = z.object({
  type: z.literal("image"),
  data: z.string().base64(),
  mimeType: z.string(),
});

const EmbeddedResourceSchema = z.object({
  type: z.literal("resource"),
  resource: z.union([TextResourceContentsSchema, BlobResourceContentsSchema]),
});

const Schema = z.union([
  TextContentSchema,
  ImageContentSchema,
  EmbeddedResourceSchema,
]);

export type MCPToolResultContent = z.infer<typeof Schema>;

function makePlatformMCPToolConfigurations(
  config: PlatformMCPServerConfigurationType,
  tools: MCPToolWithStakeLevelType[]
): PlatformMCPToolConfigurationType[] {
  return tools.map((tool) => ({
    sId: generateRandomModelSId(),
    type: "mcp_configuration",
    name: tool.name,
    description: tool.description ?? null,
    inputSchema: tool.inputSchema || EMPTY_INPUT_SCHEMA,
    id: config.id,
    mcpServerViewId: config.mcpServerViewId,
    dataSources: config.dataSources || [], // Ensure dataSources is always an array
    tables: config.tables,
    isDefault: tool.isDefault,
    childAgentId: config.childAgentId,
    additionalConfiguration: config.additionalConfiguration,
    permission: tool.stakeLevel,
    toolServerId: tool.toolServerId,
  }));
}

function makeLocalMCPToolConfigurations(
  config: LocalMCPServerConfigurationType,
  tools: MCPToolType[]
): LocalMCPToolConfigurationType[] {
  return tools.map((tool) => ({
    sId: generateRandomModelSId(),
    type: "mcp_configuration",
    name: tool.name,
    description: tool.description ?? null,
    inputSchema: tool.inputSchema || EMPTY_INPUT_SCHEMA,
    id: config.id,
    localMcpServerId: config.localMcpServerId,
    isDefault: false, // can't be default for local MCP servers.
  }));
}

type MCPToolConfigurationResult<T> =
  T extends PlatformMCPServerConfigurationType
    ? PlatformMCPToolConfigurationType[]
    : LocalMCPToolConfigurationType[];

function makeMCPToolConfigurations<T extends MCPServerConfigurationType>({
  config,
  tools,
}: {
  config: T;
  tools: MCPToolWithStakeLevelType[];
}): MCPToolConfigurationResult<T> {
  if (isPlatformMCPServerConfiguration(config)) {
    return makePlatformMCPToolConfigurations(
      config,
      tools
    ) as MCPToolConfigurationResult<T>;
  }

  return makeLocalMCPToolConfigurations(
    config,
    tools
  ) as MCPToolConfigurationResult<T>;
}

/**
 * Try to call an MCP tool.
 *
 * May fail when connecting to remote/client-side servers.
 */
export async function tryCallMCPTool(
  auth: Authenticator,
  {
    conversationId,
    messageId,
    actionConfiguration,
    inputs,
  }: {
    conversationId: string;
    messageId: string;
    actionConfiguration: MCPToolConfigurationType;
    inputs: Record<string, unknown> | undefined;
  }
): Promise<Result<MCPToolResultContent[], Error>> {
  const connectionParamsRes = await getMCPClientConnectionParams(
    auth,
    actionConfiguration,
    {
      conversationId,
      messageId,
    }
  );

  if (connectionParamsRes.isErr()) {
    return connectionParamsRes;
  }

  try {
    const mcpClient = await connectToMCPServer(auth, connectionParamsRes.value);

    const toolCallResult = await mcpClient.callTool(
      {
        name: actionConfiguration.originalName,
        arguments: inputs,
      },
      undefined,
      { timeout: DEFAULT_MCP_REQUEST_TIMEOUT_MS }
    );

    await mcpClient.close();

    if (toolCallResult.isError) {
      return new Err(new Error(JSON.stringify(toolCallResult.content)));
    }

    // Type inference is not working here because of them using passthrough in the zod schema.
    const content: MCPToolResultContent[] = (toolCallResult.content ??
      []) as MCPToolResultContent[];

    return new Ok(content);
  } catch (error) {
    return new Err(normalizeError(error));
  }
}

async function getMCPClientConnectionParams(
  auth: Authenticator,
  config: MCPServerConfigurationType | MCPToolConfigurationType,
  {
    conversationId,
    messageId,
  }: {
    conversationId: string;
    messageId: string;
  }
): Promise<Result<MCPConnectionParams, Error>> {
  if (
    isPlatformMCPServerConfiguration(config) ||
    isPlatformMCPToolConfiguration(config)
  ) {
    const res = await MCPServerViewResource.fetchById(
      auth,
      config.mcpServerViewId
    );
    if (res.isErr()) {
      return res;
    }

    return new Ok({
      type: "mcpServerId",
      mcpServerId: res.value.mcpServerId,
    });
  }

  return new Ok({
    type: "localMCPServerId",
    mcpServerId: config.localMcpServerId,
    conversationId,
    messageId,
  });
}

function getPrefixedToolName(
  config: MCPServerConfigurationType,
  originalName: string
): string {
  return slugify(config.name) + "___" + slugify(originalName);
}

/**
 * List the MCP tools for the given agent actions.
 * Returns MCP tools by connecting to the specified MCP servers.
 */
export async function tryListMCPTools(
  auth: Authenticator,
  {
    agentActions,
    conversationId,
    messageId,
  }: {
    agentActions: AgentActionConfigurationType[];
    conversationId: string;
    messageId: string;
  }
): Promise<MCPToolConfigurationType[]> {
  const owner = auth.getNonNullableWorkspace();
  const featureFlags = await getFeatureFlags(owner);
  if (!featureFlags.includes("mcp_actions")) {
    return [];
  }

  // Filter for MCP server configurations.
  const mcpServerActions = agentActions.filter(isMCPServerConfiguration);

  // Discover all the tools exposed by all the mcp servers available.
  const configurations = await Promise.all(
    mcpServerActions.map(async (action) => {
      const tools = await listMCPServerTools(auth, action, {
        conversationId,
        messageId,
      });

      const toolConfigurations = makeMCPToolConfigurations({
        config: action,
        tools,
      });

      // This handle the case where the MCP server configuration is using pre-configured data sources
      // or tables.
      // We add the description of the data sources or tables to the tool description so that the model
      // has more information to make the right choice.
      // This replicate the current behavior of the Retrieval action for example.
      let extraDescription: string = "";

      // Only do it when there is a single tool configuration as we only have one description to add.
      if (toolConfigurations.length === 1 && action.description) {
        const hasDataSourceConfiguration =
          findMatchingSchemaKeys(
            toolConfigurations[0].inputSchema,
            ConfigurableToolInputJSONSchemas[
              INTERNAL_MIME_TYPES.CONFIGURATION.DATA_SOURCE
            ]
          ).length > 0;

        const hasTableConfiguration =
          findMatchingSchemaKeys(
            toolConfigurations[0].inputSchema,
            ConfigurableToolInputJSONSchemas[
              INTERNAL_MIME_TYPES.CONFIGURATION.TABLE
            ]
          ).length > 0;

        if (hasDataSourceConfiguration && hasTableConfiguration) {
          // Might be confusing for the model if we end up in this situation,
          // which is not a use case we have now.
          extraDescription += `\nDescription of the data sources and tables:\n${action.description}`;
        } else if (hasDataSourceConfiguration) {
          extraDescription += `\nDescription of the data sources:\n${action.description}`;
        } else if (hasTableConfiguration) {
          extraDescription += `\nDescription of the tables:\n${action.description}`;
        }
      }

      return toolConfigurations.map((toolConfig) => {
        const prefixedName = getPrefixedToolName(action, toolConfig.name);

        return {
          ...toolConfig,
          originalName: toolConfig.name,
          name: prefixedName,
          description: toolConfig.description + extraDescription,
        };
      });
    })
  );

  return configurations.flat();
}

async function listMCPServerTools(
  auth: Authenticator,
  config: MCPServerConfigurationType,
  {
    conversationId,
    messageId,
  }: {
    conversationId: string;
    messageId: string;
  }
): Promise<MCPToolWithStakeLevelType[]> {
  const owner = auth.getNonNullableWorkspace();
  let mcpClient;

  const connectionParamsRes = await getMCPClientConnectionParams(auth, config, {
    conversationId,
    messageId,
  });

  if (connectionParamsRes.isErr()) {
    throw connectionParamsRes.error;
  }

  try {
    // Connect to the MCP server.
    const connectionParams = connectionParamsRes.value;
    mcpClient = await connectToMCPServer(auth, connectionParams);
    const isDefault =
      isConnectViaMCPServerId(connectionParams) &&
      isDefaultInternalMCPServer(connectionParams.mcpServerId);

    let allTools: MCPToolWithStakeLevelType[] = [];
    let nextPageCursor;

    // Fetch all tools, handling pagination if supported by the MCP server.
    do {
      const { tools, nextCursor } = await mcpClient.listTools();
      nextPageCursor = nextCursor;
      allTools = [
        ...allTools,
        ...extractMetadataFromTools(tools).map((tool) => ({
          ...tool,
          isDefault,
        })),
      ];
    } while (nextPageCursor);

    // Enrich tool metadata with permissions and serverId to avoid re-fetching at validation modal
    // level.
    if (connectionParams.type === "mcpServerId") {
      const { serverType, id } = getServerTypeAndIdFromSId(
        connectionParams.mcpServerId
      );

      switch (serverType) {
        case "internal":
          const toolsConfig =
            InternalMCPServerInMemoryResource.getToolsConfigByServerId(
              connectionParams.mcpServerId
            );
          allTools = allTools.map((tool) => {
            const toolConfig =
              toolsConfig &&
              toolsConfig.find((config) => config.name === tool.name);
            return {
              ...tool,
              stakeLevel:
                toolConfig?.stakeLevel || DEFAULT_MCP_TOOL_STAKE_LEVEL,
              toolServerId: connectionParams.mcpServerId,
            };
          });
          break;

        case "remote":
          const toolMetadata =
            await RemoteMCPServerToolMetadataResource.fetchByServerId(auth, id);
          const metadataMap = toolMetadata.reduce<
            Record<string, MCPToolStakeLevelType>
          >((acc, metadata) => {
            acc[metadata.toolName] = metadata.permission;
            return acc;
          }, {});

          allTools = allTools.map((tool) => ({
            ...tool,
            stakeLevel: metadataMap[tool.name] || DEFAULT_MCP_TOOL_STAKE_LEVEL,
            toolServerId: connectionParams.mcpServerId,
          }));
          break;
        default:
          assertNever(serverType);
      }
    }

    logger.debug(
      {
        workspaceId: owner.id,
        conversationId,
        messageId,
        toolCount: allTools.length,
      },
      `Retrieved ${allTools.length} tools from MCP server`
    );

    return allTools;
  } catch (error) {
    logger.error(
      {
        workspaceId: owner.id,
        conversationId,
        messageId,
        error,
      },
      `Error listing tools from MCP server: ${normalizeError(error)}`
    );
    throw error;
  } finally {
    // Ensure we always close the client connection
    if (mcpClient) {
      try {
        await mcpClient.close();
      } catch (closeError) {
        logger.warn(
          {
            workspaceId: owner.id,
            conversationId,
            messageId,
            error: closeError,
          },
          "Error closing MCP client connection"
        );
      }
    }
  }
}<|MERGE_RESOLUTION|>--- conflicted
+++ resolved
@@ -37,11 +37,7 @@
 import { findMatchingSchemaKeys } from "@app/lib/utils/json_schemas";
 import logger from "@app/logger/logger";
 import type { Result } from "@app/types";
-<<<<<<< HEAD
-import { assertNever, Err, normalizeError, Ok } from "@app/types";
-=======
-import { Err, normalizeError, Ok, slugify } from "@app/types";
->>>>>>> 1f3b59ad
+import { assertNever, Err, normalizeError, Ok, slugify } from "@app/types";
 
 const DEFAULT_MCP_REQUEST_TIMEOUT_MS = 60 * 1000; // 1 minute.
 
