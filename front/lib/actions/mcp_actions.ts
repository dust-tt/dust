--- conflicted
+++ resolved
@@ -90,11 +90,8 @@
     mcpServerViewId: config.mcpServerViewId,
     dataSources: config.dataSources || [], // Ensure dataSources is always an array
     tables: config.tables,
-<<<<<<< HEAD
+    isDefault: tool.isDefault,
     childAgent: config.childAgent,
-=======
-    isDefault: tool.isDefault,
->>>>>>> 867f67c0
   }));
 }
 
