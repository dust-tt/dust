--- conflicted
+++ resolved
@@ -1,8 +1,5 @@
-<<<<<<< HEAD
+import { isSupportedImageContentType } from "@dust-tt/client";
 import { McpError } from "@modelcontextprotocol/sdk/types.js";
-=======
-import { isSupportedImageContentType } from "@dust-tt/client";
->>>>>>> 2493efff
 import assert from "assert";
 import type { JSONSchema7 as JSONSchema } from "json-schema";
 
@@ -69,18 +66,13 @@
   ModelId,
   Result,
 } from "@app/types";
-<<<<<<< HEAD
-import { isSupportedFileContentType, Ok, removeNulls } from "@app/types";
-=======
 import {
   assertNever,
   extensionsForContentType,
   isSupportedFileContentType,
-  normalizeError,
   Ok,
   removeNulls,
 } from "@app/types";
->>>>>>> 2493efff
 
 const MAX_BLOB_SIZE_BYTES = 1024 * 1024 * 10; // 10MB
 
@@ -186,7 +178,6 @@
   };
 };
 
-<<<<<<< HEAD
 export type MCPNotificationEvent = {
   type: "tool_notification";
   created: number;
@@ -195,12 +186,11 @@
   action: MCPActionType;
   notification: ProgressNotificationContentType;
 };
-=======
+
 type ActionBaseParams = Omit<
   MCPActionBlob,
   "id" | "type" | "executionState" | "output" | "isError"
 >;
->>>>>>> 2493efff
 
 function hideFileContentForModel({
   fileId,
