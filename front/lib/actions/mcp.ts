--- conflicted
+++ resolved
@@ -350,26 +350,12 @@
   getSId(owner: LightWorkspaceType): string {
     return MCPActionType.modelIdToSId({
       id: this.id,
-<<<<<<< HEAD
-      owner,
-=======
       workspaceId: owner.id,
->>>>>>> 90fa4437
     });
   }
 
   private static modelIdToSId({
     id,
-<<<<<<< HEAD
-    owner,
-  }: {
-    id: ModelId;
-    owner: LightWorkspaceType;
-  }): string {
-    return makeSId("mcp_action", {
-      id,
-      workspaceId: owner.id,
-=======
     workspaceId,
   }: {
     id: ModelId;
@@ -378,7 +364,6 @@
     return makeSId("mcp_action", {
       id,
       workspaceId,
->>>>>>> 90fa4437
     });
   }
 }
