import { isSupportedImageContentType } from "@dust-tt/client";
import { McpError } from "@modelcontextprotocol/sdk/types.js";
import assert from "assert";
import type { JSONSchema7 as JSONSchema } from "json-schema";

import type {
  MCPToolStakeLevelType,
  MCPValidationMetadataType,
} from "@app/lib/actions/constants";
import { FALLBACK_MCP_TOOL_STAKE_LEVEL } from "@app/lib/actions/constants";
import type { DustAppRunConfigurationType } from "@app/lib/actions/dust_app_run";
import { tryCallMCPTool } from "@app/lib/actions/mcp_actions";
import type { MCPServerAvailability } from "@app/lib/actions/mcp_internal_actions/constants";
import type {
  MCPToolResultContentType,
  ProgressNotificationContentType,
} from "@app/lib/actions/mcp_internal_actions/output_schemas";
import {
  isMCPProgressNotificationType,
  isResourceWithName,
  isToolGeneratedFile,
} from "@app/lib/actions/mcp_internal_actions/output_schemas";
import {
  augmentInputsWithConfiguration,
  hideInternalConfiguration,
} from "@app/lib/actions/mcp_internal_actions/utils";
import { getMCPEvents } from "@app/lib/actions/pubsub";
import type { ReasoningModelConfiguration } from "@app/lib/actions/reasoning";
import type { DataSourceConfiguration } from "@app/lib/actions/retrieval";
import type { TableDataSourceConfiguration } from "@app/lib/actions/tables_query";
import type {
  AgentLoopContextType,
  BaseActionRunParams,
  ExtractActionBlob,
} from "@app/lib/actions/types";
import {
  BaseAction,
  BaseActionConfigurationServerRunner,
} from "@app/lib/actions/types";
import type {
  ActionConfigurationType,
  AgentActionSpecification,
} from "@app/lib/actions/types/agent";
import { isPlatformMCPToolConfiguration } from "@app/lib/actions/types/guards";
import { getExecutionStatusFromConfig } from "@app/lib/actions/utils";
import {
  processAndStoreFromUrl,
  uploadBase64ImageToFileStorage,
} from "@app/lib/api/files/upload";
import type { Authenticator } from "@app/lib/auth";
import {
  AgentMCPAction,
  AgentMCPActionOutputItem,
} from "@app/lib/models/assistant/actions/mcp";
import { FileResource } from "@app/lib/resources/file_resource";
import { FileModel } from "@app/lib/resources/storage/models/files";
import { makeSId } from "@app/lib/resources/string_ids";
import { concurrentExecutor } from "@app/lib/utils/async_utils";
import logger from "@app/logger/logger";
import type {
  AgentConfigurationType,
  AgentMessageType,
  FileUseCase,
  FileUseCaseMetadata,
  FunctionCallType,
  FunctionMessageTypeModel,
  ModelConfigurationType,
  ModelId,
  Result,
  TimeFrame,
} from "@app/types";
import {
  assertNever,
  extensionsForContentType,
  hasNullUnicodeCharacter,
  isSupportedFileContentType,
  Ok,
  removeNulls,
} from "@app/types";

const MAX_BLOB_SIZE_BYTES = 1024 * 1024 * 10; // 10MB

export type BaseMCPServerConfigurationType = {
  id: ModelId;

  sId: string;

  type: "mcp_server_configuration";

  name: string;
  description: string | null;
};

// Platform = Remote MCP Server OR our own MCP server.
export type PlatformMCPServerConfigurationType =
  BaseMCPServerConfigurationType & {
    dataSources: DataSourceConfiguration[] | null;
    tables: TableDataSourceConfiguration[] | null;
    childAgentId: string | null;
    reasoningModel: ReasoningModelConfiguration | null;
    timeFrame: TimeFrame | null;
    additionalConfiguration: Record<string, boolean | number | string>;
    mcpServerViewId: string; // Hold the sId of the MCP server view.
<<<<<<< HEAD
    dustAppConfiguration: DustAppRunConfigurationType | null;
=======
    internalMCPServerId: string | null; // As convenience, hold the sId of the internal server if it is an internal server.
>>>>>>> 2484d015
  };

export type LocalMCPServerConfigurationType = BaseMCPServerConfigurationType & {
  localMcpServerId: string;
};

export type MCPServerConfigurationType =
  | PlatformMCPServerConfigurationType
  | LocalMCPServerConfigurationType;

export type PlatformMCPToolType = Omit<
  PlatformMCPServerConfigurationType,
  "type"
> & {
  type: "mcp_configuration";
  inputSchema: JSONSchema;
  availability: MCPServerAvailability;
  permission: MCPToolStakeLevelType;
  toolServerId: string;
};

export type LocalMCPToolType = Omit<LocalMCPServerConfigurationType, "type"> & {
  type: "mcp_configuration";
  inputSchema: JSONSchema;
};

type WithToolNameMetadata<T> = T & {
  originalName: string;
  mcpServerName: string;
};

export type PlatformMCPToolConfigurationType =
  WithToolNameMetadata<PlatformMCPToolType>;

export type LocalMCPToolConfigurationType =
  WithToolNameMetadata<LocalMCPToolType>;

export type MCPToolConfigurationType =
  | PlatformMCPToolConfigurationType
  | LocalMCPToolConfigurationType;

type MCPApproveExecutionEvent = {
  type: "tool_approve_execution";
  created: number;
  configurationId: string;
  messageId: string;
  action: MCPActionType;
  inputs: Record<string, unknown>;
  stake?: MCPToolStakeLevelType;
  metadata: MCPValidationMetadataType;
};

export function isMCPApproveExecutionEvent(
  event: MCPActionRunningEvents
): event is MCPApproveExecutionEvent {
  return event.type === "tool_approve_execution";
}

type MCPParamsEvent = {
  type: "tool_params";
  created: number;
  configurationId: string;
  messageId: string;
  action: MCPActionType;
};

type MCPSuccessEvent = {
  type: "tool_success";
  created: number;
  configurationId: string;
  messageId: string;
  action: MCPActionType;
};

// TODO(MCP 2025-05-06): Add action to the error event.
type MCPErrorEvent = {
  type: "tool_error";
  created: number;
  configurationId: string;
  messageId: string;
  error: {
    code: string;
    message: string;
  };
};

export type ToolNotificationEvent = {
  type: "tool_notification";
  created: number;
  configurationId: string;
  messageId: string;
  action: MCPActionType;
  notification: ProgressNotificationContentType;
};

type ActionBaseParams = Omit<
  MCPActionBlob,
  "id" | "type" | "executionState" | "output" | "isError"
>;

function hideFileContentForModel({
  fileId,
  content,
  workspaceId,
}: AgentMCPActionOutputItem): MCPToolResultContentType {
  // For tool-generated files, we keep the resource as is.
  if (!fileId || isToolGeneratedFile(content)) {
    return content;
  }
  // We want to hide the original file url from the model.
  const sid = makeSId("file", {
    workspaceId: workspaceId,
    id: fileId,
  });
  let contentType = "unknown";
  switch (content.type) {
    case "text":
      contentType = "text/plain";
      break;
    case "image":
      contentType = content.mimeType;
      break;
    case "resource":
      contentType = content.resource.mimeType ?? "unknown";
      break;
    default:
      contentType = "unknown";
      break;
  }
  return {
    type: "text",
    text: `A file of type ${contentType} with id ${sid} was generated successfully and made available to the conversation.`,
  };
}

export type MCPActionRunningEvents =
  | MCPParamsEvent
  | MCPApproveExecutionEvent
  | ToolNotificationEvent;

type MCPActionBlob = ExtractActionBlob<MCPActionType>;

// This action uses the MCP protocol to communicate
export class MCPActionType extends BaseAction {
  readonly agentMessageId: ModelId;
  readonly executionState:
    | "pending"
    | "timeout"
    | "allowed_explicitly"
    | "allowed_implicitly"
    | "denied" = "pending";

  readonly mcpServerConfigurationId: string;
  readonly params: Record<string, unknown>; // Hold the inputs for the action.
  readonly output: MCPToolResultContentType[] | null;
  readonly functionCallId: string | null;
  readonly functionCallName: string | null;
  readonly step: number = -1;
  readonly isError: boolean = false;
  readonly type = "tool_action" as const;

  constructor(blob: MCPActionBlob) {
    super(blob.id, blob.type, blob.generatedFiles);

    this.agentMessageId = blob.agentMessageId;
    this.mcpServerConfigurationId = blob.mcpServerConfigurationId;
    this.executionState = blob.executionState;
    this.isError = blob.isError;
    this.params = blob.params;
    this.output = blob.output;
    this.functionCallId = blob.functionCallId;
    this.functionCallName = blob.functionCallName;
    this.step = blob.step;
  }

  renderForFunctionCall(): FunctionCallType {
    if (!this.functionCallId) {
      throw new Error("MCPAction: functionCallId is required");
    }
    if (!this.functionCallName) {
      throw new Error("MCPAction: functionCallName is required");
    }

    return {
      id: this.functionCallId,
      name: this.functionCallName,
      arguments: JSON.stringify(this.params),
    };
  }

  async renderForMultiActionsModel({
    model,
  }: {
    model: ModelConfigurationType;
  }): Promise<FunctionMessageTypeModel> {
    if (!this.functionCallName) {
      throw new Error("MCPAction: functionCallName is required");
    }

    if (!this.functionCallId) {
      throw new Error("MCPAction: functionCallId is required");
    }

    const totalTextLength =
      this.output?.reduce(
        (acc, curr) =>
          acc + (curr.type === "text" ? curr.text?.length ?? 0 : 0),
        0
      ) ?? 0;

    if (totalTextLength > model.contextSize * 0.9) {
      return {
        role: "function" as const,
        name: this.functionCallName,
        function_call_id: this.functionCallId,
        content:
          "The tool returned too much content. The response cannot be processed.",
      };
    }

    return {
      role: "function" as const,
      name: this.functionCallName,
      function_call_id: this.functionCallId,
      content: this.output
        ? JSON.stringify(this.output)
        : "Successfully executed action, no output.",
    };
  }
}

/**
 * Params generation.
 */
export class MCPConfigurationServerRunner extends BaseActionConfigurationServerRunner<MCPToolConfigurationType> {
  // Generates the action specification for generation of rawInputs passed to `run`.
  async buildSpecification(
    auth: Authenticator
  ): Promise<Result<AgentActionSpecification, Error>> {
    const owner = auth.workspace();
    if (!owner) {
      throw new Error(
        "Unexpected unauthenticated call to `runMCPConfiguration`"
      );
    }

    // Filter out properties from the inputSchema that have a mimeType matching any value in INTERNAL_MIME_TYPES.TOOL_INPUT
    const filteredInputSchema = hideInternalConfiguration(
      this.actionConfiguration.inputSchema
    );

    return new Ok({
      name: this.actionConfiguration.name,
      description: this.actionConfiguration.description ?? "",
      inputs: [],
      inputSchema: filteredInputSchema,
    });
  }

  async *run(
    auth: Authenticator,
    {
      agentConfiguration,
      conversation,
      agentMessage,
      rawInputs,
      functionCallId,
      step,
      stepActionIndex,
      stepActions,
      citationsRefsOffset,
    }: BaseActionRunParams & {
      stepActionIndex: number;
      stepActions: ActionConfigurationType[];
      citationsRefsOffset: number;
    }
  ): AsyncGenerator<
    | MCPParamsEvent
    | MCPSuccessEvent
    | MCPErrorEvent
    | MCPApproveExecutionEvent
    | ToolNotificationEvent,
    void
  > {
    const owner = auth.getNonNullableWorkspace();
    const { actionConfiguration } = this;

    const localLogger = logger.child({
      actionConfigurationId: actionConfiguration.sId,
      conversationId: conversation.sId,
      messageId: agentMessage.sId,
      workspaceId: conversation.owner.sId,
    });

    const actionBaseParams: ActionBaseParams = {
      agentMessageId: agentMessage.agentMessageId,
      functionCallId,
      functionCallName: actionConfiguration.name,
      generatedFiles: [],
      mcpServerConfigurationId: `${actionConfiguration.id}`,
      params: rawInputs,
      step,
    };

    for (const value of Object.values(rawInputs)) {
      if (typeof value === "string" && hasNullUnicodeCharacter(value)) {
        yield {
          type: "tool_error",
          created: Date.now(),
          configurationId: agentConfiguration.sId,
          messageId: agentMessage.sId,
          error: {
            code: "tool_error",
            message: "Invalid Unicode character in inputs, please retry.",
          },
        };
        return;
      }
    }

    // Create the action object in the database and yield an event for
    // the generation of the params. We store the action here as the params have been generated, if
    // an error occurs later on, the error will be stored on the parent agent message.
    const action = await AgentMCPAction.create({
      ...actionBaseParams,
      workspaceId: owner.id,
      isError: false,
      executionState: "pending",
    });

    const mcpAction = new MCPActionType({
      ...actionBaseParams,
      executionState: "pending",
      id: action.id,
      isError: false,
      output: null,
      type: "tool_action",
    });

    yield {
      type: "tool_params",
      created: Date.now(),
      configurationId: agentConfiguration.sId,
      messageId: agentMessage.sId,
      action: mcpAction,
    };

    const { status: s } = await getExecutionStatusFromConfig(
      auth,
      actionConfiguration
    );
    let status:
      | "allowed_implicitly"
      | "allowed_explicitly"
      | "pending"
      | "timeout"
      | "denied" = s;

    if (status === "pending") {
      yield {
        type: "tool_approve_execution",
        created: Date.now(),
        configurationId: agentConfiguration.sId,
        messageId: agentMessage.sId,
        action: mcpAction,
        inputs: rawInputs,
        stake: isPlatformMCPToolConfiguration(actionConfiguration)
          ? actionConfiguration.permission
          : FALLBACK_MCP_TOOL_STAKE_LEVEL,
        metadata: {
          toolName: actionConfiguration.originalName,
          mcpServerName: actionConfiguration.mcpServerName,
          agentName: agentConfiguration.name,
        },
      };

      try {
        const actionEventGenerator = getMCPEvents({
          actionId: mcpAction.id,
        });

        localLogger.info(
          {
            actionName: actionConfiguration.name,
          },
          "Waiting for action validation"
        );

        // Start listening for action events
        for await (const event of actionEventGenerator) {
          const { data } = event;

          if (
            data.type === "always_approved" &&
            data.actionId === mcpAction.id
          ) {
            assert(isPlatformMCPToolConfiguration(actionConfiguration));
            const user = auth.getNonNullableUser();
            await user.appendToMetadata(
              `toolsValidations:${actionConfiguration.toolServerId}`,
              `${actionConfiguration.name}`
            );
          }

          if (
            (data.type === "approved" || data.type === "always_approved") &&
            data.actionId === mcpAction.id
          ) {
            status = "allowed_explicitly";
            break;
          } else if (
            data.type === "rejected" &&
            data.actionId === mcpAction.id
          ) {
            status = "denied";
            break;
          }
        }
      } catch (error) {
        localLogger.error({ error }, "Error checking action validation status");
        yield {
          type: "tool_error",
          created: Date.now(),
          configurationId: agentConfiguration.sId,
          messageId: agentMessage.sId,
          error: {
            code: "tool_error",
            message: `Error checking action validation status: ${JSON.stringify(error)}`,
          },
        };
        return;
      }
    }

    // The status was not updated by the event, or no event was received.
    // In this case, we set the status to timeout.
    if (status === "pending") {
      status = "timeout";
    }

    await action.update({
      executionState: status,
    });

    if (status === "timeout") {
      localLogger.info("Tool validation timed out");
      yield buildErrorEvent(
        action,
        agentConfiguration,
        agentMessage,
        actionBaseParams,
        "denied",
        "The action validation timed out. Using this action is hence forbidden for this message."
      );
      return;
    }

    if (status === "denied") {
      localLogger.info("Action execution rejected by user");
      yield buildErrorEvent(
        action,
        agentConfiguration,
        agentMessage,
        actionBaseParams,
        "denied",
        "The user rejected this specific action execution. Using this action is hence forbidden for this message."
      );
      return;
    }

    // We put back the preconfigured inputs (data sources for instance) from the agent configuration if any.
    const inputs = augmentInputsWithConfiguration({
      owner: auth.getNonNullableWorkspace(),
      rawInputs,
      actionConfiguration,
    });

    const agentLoopContext: AgentLoopContextType = {
      actionConfiguration,
      agentConfiguration,
      conversation,
      agentMessage,
      stepActionIndex,
      stepActions,
      citationsRefsOffset,
    };

    let toolCallResult: Result<
      MCPToolResultContentType[],
      Error | McpError
    > | null = null;
    for await (const event of tryCallMCPTool(auth, inputs, agentLoopContext, {
      progressToken: action.id,
    })) {
      if (event.type === "result") {
        toolCallResult = event.result;
      } else if (event.type === "notification") {
        const { notification } = event;
        if (isMCPProgressNotificationType(notification)) {
          yield {
            type: "tool_notification",
            created: Date.now(),
            configurationId: agentConfiguration.sId,
            messageId: agentMessage.sId,
            action: mcpAction,
            notification: notification.params,
          };
        }
      }
    }

    if (!toolCallResult || toolCallResult.isErr()) {
      localLogger.error(
        {
          error: toolCallResult?.error?.message,
        },
        "Error calling MCP tool on run."
      );
      await action.update({
        isError: true,
      });

      const { error: toolErr } = toolCallResult ?? {};
      let errorMessage: string;

      // We don't want to expose the MCP full error message to the user.
      if (toolErr && toolErr instanceof McpError && toolErr.code === -32001) {
        // MCP Error -32001: Request timed out.
        errorMessage = `The tool ${actionConfiguration.originalName} timed out. `;
      } else {
        errorMessage = `The tool ${actionConfiguration.originalName} returned an error. `;
      }
      errorMessage +=
        "An error occured while executing the tool. You can inform the user of this issue.";

      yield buildErrorEvent(
        action,
        agentConfiguration,
        agentMessage,
        actionBaseParams,
        status,
        errorMessage
      );
      return;
    }

    const fileUseCase: FileUseCase = "conversation";
    const fileUseCaseMetadata: FileUseCaseMetadata = {
      conversationId: conversation.sId,
    };

    const cleanContent: {
      content: MCPToolResultContentType;
      file: FileResource | null;
    }[] = await concurrentExecutor(
      toolCallResult.value,
      async (block) => {
        //  const cleanBlock: MCPToolResultContentType = { ...block };
        //  let file: FileResource | null = null;

        switch (block.type) {
          case "text":
            // Return as is.
            return {
              content: block,
              file: null,
            };

          case "image":
            if (block.data.length > MAX_BLOB_SIZE_BYTES) {
              return {
                content: {
                  type: "text",
                  text: "The generated image was too large to be stored",
                },
                file: null,
              };
            } else if (isSupportedImageContentType(block.mimeType)) {
              try {
                const imageUpsertResult = await uploadBase64ImageToFileStorage(
                  auth,
                  {
                    base64: block.data,
                    contentType: block.mimeType,
                    fileName: isResourceWithName(block)
                      ? block.name
                      : `generated-image-${Date.now()}.${extensionsForContentType(block.mimeType)[0]}`,
                    useCase: fileUseCase,
                    useCaseMetadata: fileUseCaseMetadata,
                  }
                );

                if (imageUpsertResult.isErr()) {
                  localLogger.error(
                    { error: imageUpsertResult.error },
                    "Error upserting image from base64"
                  );
                  return {
                    content: {
                      type: "text",
                      text: "Failed to upsert the generated image as a file.",
                    },
                    file: null,
                  };
                } else {
                  return {
                    content: {
                      ...block,
                      data: "", // Remove the data from the block to avoid storing it in the database.
                    },
                    file: imageUpsertResult.value,
                  };
                }
              } catch (error) {
                logger.error(
                  {
                    action: "mcp_tool",
                    tool: "generate_image",
                    workspaceId: owner.sId,
                    error,
                  },
                  "Failed to save the generated image."
                );

                return {
                  content: {
                    type: "text",
                    text: "Failed to save the generated image.",
                  },
                  file: null,
                };
              }
            } else {
              return {
                content: {
                  type: "text",
                  text: "The generated image mime type is not supported",
                },
                file: null,
              };
            }

          case "resource":
            // File generated by the tool, already upserted.
            if (isToolGeneratedFile(block)) {
              // Retrieve the file for the FK in the AgentMCPActionOutputItem.
              const file = await FileResource.fetchById(
                auth,
                block.resource.fileId
              );

              return {
                content: block,
                file,
              };
            }
            // File generated by the tool, not yet upserted.
            else if (
              block.resource.mimeType &&
              isSupportedFileContentType(block.resource.mimeType)
            ) {
              const fileName = isResourceWithName(block.resource)
                ? block.resource.name
                : block.resource.uri.split("/").pop() ?? "generated-file";

              const fileUpsertResult = await processAndStoreFromUrl(auth, {
                url: block.resource.uri,
                useCase: fileUseCase,
                useCaseMetadata: fileUseCaseMetadata,
                fileName,
                contentType: block.resource.mimeType,
              });
              if (fileUpsertResult.isErr()) {
                localLogger.error(
                  { error: fileUpsertResult.error },
                  "Error upserting file"
                );
                return {
                  content: {
                    type: "text",
                    text: "Failed to upsert the generated file.",
                  },
                  file: null,
                };
              } else {
                return {
                  content: block,
                  file: fileUpsertResult.value,
                };
              }
            } else {
              return {
                content: block,
                file: null,
              };
            }

          default:
            assertNever(block);
        }
      },
      {
        concurrency: 10,
      }
    );

    const outputItems = await AgentMCPActionOutputItem.bulkCreate(
      cleanContent.map((c) => ({
        workspaceId: owner.id,
        agentMCPActionId: action.id,
        content: c.content,
        fileId: c.file?.id,
      }))
    );

    yield {
      type: "tool_success",
      created: Date.now(),
      configurationId: agentConfiguration.sId,
      messageId: agentMessage.sId,
      action: new MCPActionType({
        ...actionBaseParams,
        generatedFiles: removeNulls(cleanContent.map((c) => c.file)).map(
          (f) => ({
            fileId: f.sId,
            contentType: f.contentType,
            title: f.fileName,
            snippet: f.snippet,
          })
        ),
        executionState: status,
        id: action.id,
        isError: false,
        output: outputItems.map(hideFileContentForModel),
        type: "tool_action",
      }),
    };
  }
}

// Build a tool success event with an error message.
// We show as success as we want the model to continue the conversation.
const buildErrorEvent = (
  action: AgentMCPAction,
  agentConfiguration: AgentConfigurationType,
  agentMessage: AgentMessageType,
  actionBaseParams: ActionBaseParams,
  executionState:
    | "pending"
    | "timeout"
    | "allowed_explicitly"
    | "allowed_implicitly"
    | "denied",
  errorMessage: string
) => {
  return {
    type: "tool_success" as const,
    created: Date.now(),
    configurationId: agentConfiguration.sId,
    messageId: agentMessage.sId,
    action: new MCPActionType({
      ...actionBaseParams,
      generatedFiles: [],
      executionState,
      id: action.id,
      isError: false,
      output: [
        {
          type: "text",
          text: errorMessage,
        },
      ],
      type: "tool_action",
    }),
  };
};

/**
 * Action rendering.
 */

// Internal interface for the retrieval and rendering of a MCPAction actions. This
// should not be used outside of api/assistant. We allow a ModelId interface here because we don't
// have `sId` on actions (the `sId` is on the `Message` object linked to the `UserMessage` parent of
// this action).
export async function mcpActionTypesFromAgentMessageIds(
  agentMessageIds: ModelId[]
): Promise<MCPActionType[]> {
  const actions = await AgentMCPAction.findAll({
    where: {
      agentMessageId: agentMessageIds,
    },
    include: [
      {
        model: AgentMCPActionOutputItem,
        as: "outputItems",
        required: false,
        include: [
          {
            model: FileModel,
            as: "file",
            required: false,
          },
        ],
      },
    ],
  });

  return actions.map((action) => {
    return new MCPActionType({
      id: action.id,
      params: action.params,
      output: action.outputItems.map(hideFileContentForModel),
      functionCallId: action.functionCallId,
      functionCallName: action.functionCallName,
      agentMessageId: action.agentMessageId,
      step: action.step,
      mcpServerConfigurationId: action.mcpServerConfigurationId,
      executionState: action.executionState,
      isError: action.isError,
      type: "tool_action",
      generatedFiles: removeNulls(
        action.outputItems.map((o) => {
          if (!o.file) {
            return null;
          }

          const file = o.file;
          const fileSid = FileResource.modelIdToSId({
            id: file.id,
            workspaceId: action.workspaceId,
          });

          return {
            fileId: fileSid,
            contentType: file.contentType,
            title: file.fileName,
            snippet: file.snippet,
          };
        })
      ),
    });
  });
}<|MERGE_RESOLUTION|>--- conflicted
+++ resolved
@@ -101,11 +101,8 @@
     timeFrame: TimeFrame | null;
     additionalConfiguration: Record<string, boolean | number | string>;
     mcpServerViewId: string; // Hold the sId of the MCP server view.
-<<<<<<< HEAD
     dustAppConfiguration: DustAppRunConfigurationType | null;
-=======
     internalMCPServerId: string | null; // As convenience, hold the sId of the internal server if it is an internal server.
->>>>>>> 2484d015
   };
 
 export type LocalMCPServerConfigurationType = BaseMCPServerConfigurationType & {
