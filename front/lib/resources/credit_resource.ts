import type {
  Attributes,
  CreationAttributes,
  ModelStatic,
  Transaction,
} from "sequelize";
import { Op, Sequelize } from "sequelize";

import type { Authenticator } from "@app/lib/auth";
import { BaseResource } from "@app/lib/resources/base_resource";
import { CreditModel } from "@app/lib/resources/storage/models/credits";
import type { ReadonlyAttributesType } from "@app/lib/resources/storage/types";
import { makeSId } from "@app/lib/resources/string_ids";
import type { ResourceFindOptions } from "@app/lib/resources/types";
import type { PokeCreditType } from "@app/pages/api/poke/workspaces/[wId]/credits";
import type { Result } from "@app/types";
import { Err, normalizeError, Ok, removeNulls } from "@app/types";
import type { CreditDisplayData } from "@app/types/credits";
import {
  CREDIT_EXPIRATION_DAYS,
  CREDIT_TYPES,
  isCreditType,
} from "@app/types/credits";

// eslint-disable-next-line @typescript-eslint/no-empty-interface
// eslint-disable-next-line @typescript-eslint/no-unsafe-declaration-merging
export interface CreditResource extends ReadonlyAttributesType<CreditModel> {}
// eslint-disable-next-line @typescript-eslint/no-unsafe-declaration-merging
export class CreditResource extends BaseResource<CreditModel> {
  static model: ModelStatic<CreditModel> = CreditModel;

  constructor(_model: ModelStatic<CreditModel>, blob: Attributes<CreditModel>) {
    super(CreditModel, blob);
  }

  get sId(): string {
    return makeSId("credit", { id: this.id, workspaceId: this.workspaceId });
  }

  // Create a new credit line for a workspace.
  // Note: initialAmountCents is immutable after creation.
  // The credit is not consumable until start() is called (startDate is set).
  static async makeNew(
    auth: Authenticator,
    blob: CreationAttributes<CreditModel>,
    { transaction }: { transaction?: Transaction } = {}
  ) {
    // Validate type field using type guard
    if (!blob.type || !isCreditType(blob.type)) {
      throw new Error(
        `Invalid credit type: ${blob.type}. Must be one of: ${CREDIT_TYPES.join(", ")}`
      );
    }

    const credit = await this.model.create(
      {
        ...blob,
        workspaceId: auth.getNonNullableWorkspace().id,
      },
      { transaction }
    );

    return new this(this.model, credit.get());
  }

  async start(
    startDate?: Date,
    expirationDate?: Date,
    { transaction }: { transaction?: Transaction } = {}
  ): Promise<Result<undefined, Error>> {
    const effectiveStartDate = startDate ?? new Date();
    const effectiveExpirationDate =
      expirationDate ??
      new Date(Date.now() + CREDIT_EXPIRATION_DAYS * 24 * 60 * 60 * 1000);

    const [, affectedRows] = await this.model.update(
      {
        startDate: effectiveStartDate,
        expirationDate: effectiveExpirationDate,
      },
      {
        where: {
          id: this.id,
          workspaceId: this.workspaceId,
          startDate: null,
        },
        transaction,
        returning: true,
      }
    );

    if (affectedRows.length === 0) {
      return new Err(new Error("Credit already started"));
    }

    return new Ok(undefined);
  }

  private static async baseFetch(
    auth: Authenticator,
    options?: ResourceFindOptions<CreditModel>
  ) {
    const { where, ...rest } = options ?? {};
    const rows = await this.model.findAll({
      where: {
        ...where,
        workspaceId: auth.getNonNullableWorkspace().id,
      },
      ...rest,
    });
    return rows.map((r) => new this(this.model, r.get()));
  }

  static async listAll(auth: Authenticator) {
    return this.baseFetch(auth);
  }

  static async listActive(
    auth: Authenticator,
    minExpirationDate: Date = new Date()
  ) {
    const now = new Date();
    return this.baseFetch(auth, {
      where: {
        // Credit must have remaining balance (consumed < initial)
        [Op.and]: [
          Sequelize.where(Sequelize.col("consumedAmountCents"), {
            [Op.lt]: Sequelize.col("initialAmountCents"),
          }),
        ],

        // Credit must be started (startDate not null and <= now)
        startDate: { [Op.ne]: null, [Op.lte]: now },
        // Credit must not be expired
        [Op.or]: [
          { expirationDate: null },
          { expirationDate: { [Op.gt]: minExpirationDate } },
        ],
      },
    });
  }

  static async fetchByIds(auth: Authenticator, ids: string[]) {
    return this.baseFetch(auth, {
      where: {
        id: removeNulls(
          ids.map((v) => (typeof v === "string" ? parseInt(v, 10) : v))
        ),
      },
    });
  }

  static async fetchById(auth: Authenticator, id: string) {
    const [row] = await this.fetchByIds(auth, [id]);
    return row ?? null;
  }

  static async fetchByInvoiceOrLineItemId(
    auth: Authenticator,
    invoiceOrLineItemId: string
  ) {
    const [row] = await this.baseFetch(auth, {
      where: {
        invoiceOrLineItemId,
      },
    });
    return row ?? null;
  }

  static async fetchByTypeAndDates(
    auth: Authenticator,
    type: (typeof CREDIT_TYPES)[number],
    startDate: Date,
    expirationDate: Date
  ) {
    const [row] = await this.baseFetch(auth, {
      where: {
        type,
        startDate,
        expirationDate,
      },
    });
    return row ?? null;
  }

  /**
   * Consume a given amount of credits, allowing for over-consumption.
   * This is because users consume credits after Dust has spent the tokens,
   * so it's not possible to preemptively block consumption.
   *
   * Over-consumption should however stay minimal
   */
  async consume(
    amountInCents: number,
    { transaction }: { transaction?: Transaction } = {}
  ) {
    if (amountInCents <= 0) {
      return new Err(new Error("Amount to consume must be strictly positive."));
    }
    const now = new Date();
<<<<<<< HEAD
    const [affectedRows, _] = await this.model.increment(
      "consumedAmountCents",
      {
        by: amountInCents,
        where: {
          id: this.id,
          workspaceId: this.workspaceId,
          // Ensure sufficient remaining balance (consumed + amount <= initial)
          [Op.and]: [
            Sequelize.where(
              Sequelize.literal('"initialAmountCents" - "consumedAmountCents"'),
              { [Op.gte]: amountInCents }
            ),
          ],
          // Credit must be started (startDate not null and <= now)
          startDate: { [Op.ne]: null, [Op.lte]: now },
          // Credit must not be expired
          [Op.or]: [
            { expirationDate: null },
            { expirationDate: { [Op.gt]: now } },
          ],
        },
        transaction,
      }
    );
    if (!affectedRows || affectedRows.length === 0) {
=======
    // Note: Sequelize's increment() returns [affectedRows[], affectedCount] but
    // affectedCount is unreliable for PostgreSQL. We check affectedRows.length instead.
    const [affectedRows] = await this.model.increment("consumedAmountCents", {
      by: amountInCents,
      where: {
        id: this.id,
        workspaceId: this.workspaceId,
        // Already-depleted credit should not be consumed.
        consumedAmountCents: { [Op.lt]: Sequelize.col("initialAmountCents") },
        // Credit must be started (startDate not null and <= now)
        startDate: { [Op.ne]: null, [Op.lte]: now },
        // Credit must not be expired
        [Op.or]: [
          { expirationDate: null },
          { expirationDate: { [Op.gt]: now } },
        ],
      },
      transaction,
    });
    if (!affectedRows || affectedRows.length < 1) {
>>>>>>> 9e213f45
      return new Err(
        new Error(
          "Credit already consumed, not yet started, or already expired."
        )
      );
    }
    return new Ok(undefined);
  }

  async markAsPaid(
    invoiceOrLineItemId: string,
    { transaction }: { transaction?: Transaction } = {}
  ): Promise<void> {
    await this.model.update(
      { invoiceOrLineItemId },
      {
        where: { id: this.id, workspaceId: this.workspaceId },
        transaction,
      }
    );
  }

  static async freezePAYGCreditById(
    auth: Authenticator,
    creditId: number,
    { transaction }: { transaction?: Transaction } = {}
  ): Promise<Result<undefined, Error>> {
    const [, affectedRows] = await this.model.update(
      {
        initialAmountCents: Sequelize.col("consumedAmountCents"),
      },
      {
        where: {
          id: creditId,
          workspaceId: auth.getNonNullableWorkspace().id,
          type: "payg",
        },
        transaction,
        returning: true,
      }
    );

    if (!affectedRows || affectedRows.length === 0) {
      return new Err(new Error("Credit not found or already frozen"));
    }

    return new Ok(undefined);
  }

  async delete(
    _auth: Authenticator,
    { transaction }: { transaction?: Transaction }
  ): Promise<Result<undefined | number, Error>> {
    try {
      await this.model.destroy({
        where: { id: this.id, workspaceId: this.workspaceId },
        transaction,
      });
      return new Ok(undefined);
    } catch (err) {
      return new Err(normalizeError(err));
    }
  }

  toJSON(): CreditDisplayData {
    return {
      sId: this.sId,
      type: this.type,
      initialAmount: this.initialAmountCents,
      remainingAmount: this.initialAmountCents - this.consumedAmountCents,
      consumedAmount: this.consumedAmountCents,
      startDate: this.startDate ? this.startDate.getTime() : null,
      expirationDate: this.expirationDate
        ? this.expirationDate.getTime()
        : null,
    };
  }

  toLogJSON() {
    return {
      id: this.id,
      workspaceId: this.workspaceId,
      type: this.type,
      initialAmountCents: this.initialAmountCents,
      consumedAmountCents: this.consumedAmountCents,
      startDate: this.startDate ? this.startDate.toISOString() : null,
      expirationDate: this.expirationDate
        ? this.expirationDate.toISOString()
        : null,
      invoiceOrLineItemId: this.invoiceOrLineItemId,
    };
  }

  toPokeJSON(): PokeCreditType {
    return {
      id: this.id,
      createdAt: this.createdAt.toISOString(),
      type: this.type,
      initialAmountCents: this.initialAmountCents,
      consumedAmountCents: this.consumedAmountCents,
      remainingAmountCents: this.initialAmountCents - this.consumedAmountCents,
      startDate: this.startDate ? this.startDate.toISOString() : null,
      expirationDate: this.expirationDate
        ? this.expirationDate.toISOString()
        : null,
      discount: this.discount,
      invoiceOrLineItemId: this.invoiceOrLineItemId,
    };
  }
}<|MERGE_RESOLUTION|>--- conflicted
+++ resolved
@@ -198,34 +198,7 @@
       return new Err(new Error("Amount to consume must be strictly positive."));
     }
     const now = new Date();
-<<<<<<< HEAD
-    const [affectedRows, _] = await this.model.increment(
-      "consumedAmountCents",
-      {
-        by: amountInCents,
-        where: {
-          id: this.id,
-          workspaceId: this.workspaceId,
-          // Ensure sufficient remaining balance (consumed + amount <= initial)
-          [Op.and]: [
-            Sequelize.where(
-              Sequelize.literal('"initialAmountCents" - "consumedAmountCents"'),
-              { [Op.gte]: amountInCents }
-            ),
-          ],
-          // Credit must be started (startDate not null and <= now)
-          startDate: { [Op.ne]: null, [Op.lte]: now },
-          // Credit must not be expired
-          [Op.or]: [
-            { expirationDate: null },
-            { expirationDate: { [Op.gt]: now } },
-          ],
-        },
-        transaction,
-      }
-    );
-    if (!affectedRows || affectedRows.length === 0) {
-=======
+
     // Note: Sequelize's increment() returns [affectedRows[], affectedCount] but
     // affectedCount is unreliable for PostgreSQL. We check affectedRows.length instead.
     const [affectedRows] = await this.model.increment("consumedAmountCents", {
@@ -246,7 +219,6 @@
       transaction,
     });
     if (!affectedRows || affectedRows.length < 1) {
->>>>>>> 9e213f45
       return new Err(
         new Error(
           "Credit already consumed, not yet started, or already expired."
