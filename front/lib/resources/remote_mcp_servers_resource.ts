--- conflicted
+++ resolved
@@ -305,12 +305,8 @@
     cachedDescription: string | null;
     url: string;
     lastSyncAt: number | null;
-<<<<<<< HEAD
     lastError: string | null;
-    sharedSecret: string;
-=======
     sharedSecret: string | null;
->>>>>>> c489bc4e
   } {
     const currentTime = new Date();
     const createdAt = new Date(this.createdAt);
