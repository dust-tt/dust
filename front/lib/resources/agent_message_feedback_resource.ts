import type {
  AgentConfigurationType,
  AgentMessageType,
  ConversationType,
  ConversationWithoutContentType,
  LightAgentConfigurationType,
  MessageType,
  Result,
  UserType,
  WorkspaceType,
} from "@dust-tt/types";
import { Err, GLOBAL_AGENTS_SID, Ok } from "@dust-tt/types";
import type {
  Attributes,
  CreationAttributes,
  ModelStatic,
  Transaction,
  WhereOptions,
} from "sequelize";
import { Op } from "sequelize";

<<<<<<< HEAD
import type { AgentMessageFeedbackDirection } from "@app/lib/api/assistant/conversation/feedbacks";
import type {
  AgentMessageFeedbackType,
  AgentMessageFeedbackWithMetadataType,
} from "@app/lib/api/assistant/feedback";
=======
>>>>>>> a8318b2b
import type { PaginationParams } from "@app/lib/api/pagination";
import type { Authenticator } from "@app/lib/auth";
import { AgentConfiguration } from "@app/lib/models/assistant/agent";
import {
  AgentMessage,
  AgentMessage as AgentMessageModel,
  AgentMessageFeedback,
  Conversation,
  Message,
} from "@app/lib/models/assistant/conversation";
import { BaseResource } from "@app/lib/resources/base_resource";
import type { UserModel } from "@app/lib/resources/storage/models/user";
import type { ReadonlyAttributesType } from "@app/lib/resources/storage/types";
import { UserResource } from "@app/lib/resources/user_resource";

// Attributes are marked as read-only to reflect the stateless nature of our Resource.
// This design will be moved up to BaseResource once we transition away from Sequelize.
// eslint-disable-next-line @typescript-eslint/no-empty-interface
// eslint-disable-next-line @typescript-eslint/no-unsafe-declaration-merging
export interface AgentMessageFeedbackResource
  extends ReadonlyAttributesType<AgentMessageFeedback> {}
// eslint-disable-next-line @typescript-eslint/no-unsafe-declaration-merging
export class AgentMessageFeedbackResource extends BaseResource<AgentMessageFeedback> {
  static model: ModelStatic<AgentMessageFeedback> = AgentMessageFeedback;

  readonly message?: Attributes<Message>;
  readonly user?: Attributes<UserModel>;
  readonly conversationId?: string;

  constructor(
    model: ModelStatic<AgentMessageFeedback>,
    blob: Attributes<AgentMessageFeedback>,
    {
      message,
      user,
      conversationId,
    }: {
      message?: Attributes<Message>;
      user?: Attributes<UserModel>;
      conversationId?: string;
    } = {}
  ) {
    super(AgentMessageFeedback, blob);

    this.message = message;
    this.user = user;
    this.conversationId = conversationId;
  }

  static async makeNew(
    blob: CreationAttributes<AgentMessageFeedback>,
    {
      message,
      user,
      conversationId,
    }: {
      message?: Attributes<Message>;
      user?: Attributes<UserModel>;
      conversationId?: string;
    } = {}
  ): Promise<AgentMessageFeedbackResource> {
    const agentMessageFeedback = await AgentMessageFeedback.create({
      ...blob,
    });

    return new AgentMessageFeedbackResource(
      AgentMessageFeedback,
      agentMessageFeedback.get(),
      { message, user, conversationId }
    );
  }

  async delete(
    auth: Authenticator,
    { transaction }: { transaction?: Transaction } = {}
  ): Promise<Result<undefined, Error>> {
    await this.model.destroy({
      where: {
        id: this.id,
      },
      transaction,
    });
    return new Ok(undefined);
  }

  async updateFields(
    blob: Partial<
      Pick<
        AgentMessageFeedback,
        "content" | "thumbDirection" | "isConversationShared"
      >
    >
  ) {
    return this.update({
      content: blob.content,
      thumbDirection: blob.thumbDirection,
      isConversationShared: blob.isConversationShared,
    });
  }

  static async fetch({
    workspace,
    agentConfiguration,
    paginationParams,
  }: {
    workspace: WorkspaceType;
    agentConfiguration?: LightAgentConfigurationType;
    paginationParams: PaginationParams;
  }) {
    const where: WhereOptions<AgentMessageFeedback> = {
      // IMPORTANT: Necessary for global models who share ids across workspaces.
      workspaceId: workspace.id,
    };

    if (paginationParams.lastValue) {
      const op = paginationParams.orderDirection === "desc" ? Op.lt : Op.gt;
      where[paginationParams.orderColumn as any] = {
        [op]: paginationParams.lastValue,
      };
    }
    if (agentConfiguration) {
      where.agentConfigurationId = agentConfiguration.sId.toString();
    }

    const agentMessageFeedback = await AgentMessageFeedback.findAll({
      where,
      include: [
        {
          model: AgentMessageModel,
          attributes: ["id"],
          as: "agentMessage",
          include: [
            {
              model: Message,
              as: "message",
              attributes: ["id", "sId"],
              include: [
                {
                  model: Conversation,
                  as: "conversation",
                  attributes: ["id", "sId"],
                },
              ],
            },
          ],
        },
        {
          model: UserResource.model,
          as: "user",
          attributes: ["name", "imageUrl", "email"],
        },
      ],
      order: [
        [
          paginationParams.orderColumn,
          paginationParams.orderDirection === "desc" ? "DESC" : "ASC",
        ],
      ],
      limit: paginationParams.limit,
    });

    return agentMessageFeedback.map((feedback) => {
      return new AgentMessageFeedbackResource(
        AgentMessageFeedback,
        feedback.get(),
        {
          message: feedback.agentMessage?.message,
          user: feedback.user,
          conversationId: feedback.agentMessage?.message?.conversation?.sId,
        }
      );
    });
  }

  static async getFeedbackUsageDataForWorkspace({
    startDate,
    endDate,
    workspace,
  }: {
    startDate: Date;
    endDate: Date;
    workspace: WorkspaceType;
  }) {
    const agentMessageFeedback = await AgentMessageFeedback.findAll({
      where: {
        // IMPORTANT: Necessary for global models who share ids across workspaces.
        workspaceId: workspace.id,
        createdAt: {
          [Op.and]: [{ [Op.lt]: endDate }, { [Op.gt]: startDate }],
        },
      },

      include: [
        {
          model: AgentMessageModel,
          attributes: ["id"],
          as: "agentMessage",
        },
        {
          model: UserResource.model,
          as: "user",
          attributes: ["name", "email"],
        },
      ],
      order: [["id", "ASC"]],
    });

    return agentMessageFeedback
      .filter((feedback) => Boolean(feedback.user))
      .map((feedback) => {
        return new AgentMessageFeedbackResource(
          AgentMessageFeedback,
          feedback.get(),
          {
            user: feedback.user,
          }
        );
      });
  }

  static async getFeedbackCountForAssistants(
    auth: Authenticator,
    agentConfigurationIds: string[],
    daysOld?: number
  ) {
    const dateMinusXDays = new Date();
    if (daysOld) {
      dateMinusXDays.setDate(dateMinusXDays.getDate() - daysOld);
    }
    const workspace = auth.getNonNullableWorkspace();
    const feedbackCount = await AgentMessageFeedback.findAndCountAll({
      attributes: ["agentConfigurationId", "thumbDirection"],
      where: {
        workspaceId: workspace.id,
        agentConfigurationId: agentConfigurationIds,
        ...(daysOld ? { createdAt: { [Op.gt]: dateMinusXDays } } : {}),
      },
      group: ["agentConfigurationId", "thumbDirection"],
    });

    return feedbackCount.count as {
      thumbDirection: AgentMessageFeedbackDirection;
      agentConfigurationId: string;
      count: number;
    }[];
  }

  static async getConversationFeedbacksForUser(
    auth: Authenticator,
    conversation: ConversationType | ConversationWithoutContentType
  ) {
    const user = auth.getNonNullableUser();

    const feedbackForMessages = await Message.findAll({
      where: {
        conversationId: conversation.id,
        agentMessageId: {
          [Op.ne]: null,
        },
      },
      attributes: ["id", "sId", "agentMessageId"],
      include: [
        {
          model: AgentMessage,
          as: "agentMessage",
          attributes: ["id"],
          include: [
            {
              model: AgentMessageFeedbackResource.model,
              as: "feedbacks",
              where: {
                userId: user.id,
              },
            },
          ],
        },
      ],
    });
    const feedbacks = feedbackForMessages
      .filter(
        (
          message
        ): message is Message & {
          agentMessage: { feedbacks: AgentMessageFeedback[] };
        } =>
          !!message.agentMessage?.feedbacks &&
          message.agentMessage.feedbacks.length > 0
      )
      .map((message) => {
        const feedback = message.agentMessage?.feedbacks?.[0];
        return new AgentMessageFeedbackResource(
          AgentMessageFeedback,
          feedback.get(),
          {
            message,
          }
        );
      });
    return feedbacks;
  }

  static async getFeedbackWithConversationContext({
    auth,
    messageId,
    conversation,
    user,
  }: {
    auth: Authenticator;
    messageId: string;
    conversation: ConversationType | ConversationWithoutContentType;
    user: UserType;
  }): Promise<
    Result<
      {
        message: Pick<MessageType, "id" | "sId">;
        agentMessage: Pick<AgentMessageType, "id"> & {
          agentConfigurationId: string;
          agentConfigurationVersion: number;
        };
        feedback: AgentMessageFeedbackResource | null;
        agentConfiguration: Pick<
          AgentConfigurationType,
          "id" | "sId" | "version"
        >;
        isGlobalAgent: boolean;
      },
      Error
    >
  > {
    const message = await Message.findOne({
      attributes: ["id", "sId"],
      where: {
        sId: messageId,
        conversationId: conversation.id,
      },
      include: [
        {
          model: AgentMessage,
          as: "agentMessage",
          attributes: [
            "id",
            "agentConfigurationId",
            "agentConfigurationVersion",
          ],
        },
      ],
    });

    if (!message || !message.agentMessage) {
      return new Err(
        new Error("Message not found or not associated with an agent message")
      );
    }

    if (!message.agentMessage) {
      return new Err(new Error("Agent message not found"));
    }

    const agentMessageFeedback = await AgentMessageFeedback.findOne({
      where: {
        userId: user.id,
        agentMessageId: message.agentMessage.id,
        workspaceId: auth.getNonNullableWorkspace().id,
      },
    });
    const agentMessageFeedbackResource = agentMessageFeedback
      ? new AgentMessageFeedbackResource(
          AgentMessageFeedback,
          agentMessageFeedback.get()
        )
      : null;

    const isGlobalAgent = Object.values(GLOBAL_AGENTS_SID).includes(
      message.agentMessage.agentConfigurationId as GLOBAL_AGENTS_SID
    );

    if (isGlobalAgent) {
      return new Ok({
        message: {
          id: message.id,
          sId: message.sId,
        },
        agentMessage: {
          id: message.agentMessage.id,
          agentConfigurationId: message.agentMessage.agentConfigurationId,
          agentConfigurationVersion:
            message.agentMessage.agentConfigurationVersion,
        },
        feedback: agentMessageFeedbackResource,
        agentConfiguration: {
          id: -1,
          sId: message.agentMessage.agentConfigurationId,
          version: message.agentMessage.agentConfigurationVersion,
        },
        isGlobalAgent: true,
      });
    }

    const agentConfiguration = await AgentConfiguration.findOne({
      where: {
        sId: message.agentMessage.agentConfigurationId,
      },
      attributes: ["id", "sId", "version"],
    });

    if (!agentConfiguration) {
      return new Err(new Error("Agent configuration not found"));
    }

    return new Ok({
      message: {
        id: message.id,
        sId: message.sId,
      },
      agentMessage: {
        id: message.agentMessage.id,
        agentConfigurationId: message.agentMessage.agentConfigurationId,
        agentConfigurationVersion:
          message.agentMessage.agentConfigurationVersion,
      },
      feedback: agentMessageFeedbackResource,
      agentConfiguration: {
        id: agentConfiguration.id,
        sId: agentConfiguration.sId,
        version: agentConfiguration.version,
      },
      isGlobalAgent,
    });
  }

  toJSON() {
    return {
      id: this.id,
      messageId: this.message?.sId,
      agentMessageId: this.agentMessageId,
      userId: this.userId,
      thumbDirection: this.thumbDirection,
      content: this.content ? this.content.replace(/\r?\n/g, "\\n") : null,
      isConversationShared: this.isConversationShared,
      createdAt: this.createdAt,
      agentConfigurationId: this.agentConfigurationId,
      agentConfigurationVersion: this.agentConfigurationVersion,
      conversationId: this.conversationId,
      ...(this.user
        ? {
            userName: this.user.name,
            userEmail: this.user.email,
            userImageUrl: this.user.imageUrl,
          }
        : {}),
    };
  }
}<|MERGE_RESOLUTION|>--- conflicted
+++ resolved
@@ -19,14 +19,7 @@
 } from "sequelize";
 import { Op } from "sequelize";
 
-<<<<<<< HEAD
 import type { AgentMessageFeedbackDirection } from "@app/lib/api/assistant/conversation/feedbacks";
-import type {
-  AgentMessageFeedbackType,
-  AgentMessageFeedbackWithMetadataType,
-} from "@app/lib/api/assistant/feedback";
-=======
->>>>>>> a8318b2b
 import type { PaginationParams } from "@app/lib/api/pagination";
 import type { Authenticator } from "@app/lib/auth";
 import { AgentConfiguration } from "@app/lib/models/assistant/agent";
