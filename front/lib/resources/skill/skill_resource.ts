import omit from "lodash/omit";
import type {
  Attributes,
  CreationAttributes,
  ModelStatic,
  Transaction,
} from "sequelize";
import { Op } from "sequelize";

import type { Authenticator } from "@app/lib/auth";
import { AgentConfigurationModel } from "@app/lib/models/agent/agent";
import { AgentSkillModel } from "@app/lib/models/agent/agent_skill";
import {
  SkillConfigurationModel,
  SkillMCPServerConfigurationModel,
} from "@app/lib/models/skill";
import { AgentMessageSkillModel } from "@app/lib/models/skill/agent_message_skill";
<<<<<<< HEAD
import { ConversationSkillModel } from "@app/lib/models/skill/conversation_skill";
=======
import { GroupSkillModel } from "@app/lib/models/skill/group_skill";
>>>>>>> cefa8ac4
import { BaseResource } from "@app/lib/resources/base_resource";
import { GroupResource } from "@app/lib/resources/group_resource";
import type { MCPServerViewResource } from "@app/lib/resources/mcp_server_view_resource";
import type { GlobalSkillDefinition } from "@app/lib/resources/skill/global/registry";
import {
  GLOBAL_DUST_AUTHOR,
  GlobalSkillsRegistry,
} from "@app/lib/resources/skill/global/registry";
import type { SkillConfigurationFindOptions } from "@app/lib/resources/skill/types";
import type { ReadonlyAttributesType } from "@app/lib/resources/storage/types";
import {
  getResourceIdFromSId,
  isResourceSId,
  makeSId,
} from "@app/lib/resources/string_ids";
import { withTransaction } from "@app/lib/utils/sql_utils";
import type {
  AgentConfigurationType,
  AgentMessageType,
  AgentsUsageType,
  ConversationType,
  ModelId,
  Result,
  UserType,
} from "@app/types";
import { Err, normalizeError, Ok, removeNulls } from "@app/types";
import type { ConversationSkillOrigin } from "@app/types/assistant/conversation_skills";
import type { SkillConfigurationType } from "@app/types/assistant/skill_configuration";

type SkillResourceConstructorOptions =
  | {
      // For global skills, there is no editor group.
      editorGroup?: undefined;
      globalSId: string;
      mcpServerConfigurations?: Attributes<SkillMCPServerConfigurationModel>[];
    }
  | {
      editorGroup?: GroupResource;
      globalSId?: undefined;
      mcpServerConfigurations?: Attributes<SkillMCPServerConfigurationModel>[];
    };

// Attributes are marked as read-only to reflect the stateless nature of our Resource.
// This design will be moved up to BaseResource once we transition away from Sequelize.
// eslint-disable-next-line @typescript-eslint/no-unsafe-declaration-merging
export interface SkillResource
  extends ReadonlyAttributesType<SkillConfigurationModel> {}
/**
 * SkillResource handles both custom (database-backed) and global (code-defined)
 * skills in a single resource class.
 *
 * ## Architectural Trade-offs
 *
 * This design prioritizes convenience (single API for 90% of use cases) over perfect separation of
 * concerns. The alternative would be separate resource classes, which adds conceptual overhead and
 * forces most code to handle unions.
 *
 * ### What We Gain
 * - Single entry point: `fetchAll()`, `fetchById()` work for both types
 * - No new concepts: Just one resource class to understand
 * - Type-safe constraints: Sequelize operators only available with `onlyCustom: true`
 *
 * ### What We Pay
 * - Global skills use synthetic database fields (id: -1, authorId: -1)
 * - Mutations (update/delete) require runtime checks to reject global skills
 * - Mixed queries limited to simple equality filters (name, sId, status)
 * - Some internal complexity to distinguish types via `globalSId` presence
 *
 * ## Key Limitations
 *
 * 1. **Query Constraints**: Default queries (both types) only support string equality.
 *    Complex operators require `onlyCustom: true`.
 *
 * 2. **No Sequelize Features for Global Skills**: Pagination, ordering, and joins only work fully
 *    for custom skills. Global skills are in-memory filtered.
 *
 * 3. **Type Detection is Implicit**: Global skills identified by presence of `globalSId` field.
 *    No explicit type enum exposed externally.
 *
 * 4. **Synthetic Fields Never Exposed**: The fake `id: -1` is internal only.
 *    External code must use `sId` (string) for all operations.
 *
 * ## When This Breaks Down
 *
 * If you find yourself adding many special cases for global skills, or if the
 * synthetic fields cause bugs, consider refactoring to separate resource classes
 * with a thin coordination layer.
 *
 * @see GlobalSkillsRegistry for global skill definitions
 */
// eslint-disable-next-line @typescript-eslint/no-unsafe-declaration-merging
export class SkillResource extends BaseResource<SkillConfigurationModel> {
  static model: ModelStatic<SkillConfigurationModel> = SkillConfigurationModel;

  readonly editorGroup: GroupResource | null = null;
  readonly mcpServerConfigurations: Attributes<SkillMCPServerConfigurationModel>[];

  private readonly globalSId?: string;

  private constructor(
    model: ModelStatic<SkillConfigurationModel>,
    blob: Attributes<SkillConfigurationModel>,
    options: SkillResourceConstructorOptions = {}
  ) {
    const { globalSId, mcpServerConfigurations, editorGroup } = options;
    super(SkillConfigurationModel, blob);

    this.editorGroup = editorGroup ?? null;
    this.globalSId = globalSId;
    this.mcpServerConfigurations = mcpServerConfigurations ?? [];
  }

  get sId(): string {
    if (this.globalSId) {
      return this.globalSId;
    }

    return SkillResource.modelIdToSId({
      id: this.id,
      workspaceId: this.workspaceId,
    });
  }

  static async makeNew(
    auth: Authenticator,
    blob: Omit<CreationAttributes<SkillConfigurationModel>, "workspaceId">
  ): Promise<SkillResource> {
    // Use a transaction to ensure all creates succeed or all are rolled back.
    const skillResource = await withTransaction(async (transaction) => {
      const skill = await this.model.create(
        {
          ...blob,
          workspaceId: auth.getNonNullableWorkspace().id,
        },
        {
          transaction,
        }
      );

      const editorGroup = await GroupResource.makeNewSkillEditorsGroup(
        auth,
        skill,
        {
          transaction,
        }
      );

      return new this(this.model, skill.get(), { editorGroup });
    });

    return skillResource;
  }

  static async fetchByModelIdWithAuth(
    auth: Authenticator,
    id: ModelId
  ): Promise<SkillResource | null> {
    const resources = await this.baseFetch(auth, {
      where: {
        id,
      },
      limit: 1,
      onlyCustom: true,
    });

    if (resources.length === 0) {
      return null;
    }

    return resources[0];
  }

  static async fetchById(
    auth: Authenticator,
    sId: string
  ): Promise<SkillResource | null> {
    // Try global first.
    const globalSkill = GlobalSkillsRegistry.getById(sId);
    if (globalSkill) {
      return this.fromGlobalSkill(auth, globalSkill);
    }

    // Try as custom skill sId.
    if (!isResourceSId("skill", sId)) {
      return null;
    }

    const resourceId = getResourceIdFromSId(sId);
    if (resourceId === null) {
      return null;
    }

    return this.fetchByModelIdWithAuth(auth, resourceId);
  }

  static async fetchByIds(
    auth: Authenticator,
    sIds: string[]
  ): Promise<SkillResource[]> {
    if (sIds.length === 0) {
      return [];
    }

    // Extract valid custom skill model IDs from sIds.
    const customSkillIds = removeNulls(
      sIds
        .filter((sId) => isResourceSId("skill", sId))
        .map((sId) => getResourceIdFromSId(sId))
    );

    // Fetch custom skills in batch.
    const customSkills =
      customSkillIds.length > 0
        ? await this.baseFetch(auth, {
            where: {
              id: customSkillIds,
            },
            onlyCustom: true,
          })
        : [];

    // Find which sIds were not found as custom skills and fetch them from global skills.
    const foundCustomSIds = new Set(customSkills.map((s) => s.sId));
    const missingSIds = sIds.filter((sId) => !foundCustomSIds.has(sId));
    const globalSkills = removeNulls(
      missingSIds.map((sId) => {
        const globalSkill = GlobalSkillsRegistry.getById(sId);
        return globalSkill ? this.fromGlobalSkill(auth, globalSkill) : null;
      })
    );

    return [...customSkills, ...globalSkills];
  }

  static async fetchActiveByName(
    auth: Authenticator,
    name: string
  ): Promise<SkillResource | null> {
    const resources = await this.baseFetch(auth, {
      where: {
        name,
        status: "active",
      },
      limit: 1,
    });

    if (resources.length === 0) {
      return null;
    }

    return resources[0];
  }

  static async fetchByAgentConfigurationId(
    auth: Authenticator,
    agentConfigurationId: ModelId
  ): Promise<SkillResource[]> {
    const workspace = auth.getNonNullableWorkspace();

    const agentSkills = await AgentSkillModel.findAll({
      where: {
        agentConfigurationId,
        workspaceId: workspace.id,
      },
    });

    const customSkillIds = removeNulls(
      agentSkills.map((as) => as.customSkillId)
    );
    const globalSkillIds = removeNulls(
      agentSkills.map((as) => as.globalSkillId)
    );

    return this.baseFetch(auth, {
      where: {
        id: customSkillIds,
        sId: globalSkillIds,
      },
    });
  }

  // Permissions.

  canWrite(auth: Authenticator): boolean {
    if (!this.editorGroup) {
      return false;
    }

    return this.editorGroup.canWrite(auth);
  }

  static modelIdToSId({
    id,
    workspaceId,
  }: {
    id: ModelId;
    workspaceId: ModelId;
  }): string {
    return makeSId("skill", {
      id,
      workspaceId,
    });
  }

  private static async baseFetch(
    auth: Authenticator,
    options: SkillConfigurationFindOptions = {}
  ): Promise<SkillResource[]> {
    const workspace = auth.getNonNullableWorkspace();

    const { where, includes, onlyCustom, ...otherOptions } = options;

    const customSkills = await this.model.findAll({
      ...otherOptions,
      where: {
        ...omit(where, "sId"),
        workspaceId: workspace.id,
      },
      include: includes,
    });

    let customSkillsRes: SkillResource[] = [];
    if (customSkills.length > 0) {
      const mcpServerConfigurations =
        await SkillMCPServerConfigurationModel.findAll({
          where: {
            workspaceId: workspace.id,
            skillConfigurationId: {
              [Op.in]: customSkills.map((c) => c.id),
            },
          },
        });

      const mcpServerConfigsBySkillId = new Map<
        number,
        Attributes<SkillMCPServerConfigurationModel>[]
      >();
      for (const config of mcpServerConfigurations) {
        const existing = mcpServerConfigsBySkillId.get(
          config.skillConfigurationId
        );
        if (existing) {
          existing.push(config.get());
        } else {
          mcpServerConfigsBySkillId.set(config.skillConfigurationId, [
            config.get(),
          ]);
        }
      }

      // Fetch editor groups for all skills.
      const skillEditorGroupsMap = new Map<number, GroupResource>();

      // Batch fetch all editor groups for all skills.
      const editorGroupSkills = await GroupSkillModel.findAll({
        where: {
          skillConfigurationId: {
            [Op.in]: customSkills.map((s) => s.id),
          },
          workspaceId: workspace.id,
        },
        attributes: ["groupId", "skillConfigurationId"],
      });

      // TODO(SKILLS 2025-12-11): Ensure all skills have ONE group.

      if (editorGroupSkills.length > 0) {
        const uniqueGroupIds = Array.from(
          new Set(editorGroupSkills.map((eg) => eg.groupId))
        );
        const editorGroups = await GroupResource.fetchByModelIds(
          auth,
          uniqueGroupIds
        );

        // Build map from skill ID to editor group.
        for (const editorGroupSkill of editorGroupSkills) {
          const group = editorGroups.find(
            (g) => g.id === editorGroupSkill.groupId
          );
          if (group) {
            skillEditorGroupsMap.set(
              editorGroupSkill.skillConfigurationId,
              group
            );
          }
        }
      }

      customSkillsRes = customSkills.map(
        (c) =>
          new this(this.model, c.get(), {
            mcpServerConfigurations: mcpServerConfigsBySkillId.get(c.id) ?? [],
            editorGroup: skillEditorGroupsMap.get(c.id),
          })
      );
    }

    // Only include global skills if onlyCustom is not true.
    if (onlyCustom === true) {
      return customSkillsRes;
    }

    const globalSkills: SkillResource[] = GlobalSkillsRegistry.findAll(
      where
    ).map((def) => this.fromGlobalSkill(auth, def));

    return [...customSkillsRes, ...globalSkills];
  }

  static async fetchAllAvailableSkills(
    auth: Authenticator,
    limit?: number
  ): Promise<SkillResource[]> {
    return this.baseFetch(auth, {
      where: {
        status: "active",
      },
      ...(limit ? { limit } : {}),
    });
  }

  async fetchUsage(auth: Authenticator): Promise<AgentsUsageType> {
    const workspace = auth.getNonNullableWorkspace();

    // Fetch agent-skill links for this skill.
    // For global skills, we query by globalSkillId (sId string).
    // For custom skills, we query by customSkillId (numeric id).
    const agentSkills = await AgentSkillModel.findAll({
      where: {
        workspaceId: workspace.id,
        ...(this.globalSId
          ? { globalSkillId: this.globalSId }
          : { customSkillId: this.id }),
      },
    });

    if (agentSkills.length === 0) {
      return { count: 0, agents: [] };
    }

    const agentConfigIds = agentSkills.map((as) => as.agentConfigurationId);

    // Fetch related active agent configurations
    const agents = await AgentConfigurationModel.findAll({
      where: {
        id: { [Op.in]: agentConfigIds },
        workspaceId: workspace.id,
        status: "active",
      },
    });

    const sortedAgents = agents
      .map((agent) => ({ sId: agent.sId, name: agent.name }))
      .sort((a, b) => a.name.localeCompare(b.name));

    return {
      count: sortedAgents.length,
      agents: sortedAgents,
    };
  }

  async listEditors(auth: Authenticator): Promise<UserType[]> {
    // Global skills are authored by Dust
    if (this.isGlobal) {
      return [GLOBAL_DUST_AUTHOR];
    }

    const members = await this.editorGroup?.getActiveMembers(auth);

    return (members ?? []).map((m) => m.toJSON());
  }

  async archive(
    auth: Authenticator,
    { transaction }: { transaction?: Transaction } = {}
  ): Promise<{ affectedCount: number }> {
    const workspace = auth.getNonNullableWorkspace();

    // Remove all agent skill links before archiving.
    await AgentSkillModel.destroy({
      where: {
        customSkillId: this.id,
        workspaceId: workspace.id,
      },
      transaction,
    });

    const [affectedCount] = await this.update(
      {
        status: "archived",
      },
      transaction
    );

    return { affectedCount };
  }

  async updateSkill(
    auth: Authenticator,
    {
      name,
      description,
      instructions,
    }: {
      name: string;
      description: string;
      instructions: string;
    },
    { transaction }: { transaction?: Transaction } = {}
  ): Promise<Result<SkillResource, Error>> {
    await this.update(
      {
        name,
        description,
        instructions,
        version: this.version + 1,
      },
      transaction
    );

    // Fetch the updated resource
    const updated = await SkillResource.fetchByModelIdWithAuth(auth, this.id);

    if (!updated) {
      return new Err(new Error("Failed to fetch updated skill configuration"));
    }

    return new Ok(updated);
  }

  async updateTools(
    auth: Authenticator,
    {
      mcpServerViews,
    }: {
      mcpServerViews: MCPServerViewResource[];
    },
    { transaction }: { transaction?: Transaction } = {}
  ): Promise<void> {
    const workspace = auth.getNonNullableWorkspace();

    // Delete existing tool associations.
    await SkillMCPServerConfigurationModel.destroy({
      where: {
        workspaceId: workspace.id,
        skillConfigurationId: this.id,
      },
      transaction,
    });

    // Create new tool associations.
    await SkillMCPServerConfigurationModel.bulkCreate(
      mcpServerViews.map((mcpServerView) => ({
        workspaceId: workspace.id,
        skillConfigurationId: this.id,
        mcpServerViewId: mcpServerView.id,
      })),
      { transaction }
    );
  }

  // TODO(SKILLS 2025-12-11): Remove and hide behind canWrite.
  private get isGlobal(): boolean {
    return this.globalSId !== undefined;
  }

  async update(
    blob: Partial<Attributes<SkillConfigurationModel>>,
    transaction?: Transaction
  ): Promise<[affectedCount: number]> {
    if (this.isGlobal) {
      throw new Error("Cannot update a global skill configuration.");
    }

    return super.update(blob, transaction);
  }

  async delete(
    auth: Authenticator,
    { transaction }: { transaction?: Transaction } = {}
  ): Promise<Result<undefined | number, Error>> {
    if (this.isGlobal) {
      return new Err(new Error("Cannot delete a global skill configuration."));
    }

    try {
      const workspace = auth.getNonNullableWorkspace();

      const affectedCount = await this.model.destroy({
        where: {
          id: this.id,
          workspaceId: workspace.id,
        },
        transaction,
      });

      return new Ok(affectedCount);
    } catch (error) {
      return new Err(normalizeError(error));
    }
  }

  async enableForMessage(
    auth: Authenticator,
    {
      agentConfiguration,
      agentMessage,
      conversation,
      source,
    }: {
      agentConfiguration: AgentConfigurationType;
      agentMessage: AgentMessageType;
      conversation: ConversationType;
      source: ConversationSkillOrigin;
    }
  ): Promise<Result<void, Error>> {
    const workspace = auth.getNonNullableWorkspace();
    const user = auth.user();
    if (!user && source === "conversation") {
      // If enabling from conversation and no user, we cannot track who enabled it.
      return new Err(
        new Error(
          "Cannot enable skill from conversation without an authenticated user"
        )
      );
    }

    await AgentMessageSkillModel.create({
      workspaceId: workspace.id,
      agentConfigurationId: agentConfiguration.id,
      customSkillId: this.isGlobal ? null : this.id,
      globalSkillId: this.isGlobal ? this.globalSId : null,
      agentMessageId: agentMessage.agentMessageId,
      conversationId: conversation.id,
      source,
      addedByUserId: user && source === "conversation" ? user.id : null,
    });

    await ConversationSkillModel.create({
      workspaceId: workspace.id,
      agentConfigurationId: agentConfiguration.id,
      customSkillId: this.isGlobal ? null : this.id,
      globalSkillId: this.isGlobal ? this.globalSId : null,
      isActive: true,
      conversationId: conversation.id,
      source,
      addedByUserId: user && source === "conversation" ? user.id : null,
    });

    return new Ok(undefined);
  }

  private static fromGlobalSkill(
    auth: Authenticator,
    def: GlobalSkillDefinition
  ): SkillResource {
    return new SkillResource(
      this.model,
      {
        authorId: -1,
        createdAt: new Date(),
        description: def.description,
        // We fake the id here. We should rely exclusively on sId for global skills.
        id: -1,
        instructions: def.instructions,
        name: def.name,
        requestedSpaceIds: [],
        status: "active",
        updatedAt: new Date(),
        version: def.version,
        workspaceId: auth.getNonNullableWorkspace().id,
      },
      { globalSId: def.sId }
    );
  }

  toJSON(): SkillConfigurationType {
    const tools = this.mcpServerConfigurations.map((config) => ({
      mcpServerViewId: makeSId("mcp_server_view", {
        id: config.mcpServerViewId,
        workspaceId: this.workspaceId,
      }),
    }));

    return {
      id: this.id,
      sId: this.sId,
      createdAt: this.createdAt.getTime(),
      updatedAt: this.updatedAt.getTime(),
      version: this.version,
      status: this.status,
      name: this.name,
      description: this.description,
      instructions: this.instructions,
      requestedSpaceIds: this.requestedSpaceIds,
      tools,
      isGlobal: this.isGlobal,
    };
  }
}<|MERGE_RESOLUTION|>--- conflicted
+++ resolved
@@ -15,11 +15,8 @@
   SkillMCPServerConfigurationModel,
 } from "@app/lib/models/skill";
 import { AgentMessageSkillModel } from "@app/lib/models/skill/agent_message_skill";
-<<<<<<< HEAD
 import { ConversationSkillModel } from "@app/lib/models/skill/conversation_skill";
-=======
 import { GroupSkillModel } from "@app/lib/models/skill/group_skill";
->>>>>>> cefa8ac4
 import { BaseResource } from "@app/lib/resources/base_resource";
 import { GroupResource } from "@app/lib/resources/group_resource";
 import type { MCPServerViewResource } from "@app/lib/resources/mcp_server_view_resource";
@@ -664,7 +661,6 @@
       agentConfigurationId: agentConfiguration.id,
       customSkillId: this.isGlobal ? null : this.id,
       globalSkillId: this.isGlobal ? this.globalSId : null,
-      isActive: true,
       conversationId: conversation.id,
       source,
       addedByUserId: user && source === "conversation" ? user.id : null,
