--- conflicted
+++ resolved
@@ -715,7 +715,6 @@
     return new Ok(undefined);
   }
 
-<<<<<<< HEAD
   /**
    * List enabled skills for a given conversation and agent configuration.
    * Returns only active skills.
@@ -764,34 +763,7 @@
     return SkillResource.fetchByIds(auth, allSkillIds);
   }
 
-  private static fromGlobalSkill(
-    auth: Authenticator,
-    def: GlobalSkillDefinition
-  ): SkillResource {
-    return new SkillResource(
-      this.model,
-      {
-        authorId: -1,
-        createdAt: new Date(),
-        description: def.description,
-        // We fake the id here. We should rely exclusively on sId for global skills.
-        id: -1,
-        instructions: def.instructions,
-        name: def.name,
-        requestedSpaceIds: [],
-        status: "active",
-        updatedAt: new Date(),
-        version: def.version,
-        workspaceId: auth.getNonNullableWorkspace().id,
-      },
-      { globalSId: def.sId }
-    );
-  }
-
-  toJSON(): SkillConfigurationType {
-=======
   toJSON(auth: Authenticator): SkillConfigurationType {
->>>>>>> 1d7c82dd
     const tools = this.mcpServerConfigurations.map((config) => ({
       mcpServerViewId: makeSId("mcp_server_view", {
         id: config.mcpServerViewId,
