import omit from "lodash/omit";
import type {
  Attributes,
  CreationAttributes,
  ModelStatic,
  Transaction,
  WhereOptions,
} from "sequelize";
import { Op } from "sequelize";

import type { Authenticator } from "@app/lib/auth";
import { AgentConfigurationModel } from "@app/lib/models/agent/agent";
import { AgentSkillModel } from "@app/lib/models/agent/agent_skill";
import {
  SkillConfigurationModel,
  SkillMCPServerConfigurationModel,
  SkillVersionModel,
} from "@app/lib/models/skill";
import { AgentMessageSkillModel } from "@app/lib/models/skill/agent_message_skill";
import { ConversationSkillModel } from "@app/lib/models/skill/conversation_skill";
import { GroupSkillModel } from "@app/lib/models/skill/group_skill";
import { BaseResource } from "@app/lib/resources/base_resource";
import { GroupResource } from "@app/lib/resources/group_resource";
import { MCPServerViewResource } from "@app/lib/resources/mcp_server_view_resource";
import type { GlobalSkillDefinition } from "@app/lib/resources/skill/global/registry";
import { GlobalSkillsRegistry } from "@app/lib/resources/skill/global/registry";
import type { SkillConfigurationFindOptions } from "@app/lib/resources/skill/types";
import type { ReadonlyAttributesType } from "@app/lib/resources/storage/types";
import {
  getResourceIdFromSId,
  isResourceSId,
  makeSId,
} from "@app/lib/resources/string_ids";
<<<<<<< HEAD
import { concurrentExecutor } from "@app/lib/utils/async_utils";
=======
import type { UserResource } from "@app/lib/resources/user_resource";
>>>>>>> 05f1abd3
import { withTransaction } from "@app/lib/utils/sql_utils";
import type {
  AgentConfigurationType,
  AgentMessageType,
  AgentsUsageType,
  ConversationType,
  LightAgentConfigurationType,
  ModelId,
  Result,
} from "@app/types";
import { Err, normalizeError, Ok, removeNulls } from "@app/types";
import type { ConversationSkillOrigin } from "@app/types/assistant/conversation_skills";
import type {
  SkillConfigurationType,
  SkillStatus,
} from "@app/types/assistant/skill_configuration";

type SkillMCPServerAttributes = Omit<
  Attributes<SkillMCPServerConfigurationModel>,
  "id" | "skillConfigurationId"
>;

type SkillResourceConstructorOptions =
  | {
      // For global skills, there is no editor group.
      editorGroup?: undefined;
      globalSId: string;
      mcpServerConfigurations?: SkillMCPServerAttributes[];
    }
  | {
      editorGroup?: GroupResource;
      globalSId?: undefined;
      mcpServerConfigurations?: SkillMCPServerAttributes[];
    };

type SkillVersionCreationAttributes =
  CreationAttributes<SkillConfigurationModel> & {
    skillConfigurationId: number;
    version: number;
    mcpServerConfigurationIds: number[];
  };

// Attributes are marked as read-only to reflect the stateless nature of our Resource.
// This design will be moved up to BaseResource once we transition away from Sequelize.
// eslint-disable-next-line @typescript-eslint/no-unsafe-declaration-merging
export interface SkillResource
  extends ReadonlyAttributesType<SkillConfigurationModel> {}

/**
 * SkillResource handles both custom (database-backed) and global (code-defined)
 * skills in a single resource class.
 *
 * ## Architectural Trade-offs
 *
 * This design prioritizes convenience (single API for 90% of use cases) over perfect separation of
 * concerns. The alternative would be separate resource classes, which adds conceptual overhead and
 * forces most code to handle unions.
 *
 * ### What We Gain
 * - Single entry point: `fetchAll()`, `fetchById()` work for both types
 * - No new concepts: Just one resource class to understand
 * - Type-safe constraints: Sequelize operators only available with `onlyCustom: true`
 *
 * ### What We Pay
 * - Global skills use synthetic database fields (id: -1, authorId: -1)
 * - Mutations (update/delete) require runtime checks to reject global skills
 * - Mixed queries limited to simple equality filters (name, sId, status)
 * - Some internal complexity to distinguish types via `globalSId` presence
 *
 * ## Key Limitations
 *
 * 1. **Query Constraints**: Default queries (both types) only support string equality.
 *    Complex operators require `onlyCustom: true`.
 *
 * 2. **No Sequelize Features for Global Skills**: Pagination, ordering, and joins only work fully
 *    for custom skills. Global skills are in-memory filtered.
 *
 * 3. **Type Detection is Implicit**: Global skills identified by presence of `globalSId` field.
 *    No explicit type enum exposed externally.
 *
 * 4. **Synthetic Fields Never Exposed**: The fake `id: -1` is internal only.
 *    External code must use `sId` (string) for all operations.
 *
 * ## When This Breaks Down
 *
 * If you find yourself adding many special cases for global skills, or if the
 * synthetic fields cause bugs, consider refactoring to separate resource classes
 * with a thin coordination layer.
 *
 * @see GlobalSkillsRegistry for global skill definitions
 */
// eslint-disable-next-line @typescript-eslint/no-unsafe-declaration-merging
export class SkillResource extends BaseResource<SkillConfigurationModel> {
  static model: ModelStatic<SkillConfigurationModel> = SkillConfigurationModel;

  readonly editorGroup: GroupResource | null = null;
  readonly mcpServerConfigurations: SkillMCPServerAttributes[];

  private readonly globalSId?: string;

  private constructor(
    model: ModelStatic<SkillConfigurationModel>,
    blob: Attributes<SkillConfigurationModel>,
    options: SkillResourceConstructorOptions = {}
  ) {
    const { globalSId, mcpServerConfigurations, editorGroup } = options;
    super(SkillConfigurationModel, blob);

    this.editorGroup = editorGroup ?? null;
    this.globalSId = globalSId;
    this.mcpServerConfigurations = mcpServerConfigurations ?? [];
  }

  get sId(): string {
    if (this.globalSId) {
      return this.globalSId;
    }

    return SkillResource.modelIdToSId({
      id: this.id,
      workspaceId: this.workspaceId,
    });
  }

  // TODO(SKILLS 2025-12-11): Remove and hide behind canWrite.
  private get isGlobal(): boolean {
    return this.globalSId !== undefined;
  }

  static async makeNew(
    auth: Authenticator,
    blob: Omit<CreationAttributes<SkillConfigurationModel>, "workspaceId">
  ): Promise<SkillResource> {
    // Use a transaction to ensure all creates succeed or all are rolled back.
    const skillResource = await withTransaction(async (transaction) => {
      const skill = await this.model.create(
        {
          ...blob,
          workspaceId: auth.getNonNullableWorkspace().id,
        },
        {
          transaction,
        }
      );

      const editorGroup = await GroupResource.makeNewSkillEditorsGroup(
        auth,
        skill,
        {
          transaction,
        }
      );

      return new this(this.model, skill.get(), { editorGroup });
    });

    return skillResource;
  }

  private static async baseFetch(
    auth: Authenticator,
    options: SkillConfigurationFindOptions = {}
  ): Promise<SkillResource[]> {
    const workspace = auth.getNonNullableWorkspace();

    const { where, includes, onlyCustom, ...otherOptions } = options;

    const customSkills = await this.model.findAll({
      ...otherOptions,
      where: {
        ...omit(where, "sId"),
        workspaceId: workspace.id,
      },
      include: includes,
    });

    let customSkillsRes: SkillResource[] = [];
    if (customSkills.length > 0) {
      const mcpServerConfigurations =
        await SkillMCPServerConfigurationModel.findAll({
          where: {
            workspaceId: workspace.id,
            skillConfigurationId: {
              [Op.in]: customSkills.map((c) => c.id),
            },
          },
        });

      const mcpServerConfigsBySkillId = new Map<
        number,
        Attributes<SkillMCPServerConfigurationModel>[]
      >();
      for (const config of mcpServerConfigurations) {
        const existing = mcpServerConfigsBySkillId.get(
          config.skillConfigurationId
        );
        if (existing) {
          existing.push(config.get());
        } else {
          mcpServerConfigsBySkillId.set(config.skillConfigurationId, [
            config.get(),
          ]);
        }
      }

      // Fetch editor groups for all skills.
      const skillEditorGroupsMap = new Map<number, GroupResource>();

      // Batch fetch all editor groups for all skills.
      const editorGroupSkills = await GroupSkillModel.findAll({
        where: {
          skillConfigurationId: {
            [Op.in]: customSkills.map((s) => s.id),
          },
          workspaceId: workspace.id,
        },
        attributes: ["groupId", "skillConfigurationId"],
      });

      // TODO(SKILLS 2025-12-11): Ensure all skills have ONE group.

      if (editorGroupSkills.length > 0) {
        const uniqueGroupIds = Array.from(
          new Set(editorGroupSkills.map((eg) => eg.groupId))
        );
        const editorGroups = await GroupResource.fetchByModelIds(
          auth,
          uniqueGroupIds
        );

        // Build map from skill ID to editor group.
        for (const editorGroupSkill of editorGroupSkills) {
          const group = editorGroups.find(
            (g) => g.id === editorGroupSkill.groupId
          );
          if (group) {
            skillEditorGroupsMap.set(
              editorGroupSkill.skillConfigurationId,
              group
            );
          }
        }
      }

      customSkillsRes = customSkills.map(
        (c) =>
          new this(this.model, c.get(), {
            mcpServerConfigurations: mcpServerConfigsBySkillId.get(c.id) ?? [],
            editorGroup: skillEditorGroupsMap.get(c.id),
          })
      );
    }

    // Only include global skills if onlyCustom is not true.
    if (onlyCustom === true) {
      return customSkillsRes;
    }

    const globalSkillDefinitions = GlobalSkillsRegistry.findAll(where);
    const globalSkills: SkillResource[] = [];

    // Fetch global skills with their MCP server configurations.
    await concurrentExecutor(
      globalSkillDefinitions,
      async (def) => {
        const skill = await this.fromGlobalSkill(auth, def);
        globalSkills.push(skill);
      },
      { concurrency: 5 }
    );

    return [...customSkillsRes, ...globalSkills];
  }

  static async fetchByModelIdWithAuth(
    auth: Authenticator,
    id: ModelId
  ): Promise<SkillResource | null> {
    const resources = await this.baseFetch(auth, {
      where: {
        id,
      },
      limit: 1,
      onlyCustom: true,
    });

    if (resources.length === 0) {
      return null;
    }

    return resources[0];
  }

  static async fetchById(
    auth: Authenticator,
    sId: string
  ): Promise<SkillResource | null> {
    const [skill] = await this.fetchByIds(auth, [sId]);

    return skill;
  }

  static async fetchByIds(
    auth: Authenticator,
    sIds: string[]
  ): Promise<SkillResource[]> {
    if (sIds.length === 0) {
      return [];
    }

    // Separate custom skill IDs from global skill IDs.
    const { customSkillIds, globalSkillIds } = sIds.reduce<{
      customSkillIds: ModelId[];
      globalSkillIds: string[];
    }>(
      (acc, sId) => {
        if (isResourceSId("skill", sId)) {
          const modelId = getResourceIdFromSId(sId);
          if (modelId !== null) {
            acc.customSkillIds.push(modelId);
          }
        } else {
          acc.globalSkillIds.push(sId);
        }
        return acc;
      },
      { customSkillIds: [], globalSkillIds: [] }
    );

    return this.baseFetch(auth, {
      where: {
        id: customSkillIds,
        sId: globalSkillIds,
      },
    });
  }

  static async fetchActiveByName(
    auth: Authenticator,
    name: string
  ): Promise<SkillResource | null> {
    const resources = await this.baseFetch(auth, {
      where: {
        name,
        status: "active",
      },
      limit: 1,
    });

    if (resources.length === 0) {
      return null;
    }

    return resources[0];
  }

  static async listByAgentConfiguration(
    auth: Authenticator,
    agentConfiguration: LightAgentConfigurationType
  ): Promise<SkillResource[]> {
    const workspace = auth.getNonNullableWorkspace();

    const agentSkills = await AgentSkillModel.findAll({
      where: {
        agentConfigurationId: agentConfiguration.id,
        workspaceId: workspace.id,
      },
    });

    const customSkillIds = removeNulls(
      agentSkills.map((as) => as.customSkillId)
    );
    const globalSkillIds = removeNulls(
      agentSkills.map((as) => as.globalSkillId)
    );

    return this.baseFetch(auth, {
      where: {
        id: customSkillIds,
        sId: globalSkillIds,
      },
    });
  }

  static modelIdToSId({
    id,
    workspaceId,
  }: {
    id: ModelId;
    workspaceId: ModelId;
  }): string {
    return makeSId("skill", {
      id,
      workspaceId,
    });
  }

  static async fetchAllAvailableSkills(
    auth: Authenticator,
    limit?: number
  ): Promise<SkillResource[]> {
    return this.baseFetch(auth, {
      where: {
        status: "active",
      },
      ...(limit ? { limit } : {}),
    });
  }

  static async listSkills(
    auth: Authenticator,
    { status = "active", limit }: { status?: SkillStatus; limit?: number } = {}
  ): Promise<SkillResource[]> {
    return this.baseFetch(auth, {
      where: { status },
      ...(limit ? { limit } : {}),
    });
  }

  private static async fromGlobalSkill(
    auth: Authenticator,
    def: GlobalSkillDefinition
  ): Promise<SkillResource> {
    // Fetch MCP server configurations if the global skill has an internal MCP server.
    let mcpServerConfigurations: SkillMCPServerAttributes[] = [];

    // TODO(SKILLS 2025-12-12): Consider doing on single call with all ids.
    if (def.internalMCPServerName) {
      const mcpServerView =
        await MCPServerViewResource.getMCPServerViewForAutoInternalTool(
          auth,
          def.internalMCPServerName
        );

      if (mcpServerView) {
        mcpServerConfigurations = [
          {
            workspaceId: auth.getNonNullableWorkspace().id,
            mcpServerViewId: mcpServerView.id,
            createdAt: new Date(),
            updatedAt: new Date(),
          },
        ];
      }
    }

    return new SkillResource(
      this.model,
      {
        authorId: -1,
        createdAt: new Date(),
        description: def.description,
        // We fake the id here. We should rely exclusively on sId for global skills.
        id: -1,
        instructions: def.instructions,
        name: def.name,
        requestedSpaceIds: [],
        status: "active",
        updatedAt: new Date(),
        workspaceId: auth.getNonNullableWorkspace().id,
      },
      { globalSId: def.sId, mcpServerConfigurations }
    );
  }

  canWrite(auth: Authenticator): boolean {
    if (!this.editorGroup) {
      return false;
    }

    return this.editorGroup.canWrite(auth);
  }

  async fetchUsage(auth: Authenticator): Promise<AgentsUsageType> {
    const workspace = auth.getNonNullableWorkspace();

    // Fetch agent-skill links for this skill.
    // For global skills, we query by globalSkillId (sId string).
    // For custom skills, we query by customSkillId (numeric id).
    const agentSkills = await AgentSkillModel.findAll({
      where: {
        workspaceId: workspace.id,
        ...(this.globalSId
          ? { globalSkillId: this.globalSId }
          : { customSkillId: this.id }),
      },
    });

    if (agentSkills.length === 0) {
      return { count: 0, agents: [] };
    }

    const agentConfigIds = agentSkills.map((as) => as.agentConfigurationId);

    // Fetch related active agent configurations
    const agents = await AgentConfigurationModel.findAll({
      where: {
        id: { [Op.in]: agentConfigIds },
        workspaceId: workspace.id,
        status: "active",
      },
    });

    const sortedAgents = agents
      .map((agent) => ({ sId: agent.sId, name: agent.name }))
      .sort((a, b) => a.name.localeCompare(b.name));

    return {
      count: sortedAgents.length,
      agents: sortedAgents,
    };
  }

  async listEditors(auth: Authenticator): Promise<UserResource[] | null> {
    return this.editorGroup?.getActiveMembers(auth) ?? null;
  }

  async archive(
    auth: Authenticator,
    { transaction }: { transaction?: Transaction } = {}
  ): Promise<{ affectedCount: number }> {
    const workspace = auth.getNonNullableWorkspace();

    // Remove all agent skill links before archiving.
    await AgentSkillModel.destroy({
      where: {
        customSkillId: this.id,
        workspaceId: workspace.id,
      },
      transaction,
    });

    const [affectedCount] = await this.update(
      {
        status: "archived",
      },
      transaction
    );

    return { affectedCount };
  }

  async updateSkill(
    auth: Authenticator,
    {
      name,
      description,
      instructions,
    }: {
      name: string;
      description: string;
      instructions: string;
    },
    { transaction }: { transaction?: Transaction } = {}
  ): Promise<Result<SkillResource, Error>> {
    // Save the current version before updating.
    await this.saveVersion(auth, { transaction });

    await this.update(
      {
        name,
        description,
        instructions,
      },
      transaction
    );

    // Fetch the updated resource
    const updated = await SkillResource.fetchByModelIdWithAuth(auth, this.id);

    if (!updated) {
      return new Err(new Error("Failed to fetch updated skill configuration"));
    }

    return new Ok(updated);
  }

  async updateTools(
    auth: Authenticator,
    {
      mcpServerViews,
    }: {
      mcpServerViews: MCPServerViewResource[];
    },
    { transaction }: { transaction?: Transaction } = {}
  ): Promise<void> {
    const workspace = auth.getNonNullableWorkspace();

    // Delete existing tool associations.
    await SkillMCPServerConfigurationModel.destroy({
      where: {
        workspaceId: workspace.id,
        skillConfigurationId: this.id,
      },
      transaction,
    });

    // Create new tool associations.
    await SkillMCPServerConfigurationModel.bulkCreate(
      mcpServerViews.map((mcpServerView) => ({
        workspaceId: workspace.id,
        skillConfigurationId: this.id,
        mcpServerViewId: mcpServerView.id,
      })),
      { transaction }
    );
  }

  async update(
    blob: Partial<Attributes<SkillConfigurationModel>>,
    transaction?: Transaction
  ): Promise<[affectedCount: number]> {
    // TODO(SKILLS 2025-12-12): Refactor BaseResource.update to accept auth.
    if (!this.globalSId) {
      throw new Error("Cannot update a global skill configuration.");
    }

    return super.update(blob, transaction);
  }

  async delete(
    auth: Authenticator,
    { transaction }: { transaction?: Transaction } = {}
  ): Promise<Result<undefined | number, Error>> {
    if (!this.canWrite(auth)) {
      return new Err(
        new Error("User does not have permission to delete this skill.")
      );
    }

    try {
      const workspace = auth.getNonNullableWorkspace();

      const affectedCount = await this.model.destroy({
        where: {
          id: this.id,
          workspaceId: workspace.id,
        },
        transaction,
      });

      return new Ok(affectedCount);
    } catch (error) {
      return new Err(normalizeError(error));
    }
  }

  async enableForMessage(
    auth: Authenticator,
    {
      agentConfiguration,
      agentMessage,
      conversation,
      source,
    }: {
      agentConfiguration: AgentConfigurationType;
      agentMessage: AgentMessageType;
      conversation: ConversationType;
      source: ConversationSkillOrigin;
    }
  ): Promise<Result<void, Error>> {
    const workspace = auth.getNonNullableWorkspace();
    const user = auth.user();
    if (!user && source === "conversation") {
      // If enabling from conversation and no user, we cannot track who enabled it.
      return new Err(
        new Error(
          "Cannot enable skill from conversation without an authenticated user"
        )
      );
    }

    await AgentMessageSkillModel.create({
      workspaceId: workspace.id,
      agentConfigurationId: agentConfiguration.id,
      customSkillId: this.isGlobal ? null : this.id,
      globalSkillId: this.isGlobal ? this.globalSId : null,
      agentMessageId: agentMessage.agentMessageId,
      conversationId: conversation.id,
      source,
      addedByUserId: user && source === "conversation" ? user.id : null,
    });

    await ConversationSkillModel.create({
      workspaceId: workspace.id,
      agentConfigurationId: agentConfiguration.id,
      customSkillId: this.isGlobal ? null : this.id,
      globalSkillId: this.isGlobal ? this.globalSId : null,
      conversationId: conversation.id,
      source,
      addedByUserId: user && source === "conversation" ? user.id : null,
    });

    return new Ok(undefined);
  }

  /**
   * List enabled skills for a given conversation and agent configuration.
   * Returns only active skills.
   */
  static async listEnabledForConversation(
    auth: Authenticator,
    {
      agentConfiguration,
      conversation,
    }: {
      agentConfiguration: AgentConfigurationType;
      conversation: ConversationType;
    }
  ) {
    const workspace = auth.getNonNullableWorkspace();

    const conversationSkills = await ConversationSkillModel.findAll({
      where: {
        workspaceId: workspace.id,
        conversationId: conversation.id,
        agentConfigurationId: agentConfiguration.id,
      },
    });

    const customSkillIds = removeNulls(
      conversationSkills.map((cs) =>
        cs.customSkillId
          ? SkillResource.modelIdToSId({
              id: cs.customSkillId,
              workspaceId: workspace.id,
            })
          : null
      )
    );

    const globalSkillIds = removeNulls(
      conversationSkills.map((cs) => cs.globalSkillId)
    );

    const allSkillIds = [...customSkillIds, ...globalSkillIds];

    if (allSkillIds.length === 0) {
      return [];
    }

    return SkillResource.fetchByIds(auth, allSkillIds);
  }

  toJSON(auth: Authenticator): SkillConfigurationType {
    const tools = this.mcpServerConfigurations.map((config) => ({
      mcpServerViewId: makeSId("mcp_server_view", {
        id: config.mcpServerViewId,
        workspaceId: this.workspaceId,
      }),
    }));

    return {
      id: this.id,
      sId: this.sId,
      createdAt: this.createdAt.getTime(),
      updatedAt: this.updatedAt.getTime(),
      status: this.status,
      name: this.name,
      description: this.description,
      // We don't want to leak global skills instructions to frontend
      instructions: this.globalSId ? null : this.instructions,
      requestedSpaceIds: this.requestedSpaceIds,
      tools,
      canWrite: this.canWrite(auth),
    };
  }

  private async saveVersion(
    auth: Authenticator,
    { transaction }: { transaction?: Transaction } = {}
  ): Promise<void> {
    const workspace = auth.getNonNullableWorkspace();

    // Fetch current MCP server configuration IDs for this skill
    const mcpServerConfigurations =
      await SkillMCPServerConfigurationModel.findAll({
        where: {
          workspaceId: workspace.id,
          skillConfigurationId: this.id,
        },
        transaction,
      });

    const mcpServerConfigurationIds = mcpServerConfigurations.map(
      (config) => config.mcpServerViewId
    );

    // Calculate the next version number by counting existing versions
    const where: WhereOptions<SkillVersionModel> = {
      workspaceId: this.workspaceId,
      skillConfigurationId: this.id,
    };

    const existingVersionsCount = await SkillVersionModel.count({
      where,
      transaction,
    });

    const versionNumber = existingVersionsCount + 1;

    // Create a new version entry with the current state
    const versionData: SkillVersionCreationAttributes = {
      workspaceId: this.workspaceId,
      skillConfigurationId: this.id,
      version: versionNumber,
      status: this.status,
      name: this.name,
      description: this.description,
      instructions: this.instructions,
      requestedSpaceIds: this.requestedSpaceIds,
      authorId: this.authorId,
      mcpServerConfigurationIds,
      createdAt: this.createdAt,
      updatedAt: this.updatedAt,
    };

    await SkillVersionModel.create(versionData, { transaction });
  }
}<|MERGE_RESOLUTION|>--- conflicted
+++ resolved
@@ -31,11 +31,8 @@
   isResourceSId,
   makeSId,
 } from "@app/lib/resources/string_ids";
-<<<<<<< HEAD
+import type { UserResource } from "@app/lib/resources/user_resource";
 import { concurrentExecutor } from "@app/lib/utils/async_utils";
-=======
-import type { UserResource } from "@app/lib/resources/user_resource";
->>>>>>> 05f1abd3
 import { withTransaction } from "@app/lib/utils/sql_utils";
 import type {
   AgentConfigurationType,
