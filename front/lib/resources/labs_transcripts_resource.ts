<<<<<<< HEAD
import type {
  LabsTranscriptsConfigurationType,
  LabsTranscriptsProviderType,
  LightWorkspaceType,
  Result,
} from "@dust-tt/types";
import { Err, Ok } from "@dust-tt/types";
=======
>>>>>>> d9516ba3
import type { CreationAttributes } from "sequelize";
import type {
  Attributes,
  InferAttributes,
  ModelStatic,
  Transaction,
} from "sequelize";

import type { Authenticator } from "@app/lib/auth";
import { BaseResource } from "@app/lib/resources/base_resource";
import { LabsTranscriptsConfigurationModel } from "@app/lib/resources/storage/models/labs_transcripts";
import { LabsTranscriptsHistoryModel } from "@app/lib/resources/storage/models/labs_transcripts";
import type { ReadonlyAttributesType } from "@app/lib/resources/storage/types";
import { UserResource } from "@app/lib/resources/user_resource";
import type { LabsTranscriptsProviderType, Result } from "@app/types";
import { Err, Ok } from "@app/types";

// Attributes are marked as read-only to reflect the stateless nature of our Resource.
// This design will be moved up to BaseResource once we transition away from Sequelize.
// eslint-disable-next-line @typescript-eslint/no-empty-interface
// eslint-disable-next-line @typescript-eslint/no-unsafe-declaration-merging
export interface LabsTranscriptsConfigurationResource
  extends ReadonlyAttributesType<LabsTranscriptsConfigurationModel> {}
// eslint-disable-next-line @typescript-eslint/no-unsafe-declaration-merging
export class LabsTranscriptsConfigurationResource extends BaseResource<LabsTranscriptsConfigurationModel> {
  static model: ModelStatic<LabsTranscriptsConfigurationModel> =
    LabsTranscriptsConfigurationModel;

  constructor(
    model: ModelStatic<LabsTranscriptsConfigurationModel>,
    blob: Attributes<LabsTranscriptsConfigurationModel>
  ) {
    super(LabsTranscriptsConfigurationModel, blob);
  }

  static async makeNew(
    blob: Omit<
      CreationAttributes<LabsTranscriptsConfigurationModel>,
      "isActive"
    >
  ): Promise<LabsTranscriptsConfigurationResource> {
    const configuration = await LabsTranscriptsConfigurationModel.create({
      ...blob,
      isActive: false,
    });

    return new LabsTranscriptsConfigurationResource(
      LabsTranscriptsConfigurationModel,
      configuration.get()
    );
  }

  static async findByUserAndWorkspace({
    auth,
    userId,
  }: {
    auth: Authenticator;
    userId: number;
  }): Promise<LabsTranscriptsConfigurationResource | null> {
    const owner = auth.workspace();

    if (!owner) {
      return null;
    }

    const configuration = await LabsTranscriptsConfigurationModel.findOne({
      where: {
        userId,
        workspaceId: owner.id,
      },
    });

    return configuration
      ? new LabsTranscriptsConfigurationResource(
          LabsTranscriptsConfigurationModel,
          configuration.get()
        )
      : null;
  }

  static async findByWorkspaceAndProvider({
    auth,
    provider,
    isDefaultWorkspaceConfiguration,
  }: {
    auth: Authenticator;
    provider: LabsTranscriptsProviderType;
    isDefaultWorkspaceConfiguration?: boolean;
  }): Promise<LabsTranscriptsConfigurationResource | null> {
    const owner = auth.workspace();

    if (!owner) {
      return null;
    }

    const configuration = await LabsTranscriptsConfigurationModel.findOne({
      where: {
        workspaceId: owner.id,
        provider,
        ...(isDefaultWorkspaceConfiguration
          ? { isDefaultWorkspaceConfiguration: true }
          : {}),
      },
    });

    return configuration
      ? new LabsTranscriptsConfigurationResource(
          LabsTranscriptsConfigurationModel,
          configuration.get()
        )
      : null;
  }

  async getUser(): Promise<UserResource | null> {
    return UserResource.fetchByModelId(this.userId);
  }

  async setAgentConfigurationId({
    agentConfigurationId,
  }: {
    agentConfigurationId: string | null;
  }) {
    if (this.agentConfigurationId === agentConfigurationId) {
      return;
    }

    return this.update({ agentConfigurationId });
  }

  async setIsActive(isActive: boolean) {
    if (this.isActive === isActive) {
      return;
    }

    return this.update({ isActive });
  }

  async setIsDefault(isDefault: boolean) {
    if (this.isDefaultWorkspaceConfiguration === isDefault) {
      return;
    }

    // Update all other configurations to be false.
    if (isDefault) {
      await LabsTranscriptsConfigurationModel.update(
        { isDefaultWorkspaceConfiguration: false },
        {
          where: {
            workspaceId: this.workspaceId,
          },
        }
      );
    }

    return this.update({ isDefaultWorkspaceConfiguration: isDefault });
  }

  async setDataSourceViewId(dataSourceViewId: number | null) {
    if (dataSourceViewId === undefined) {
      return;
    }

    return this.update({ dataSourceViewId });
  }

  static async fetchDefaultConfigurationForWorkspace(
    workspace: LightWorkspaceType
  ): Promise<LabsTranscriptsConfigurationResource | null> {
    const configuration = await LabsTranscriptsConfigurationModel.findOne({
      where: {
        workspaceId: workspace.id,
        isDefaultWorkspaceConfiguration: true,
      },
    });

    if (!configuration) {
      return null;
    }

    return new LabsTranscriptsConfigurationResource(
      LabsTranscriptsConfigurationModel,
      configuration.get()
    );
  }

  async delete(
    auth: Authenticator,
    { transaction }: { transaction?: Transaction } = {}
  ): Promise<Result<undefined, Error>> {
    try {
      await this.deleteHistory(transaction);
      await this.model.destroy({
        where: {
          id: this.id,
        },
        transaction,
      });
      return new Ok(undefined);
    } catch (err) {
      return new Err(err as Error);
    }
  }

  /**
   * History
   */

  async recordHistory(
    blob: Omit<CreationAttributes<LabsTranscriptsHistoryModel>, "id">
  ): Promise<InferAttributes<LabsTranscriptsHistoryModel>> {
    const history = await LabsTranscriptsHistoryModel.create(blob);

    return history.get();
  }

  async setConversationHistory(
    fileId: string,
    conversationId: string
  ): Promise<InferAttributes<LabsTranscriptsHistoryModel> | null> {
    const history = await LabsTranscriptsHistoryModel.findOne({
      where: {
        configurationId: this.id,
        fileId,
      },
    });

    if (!history) {
      return null;
    }

    await history?.update({ conversationId });

    return history.get();
  }

  async setStorageStatusForFileId(fileId: string, stored: boolean) {
    const history = await LabsTranscriptsHistoryModel.findOne({
      where: {
        configurationId: this.id,
        fileId,
      },
    });

    if (!history) {
      return null;
    }
    await history.update({ stored });
  }

  async fetchHistoryForFileId(
    fileId: LabsTranscriptsHistoryModel["fileId"]
  ): Promise<InferAttributes<LabsTranscriptsHistoryModel> | null> {
    const history = await LabsTranscriptsHistoryModel.findOne({
      where: {
        configurationId: this.id,
        fileId,
      },
    });

    if (!history) {
      return null;
    }

    return history.get();
  }

  async listHistory({
    limit = 20,
    sort = "DESC",
  }: {
    limit: number;
    sort: "ASC" | "DESC";
  }): Promise<InferAttributes<LabsTranscriptsHistoryModel>[]> {
    const histories = await LabsTranscriptsHistoryModel.findAll({
      where: {
        configurationId: this.id,
      },
      limit,
      order: [["createdAt", sort]],
    });

    return histories.map((history) => history.get());
  }

  private async deleteHistory(
    transaction?: Transaction
  ): Promise<Result<undefined, Error>> {
    try {
      await LabsTranscriptsHistoryModel.destroy({
        where: {
          configurationId: this.id,
        },
        transaction,
      });

      return new Ok(undefined);
    } catch (err) {
      return new Err(err as Error);
    }
  }

  toJSON(): LabsTranscriptsConfigurationType {
    return {
      id: this.id,
      workspaceId: this.workspaceId,
      connectionId: this.connectionId,
      provider: this.provider,
      agentConfigurationId: this.agentConfigurationId,
      isActive: this.isActive,
      isDefaultWorkspaceConfiguration: this.isDefaultWorkspaceConfiguration,
      credentialId: this.credentialId,
      dataSourceViewId: this.dataSourceViewId,
      useConnectorConnection: this.useConnectorConnection,
    };
  }
}<|MERGE_RESOLUTION|>--- conflicted
+++ resolved
@@ -1,13 +1,3 @@
-<<<<<<< HEAD
-import type {
-  LabsTranscriptsConfigurationType,
-  LabsTranscriptsProviderType,
-  LightWorkspaceType,
-  Result,
-} from "@dust-tt/types";
-import { Err, Ok } from "@dust-tt/types";
-=======
->>>>>>> d9516ba3
 import type { CreationAttributes } from "sequelize";
 import type {
   Attributes,
@@ -22,7 +12,14 @@
 import { LabsTranscriptsHistoryModel } from "@app/lib/resources/storage/models/labs_transcripts";
 import type { ReadonlyAttributesType } from "@app/lib/resources/storage/types";
 import { UserResource } from "@app/lib/resources/user_resource";
+import type {
+  LabsTranscriptsConfigurationType,
+  LabsTranscriptsProviderType,
+  LightWorkspaceType,
+  Result,
+} from "@app/types";
 import type { LabsTranscriptsProviderType, Result } from "@app/types";
+import { Err, Ok } from "@app/types";
 import { Err, Ok } from "@app/types";
 
 // Attributes are marked as read-only to reflect the stateless nature of our Resource.
