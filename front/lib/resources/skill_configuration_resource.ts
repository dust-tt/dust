import type {
  Attributes,
  CreationAttributes,
  Model,
  ModelStatic,
  Transaction,
} from "sequelize";
import { Op } from "sequelize";

import type { Authenticator } from "@app/lib/auth";
<<<<<<< HEAD
import {
  SkillConfigurationModel,
  SkillMCPServerConfigurationModel,
} from "@app/lib/models/skill";
=======
import { AgentSkillModel } from "@app/lib/models/agent/agent_skill";
import { SkillConfigurationModel } from "@app/lib/models/skill";
>>>>>>> 2940306d
import { BaseResource } from "@app/lib/resources/base_resource";
import { UserModel } from "@app/lib/resources/storage/models/user";
import type { ReadonlyAttributesType } from "@app/lib/resources/storage/types";
import { makeSId } from "@app/lib/resources/string_ids";
import type { ResourceFindOptions } from "@app/lib/resources/types";
import type { ModelId, Result } from "@app/types";
import {
  Err,
  formatUserFullName,
  normalizeError,
  Ok,
  removeNulls,
} from "@app/types";
import type {
  SkillConfigurationType,
  SkillConfigurationWithAuthorType,
} from "@app/types/skill_configuration";

// Attributes are marked as read-only to reflect the stateless nature of our Resource.
// This design will be moved up to BaseResource once we transition away from Sequelize.
// eslint-disable-next-line @typescript-eslint/no-empty-interface, @typescript-eslint/no-unsafe-declaration-merging
export interface SkillConfigurationResource
  extends ReadonlyAttributesType<SkillConfigurationModel> {}

export type SkillConfigurationResourceWithAuthor =
  SkillConfigurationResource & {
    author: Attributes<UserModel>;
  };

// eslint-disable-next-line @typescript-eslint/no-unsafe-declaration-merging
export class SkillConfigurationResource extends BaseResource<SkillConfigurationModel> {
  static model: ModelStatic<SkillConfigurationModel> = SkillConfigurationModel;

  readonly author?: Attributes<UserModel>;
  readonly mcpServerConfigurations: Attributes<SkillMCPServerConfigurationModel>[];

  constructor(
    model: ModelStatic<SkillConfigurationModel>,
    blob: Attributes<SkillConfigurationModel>,
    {
      author,
      mcpServerConfigurations,
    }: {
      author?: Attributes<UserModel>;
      mcpServerConfigurations?: Attributes<SkillMCPServerConfigurationModel>[];
    } = {}
  ) {
    super(SkillConfigurationModel, blob);

    this.author = author;
    this.mcpServerConfigurations = mcpServerConfigurations ?? [];
  }

  static async makeNew(
    blob: CreationAttributes<SkillConfigurationModel>,
    { transaction }: { transaction?: Transaction } = {}
  ): Promise<SkillConfigurationResource> {
    const skillConfiguration = await this.model.create(blob, {
      transaction,
    });

    return new this(this.model, skillConfiguration.get());
  }

  private static async baseFetch<T extends Model, S extends string>(
    auth: Authenticator,
    options: ResourceFindOptions<SkillConfigurationModel> & {
      includes: [{ model: ModelStatic<T>; as: S; required: true }];
    }
  ): Promise<(SkillConfigurationResource & { [K in S]: Attributes<T> })[]>;
  private static async baseFetch(
    auth: Authenticator,
    options?: ResourceFindOptions<SkillConfigurationModel>
  ): Promise<SkillConfigurationResource[]>;
  private static async baseFetch(
    auth: Authenticator,
    options: ResourceFindOptions<SkillConfigurationModel> = {}
  ): Promise<SkillConfigurationResource[]> {
    const workspace = auth.getNonNullableWorkspace();

    const { where, includes, ...otherOptions } = options;

    const skillConfigurations = await this.model.findAll({
      ...otherOptions,
      where: {
        ...where,
        workspaceId: workspace.id,
      },
      include: includes,
    });

    if (skillConfigurations.length === 0) {
      return [];
    }

    const mcpServerConfigurations =
      await SkillMCPServerConfigurationModel.findAll({
        where: {
          workspaceId: workspace.id,
          skillConfigurationId: {
            [Op.in]: skillConfigurations.map((c) => c.id),
          },
        },
      });

    const mcpServerConfigsBySkillId = new Map<
      number,
      Attributes<SkillMCPServerConfigurationModel>[]
    >();
    for (const config of mcpServerConfigurations) {
      const existing = mcpServerConfigsBySkillId.get(
        config.skillConfigurationId
      );
      if (existing) {
        existing.push(config.get());
      } else {
        mcpServerConfigsBySkillId.set(config.skillConfigurationId, [
          config.get(),
        ]);
      }
    }

    return skillConfigurations.map(
      (c) =>
        new this(this.model, c.get(), {
          author: c.author?.get(),
          mcpServerConfigurations: mcpServerConfigsBySkillId.get(c.id) ?? [],
        })
    );
  }

  static async fetchWithAuthor(
    auth: Authenticator
  ): Promise<SkillConfigurationResourceWithAuthor[]> {
    return this.baseFetch(auth, {
      includes: [{ model: UserModel, as: "author", required: true }],
    });
  }

  static async fetchByModelIdWithAuth(
    auth: Authenticator,
    id: ModelId
  ): Promise<SkillConfigurationResource | null> {
    const resources = await this.baseFetch(auth, {
      where: {
        id,
      },
      limit: 1,
    });

    if (resources.length === 0) {
      return null;
    }

    return resources[0];
  }

  static async fetchByAgentConfigurationId(
    auth: Authenticator,
    agentConfigurationId: ModelId
  ): Promise<SkillConfigurationResource[]> {
    const workspace = auth.getNonNullableWorkspace();

    const agentSkills = await AgentSkillModel.findAll({
      where: {
        agentConfigurationId,
        workspaceId: workspace.id,
      },
      include: [
        {
          model: SkillConfigurationModel,
          as: "customSkill",
          required: false,
        },
      ],
    });

    // TODO(skills 2025-12-09): Add support for global skills.
    // When globalSkillId is set, we need to fetch the skill from the global registry
    // and return it as a SkillConfigurationResource.
    const customSkills = removeNulls(agentSkills.map((as) => as.customSkill));
    return customSkills.map((skill) => new this(this.model, skill.get()));
  }

  get sId(): string {
    return SkillConfigurationResource.modelIdToSId({
      id: this.id,
      workspaceId: this.workspaceId,
    });
  }

  static modelIdToSId({
    id,
    workspaceId,
  }: {
    id: ModelId;
    workspaceId: ModelId;
  }): string {
    return makeSId("skill", {
      id,
      workspaceId,
    });
  }

  async delete(
    auth: Authenticator,
    { transaction }: { transaction?: Transaction } = {}
  ): Promise<Result<undefined | number, Error>> {
    try {
      const workspace = auth.getNonNullableWorkspace();

      const affectedCount = await this.model.destroy({
        where: {
          id: this.id,
          workspaceId: workspace.id,
        },
        transaction,
      });

      return new Ok(affectedCount);
    } catch (error) {
      return new Err(normalizeError(error));
    }
  }

  toJSON(
    this: SkillConfigurationResourceWithAuthor
<<<<<<< HEAD
  ): SkillConfigurationWithAuthor;
  toJSON(this: SkillConfigurationResource): SkillConfiguration;
  toJSON(): SkillConfiguration | SkillConfigurationWithAuthor {
    const tools = this.mcpServerConfigurations.map((config) => ({
      mcpServerViewId: makeSId("mcp_server_view", {
        id: config.mcpServerViewId,
        workspaceId: this.workspaceId,
      }),
    }));

=======
  ): SkillConfigurationWithAuthorType;
  toJSON(this: SkillConfigurationResource): SkillConfigurationType;
  toJSON(): SkillConfigurationType | SkillConfigurationWithAuthorType {
>>>>>>> 2940306d
    if (this.author) {
      return {
        sId: this.sId,
        createdAt: this.createdAt,
        updatedAt: this.updatedAt,
        version: this.version,
        status: this.status,
        scope: this.scope,
        name: this.name,
        description: this.description,
        instructions: this.instructions,
        requestedSpaceIds: this.requestedSpaceIds,
        tools,
        author: {
          id: this.author.id,
          sId: this.author.sId,
          createdAt: this.author.createdAt.getTime(),
          username: this.author.username,
          fullName: formatUserFullName(this.author),
          email: this.author.email,
          firstName: this.author.firstName,
          lastName: this.author.lastName,
          image: this.author.imageUrl,
        },
      };
    }

    return {
      sId: this.sId,
      createdAt: this.createdAt,
      updatedAt: this.updatedAt,
      version: this.version,
      status: this.status,
      scope: this.scope,
      name: this.name,
      description: this.description,
      instructions: this.instructions,
      requestedSpaceIds: this.requestedSpaceIds,
      tools,
    };
  }
}<|MERGE_RESOLUTION|>--- conflicted
+++ resolved
@@ -8,15 +8,11 @@
 import { Op } from "sequelize";
 
 import type { Authenticator } from "@app/lib/auth";
-<<<<<<< HEAD
+import { AgentSkillModel } from "@app/lib/models/agent/agent_skill";
 import {
   SkillConfigurationModel,
   SkillMCPServerConfigurationModel,
 } from "@app/lib/models/skill";
-=======
-import { AgentSkillModel } from "@app/lib/models/agent/agent_skill";
-import { SkillConfigurationModel } from "@app/lib/models/skill";
->>>>>>> 2940306d
 import { BaseResource } from "@app/lib/resources/base_resource";
 import { UserModel } from "@app/lib/resources/storage/models/user";
 import type { ReadonlyAttributesType } from "@app/lib/resources/storage/types";
@@ -244,22 +240,15 @@
 
   toJSON(
     this: SkillConfigurationResourceWithAuthor
-<<<<<<< HEAD
-  ): SkillConfigurationWithAuthor;
-  toJSON(this: SkillConfigurationResource): SkillConfiguration;
-  toJSON(): SkillConfiguration | SkillConfigurationWithAuthor {
+  ): SkillConfigurationWithAuthorType;
+  toJSON(this: SkillConfigurationResource): SkillConfigurationType;
+  toJSON(): SkillConfigurationType | SkillConfigurationWithAuthorType {
     const tools = this.mcpServerConfigurations.map((config) => ({
       mcpServerViewId: makeSId("mcp_server_view", {
         id: config.mcpServerViewId,
         workspaceId: this.workspaceId,
       }),
     }));
-
-=======
-  ): SkillConfigurationWithAuthorType;
-  toJSON(this: SkillConfigurationResource): SkillConfigurationType;
-  toJSON(): SkillConfigurationType | SkillConfigurationWithAuthorType {
->>>>>>> 2940306d
     if (this.author) {
       return {
         sId: this.sId,
