import assert from "assert";
import _ from "lodash";
import type {
  Attributes,
  CreationAttributes,
  IncludeOptions,
  ModelStatic,
  Transaction,
  WhereOptions,
} from "sequelize";
import { Op } from "sequelize";

<<<<<<< HEAD
import { MCPActionType } from "@app/lib/actions/mcp";
import { hideFileFromActionOutput } from "@app/lib/actions/mcp_utils";
import { getAgentConfigurations } from "@app/lib/api/assistant/configuration";
=======
import { hideFileFromActionOutput, MCPActionType } from "@app/lib/actions/mcp";
import { getAgentConfigurations } from "@app/lib/api/assistant/configuration/agent";
>>>>>>> dedb9d0c
import type { Authenticator } from "@app/lib/auth";
import {
  AgentMCPAction,
  AgentMCPActionOutputItem,
} from "@app/lib/models/assistant/actions/mcp";
import { AgentStepContentModel } from "@app/lib/models/assistant/agent_step_content";
import {
  AgentMessage,
  ConversationModel,
  Message,
} from "@app/lib/models/assistant/conversation";
import { BaseResource } from "@app/lib/resources/base_resource";
import { FileResource } from "@app/lib/resources/file_resource";
import { frontSequelize } from "@app/lib/resources/storage";
import { FileModel } from "@app/lib/resources/storage/models/files";
import type { ReadonlyAttributesType } from "@app/lib/resources/storage/types";
import { makeSId } from "@app/lib/resources/string_ids";
import logger from "@app/logger/logger";
import type { GetMCPActionsResult } from "@app/pages/api/w/[wId]/labs/mcp_actions/[agentId]";
import type { ModelId, Result } from "@app/types";
import { removeNulls } from "@app/types";
import { Err, Ok } from "@app/types";
import type { AgentStepContentType } from "@app/types/assistant/agent_message_content";

// Attributes are marked as read-only to reflect the stateless nature of our Resource.
// eslint-disable-next-line @typescript-eslint/no-empty-interface, @typescript-eslint/no-unsafe-declaration-merging
export interface AgentStepContentResource
  extends ReadonlyAttributesType<AgentStepContentModel> {}

// eslint-disable-next-line @typescript-eslint/no-unsafe-declaration-merging
export class AgentStepContentResource extends BaseResource<AgentStepContentModel> {
  static model: ModelStatic<AgentStepContentModel> = AgentStepContentModel;

  constructor(
    model: ModelStatic<AgentStepContentModel>,
    blob: Attributes<AgentStepContentModel> & {
      agentMCPActions?: AgentMCPAction[];
    }
  ) {
    super(AgentStepContentModel, blob);
  }

  /**
   * Helper function to check if the user can read the agent message
   * and fetch the agent configuration.
   */
  private static async checkAgentMessageAccess(
    auth: Authenticator,
    agentMessageIds: ModelId[]
  ): Promise<void> {
    const uniqueAgentMessageIds = [...new Set(agentMessageIds)];

    const agentMessages = await AgentMessage.findAll({
      where: {
        id: { [Op.in]: uniqueAgentMessageIds },
      },
    });

    assert(
      agentMessages.length === uniqueAgentMessageIds.length,
      "Unexpected: missing agent messages"
    );

    const uniqueAgentIds = [
      ...new Set(agentMessages.map((a) => a.agentConfigurationId)),
    ];
    // Fetch agent configuration to check permissions
    const agentConfigurations = await getAgentConfigurations(auth, {
      agentIds: uniqueAgentIds,
      variant: "light",
    });

    if (agentConfigurations.length !== uniqueAgentIds.length) {
      logger.error(
        {
          workspaceId: auth.getNonNullableWorkspace().sId,
          agentIds: uniqueAgentIds,
          found: agentConfigurations.map((a) => a.sId),
        },
        "User does not have access to agents"
      );
      throw new Error("Unexpected: User does not have access to all agents");
    }
  }

  private static async makeNew(
    blob: CreationAttributes<AgentStepContentModel>,
    transaction?: Transaction
  ): Promise<AgentStepContentResource> {
    const agentStepContent = await AgentStepContentModel.create(blob, {
      transaction,
    });

    return new AgentStepContentResource(
      AgentStepContentModel,
      agentStepContent.get()
    );
  }

  get sId(): string {
    return AgentStepContentResource.modelIdToSId({
      id: this.id,
      workspaceId: this.workspaceId,
    });
  }

  static modelIdToSId({
    id,
    workspaceId,
  }: {
    id: ModelId;
    workspaceId: ModelId;
  }): string {
    return makeSId("agent_step_content", {
      id,
      workspaceId,
    });
  }

  /**
   * Helper to filter latest versions from fetched content
   */
  private static filterLatestVersions(
    contents: AgentStepContentModel[],
    groupByFields: string[]
  ): AgentStepContentModel[] {
    const grouped = _.groupBy(contents, (content) =>
      groupByFields
        .map((field) => content[field as keyof AgentStepContentModel])
        .join("-")
    );

    // For each group, keep only the first item (already sorted by version DESC)
    return Object.values(grouped).map((group) => group[0]);
  }

  static async fetchByAgentMessages(
    auth: Authenticator,
    {
      agentMessageIds,
      transaction,
      includeMCPActions = false,
      latestVersionsOnly = false,
    }: {
      agentMessageIds: ModelId[];
      transaction?: Transaction;
      includeMCPActions?: boolean;
      latestVersionsOnly?: boolean;
    }
  ): Promise<AgentStepContentResource[]> {
    const owner = auth.getNonNullableWorkspace();

    // Check authorization - will throw if unauthorized
    await this.checkAgentMessageAccess(auth, agentMessageIds);

    let contents = await AgentStepContentModel.findAll({
      where: {
        workspaceId: owner.id,
        agentMessageId: {
          [Op.in]: agentMessageIds,
        },
      },
      order: [
        ["step", "ASC"],
        ["index", "ASC"],
        ["version", "DESC"],
      ],
      transaction,
    });

    if (includeMCPActions) {
      const contentIds: ModelId[] = contents.map((c) => c.id);

      const mcpActionsByContentId = _.groupBy(
        await AgentMCPAction.findAll({
          where: {
            workspaceId: owner.id,
            stepContentId: {
              [Op.in]: contentIds,
            },
          },
        }),
        "stepContentId"
      );

      const actionIds = Object.values(mcpActionsByContentId).flatMap((a) =>
        a.map((a) => a.id)
      );

      const outputItemsByActionId = _.groupBy(
        await AgentMCPActionOutputItem.findAll({
          where: {
            workspaceId: owner.id,
            agentMCPActionId: {
              [Op.in]: actionIds,
            },
          },
        }),
        "agentMCPActionId"
      );

      const fileIds = removeNulls(
        Object.values(outputItemsByActionId).flatMap((o) =>
          o.map((o) => o.fileId)
        )
      );

      const fileById = _.keyBy(
        await FileModel.findAll({
          where: {
            workspaceId: owner.id,
            id: {
              [Op.in]: fileIds,
            },
          },
        }),
        "id"
      );

      for (const outputItems of Object.values(outputItemsByActionId)) {
        for (const item of outputItems) {
          if (item.fileId) {
            item.file = fileById[item.fileId.toString()];
          }
        }
      }

      for (const actions of Object.values(mcpActionsByContentId)) {
        for (const action of actions) {
          action.outputItems =
            outputItemsByActionId[action.id.toString()] ?? [];
        }
      }

      for (const content of contents) {
        content.agentMCPActions =
          mcpActionsByContentId[content.id.toString()] ?? [];
      }
    }

    if (latestVersionsOnly) {
      contents = this.filterLatestVersions(contents, [
        "agentMessageId",
        "step",
        "index",
      ]);

      // Also filter MCP actions to latest versions
      if (includeMCPActions) {
        contents.forEach((c) => {
          if (!("agentMCPActions" in c)) {
            return;
          }
          const maxVersionAction = _.maxBy(
            c.agentMCPActions as AgentMCPAction[],
            "version"
          );
          c.agentMCPActions = maxVersionAction ? [maxVersionAction] : [];
        });
      }
    }

    return contents.map(
      (content) =>
        new AgentStepContentResource(AgentStepContentModel, {
          ...content.get(),
          agentMCPActions: content.agentMCPActions,
        })
    );
  }

  async delete(
    auth: Authenticator,
    { transaction }: { transaction?: Transaction } = {}
  ): Promise<Result<number | undefined, Error>> {
    const owner = auth.getNonNullableWorkspace();

    if (this.workspaceId !== owner.id) {
      return new Err(
        new Error("Cannot delete agent step content from another workspace")
      );
    }

    await AgentStepContentResource.checkAgentMessageAccess(auth, [
      this.agentMessageId,
    ]);

    const deletedCount = await AgentStepContentModel.destroy({
      where: {
        id: this.id,
        workspaceId: owner.id,
      },
      transaction,
    });

    return new Ok(deletedCount);
  }

  toJSON(): AgentStepContentType {
    let value = this.value;
    if (this.type === "reasoning" && value.type === "reasoning") {
      value = {
        ...value,
        value: {
          ...value.value,
          // TODO(DURABLE-AGENTS 2025-07-16): remove defaults once backfill is done.
          tokens: value.value.tokens ?? 0,
          provider: value.value.provider ?? "openai",
        },
      };
    }

    const base: AgentStepContentType = {
      id: this.id,
      sId: this.sId,
      createdAt: this.createdAt.getTime(),
      updatedAt: this.updatedAt.getTime(),
      agentMessageId: this.agentMessageId,
      step: this.step,
      index: this.index,
      version: this.version,
      type: this.type,
      value,
    };

    if ("agentMCPActions" in this && Array.isArray(this.agentMCPActions)) {
      if (this.agentMCPActions.length === 0) {
        base.mcpActions = [];
      } else {
        const { value } = this;
        assert(
          value.type === "function_call",
          "Unexpected: MCP actions on non-function call step content"
        );
        // MCP actions filtering already happened in fetch methods if latestVersionsOnly was requested
        base.mcpActions = this.agentMCPActions.map(
          (action: AgentMCPAction) =>
            new MCPActionType({
              id: action.id,
              params: JSON.parse(value.value.arguments),
              output: removeNulls(
                action.outputItems.map(hideFileFromActionOutput)
              ),
              functionCallId: value.value.id,
              functionCallName: value.value.name,
              agentMessageId: action.agentMessageId,
              step: this.step,
              mcpServerConfigurationId: action.mcpServerConfigurationId,
              executionState: action.executionState,
              isError: action.isError,
              type: "tool_action",
              citationsAllocated: action.citationsAllocated,
              generatedFiles: removeNulls(
                action.outputItems.map((o) => {
                  if (!o.file) {
                    return null;
                  }

                  const file = o.file;
                  const fileSid = FileResource.modelIdToSId({
                    id: file.id,
                    workspaceId: action.workspaceId,
                  });

                  return {
                    fileId: fileSid,
                    contentType: file.contentType,
                    title: file.fileName,
                    snippet: file.snippet,
                  };
                })
              ),
            })
        );
      }
    }

    return base;
  }

  static async createNewVersion({
    agentMessageId,
    workspaceId,
    step,
    index,
    type,
    value,
  }: Omit<
    CreationAttributes<AgentStepContentModel>,
    "version"
  >): Promise<AgentStepContentResource> {
    return frontSequelize.transaction(async (transaction: Transaction) => {
      const existingContent = await this.model.findAll({
        where: {
          agentMessageId,
          step,
          index,
        },
        order: [["version", "DESC"]],
        attributes: ["version"],
        limit: 1,
        transaction,
      });

      const currentMaxVersion =
        existingContent.length > 0 ? existingContent[0].version + 1 : 0;

      return this.makeNew(
        {
          agentMessageId,
          workspaceId,
          step,
          index,
          version: currentMaxVersion,
          type,
          value,
        },
        transaction
      );
    });
  }

  static async getMCPActionsForAgent(
    auth: Authenticator,
    {
      agentConfigurationId,
      limit,
      cursor,
    }: {
      agentConfigurationId: string;
      limit: number;
      cursor?: string;
    }
  ): Promise<Result<GetMCPActionsResult, Error>> {
    const owner = auth.getNonNullableWorkspace();

    const whereClause: WhereOptions<AgentStepContentModel> = {
      workspaceId: owner.id,
      type: "function_call",
    };

    if (cursor) {
      const cursorDate = new Date(cursor);
      if (isNaN(cursorDate.getTime())) {
        return new Err(new Error("Invalid cursor format"));
      }
      whereClause.createdAt = {
        [Op.lt]: cursorDate,
      };
    }

    const includeClause: IncludeOptions[] = [
      {
        model: AgentMessage,
        as: "agentMessage",
        required: true,
        where: {
          agentConfigurationId: agentConfigurationId,
        },
        include: [
          {
            model: Message,
            as: "message",
            required: true,
            include: [
              {
                model: ConversationModel,
                as: "conversation",
                required: true,
                where: {
                  visibility: { [Op.ne]: "deleted" },
                },
              },
            ],
          },
        ],
      },
      {
        model: AgentMCPAction,
        as: "agentMCPActions",
        required: true,
      },
    ];

    const [totalCount, stepContents] = await Promise.all([
      this.model.count({
        include: includeClause,
        where: whereClause,
      }),
      this.model.findAll({
        include: includeClause,
        where: whereClause,
        order: [["createdAt", "DESC"]],
        limit: limit + 1,
      }),
    ]);

    const hasMore = stepContents.length > limit;
    const actualStepContents = hasMore
      ? stepContents.slice(0, limit)
      : stepContents;
    const nextCursor = hasMore
      ? actualStepContents[
          actualStepContents.length - 1
        ].createdAt.toISOString()
      : null;

    const actions = actualStepContents.flatMap((stepContent) =>
      (stepContent.agentMCPActions || []).map((action) => {
        assert(
          stepContent.agentMessage?.message?.conversation,
          "Missing required relations"
        );
        assert(
          stepContent.value.type === "function_call",
          "Step content must be a function call"
        );

        return {
          sId: MCPActionType.modelIdToSId({
            id: action.id,
            workspaceId: action.workspaceId,
          }),
          createdAt: action.createdAt.toISOString(),
          functionCallName: stepContent.value.value.name,
          params: JSON.parse(stepContent.value.value.arguments),
          executionState: action.executionState,
          isError: action.isError,
          conversationId: stepContent.agentMessage.message.conversation.sId,
          messageId: stepContent.agentMessage.message.sId,
        };
      })
    );

    return new Ok({
      actions,
      nextCursor,
      totalCount,
    });
  }
}<|MERGE_RESOLUTION|>--- conflicted
+++ resolved
@@ -10,14 +10,9 @@
 } from "sequelize";
 import { Op } from "sequelize";
 
-<<<<<<< HEAD
 import { MCPActionType } from "@app/lib/actions/mcp";
 import { hideFileFromActionOutput } from "@app/lib/actions/mcp_utils";
-import { getAgentConfigurations } from "@app/lib/api/assistant/configuration";
-=======
-import { hideFileFromActionOutput, MCPActionType } from "@app/lib/actions/mcp";
 import { getAgentConfigurations } from "@app/lib/api/assistant/configuration/agent";
->>>>>>> dedb9d0c
 import type { Authenticator } from "@app/lib/auth";
 import {
   AgentMCPAction,
