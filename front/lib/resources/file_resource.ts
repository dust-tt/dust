--- conflicted
+++ resolved
@@ -3,13 +3,9 @@
 // eslint-disable-next-line @typescript-eslint/no-empty-interface
 import type {
   FileType,
-<<<<<<< HEAD
   FileTypeWithUploadUrl,
   LightWorkspaceType,
-=======
-  LightWorkspaceType,
   ModelId,
->>>>>>> 9efb46ec
   Result,
 } from "@dust-tt/types";
 import { Err, Ok } from "@dust-tt/types";
