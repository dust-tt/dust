import { Err, Ok, Result } from "@app/lib/result";
import logger from "@app/logger/logger";

export type ConnectorsAPIErrorResponse = {
  error: {
    message: string;
    type?: string;
  };
};

const {
  CONNECTORS_API = "http://127.0.0.1:3002",
  DUST_CONNECTORS_SECRET = "",
} = process.env;

export type ConnectorsAPIResponse<T> = Result<T, ConnectorsAPIErrorResponse>;
export type ConnectorSyncStatus = "succeeded" | "failed";
const CONNECTOR_PROVIDERS = [
  "slack",
  "notion",
  "github",
  "google_drive",
] as const;
export type ConnectorProvider = (typeof CONNECTOR_PROVIDERS)[number];
export const CONNECTOR_PROVIDERS_USING_NANGO = [
  "slack",
  "notion",
  "google_drive",
] as const;
type ConnectorProviderUsingNango =
  (typeof CONNECTOR_PROVIDERS_USING_NANGO)[number];

export function connectorIsUsingNango(
  provider: string
): provider is ConnectorProviderUsingNango {
  return CONNECTOR_PROVIDERS_USING_NANGO.includes(provider as any);
}

export type ConnectorType = {
  id: string;
  type: ConnectorProvider;

  lastSyncStatus?: ConnectorSyncStatus;
  lastSyncStartTime?: number;
  lastSyncFinishTime?: number;
  lastSyncSuccessfulTime?: number;
  firstSuccessfulSyncTime?: number;
  firstSyncProgress?: string;

  defaultNewResourcePermission: ConnectorPermission;
};

export type ConnectorPermission = "read" | "write" | "read_write" | "none";
export type ConnectorResourceType = "file" | "folder" | "database" | "channel";

export type ConnectorResource = {
  provider: ConnectorProvider;
  internalId: string;
  parentInternalId: string | null;
  type: ConnectorResourceType;
  title: string;
  sourceUrl: string | null;
  expandable: boolean;
  permission: ConnectorPermission;
};

export type GoogleDriveFolderType = {
  id: string;
  name: string;
  parent: string | null;
  children: string[];
};

export type GoogleDriveSelectedFolderType = GoogleDriveFolderType & {
  selected: boolean;
};

export const ConnectorsAPI = {
  async createConnector(
    provider: ConnectorProvider,
    workspaceId: string,
    workspaceAPIKey: string,
    dataSourceName: string,
    connectionId: string
  ): Promise<ConnectorsAPIResponse<ConnectorType>> {
    const res = await fetch(`${CONNECTORS_API}/connectors/create/${provider}`, {
      method: "POST",
      headers: getDefaultHeaders(),
      body: JSON.stringify({
        workspaceId,
        workspaceAPIKey,
        dataSourceName,
        connectionId,
      }),
    });

    return _resultFromResponse(res);
  },

  async updateConnector({
    connectorId,
    params: { connectionId, defaultNewResourcePermission },
  }: {
    connectorId: string;
    params: {
      connectionId?: string | null;
      defaultNewResourcePermission?: ConnectorPermission | null;
    };
  }): Promise<ConnectorsAPIResponse<{ connectorId: string }>> {
    const res = await fetch(
      `${CONNECTORS_API}/connectors/update/${connectorId}`,
      {
        method: "POST",
        headers: getDefaultHeaders(),
        body: JSON.stringify({
          connectionId,
          defaultNewResourcePermission,
        }),
      }
    );

    return _resultFromResponse(res);
  },

  async pauseConnector(
    connectorId: string
  ): Promise<ConnectorsAPIResponse<{ connectorId: string }>> {
    const res = await fetch(
      `${CONNECTORS_API}/connectors/pause/${connectorId}`,
      {
        method: "POST",
        headers: getDefaultHeaders(),
      }
    );

    return _resultFromResponse(res);
  },

  async resumeConnector(
    connectorId: string
  ): Promise<ConnectorsAPIResponse<{ connectorId: string }>> {
    const res = await fetch(
      `${CONNECTORS_API}/connectors/resume/${connectorId}`,
      {
        method: "POST",
        headers: getDefaultHeaders(),
      }
    );

    return _resultFromResponse(res);
  },

  async syncConnector(
    connectorId: string
  ): Promise<ConnectorsAPIResponse<{ connectorId: string }>> {
    const res = await fetch(
      `${CONNECTORS_API}/connectors/sync/${connectorId}`,
      {
        method: "POST",
        headers: getDefaultHeaders(),
      }
    );

    return _resultFromResponse(res);
  },

  async deleteConnector(
    connectorId: string,
    force = false
  ): Promise<ConnectorsAPIResponse<{ success: true }>> {
    const res = await fetch(
      `${CONNECTORS_API}/connectors/delete/${connectorId}?force=${
        force ? "true" : "false"
      }`,
      {
        method: "DELETE",
        headers: getDefaultHeaders(),
      }
    );

    return _resultFromResponse(res);
  },

  async getConnectorPermissions({
    connectorId,
    parentId,
    filterPermission,
  }: {
    connectorId: string;
    parentId?: string;
    filterPermission?: ConnectorPermission;
  }): Promise<ConnectorsAPIResponse<{ resources: ConnectorResource[] }>> {
    let url = `${CONNECTORS_API}/connectors/${connectorId}/permissions?source=front`;
    if (parentId) {
      url += `&parentId=${parentId}`;
    }
    if (filterPermission) {
      url += `&filterPermission=${filterPermission}`;
    }

    const res = await fetch(url, {
      method: "GET",
      headers: getDefaultHeaders(),
    });

    return _resultFromResponse(res);
  },

  async setConnectorPermissions({
    connectorId,
    resources,
  }: {
    connectorId: string;
    resources: { internalId: string; permission: ConnectorPermission }[];
  }): Promise<ConnectorsAPIResponse<void>> {
    const res = await fetch(
      `${CONNECTORS_API}/connectors/${connectorId}/permissions`,
      {
        method: "POST",
        headers: getDefaultHeaders(),
        body: JSON.stringify({
          resources: resources.map(({ internalId, permission }) => ({
            internal_id: internalId,
            permission,
          })),
        }),
      }
    );

    return _resultFromResponse(res);
  },

  async getConnector(
    connectorId: string
  ): Promise<ConnectorsAPIResponse<ConnectorType>> {
    const res = await fetch(`${CONNECTORS_API}/connectors/${connectorId}`, {
      method: "GET",
      headers: getDefaultHeaders(),
    });

    return _resultFromResponse(res);
  },
<<<<<<< HEAD
=======

  async setGoogleDriveFolders(
    connectorId: string,
    folders: string[]
  ): Promise<ConnectorsAPIResponse<void>> {
    const res = await fetch(
      `${CONNECTORS_API}/connectors/${connectorId}/google_drive/folders`,
      {
        method: "POST",
        headers: getDefaultHeaders(),
        body: JSON.stringify({
          folders: folders,
        }),
      }
    );

    return _resultFromResponse(res);
  },

  async getGoogleDriveFolders(
    connectorId: string,
    parentId?: string
  ): Promise<
    ConnectorsAPIResponse<{
      folders: GoogleDriveSelectedFolderType[];
    }>
  > {
    const res = await fetch(
      `${CONNECTORS_API}/connectors/${connectorId}/google_drive/folders?parentId=${
        parentId || ""
      }`,
      {
        method: "GET",
        headers: getDefaultHeaders(),
      }
    );

    return _resultFromResponse(res);
  },

  async getBotEnabled(connectorId: string): Promise<
    ConnectorsAPIResponse<{
      botEnabled: boolean;
    }>
  > {
    const res = await fetch(
      `${CONNECTORS_API}/connectors/${connectorId}/bot_enabled`,
      {
        method: "GET",
        headers: getDefaultHeaders(),
      }
    );

    return _resultFromResponse(res);
  },

  async setBotEnabled(
    connectorId: string,
    botEnabled: boolean
  ): Promise<
    ConnectorsAPIResponse<{
      botEnabled: boolean;
    }>
  > {
    const headers = getDefaultHeaders();

    const res = await fetch(
      `${CONNECTORS_API}/connectors/${connectorId}/bot_enabled`,
      {
        method: "POST",
        headers,
        body: JSON.stringify({
          botEnabled,
        }),
      }
    );

    return _resultFromResponse(res);
  },
>>>>>>> 73702fd2
};

function getDefaultHeaders() {
  return {
    "Content-Type": "application/json",
    Authorization: `Bearer ${DUST_CONNECTORS_SECRET}`,
  };
}
async function _resultFromResponse<T>(
  response: Response
): Promise<ConnectorsAPIResponse<T>> {
  if (!response.ok) {
    if (response.headers.get("Content-Type") === "application/json") {
      const jsonError = await response.json();
      logger.error({ jsonError }, "Unexpected response from ConnectorAPI");
      return new Err(jsonError);
    } else {
      const textError = await response.text();
      try {
        const errorResponse = JSON.parse(textError);
        const errorMessage = errorResponse?.error?.message;
        const errorType = errorResponse?.error?.type;

        if (typeof errorMessage !== "string" || typeof errorType !== "string") {
          throw new Error("Unexpected response from ConnectorAPI");
        }

        return new Err({
          error: {
            message: errorMessage,
            type: errorType,
          },
        });
      } catch (error) {
        logger.error(
          {
            statusCode: response.status,
            error,
            textError,
          },
          "Unexpected response from ConnectorAPI"
        );
        return new Err({
          error: {
            message: `Unexpected response status: ${response.status} ${response.statusText}`,
            type: "unexpected_response",
          },
        });
      }
    }
  }
  const jsonResponse = await response.json();

  return new Ok(jsonResponse);
}<|MERGE_RESOLUTION|>--- conflicted
+++ resolved
@@ -240,48 +240,7 @@
 
     return _resultFromResponse(res);
   },
-<<<<<<< HEAD
-=======
-
-  async setGoogleDriveFolders(
-    connectorId: string,
-    folders: string[]
-  ): Promise<ConnectorsAPIResponse<void>> {
-    const res = await fetch(
-      `${CONNECTORS_API}/connectors/${connectorId}/google_drive/folders`,
-      {
-        method: "POST",
-        headers: getDefaultHeaders(),
-        body: JSON.stringify({
-          folders: folders,
-        }),
-      }
-    );
-
-    return _resultFromResponse(res);
-  },
-
-  async getGoogleDriveFolders(
-    connectorId: string,
-    parentId?: string
-  ): Promise<
-    ConnectorsAPIResponse<{
-      folders: GoogleDriveSelectedFolderType[];
-    }>
-  > {
-    const res = await fetch(
-      `${CONNECTORS_API}/connectors/${connectorId}/google_drive/folders?parentId=${
-        parentId || ""
-      }`,
-      {
-        method: "GET",
-        headers: getDefaultHeaders(),
-      }
-    );
-
-    return _resultFromResponse(res);
-  },
-
+  
   async getBotEnabled(connectorId: string): Promise<
     ConnectorsAPIResponse<{
       botEnabled: boolean;
@@ -321,7 +280,7 @@
 
     return _resultFromResponse(res);
   },
->>>>>>> 73702fd2
+
 };
 
 function getDefaultHeaders() {
