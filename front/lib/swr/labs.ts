--- conflicted
+++ resolved
@@ -1,27 +1,19 @@
 // LABS - CAN BE REMOVED ANYTIME
 
 import { useSendNotification } from "@dust-tt/sparkle";
-<<<<<<< HEAD
 import { useMemo } from "react";
-=======
->>>>>>> 44a04487
 import type { Fetcher } from "swr";
 
 import type { DataSourceResource } from "@app/lib/resources/data_source_resource";
 import type { LabsConnectionsConfigurationResource } from "@app/lib/resources/labs_connections_resource";
 import { fetcher, useSWRWithDefaults } from "@app/lib/swr/swr";
-<<<<<<< HEAD
 import { getPKCEConfig } from "@app/lib/utils/pkce";
-import type { GetLabsTranscriptsConfigurationResponseBody } from "@app/pages/api/w/[wId]/labs/transcripts";
-import type { PatchTranscriptsConfiguration } from "@app/pages/api/w/[wId]/labs/transcripts/[tId]";
-import type { DataSourceType, LightWorkspaceType } from "@app/types";
-import { isOAuthProvider, setupOAuthConnection } from "@app/types";
-=======
 import type { GetLabsConnectionsConfigurationResponseBody } from "@app/pages/api/w/[wId]/labs/connections";
 import type { GetLabsTranscriptsConfigurationResponseBody } from "@app/pages/api/w/[wId]/labs/transcripts";
 import type { PatchTranscriptsConfiguration } from "@app/pages/api/w/[wId]/labs/transcripts/[tId]";
+import type { DataSourceType } from "@app/types";
 import type { LightWorkspaceType, ModelId } from "@app/types";
->>>>>>> 44a04487
+import { isOAuthProvider, setupOAuthConnection } from "@app/types";
 
 // Transcripts
 export function useLabsTranscriptsConfiguration({
@@ -117,7 +109,6 @@
   };
 }
 
-<<<<<<< HEAD
 export type SalesforceDataSourceWithPersonalConnection = DataSourceType & {
   personalConnection: string | null;
 };
@@ -283,7 +274,8 @@
   };
 
   return { deletePersonalConnection };
-=======
+}
+
 export function useUpdateLabsConnectionConfiguration({
   workspaceId,
   connectionId,
@@ -442,5 +434,4 @@
     isConfigurationsError: error,
     mutateConfigurations: mutate,
   };
->>>>>>> 44a04487
 }