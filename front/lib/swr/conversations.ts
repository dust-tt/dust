--- conflicted
+++ resolved
@@ -1,15 +1,4 @@
 import { useSendNotification } from "@dust-tt/sparkle";
-<<<<<<< HEAD
-import type {
-  ConversationError,
-  ConversationType,
-  ConversationWithoutContentType,
-  LightWorkspaceType,
-  MentionType,
-  MessageType,
-} from "@dust-tt/types";
-=======
->>>>>>> 3d85554c
 import { useCallback, useMemo } from "react";
 import type { Fetcher } from "swr";
 
@@ -32,6 +21,8 @@
   ConversationType,
   ConversationWithoutContentType,
   LightWorkspaceType,
+  MentionType,
+  MessageType,
 } from "@app/types";
 
 export function useConversation({
