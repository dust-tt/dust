--- conflicted
+++ resolved
@@ -1,7 +1,3 @@
-<<<<<<< HEAD
-import type { AgentModelConfigurationType, SupportedModel } from "@app/types";
-import { SUPPORTED_MODEL_CONFIGS } from "@app/types";
-=======
 import { isUpgraded } from "@app/lib/plans/plan_codes";
 import type {
   AgentModelConfigurationType,
@@ -12,7 +8,6 @@
   WorkspaceType,
 } from "@app/types";
 import { isProviderWhitelisted, SUPPORTED_MODEL_CONFIGS } from "@app/types";
->>>>>>> b088e6dc
 
 export function isLargeModel(model: unknown): model is SupportedModel {
   const maybeSupportedModel = model as SupportedModel;
