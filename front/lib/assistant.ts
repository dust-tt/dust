--- conflicted
+++ resolved
@@ -156,91 +156,4 @@
   } // Only b is in customOrder, it comes first
 
   return 0; // Default: keep the original order
-<<<<<<< HEAD
-=======
-}
-
-function getConnectorOrder() {
-  return Object.keys(CONNECTOR_CONFIGURATIONS)
-    .filter(
-      (key) =>
-        CONNECTOR_CONFIGURATIONS[key as keyof typeof CONNECTOR_CONFIGURATIONS]
-          .connectorProvider !==
-        CONNECTOR_CONFIGURATIONS.webcrawler.connectorProvider
-    )
-    .map(
-      (key) =>
-        CONNECTOR_CONFIGURATIONS[key as keyof typeof CONNECTOR_CONFIGURATIONS]
-          .connectorProvider
-    );
-}
-
-type ComparableByProvider = { connectorProvider: ConnectorProvider | null };
-
-function compareByImportance(
-  a: ComparableByProvider,
-  b: ComparableByProvider
-): number {
-  const aConnector = a.connectorProvider;
-  const bConnector = b.connectorProvider;
-
-  const order = getConnectorOrder();
-
-  // Handle null cases.
-  if (aConnector === null) {
-    return bConnector === null ? 0 : 1;
-  }
-  if (bConnector === null) {
-    return -1;
-  }
-
-  // Handle webcrawler cases.
-  if (aConnector === "webcrawler") {
-    return 1;
-  }
-  if (bConnector === "webcrawler") {
-    return -1;
-  }
-
-  // Get indices in sorted connectors.
-  const indexA = order.indexOf(aConnector);
-  const indexB = order.indexOf(bConnector);
-
-  // If both are not found, they are considered equal.
-  if (indexA === -1 && indexB === -1) {
-    return 0;
-  }
-
-  // Compare indices, treating not found as less important.
-  return (
-    (indexA === -1 ? order.length : indexA) -
-    (indexB === -1 ? order.length : indexB)
-  );
-}
-
-// Order in the following format : connectorProvider > empty > webcrawler
-export function orderDatasourceByImportance<Type extends ComparableByProvider>(
-  dataSources: Type[]
-) {
-  return dataSources.sort(compareByImportance);
-}
-
-export function orderDatasourceViewByImportance<
-  Type extends { dataSource: ComparableByProvider },
->(dataSourceViews: Type[]) {
-  return dataSourceViews.sort((a, b) => {
-    return compareByImportance(a.dataSource, b.dataSource);
-  });
-}
-
-export function orderDatasourceViewSelectionConfigurationByImportance<
-  Type extends { dataSourceView: { dataSource: ComparableByProvider } },
->(dataSourceViews: Type[]) {
-  return dataSourceViews.sort((a, b) => {
-    return compareByImportance(
-      a.dataSourceView.dataSource,
-      b.dataSourceView.dataSource
-    );
-  });
->>>>>>> edb75928
 }