--- conflicted
+++ resolved
@@ -10,15 +10,13 @@
   search as googleDriveSearch,
 } from "@app/lib/providers/google_drive/search";
 import {
-<<<<<<< HEAD
+  download as microsoftDownload,
+  search as microsoftSearch,
+} from "@app/lib/providers/microsoft/search";
+import {
   download as notionDownload,
   search as notionSearch,
 } from "@app/lib/providers/notion/search";
-=======
-  download as microsoftDownload,
-  search as microsoftSearch,
-} from "@app/lib/providers/microsoft/search";
->>>>>>> 84961a1d
 import { FileResource } from "@app/lib/resources/file_resource";
 import type { MCPServerConnectionConnectionType } from "@app/lib/resources/mcp_server_connection_resource";
 import { MCPServerViewResource } from "@app/lib/resources/mcp_server_view_resource";
@@ -35,11 +33,8 @@
 
 const SEARCHABLE_TOOLS = {
   google_drive: { search: googleDriveSearch, download: googleDriveDownload },
-<<<<<<< HEAD
   notion: { search: notionSearch, download: notionDownload },
-=======
   microsoft_drive: { search: microsoftSearch, download: microsoftDownload },
->>>>>>> 84961a1d
 } as const satisfies Partial<Record<InternalMCPServerNameType, SearchableTool>>;
 type SearchableMCPServerNameType = keyof typeof SEARCHABLE_TOOLS;
 
