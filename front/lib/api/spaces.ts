import type {
  ContentNodesViewType,
  CoreAPIError,
<<<<<<< HEAD
  CoreAPISearchOptions,
=======
  CoreAPISearchScope,
>>>>>>> 5778d990
  DataSourceViewContentNode,
  DataSourceWithAgentsUsageType,
  Result,
  SearchWarningCode,
} from "@dust-tt/types";
import { assertNever, CoreAPI, Err, Ok, removeNulls } from "@dust-tt/types";
import assert from "assert";
import { uniq } from "lodash";

import { hardDeleteApp } from "@app/lib/api/apps";
import config from "@app/lib/api/config";
import { getContentNodeFromCoreNode } from "@app/lib/api/content_nodes";
import type { Authenticator } from "@app/lib/auth";
import { DustError } from "@app/lib/error";
import { AppResource } from "@app/lib/resources/app_resource";
import { DataSourceResource } from "@app/lib/resources/data_source_resource";
import { DataSourceViewResource } from "@app/lib/resources/data_source_view_resource";
import { GroupResource } from "@app/lib/resources/group_resource";
import { KeyResource } from "@app/lib/resources/key_resource";
import { SpaceResource } from "@app/lib/resources/space_resource";
import { frontSequelize } from "@app/lib/resources/storage";
import { UserResource } from "@app/lib/resources/user_resource";
import { isPrivateSpacesLimitReached } from "@app/lib/spaces";
import logger from "@app/logger/logger";
import { launchScrubSpaceWorkflow } from "@app/poke/temporal/client";

export async function softDeleteSpaceAndLaunchScrubWorkflow(
  auth: Authenticator,
  space: SpaceResource
) {
  assert(auth.isAdmin(), "Only admins can delete spaces.");
  assert(space.isRegular(), "Cannot delete non regular spaces.");

  const dataSourceViews = await DataSourceViewResource.listBySpace(auth, space);

  const usages: DataSourceWithAgentsUsageType[] = [];
  for (const view of dataSourceViews) {
    const usage = await view.getUsagesByAgents(auth);
    if (usage.isErr()) {
      throw usage.error;
    } else if (usage.value.count > 0) {
      usages.push(usage.value);
    }
  }

  const dataSources = await DataSourceResource.listBySpace(auth, space);
  for (const ds of dataSources) {
    const usage = await ds.getUsagesByAgents(auth);
    if (usage.isErr()) {
      throw usage.error;
    } else if (usage.value.count > 0) {
      usages.push(usage.value);
    }
  }

  if (usages.length > 0) {
    const agentNames = uniq(usages.map((u) => u.agentNames).flat());
    return new Err(
      new Error(
        `Cannot delete space with data source in use by agent(s): ${agentNames.join(", ")}.`
      )
    );
  }

  const groupHasKeys = await KeyResource.countActiveForGroups(
    auth,
    space.groups.filter((g) => !space.isRegular() || !g.isGlobal())
  );
  if (groupHasKeys > 0) {
    return new Err(
      new Error(
        "Cannot delete group with active API Keys. Please revoke all keys before."
      )
    );
  }

  await frontSequelize.transaction(async (t) => {
    // Soft delete all data source views.
    for (const view of dataSourceViews) {
      // Soft delete view, they will be hard deleted when the data source scrubbing job runs.
      const res = await view.delete(auth, {
        transaction: t,
        hardDelete: false,
      });
      if (res.isErr()) {
        throw res.error;
      }
    }

    // Soft delete data sources they will be hard deleted in the scrubbing job.
    for (const ds of dataSources) {
      const res = await ds.delete(auth, { hardDelete: false, transaction: t });
      if (res.isErr()) {
        throw res.error;
      }
    }

    // Finally, soft delete the space.
    const res = await space.delete(auth, { hardDelete: false, transaction: t });
    if (res.isErr()) {
      throw res.error;
    }

    await launchScrubSpaceWorkflow(auth, space);
  });

  return new Ok(undefined);
}

// This method is invoked as part of the workflow to permanently delete a space.
// It ensures that all data associated with the space is irreversibly removed from the system,
// EXCEPT for data sources that are handled and deleted directly within the workflow.
export async function hardDeleteSpace(
  auth: Authenticator,
  space: SpaceResource
): Promise<Result<void, Error>> {
  assert(auth.isAdmin(), "Only admins can delete spaces.");

  assert(space.isDeletable(), "Space cannot be deleted.");

  const dataSourceViews = await DataSourceViewResource.listBySpace(
    auth,
    space,
    { includeDeleted: true }
  );
  for (const dsv of dataSourceViews) {
    const res = await dsv.delete(auth, { hardDelete: true });
    if (res.isErr()) {
      return res;
    }
  }

  const apps = await AppResource.listBySpace(auth, space, {
    includeDeleted: true,
  });
  for (const app of apps) {
    const res = await hardDeleteApp(auth, app);
    if (res.isErr()) {
      return res;
    }
  }

  await frontSequelize.transaction(async (t) => {
    // Delete all spaces groups.
    for (const group of space.groups) {
      // Skip deleting global groups for regular spaces.
      if (space.isRegular() && group.isGlobal()) {
        continue;
      }

      const res = await group.delete(auth, { transaction: t });
      if (res.isErr()) {
        throw res.error;
      }
    }

    const res = await space.delete(auth, { hardDelete: true, transaction: t });
    if (res.isErr()) {
      throw res.error;
    }
  });

  return new Ok(undefined);
}

export async function createRegularSpaceAndGroup(
  auth: Authenticator,
  {
    name,
    memberIds,
    isRestricted,
  }: { name: string; memberIds: string[] | null; isRestricted: boolean },
  { ignoreWorkspaceLimit = false }: { ignoreWorkspaceLimit?: boolean } = {}
): Promise<Result<SpaceResource, DustError | Error>> {
  const owner = auth.getNonNullableWorkspace();

  const plan = auth.getNonNullablePlan();
  const all = await SpaceResource.listWorkspaceSpaces(auth);
  const isLimitReached = isPrivateSpacesLimitReached(
    all.map((v) => v.toJSON()),
    plan
  );

  if (isLimitReached && !ignoreWorkspaceLimit) {
    return new Err(
      new DustError(
        "limit_reached",
        "The maximum number of spaces has been reached."
      )
    );
  }

  const nameAvailable = await SpaceResource.isNameAvailable(auth, name);
  if (!nameAvailable) {
    return new Err(
      new DustError("space_already_exists", "This space name is already used.")
    );
  }

  const group = await GroupResource.makeNew({
    name: `Group for space ${name}`,
    workspaceId: owner.id,
    kind: "regular",
  });

  const globalGroupRes = isRestricted
    ? null
    : await GroupResource.fetchWorkspaceGlobalGroup(auth);

  const groups = removeNulls([
    group,
    globalGroupRes?.isOk() ? globalGroupRes.value : undefined,
  ]);

  const space = await SpaceResource.makeNew(
    {
      name,
      kind: "regular",
      workspaceId: owner.id,
    },
    groups
  );

  if (memberIds) {
    const users = (await UserResource.fetchByIds(memberIds)).map((user) =>
      user.toJSON()
    );
    const groupsResult = await group.addMembers(auth, users);
    if (groupsResult.isErr()) {
      logger.error(
        {
          error: groupsResult.error,
        },
        "The space cannot be created - group members could not be added"
      );

      return new Err(new Error("The space cannot be created."));
    }
  }

  return new Ok(space);
}

function getCoreViewTypeFilter(viewType: ContentNodesViewType) {
  switch (viewType) {
    case "document":
      return ["folder", "document"];
    case "table":
      return ["folder", "table"];
    case "all":
      return ["folder", "table", "document"];
    default:
      assertNever(viewType);
  }
}

function searchScopeForDsv({
  dsv,
  includeDataSources,
  isSingleDsv,
}: {
  dsv: DataSourceViewResource;
  includeDataSources: boolean;
  isSingleDsv: boolean;
}): CoreAPISearchScope {
  // On a single datasource view, we never want to match the datasource name.
  if (isSingleDsv) {
    return "nodes_titles";
  }

  if (includeDataSources) {
    // For webcrawler datasources, we want to search the only datasource
    // title, not the nodes titles.
    if (dsv.dataSource.connectorProvider === "webcrawler") {
      return "data_source_name";
    }

    return "both";
  }

  return "nodes_titles";
}

export async function searchContenNodesInSpace(
  auth: Authenticator,
  space: SpaceResource,
  dataSourceViews: DataSourceViewResource[],
  {
    excludedNodeMimeTypes,
    includeDataSources,
    options,
    query,
    viewType,
  }: {
    excludedNodeMimeTypes: readonly string[];
    includeDataSources: boolean;
    options: CoreAPISearchOptions;
    query: string;
    viewType: ContentNodesViewType;
  }
): Promise<
  Result<
    {
      nodes: DataSourceViewContentNode[];
      total: number;
      warningCode: SearchWarningCode | null;
      nextPageCursor: string | null;
    },
    DustError | CoreAPIError
  >
> {
  if (!space.canReadOrAdministrate(auth)) {
    return new Err(new DustError("unauthorized", "Unauthorized"));
  }

  const coreAPI = new CoreAPI(config.getCoreAPIConfig(), logger);

  const isSingleDsv = dataSourceViews.length === 1;
  const searchRes = await coreAPI.searchNodes({
    query,
    filter: {
      data_source_views: dataSourceViews.map((dsv) => ({
        data_source_id: dsv.dataSource.dustAPIDataSourceId,
        view_filter: dsv.parentsIn ?? [],
        search_scope: searchScopeForDsv({
          dsv,
          includeDataSources,
          isSingleDsv,
        }),
      })),
      excluded_node_mime_types: excludedNodeMimeTypes,
      node_types: getCoreViewTypeFilter(viewType),
    },
    options,
  });

  if (searchRes.isErr()) {
    return searchRes;
  }

  const dataSourceViewById = new Map(
    dataSourceViews.map((dsv) => [dsv.dataSource.dustAPIDataSourceId, dsv])
  );

  const nodes = searchRes.value.nodes.flatMap((node) => {
    const dataSourceView = dataSourceViewById.get(node.data_source_id);
    if (!dataSourceView) {
      logger.error(
        {
          nodeId: node.node_id,
          expectedDataSourceId: node.data_source_id,
          availableDataSourceIds: Array.from(dataSourceViewById.keys()),
        },
        "DataSourceView lookup failed for node"
      );

      return [];
    }

    return getContentNodeFromCoreNode(dataSourceView.toJSON(), node, viewType);
  });

  return new Ok({
    nodes,
    total: searchRes.value.hit_count,
    warningCode: searchRes.value.warning_code,
    nextPageCursor: searchRes.value.next_page_cursor,
  });
}<|MERGE_RESOLUTION|>--- conflicted
+++ resolved
@@ -1,11 +1,8 @@
 import type {
   ContentNodesViewType,
   CoreAPIError,
-<<<<<<< HEAD
   CoreAPISearchOptions,
-=======
   CoreAPISearchScope,
->>>>>>> 5778d990
   DataSourceViewContentNode,
   DataSourceWithAgentsUsageType,
   Result,
