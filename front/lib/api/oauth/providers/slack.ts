--- conflicted
+++ resolved
@@ -30,35 +30,6 @@
   }) {
     const bot_scopes = (() => {
       switch (useCase) {
-<<<<<<< HEAD
-        case "personal_actions":
-          return {
-            user_scopes: [
-              // Write permissions.
-              "chat:write",
-              // Get and read chat and thread in any channels.
-              "channels:history",
-              "groups:history",
-              "im:history",
-              "mpim:history",
-              "channels:read",
-              "files:write",
-              "groups:read",
-              "im:read",
-              "mpim:read",
-              // Semantic search scopes.
-              "search:read.public",
-              "search:read.private",
-              "search:read.im",
-              "search:read.mpim",
-              // User info scopes.
-              "users:read.email",
-              "users:read",
-            ],
-            bot_scopes: [],
-          };
-=======
->>>>>>> a7f33d5c
         case "connection": {
           return [
             "app_mentions:read",
@@ -99,7 +70,6 @@
             "im:read",
             "users:read",
             "users:read.email",
-            "search:read.public",
           ];
 
           // TODO: This is temporary until our Slack app scope is approved.
