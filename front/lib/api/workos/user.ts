import type {
  AuthenticateWithSessionCookieFailedResponse,
  AuthenticateWithSessionCookieSuccessResponse,
  AuthenticationResponse as WorkOSAuthenticationResponse,
  RefreshSessionResponse,
  User as WorkOSUser,
} from "@workos-inc/node";
import { unsealData } from "iron-session";
import type { GetServerSidePropsContext, NextApiRequest } from "next";

import config from "@app/lib/api/config";
import type { RegionType } from "@app/lib/api/regions/config";
import { getWorkOS } from "@app/lib/api/workos/client";
import type { SessionWithUser } from "@app/lib/iam/provider";
<<<<<<< HEAD
import logger from "@app/logger/logger";
=======
import type { LightWorkspaceType, Result } from "@app/types";
import { Err, Ok } from "@app/types";
>>>>>>> 787b3d58

export type SessionCookie = {
  sessionData: string;
  organizationId?: string;
  authenticationMethod: WorkOSAuthenticationResponse["authenticationMethod"];
  region: RegionType;
  workspaceId: string;
};

export function getUserNicknameFromEmail(email: string) {
  return email.split("@")[0] ?? "";
}

export async function getWorkOSSession(
  req: NextApiRequest | GetServerSidePropsContext["req"]
): Promise<SessionWithUser | undefined> {
  const workOSSessionCookie = req.cookies["workos_session"];
  if (workOSSessionCookie) {
    const { sessionData, organizationId, authenticationMethod, workspaceId } =
      await unsealData<SessionCookie>(workOSSessionCookie, {
        password: config.getWorkOSCookiePassword(),
      });
    const session = getWorkOS().userManagement.loadSealedSession({
      sessionData,
      cookiePassword: config.getWorkOSCookiePassword(),
    });

    try {
      let r:
        | AuthenticateWithSessionCookieSuccessResponse
        | AuthenticateWithSessionCookieFailedResponse
        | RefreshSessionResponse = await session.authenticate();

      if (!r.authenticated) {
        // If authentication fails, try to refresh the session
        r = await session.refresh();
        if (!r.authenticated) {
          return undefined;
        }
      }

      return {
        type: "workos" as const,
        sessionId: r.sessionId,
        user: {
          email: r.user.email,
          email_verified: r.user.emailVerified,
          name: r.user.email ?? "",
          nickname: getUserNicknameFromEmail(r.user.email) ?? "",
          auth0Sub: null,
          workOSUserId: r.user.id,
        },
        // TODO(workos): Should we resolve the workspaceId and remove organizationId from here?
        organizationId,
        workspaceId,
        isSSO: authenticationMethod === "SSO",
        authenticationMethod,
      };
    } catch (error) {
      logger.error({ error }, "Session authentication error");
      return undefined;
    }
  }
}

// Store the region in the user's app_metadata to redirect to the right region.
// A JWT Template includes this metadata in https://dust.tt/region (https://dashboard.workos.com/environment_01JGCT54YDGZAAD731M0GQKZGM/authentication/edit-jwt-template)
export async function setRegionForUser(user: WorkOSUser, region: RegionType) {
  // Update user metadata
  await getWorkOS().userManagement.updateUser({
    userId: user.id,
    metadata: {
      region,
    },
  });
}

export async function updateUserFromAuth0(
  session: SessionWithUser,
  region: RegionType,
  emailVerified: boolean
) {
  if (session.user.workOSUserId) {
    // Update user metadata
    await getWorkOS().userManagement.updateUser({
      userId: session.user.workOSUserId,
      emailVerified,
      metadata: {
        region,
      },
    });
  }
}

export async function fetchWorkOSUserWithEmail(
  workspace: LightWorkspaceType,
  email?: string | null
): Promise<Result<WorkOSUser, Error>> {
  if (email == null) {
    return new Err(new Error("Missing email"));
  }

  const workOSUserResponse = await getWorkOS().userManagement.listUsers({
    organizationId: workspace.workOSOrganizationId ?? undefined,
    email,
  });

  const [workOSUser] = workOSUserResponse.data;
  if (!workOSUser) {
    return new Err(
      new Error(
        `User not found with email "${email}" in workOS for workspace "${workspace.sId}"`
      )
    );
  }

  return new Ok(workOSUser);
}<|MERGE_RESOLUTION|>--- conflicted
+++ resolved
@@ -12,12 +12,9 @@
 import type { RegionType } from "@app/lib/api/regions/config";
 import { getWorkOS } from "@app/lib/api/workos/client";
 import type { SessionWithUser } from "@app/lib/iam/provider";
-<<<<<<< HEAD
 import logger from "@app/logger/logger";
-=======
 import type { LightWorkspaceType, Result } from "@app/types";
 import { Err, Ok } from "@app/types";
->>>>>>> 787b3d58
 
 export type SessionCookie = {
   sessionData: string;
