--- conflicted
+++ resolved
@@ -1,10 +1,6 @@
-<<<<<<< HEAD
 import type { Connection, Directory } from "@workos-inc/node";
-import { AutoPaginatable, GeneratePortalLinkIntent } from "@workos-inc/node";
-=======
 import { DomainDataState, GeneratePortalLinkIntent } from "@workos-inc/node";
 import assert from "assert";
->>>>>>> 22936040
 
 import { getWorkOS } from "@app/lib/api/workos/client";
 import { Workspace } from "@app/lib/models/workspace";
