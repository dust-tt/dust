import { AnthropicLLM } from "@app/lib/api/llm/clients/anthropic";
import type { AnthropicPayload } from "@app/lib/api/llm/clients/anthropic/utils";
import { GoogleLLM } from "@app/lib/api/llm/clients/google";
import { GOOGLE_AI_STUDIO_WHITELISTED_MODEL_IDS } from "@app/lib/api/llm/clients/google/types";
import { MistralLLM } from "@app/lib/api/llm/clients/mistral";
import { MISTRAL_WHITELISTED_MODEL_IDS } from "@app/lib/api/llm/clients/mistral/types";
import type { LLM } from "@app/lib/api/llm/llm";
import type { LLMParameters } from "@app/lib/api/llm/types/options";
import type { Authenticator } from "@app/lib/auth";
import { getFeatureFlags } from "@app/lib/auth";
import { SUPPORTED_MODEL_CONFIGS } from "@app/types";
<<<<<<< HEAD
import type { ModelIdType } from "@app/types/assistant/models/types";

// Keep this until the list includes all the supported model IDs (cf SUPPORTED_MODEL_CONFIGS)
const WHITELISTED_MODEL_IDS: ModelIdType[] = [
  "mistral-large-latest",
  "mistral-small-latest",
  "claude-sonnet-4-5-20250929",
  "gemini-2.5-pro",
];
=======
>>>>>>> 711858e9

export async function getLLM(
  auth: Authenticator,
  { modelId, temperature, reasoningEffort, bypassFeatureFlag }: LLMParameters
): Promise<LLM | null> {
  const modelConfiguration = SUPPORTED_MODEL_CONFIGS.find(
    (config) => config.modelId === modelId
  );
  if (!modelConfiguration) {
    return null;
  }

  const featureFlags = await getFeatureFlags(auth.getNonNullableWorkspace());
  const hasFeature =
    bypassFeatureFlag ?? featureFlags.includes("llm_router_direct_requests");

<<<<<<< HEAD
  switch (modelId) {
    case "mistral-large-latest":
    case "mistral-small-latest":
      return hasFeature ? new MistralLLM({ model: modelConfiguration }) : null;
    case "claude-sonnet-4-5-20250929":
      return hasFeature
        ? new AnthropicLLM({
            model: modelConfiguration,
            options,
          } as AnthropicPayload)
        : null;
    case "gemini-2.5-pro":
      return hasFeature
        ? new GoogleLLM({ model: modelConfiguration, options })
        : null;
    default:
      return null;
=======
  if (!hasFeature) {
    return null;
>>>>>>> 711858e9
  }

  if (MISTRAL_WHITELISTED_MODEL_IDS.includes(modelId)) {
    return new MistralLLM({
      modelId,
      temperature,
      reasoningEffort,
      bypassFeatureFlag,
    });
  }

  if (GOOGLE_AI_STUDIO_WHITELISTED_MODEL_IDS.includes(modelId)) {
    return new GoogleLLM({
      modelId,
      temperature,
      reasoningEffort,
      bypassFeatureFlag,
    });
  }

  return null;
}<|MERGE_RESOLUTION|>--- conflicted
+++ resolved
@@ -1,5 +1,5 @@
 import { AnthropicLLM } from "@app/lib/api/llm/clients/anthropic";
-import type { AnthropicPayload } from "@app/lib/api/llm/clients/anthropic/utils";
+import { ANTHROPIC_WHITELISTED_MODEL_IDS } from "@app/lib/api/llm/clients/anthropic/types";
 import { GoogleLLM } from "@app/lib/api/llm/clients/google";
 import { GOOGLE_AI_STUDIO_WHITELISTED_MODEL_IDS } from "@app/lib/api/llm/clients/google/types";
 import { MistralLLM } from "@app/lib/api/llm/clients/mistral";
@@ -9,7 +9,6 @@
 import type { Authenticator } from "@app/lib/auth";
 import { getFeatureFlags } from "@app/lib/auth";
 import { SUPPORTED_MODEL_CONFIGS } from "@app/types";
-<<<<<<< HEAD
 import type { ModelIdType } from "@app/types/assistant/models/types";
 
 // Keep this until the list includes all the supported model IDs (cf SUPPORTED_MODEL_CONFIGS)
@@ -19,13 +18,15 @@
   "claude-sonnet-4-5-20250929",
   "gemini-2.5-pro",
 ];
-=======
->>>>>>> 711858e9
 
 export async function getLLM(
   auth: Authenticator,
   { modelId, temperature, reasoningEffort, bypassFeatureFlag }: LLMParameters
 ): Promise<LLM | null> {
+  if (!WHITELISTED_MODEL_IDS.includes(modelId)) {
+    return null;
+  }
+
   const modelConfiguration = SUPPORTED_MODEL_CONFIGS.find(
     (config) => config.modelId === modelId
   );
@@ -37,28 +38,8 @@
   const hasFeature =
     bypassFeatureFlag ?? featureFlags.includes("llm_router_direct_requests");
 
-<<<<<<< HEAD
-  switch (modelId) {
-    case "mistral-large-latest":
-    case "mistral-small-latest":
-      return hasFeature ? new MistralLLM({ model: modelConfiguration }) : null;
-    case "claude-sonnet-4-5-20250929":
-      return hasFeature
-        ? new AnthropicLLM({
-            model: modelConfiguration,
-            options,
-          } as AnthropicPayload)
-        : null;
-    case "gemini-2.5-pro":
-      return hasFeature
-        ? new GoogleLLM({ model: modelConfiguration, options })
-        : null;
-    default:
-      return null;
-=======
   if (!hasFeature) {
     return null;
->>>>>>> 711858e9
   }
 
   if (MISTRAL_WHITELISTED_MODEL_IDS.includes(modelId)) {
@@ -79,5 +60,14 @@
     });
   }
 
+  if (ANTHROPIC_WHITELISTED_MODEL_IDS.includes(modelId)) {
+    return new AnthropicLLM({
+      modelId: modelConfiguration,
+      temperature,
+      reasoningEffort,
+      bypassFeatureFlag,
+    });
+  }
+
   return null;
 }