import { GoogleLLM } from "@app/lib/api/llm/clients/google";
import { MistralLLM } from "@app/lib/api/llm/clients/mistral";
import type { LLM } from "@app/lib/api/llm/llm";
import type { LLMOptions } from "@app/lib/api/llm/types/options";
import type { Authenticator } from "@app/lib/auth";
import { getFeatureFlags } from "@app/lib/auth";
import { SUPPORTED_MODEL_CONFIGS } from "@app/types";
import type { ModelIdType } from "@app/types/assistant/models/types";

import { OpenAILLM } from "./clients/openai";

// Keep this until the list includes all the supported model IDs (cf SUPPORTED_MODEL_CONFIGS)
const WHITELISTED_MODEL_IDS: ModelIdType[] = [
  "mistral-large-latest",
  "mistral-small-latest",
<<<<<<< HEAD
  "gpt-4o",
=======
  "gemini-2.5-pro",
>>>>>>> 517238f0
];

export async function getLLM(
  auth: Authenticator,
  {
    modelId,
    options,
  }: {
    modelId: ModelIdType;
    options?: LLMOptions;
  }
): Promise<LLM | null> {
  if (!WHITELISTED_MODEL_IDS.includes(modelId)) {
    return null;
  }

  const modelConfiguration = SUPPORTED_MODEL_CONFIGS.find(
    (config) => config.modelId === modelId
  );
  if (!modelConfiguration) {
    return null;
  }

  const featureFlags = await getFeatureFlags(auth.getNonNullableWorkspace());
  const hasFeature =
    options?.bypassFeatureFlag ??
    featureFlags.includes("llm_router_direct_requests");

  switch (modelId) {
    case "mistral-large-latest":
    case "mistral-small-latest":
      return hasFeature ? new MistralLLM({ model: modelConfiguration }) : null;
<<<<<<< HEAD
    case "gpt-4o":
      return new OpenAILLM({ model: modelConfiguration, options });
=======
    case "gemini-2.5-pro":
      return hasFeature
        ? new GoogleLLM({ model: modelConfiguration, options })
        : null;
>>>>>>> 517238f0
    default:
      return null;
  }
}<|MERGE_RESOLUTION|>--- conflicted
+++ resolved
@@ -7,17 +7,16 @@
 import { SUPPORTED_MODEL_CONFIGS } from "@app/types";
 import type { ModelIdType } from "@app/types/assistant/models/types";
 
-import { OpenAILLM } from "./clients/openai";
+import { OpenAILLM } from "@app/lib/api/llm/clients/openai";
+import { OpenAIPayload } from "@app/lib/api/llm/clients/openai/utils";
 
 // Keep this until the list includes all the supported model IDs (cf SUPPORTED_MODEL_CONFIGS)
 const WHITELISTED_MODEL_IDS: ModelIdType[] = [
   "mistral-large-latest",
   "mistral-small-latest",
-<<<<<<< HEAD
   "gpt-4o",
-=======
+  "gpt-5",
   "gemini-2.5-pro",
->>>>>>> 517238f0
 ];
 
 export async function getLLM(
@@ -50,15 +49,15 @@
     case "mistral-large-latest":
     case "mistral-small-latest":
       return hasFeature ? new MistralLLM({ model: modelConfiguration }) : null;
-<<<<<<< HEAD
     case "gpt-4o":
-      return new OpenAILLM({ model: modelConfiguration, options });
-=======
+    case "gpt-5":
+      return hasFeature
+        ? new OpenAILLM({ model: modelConfiguration, options } as OpenAIPayload)
+        : null;
     case "gemini-2.5-pro":
       return hasFeature
         ? new GoogleLLM({ model: modelConfiguration, options })
         : null;
->>>>>>> 517238f0
     default:
       return null;
   }
