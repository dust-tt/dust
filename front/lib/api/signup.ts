import { evaluateWorkspaceSeatAvailability } from "@app/lib/api/workspace";
import { AuthFlowError, SSOEnforcedError } from "@app/lib/iam/errors";
import type { SessionWithUser } from "@app/lib/iam/provider";
import {
  createWorkspace,
  findWorkspaceWithVerifiedDomain,
} from "@app/lib/iam/workspaces";
import { MembershipInvitationResource } from "@app/lib/resources/membership_invitation_resource";
import { MembershipResource } from "@app/lib/resources/membership_resource";
import { WorkspaceModel } from "@app/lib/resources/storage/models/workspace";
import { SubscriptionResource } from "@app/lib/resources/subscription_resource";
import type { UserResource } from "@app/lib/resources/user_resource";
import { ServerSideTracking } from "@app/lib/tracking/server";
import { renderLightWorkspaceType } from "@app/lib/workspace";
import logger from "@app/logger/logger";
import { launchUpdateUsageWorkflow } from "@app/temporal/usage_queue/client";
import type {
  ActiveRoleType,
  LightWorkspaceType,
  MembershipOriginType,
  Result,
} from "@app/types";
import { Err, Ok } from "@app/types";

export async function createAndLogMembership({
  user,
  workspace,
  role,
  origin,
}: {
  user: UserResource;
  workspace: WorkspaceModel | LightWorkspaceType;
  role: ActiveRoleType;
  origin: MembershipOriginType;
}) {
  const w =
    workspace instanceof WorkspaceModel
      ? renderLightWorkspaceType({ workspace })
      : workspace;
  const m = await MembershipResource.createMembership({
    role,
    user,
    workspace: w,
    origin,
  });

  void ServerSideTracking.trackCreateMembership({
    user: user.toJSON(),
    workspace: w,
    role: m.role,
    startAt: m.startAt,
  });

  // Update workspace subscription usage when a new user joins.
  await launchUpdateUsageWorkflow({ workspaceId: workspace.sId });

  return m;
}

// `membershipInvite` flow: we know we can add the user to the associated `workspaceId` as all the
// checks (decoding the JWT) have been run before. Simply create the membership if it does not
// already exist and mark the invitation as consumed.
export async function handleMembershipInvite(
  user: UserResource,
  membershipInvite: MembershipInvitationResource
): Promise<
  Result<
    {
<<<<<<< HEAD
      flow: "joined";
      workspace: Workspace;
=======
      flow: null;
      workspace: WorkspaceModel;
>>>>>>> eb7dcf1e
    },
    AuthFlowError | SSOEnforcedError
  >
> {
  if (membershipInvite.inviteEmail.toLowerCase() !== user.email.toLowerCase()) {
    logger.error(
      {
        inviteEmail: membershipInvite.inviteEmail,
        workspaceId: membershipInvite.workspaceId,
        user: user.toJSON(),
      },
      "Invitation token email mismatch"
    );

    return new Err(
      new AuthFlowError(
        "invitation_token_email_mismatch",
        "The invitation token is not intended for use with this email address."
      )
    );
  }

  const { workspace } = membershipInvite;

  if (!workspace) {
    return new Err(
      new AuthFlowError(
        "invalid_invitation_token",
        "The invite token is invalid, please ask your admin to resend an invitation."
      )
    );
  }

  if (workspace.ssoEnforced) {
    return new Err(
      new SSOEnforcedError("SSO is enforced on this workspace.", workspace.sId)
    );
  }

  const m = await MembershipResource.getLatestMembershipOfUserInWorkspace({
    user,
    workspace: renderLightWorkspaceType({ workspace }),
  });

  if (m?.isRevoked()) {
    const updateRes = await MembershipResource.updateMembershipRole({
      user,
      workspace: renderLightWorkspaceType({ workspace }),
      newRole: membershipInvite.initialRole,
      allowTerminated: true,
    });

    if (updateRes.isErr()) {
      return new Err(
        new AuthFlowError(
          "membership_update_error",
          `Error updating previously revoked membership: ${updateRes.error.type}`
        )
      );
    }

    void ServerSideTracking.trackUpdateMembershipRole({
      user: user.toJSON(),
      workspace: renderLightWorkspaceType({ workspace }),
      previousRole: updateRes.value.previousRole,
      role: updateRes.value.newRole,
    });
  }

  if (!m) {
    await createAndLogMembership({
      workspace,
      user,
      role: membershipInvite.initialRole,
      origin: "invited",
    });
  }

  await membershipInvite.markAsConsumed(user);

<<<<<<< HEAD
  return new Ok({ flow: "joined", workspace });
=======
  return new Ok({ flow: null, workspace });
}

function canJoinTargetWorkspace(
  targetWorkspaceId: string | undefined,
  workspace: WorkspaceModel | undefined,
  activeMemberships: MembershipResource[]
) {
  // If there is no target workspace id, return true.
  if (!targetWorkspaceId) {
    return true;
  }

  if (!workspace) {
    return false;
  }

  // Verify that the user is not already a member of the workspace.
  const alreadyInWorkspace = activeMemberships.find(
    (m) => m.workspaceId === workspace.id
  );
  if (alreadyInWorkspace) {
    return false;
  }

  return targetWorkspaceId === workspace.sId;
>>>>>>> eb7dcf1e
}

export async function handleEnterpriseSignUpFlow(
  user: UserResource,
  enterpriseConnectionWorkspaceId: string
): Promise<{
<<<<<<< HEAD
  flow: "unauthorized" | "joined" | null;
  workspace: Workspace | null;
}> {
  // Combine queries to optimize database calls.
  const workspace = await Workspace.findOne({
    where: {
      sId: enterpriseConnectionWorkspaceId,
    },
  });
=======
  flow: "unauthorized" | null;
  workspace: WorkspaceModel | null;
}> {
  // Combine queries to optimize database calls.
  const [{ total }, workspace] = await Promise.all([
    MembershipResource.getActiveMemberships({
      users: [user],
    }),
    WorkspaceModel.findOne({
      where: {
        sId: enterpriseConnectionWorkspaceId,
      },
    }),
  ]);

  // Early return if user is already a member of a workspace.
  if (total !== 0) {
    return { flow: null, workspace: null };
  }
>>>>>>> eb7dcf1e

  // Redirect to login error flow if workspace is not found.
  if (!workspace) {
    return { flow: "unauthorized", workspace: null };
  }

  const membership =
    await MembershipResource.getLatestMembershipOfUserInWorkspace({
      user,
      workspace: renderLightWorkspaceType({ workspace }),
    });

  // User is already a member of the workspace.
  if (membership && !membership.isRevoked()) {
    return { flow: null, workspace };
  }

  // Look if there is a pending membership invitation for the user at the workspace.
  const pendingMembershipInvitation =
    await MembershipInvitationResource.getPendingForEmailAndWorkspace(
      user.email,
      workspace.id
    );

  // Initialize membership if it's not present or has been previously revoked. In the case of
  // enterprise connections, Dust access is overridden by the identity management service.
  if (!membership || membership.isRevoked()) {
    await createAndLogMembership({
      workspace,
      user,
      role: pendingMembershipInvitation?.initialRole ?? "user",
      origin: pendingMembershipInvitation ? "invited" : "auto-joined",
    });
  }

  if (pendingMembershipInvitation) {
    await pendingMembershipInvitation.markAsConsumed(user);
  }

  return { flow: "joined", workspace };
}

// Regular flow, only if the user is a newly created user. Verify if there's an existing workspace
// with the same verified domain that allows auto-joining. The user will join this workspace if it
// exists; otherwise, a new workspace is created.
export async function handleRegularSignupFlow(
  session: SessionWithUser,
  user: UserResource,
  targetWorkspaceId?: string
): Promise<
  Result<
    {
<<<<<<< HEAD
      flow: "no-auto-join" | "revoked" | "joined" | null;
      workspace: Workspace | null;
=======
      flow: "no-auto-join" | "revoked" | null;
      workspace: WorkspaceModel | null;
>>>>>>> eb7dcf1e
    },
    AuthFlowError | SSOEnforcedError
  >
> {
  const { memberships: activeMemberships, total } =
    await MembershipResource.getActiveMemberships({
      users: [user],
    });

  // Return early if the user is already a member of a workspace and is not attempting to join
  // another one.
  if (total !== 0 && !targetWorkspaceId) {
    return new Ok({
      flow: null,
      workspace: null,
    });
  }

  const targetWorkspace = targetWorkspaceId
    ? await Workspace.findOne({
        where: {
          sId: targetWorkspaceId,
        },
      })
    : null;

  // If user is already a member of the target workspace, return early.
  if (
    targetWorkspace &&
    activeMemberships.find((m) => m.workspaceId === targetWorkspace.id)
  ) {
    return new Ok({ flow: null, workspace: targetWorkspace });
  }

  const workspaceWithVerifiedDomain = await findWorkspaceWithVerifiedDomain(
    session.user
  );
  const { workspace: existingWorkspace } = workspaceWithVerifiedDomain ?? {};

  const joinTargetWorkspaceAllowed =
    workspaceWithVerifiedDomain &&
    existingWorkspace &&
    (!targetWorkspace || targetWorkspace.id === existingWorkspace.id);

  // Verify that the user is allowed to join the specified workspace.
  if (joinTargetWorkspaceAllowed) {
    if (existingWorkspace.ssoEnforced) {
      return new Err(
        new SSOEnforcedError(
          "SSO is enforced on this workspace.",
          existingWorkspace.sId
        )
      );
    }

    const workspaceSubscription =
      await SubscriptionResource.fetchActiveByWorkspace(
        renderLightWorkspaceType({ workspace: existingWorkspace })
      );
    const hasAvailableSeats = await evaluateWorkspaceSeatAvailability(
      existingWorkspace,
      workspaceSubscription.toJSON()
    );
    // Redirect to existing workspace if no seats available, requiring an invite.
    if (
      !hasAvailableSeats ||
      workspaceWithVerifiedDomain.domainAutoJoinEnabled === false
    ) {
      return new Ok({ flow: "no-auto-join", workspace: null });
    }

    const m = await MembershipResource.getLatestMembershipOfUserInWorkspace({
      user,
      workspace: renderLightWorkspaceType({ workspace: existingWorkspace }),
    });

    if (m?.isRevoked()) {
      return new Ok({ flow: "revoked", workspace: null });
    }

    if (!m) {
      await createAndLogMembership({
        workspace: existingWorkspace,
        user,
        role: "user",
        origin: "auto-joined",
      });
    }

    return new Ok({ flow: "joined", workspace: existingWorkspace });
  } else if (!targetWorkspace) {
    const workspace = await createWorkspace(session);
    await createAndLogMembership({
      workspace,
      user,
      role: "admin",
      origin: "auto-joined",
    });

    return new Ok({ flow: "joined", workspace });
  } else {
    return new Err(
      new AuthFlowError(
        "invalid_domain",
        "The domain attached to your email address is not authorized to join this workspace."
      )
    );
  }
}<|MERGE_RESOLUTION|>--- conflicted
+++ resolved
@@ -66,13 +66,8 @@
 ): Promise<
   Result<
     {
-<<<<<<< HEAD
       flow: "joined";
-      workspace: Workspace;
-=======
-      flow: null;
       workspace: WorkspaceModel;
->>>>>>> eb7dcf1e
     },
     AuthFlowError | SSOEnforcedError
   >
@@ -153,73 +148,22 @@
 
   await membershipInvite.markAsConsumed(user);
 
-<<<<<<< HEAD
   return new Ok({ flow: "joined", workspace });
-=======
-  return new Ok({ flow: null, workspace });
-}
-
-function canJoinTargetWorkspace(
-  targetWorkspaceId: string | undefined,
-  workspace: WorkspaceModel | undefined,
-  activeMemberships: MembershipResource[]
-) {
-  // If there is no target workspace id, return true.
-  if (!targetWorkspaceId) {
-    return true;
-  }
-
-  if (!workspace) {
-    return false;
-  }
-
-  // Verify that the user is not already a member of the workspace.
-  const alreadyInWorkspace = activeMemberships.find(
-    (m) => m.workspaceId === workspace.id
-  );
-  if (alreadyInWorkspace) {
-    return false;
-  }
-
-  return targetWorkspaceId === workspace.sId;
->>>>>>> eb7dcf1e
 }
 
 export async function handleEnterpriseSignUpFlow(
   user: UserResource,
   enterpriseConnectionWorkspaceId: string
 ): Promise<{
-<<<<<<< HEAD
   flow: "unauthorized" | "joined" | null;
-  workspace: Workspace | null;
+  workspace: WorkspaceModel | null;
 }> {
   // Combine queries to optimize database calls.
-  const workspace = await Workspace.findOne({
+  const workspace = await WorkspaceModel.findOne({
     where: {
       sId: enterpriseConnectionWorkspaceId,
     },
   });
-=======
-  flow: "unauthorized" | null;
-  workspace: WorkspaceModel | null;
-}> {
-  // Combine queries to optimize database calls.
-  const [{ total }, workspace] = await Promise.all([
-    MembershipResource.getActiveMemberships({
-      users: [user],
-    }),
-    WorkspaceModel.findOne({
-      where: {
-        sId: enterpriseConnectionWorkspaceId,
-      },
-    }),
-  ]);
-
-  // Early return if user is already a member of a workspace.
-  if (total !== 0) {
-    return { flow: null, workspace: null };
-  }
->>>>>>> eb7dcf1e
 
   // Redirect to login error flow if workspace is not found.
   if (!workspace) {
@@ -272,13 +216,8 @@
 ): Promise<
   Result<
     {
-<<<<<<< HEAD
       flow: "no-auto-join" | "revoked" | "joined" | null;
-      workspace: Workspace | null;
-=======
-      flow: "no-auto-join" | "revoked" | null;
       workspace: WorkspaceModel | null;
->>>>>>> eb7dcf1e
     },
     AuthFlowError | SSOEnforcedError
   >
@@ -298,7 +237,7 @@
   }
 
   const targetWorkspace = targetWorkspaceId
-    ? await Workspace.findOne({
+    ? await WorkspaceModel.findOne({
         where: {
           sId: targetWorkspaceId,
         },
