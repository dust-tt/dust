import { evaluateWorkspaceSeatAvailability } from "@app/lib/api/workspace";
import { AuthFlowError, SSOEnforcedError } from "@app/lib/iam/errors";
import type { SessionWithUser } from "@app/lib/iam/provider";
import {
  createWorkspace,
  findWorkspaceWithVerifiedDomain,
} from "@app/lib/iam/workspaces";
import { MembershipInvitationResource } from "@app/lib/resources/membership_invitation_resource";
import { MembershipResource } from "@app/lib/resources/membership_resource";
import { WorkspaceModel } from "@app/lib/resources/storage/models/workspace";
import { SubscriptionResource } from "@app/lib/resources/subscription_resource";
import type { UserResource } from "@app/lib/resources/user_resource";
import { WorkspaceResource } from "@app/lib/resources/workspace_resource";
import { ServerSideTracking } from "@app/lib/tracking/server";
import { renderLightWorkspaceType } from "@app/lib/workspace";
import logger from "@app/logger/logger";
import { launchUpdateUsageWorkflow } from "@app/temporal/usage_queue/client";
import type {
  ActiveRoleType,
  LightWorkspaceType,
  MembershipOriginType,
  Result,
} from "@app/types";
import { Err, Ok } from "@app/types";

export async function createAndLogMembership({
  user,
  workspace,
  role,
  origin,
}: {
  user: UserResource;
  workspace: WorkspaceModel | LightWorkspaceType;
  role: ActiveRoleType;
  origin: MembershipOriginType;
}) {
  const w =
    workspace instanceof WorkspaceModel
      ? renderLightWorkspaceType({ workspace })
      : workspace;
  const m = await MembershipResource.createMembership({
    role,
    user,
    workspace: w,
    origin,
  });

  void ServerSideTracking.trackCreateMembership({
    user: user.toJSON(),
    workspace: w,
    role: m.role,
    startAt: m.startAt,
  });

  // Update workspace subscription usage when a new user joins.
  await launchUpdateUsageWorkflow({ workspaceId: workspace.sId });

  return m;
}

// `membershipInvite` flow: we know we can add the user to the associated `workspaceId` as all the
// checks (decoding the JWT) have been run before. Simply create the membership if it does not
// already exist and mark the invitation as consumed.
export async function handleMembershipInvite(
  user: UserResource,
  membershipInvite: MembershipInvitationResource
): Promise<
  Result<
    {
      flow: "joined";
      workspace: LightWorkspaceType;
    },
    AuthFlowError | SSOEnforcedError
  >
> {
  if (membershipInvite.inviteEmail.toLowerCase() !== user.email.toLowerCase()) {
    logger.error(
      {
        inviteEmail: membershipInvite.inviteEmail,
        workspaceId: membershipInvite.workspaceId,
        user: user.toJSON(),
      },
      "Invitation token email mismatch"
    );

    return new Err(
      new AuthFlowError(
        "invitation_token_email_mismatch",
        "The invitation token is not intended for use with this email address."
      )
    );
  }

  const { workspace } = membershipInvite;

  if (!workspace) {
    return new Err(
      new AuthFlowError(
        "invalid_invitation_token",
        "The invite token is invalid, please ask your admin to resend an invitation."
      )
    );
  }

  if (workspace.ssoEnforced) {
    return new Err(
      new SSOEnforcedError("SSO is enforced on this workspace.", workspace.sId)
    );
  }

  const lightWorkspace = renderLightWorkspaceType({ workspace });

  const m = await MembershipResource.getLatestMembershipOfUserInWorkspace({
    user,
    workspace: lightWorkspace,
  });

  if (m?.isRevoked()) {
    const updateRes = await MembershipResource.updateMembershipRole({
      user,
      workspace: lightWorkspace,
      newRole: membershipInvite.initialRole,
      allowTerminated: true,
    });

    if (updateRes.isErr()) {
      return new Err(
        new AuthFlowError(
          "membership_update_error",
          `Error updating previously revoked membership: ${updateRes.error.type}`
        )
      );
    }

    void ServerSideTracking.trackUpdateMembershipRole({
      user: user.toJSON(),
      workspace: lightWorkspace,
      previousRole: updateRes.value.previousRole,
      role: updateRes.value.newRole,
    });
  }

  if (!m) {
    await createAndLogMembership({
      workspace: lightWorkspace,
      user,
      role: membershipInvite.initialRole,
      origin: "invited",
    });
  }

  await membershipInvite.markAsConsumed(user);

  return new Ok({ flow: "joined", workspace: lightWorkspace });
}

export async function handleEnterpriseSignUpFlow(
  user: UserResource,
  enterpriseConnectionWorkspaceId: string
): Promise<{
  flow: "unauthorized" | "joined" | null;
  workspace: LightWorkspaceType | null;
}> {
  // Combine queries to optimize database calls.
  const [{ total }, workspace] = await Promise.all([
    MembershipResource.getActiveMemberships({
      users: [user],
    }),
    WorkspaceResource.fetchById(enterpriseConnectionWorkspaceId),
  ]);

  // Redirect to login error flow if workspace is not found.
  if (!workspace) {
    return { flow: "unauthorized", workspace: null };
  }

  const lightWorkspace = renderLightWorkspaceType({ workspace });

  // Early return if user is already a member of a workspace.
  if (total !== 0) {
    return { flow: null, workspace: lightWorkspace };
  }

  const membership =
    await MembershipResource.getLatestMembershipOfUserInWorkspace({
      user,
      workspace: lightWorkspace,
    });

  // Look if there is a pending membership invitation for the user at the workspace.
  const pendingMembershipInvitation =
    await MembershipInvitationResource.getPendingForEmailAndWorkspace(
      user.email,
      workspace.id
    );

  // Initialize membership if it's not present or has been previously revoked. In the case of
  // enterprise connections, Dust access is overridden by the identity management service.
  if (!membership || membership.isRevoked()) {
    await createAndLogMembership({
      workspace: lightWorkspace,
      user,
      role: pendingMembershipInvitation?.initialRole ?? "user",
      origin: pendingMembershipInvitation ? "invited" : "auto-joined",
    });
  }

  if (pendingMembershipInvitation) {
    await pendingMembershipInvitation.markAsConsumed(user);
  }

  return { flow: "joined", workspace: lightWorkspace };
}

// Regular flow, only if the user is a newly created user. Verify if there's an existing workspace
// with the same verified domain that allows auto-joining. The user will join this workspace if it
// exists; otherwise, a new workspace is created.
export async function handleRegularSignupFlow(
  session: SessionWithUser,
  user: UserResource,
  targetWorkspaceId?: string
): Promise<
  Result<
    {
      flow: "no-auto-join" | "revoked" | "joined" | null;
      workspace: LightWorkspaceType | null;
    },
    AuthFlowError | SSOEnforcedError
  >
> {
  const { memberships: activeMemberships, total } =
    await MembershipResource.getActiveMemberships({
      users: [user],
    });

  // Return early if the user is already a member of a workspace and is not attempting to join
  // another one.
  if (total !== 0 && !targetWorkspaceId) {
    return new Ok({
      flow: null,
      workspace: null,
    });
  }

  const targetWorkspace = targetWorkspaceId
    ? await WorkspaceResource.fetchById(targetWorkspaceId)
    : null;

  // If user is already a member of the target workspace, return early.
  if (
    targetWorkspace &&
    activeMemberships.find((m) => m.workspaceId === targetWorkspace.id)
  ) {
    return new Ok({
      flow: null,
      workspace: renderLightWorkspaceType({ workspace: targetWorkspace }),
    });
  }

  const workspaceWithVerifiedDomain = await findWorkspaceWithVerifiedDomain(
    session.user
  );
  const { workspace: existingWorkspace } = workspaceWithVerifiedDomain ?? {};

  const joinTargetWorkspaceAllowed =
    workspaceWithVerifiedDomain &&
    existingWorkspace &&
    (!targetWorkspace || targetWorkspace.id === existingWorkspace.id);

  // Verify that the user is allowed to join the specified workspace.
  if (joinTargetWorkspaceAllowed) {
    if (existingWorkspace.ssoEnforced) {
      return new Err(
        new SSOEnforcedError(
          "SSO is enforced on this workspace.",
          existingWorkspace.sId
        )
      );
    }

    const workspaceSubscription =
      await SubscriptionResource.fetchActiveByWorkspace(
        renderLightWorkspaceType({ workspace: existingWorkspace })
      );
    const hasAvailableSeats = await evaluateWorkspaceSeatAvailability(
      existingWorkspace,
      workspaceSubscription.toJSON()
    );
    // Redirect to existing workspace if no seats available, requiring an invite.
    if (
      !hasAvailableSeats ||
      workspaceWithVerifiedDomain.domainAutoJoinEnabled === false
    ) {
      return new Ok({ flow: "no-auto-join", workspace: null });
    }

    const lightWorkspace = renderLightWorkspaceType({
      workspace: existingWorkspace,
    });

    const m = await MembershipResource.getLatestMembershipOfUserInWorkspace({
      user,
      workspace: lightWorkspace,
    });

    if (m?.isRevoked()) {
      return new Ok({ flow: "revoked", workspace: null });
    }

    if (!m) {
      await createAndLogMembership({
        workspace: lightWorkspace,
        user,
        role: "user",
        origin: "auto-joined",
      });
    }

    return new Ok({ flow: "joined", workspace: lightWorkspace });
<<<<<<< HEAD
  } else if (!targetWorkspace && !targetWorkspaceId) {
=======
  } else if (!targetWorkspace && activeMemberships.length === 0) {
>>>>>>> 8dc2423b
    const workspace = await createWorkspace(session);
    const lightWorkspace = renderLightWorkspaceType({ workspace });
    await createAndLogMembership({
      workspace: lightWorkspace,
      user,
      role: "admin",
      origin: "auto-joined",
    });

    return new Ok({ flow: "joined", workspace: lightWorkspace });
  } else {
    // Redirect the user to their existing workspace if they are not allowed to join the target
    // workspace.
    return new Ok({ flow: null, workspace: null });
  }
}<|MERGE_RESOLUTION|>--- conflicted
+++ resolved
@@ -317,11 +317,7 @@
     }
 
     return new Ok({ flow: "joined", workspace: lightWorkspace });
-<<<<<<< HEAD
-  } else if (!targetWorkspace && !targetWorkspaceId) {
-=======
   } else if (!targetWorkspace && activeMemberships.length === 0) {
->>>>>>> 8dc2423b
     const workspace = await createWorkspace(session);
     const lightWorkspace = renderLightWorkspaceType({ workspace });
     await createAndLogMembership({
