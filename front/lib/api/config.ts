import { EnvironmentConfig } from "@app/types";

export const PRODUCTION_DUST_API = "https://dust.tt";

const config = {
  getClientFacingUrl: (): string => {
    // We override the NEXT_PUBLIC_DUST_CLIENT_FACING_URL in `front-internal` to ensure that the
    // uploadUrl returned by the file API points to the `http://front-internal-service` and not our
    // public API URL.
    const override = EnvironmentConfig.getOptionalEnvVariable(
      "DUST_INTERNAL_CLIENT_FACING_URL"
    );
    if (override) {
      return override;
    }
    return EnvironmentConfig.getEnvVariable(
      "NEXT_PUBLIC_DUST_CLIENT_FACING_URL"
    );
  },
  getAuth0TenantUrl: (): string => {
    return EnvironmentConfig.getEnvVariable("AUTH0_TENANT_DOMAIN_URL");
  },
  getAuth0AudienceUri: (): string => {
    return EnvironmentConfig.getEnvVariable("AUTH0_AUDIENCE_URI");
  },
  getDustApiAudience: (): string => {
    return EnvironmentConfig.getEnvVariable("DUST_API_AUDIENCE");
  },
  getAuth0M2MClientId: (): string => {
    return EnvironmentConfig.getEnvVariable("AUTH0_M2M_CLIENT_ID");
  },
  getAuth0M2MClientSecret: (): string => {
    return EnvironmentConfig.getEnvVariable("AUTH0_M2M_CLIENT_SECRET");
  },
  getAuth0WebApplicationId: (): string => {
    return EnvironmentConfig.getEnvVariable("AUTH0_WEB_APP_CLIENT_ID");
  },
  getAuth0ExtensionApplicationId: (): string => {
    return EnvironmentConfig.getEnvVariable("AUTH0_EXTENSION_CLIENT_ID");
  },
  getAuth0CliApplicationId: (): string => {
    return EnvironmentConfig.getEnvVariable("AUTH0_CLI_CLIENT_ID");
  },
  getAuth0NamespaceClaim: (): string => {
    return EnvironmentConfig.getEnvVariable("AUTH0_CLAIM_NAMESPACE");
  },
  getDustInviteTokenSecret: (): string => {
    return EnvironmentConfig.getEnvVariable("DUST_INVITE_TOKEN_SECRET");
  },
  getSendgridApiKey: (): string => {
    return EnvironmentConfig.getEnvVariable("SENDGRID_API_KEY");
  },
  getInvitationEmailTemplate: (): string => {
    return EnvironmentConfig.getEnvVariable(
      "SENDGRID_INVITATION_EMAIL_TEMPLATE_ID"
    );
  },
  getGenericEmailTemplate: (): string => {
    return EnvironmentConfig.getEnvVariable(
      "SENDGRID_GENERIC_EMAIL_TEMPLATE_ID"
    );
  },
  getStripeSecretKey: (): string => {
    return EnvironmentConfig.getEnvVariable("STRIPE_SECRET_KEY");
  },
  getStripeSecretWebhookKey: (): string => {
    return EnvironmentConfig.getEnvVariable("STRIPE_SECRET_WEBHOOK_KEY");
  },
  getServiceAccount: (): string => {
    return EnvironmentConfig.getEnvVariable("SERVICE_ACCOUNT");
  },
  getCustomerIoSiteId: (): string => {
    return EnvironmentConfig.getEnvVariable("CUSTOMERIO_SITE_ID");
  },
  getCustomerIoApiKey: (): string => {
    return EnvironmentConfig.getEnvVariable("CUSTOMERIO_API_KEY");
  },
  getCustomerIoEnabled: (): boolean => {
    return (
      EnvironmentConfig.getOptionalEnvVariable("CUSTOMERIO_ENABLED") === "true"
    );
  },
  // Used for communication of front to (itself in prod) for dust-apps execution.
  getDustDevelopmentSystemAPIKey: (): string => {
    return EnvironmentConfig.getEnvVariable("DUST_DEVELOPMENT_SYSTEM_API_KEY");
  },
  getDustDevelopmentWorkspaceId: (): string => {
    return EnvironmentConfig.getEnvVariable("DUST_DEVELOPMENT_WORKSPACE_ID");
  },
  getDustRegistrySecret: (): string => {
    return EnvironmentConfig.getEnvVariable("DUST_REGISTRY_SECRET");
  },
  getCoreAPIConfig: (): { url: string; apiKey: string | null } => {
    return {
      url: EnvironmentConfig.getEnvVariable("CORE_API"),
      apiKey: EnvironmentConfig.getOptionalEnvVariable("CORE_API_KEY") ?? null,
    };
  },
  getConnectorsAPIConfig: (): { url: string; secret: string } => {
    return {
      url: EnvironmentConfig.getEnvVariable("CONNECTORS_API"),
      secret: EnvironmentConfig.getEnvVariable("DUST_CONNECTORS_SECRET"),
    };
  },
  getDustAPIConfig: (): { url: string; nodeEnv: string } => {
    return {
      // Dust production API URL is hardcoded for now.
      url:
        EnvironmentConfig.getOptionalEnvVariable("DUST_PROD_API") ??
        PRODUCTION_DUST_API,
      nodeEnv:
        EnvironmentConfig.getOptionalEnvVariable("NODE_ENV") || "development",
    };
  },
  getOAuthAPIConfig: (): { url: string; apiKey: string | null } => {
    return {
      url: EnvironmentConfig.getEnvVariable("OAUTH_API"),
      apiKey: EnvironmentConfig.getOptionalEnvVariable("OAUTH_API_KEY") ?? null,
    };
  },
  getDustAppsWorkspaceId: (): string => {
    return EnvironmentConfig.getEnvVariable("DUST_APPS_WORKSPACE_ID");
  },
  getDustAppsSpaceId: (): string => {
    return EnvironmentConfig.getEnvVariable("DUST_APPS_SPACE_ID");
  },
  getDustAppsHelperDatasourceViewId: (): string => {
    return EnvironmentConfig.getEnvVariable(
      "DUST_APPS_HELPER_DATASOURCE_VIEW_ID"
    );
  },
  getRegionResolverSecret: (): string | undefined => {
    return EnvironmentConfig.getOptionalEnvVariable("REGION_RESOLVER_SECRET");
  },
  // OAuth
  getOAuthGithubApp: (): string => {
    return EnvironmentConfig.getEnvVariable("OAUTH_GITHUB_APP");
  },
  getOAuthGithubAppPlatformActions: (): string => {
    return EnvironmentConfig.getEnvVariable(
      "OAUTH_GITHUB_APP_PLATFORM_ACTIONS"
    );
  },
  getOAuthNotionClientId: (): string => {
    return EnvironmentConfig.getEnvVariable("OAUTH_NOTION_CLIENT_ID");
  },
  getOAuthNotionPlatformActionsClientId: (): string => {
    return EnvironmentConfig.getEnvVariable(
      "OAUTH_NOTION_PLATFORM_ACTIONS_CLIENT_ID"
    );
  },
  getOAuthConfluenceClientId: (): string => {
    return EnvironmentConfig.getEnvVariable("OAUTH_CONFLUENCE_CLIENT_ID");
  },
  getOAuthGoogleDriveClientId: (): string => {
    return EnvironmentConfig.getEnvVariable("OAUTH_GOOGLE_DRIVE_CLIENT_ID");
  },
  getOAuthSlackClientId: (): string => {
    return EnvironmentConfig.getEnvVariable("OAUTH_SLACK_CLIENT_ID");
  },
  getOAuthSlackBotClientId: (): string => {
    return EnvironmentConfig.getEnvVariable("OAUTH_SLACK_BOT_CLIENT_ID");
  },
  getOAuthSlackToolsClientId: (): string => {
    return EnvironmentConfig.getEnvVariable("OAUTH_SLACK_TOOLS_CLIENT_ID");
  },
  getOAuthIntercomClientId: (): string => {
    return EnvironmentConfig.getEnvVariable("OAUTH_INTERCOM_CLIENT_ID");
  },
  getOAuthGongClientId: (): string => {
    return EnvironmentConfig.getEnvVariable("OAUTH_GONG_CLIENT_ID");
  },
  getOAuthMicrosoftClientId: (): string => {
    return EnvironmentConfig.getEnvVariable("OAUTH_MICROSOFT_CLIENT_ID");
  },
  getOAuthZendeskClientId: (): string => {
    return EnvironmentConfig.getEnvVariable("OAUTH_ZENDESK_CLIENT_ID");
  },
  getOAuthHubspotClientId: (): string => {
    return EnvironmentConfig.getEnvVariable("OAUTH_HUBSPOT_CLIENT_ID");
  },
<<<<<<< HEAD
  getOAuthJiraClientId: (): string => {
    return EnvironmentConfig.getEnvVariable("OAUTH_JIRA_CLIENT_ID");
=======
  getOAuthMondayClientId: (): string => {
    return EnvironmentConfig.getEnvVariable("OAUTH_MONDAY_CLIENT_ID");
>>>>>>> d4f303c5
  },

  // Text extraction.
  getTextExtractionUrl: (): string => {
    return EnvironmentConfig.getEnvVariable("TEXT_EXTRACTION_URL");
  },
  // Status page.
  getStatusPageProvidersPageId: (): string => {
    return EnvironmentConfig.getEnvVariable("STATUS_PAGE_PROVIDERS_PAGE_ID");
  },
  getStatusPageDustPageId: (): string => {
    return EnvironmentConfig.getEnvVariable("STATUS_PAGE_DUST_PAGE_ID");
  },
  getStatusPageApiToken: (): string => {
    return EnvironmentConfig.getEnvVariable("STATUS_PAGE_API_TOKEN");
  },
  getMultiActionsAgentAnthropicBetaFlags: (): string[] | undefined => {
    return EnvironmentConfig.getOptionalEnvVariable(
      "MULTI_ACTIONS_AGENT_ANTHROPIC_BETA_FLAGS"
    )?.split(",");
  },

  // WorkOS
  getWorkOSApiKey: (): string => {
    return EnvironmentConfig.getEnvVariable("WORKOS_API_KEY");
  },
  getWorkOSClientId: (): string => {
    return EnvironmentConfig.getEnvVariable("WORKOS_CLIENT_ID");
  },
  getWorkOSCookiePassword: (): string => {
    return EnvironmentConfig.getEnvVariable("WORKOS_COOKIE_PASSWORD");
  },
  getWorkOSIssuerURL: (): string => {
    return EnvironmentConfig.getEnvVariable("WORKOS_ISSUER_URL");
  },
  getWorkOSWebhookSecret: (): string => {
    return EnvironmentConfig.getEnvVariable("WORKOS_WEBHOOK_SECRET");
  },
  getWorkOSWebhookSigningSecret: (): string => {
    return EnvironmentConfig.getEnvVariable("WORKOS_WEBHOOK_SIGNING_SECRET");
  },
  getWorkOSActionSecret: (): string => {
    return EnvironmentConfig.getEnvVariable("WORKOS_ACTION_SECRET");
  },
  getWorkOSActionSigningSecret: (): string => {
    return EnvironmentConfig.getEnvVariable("WORKOS_ACTION_SIGNING_SECRET");
  },

  // Profiler.
  getProfilerSecret: (): string | undefined => {
    return EnvironmentConfig.getOptionalEnvVariable("DEBUG_PROFILER_SECRET");
  },
  // Untrusted egress proxy.
  getUntrustedEgressProxyHost: (): string | undefined => {
    return EnvironmentConfig.getOptionalEnvVariable(
      "UNTRUSTED_EGRESS_PROXY_HOST"
    );
  },
  getUntrustedEgressProxyPort: (): string | undefined => {
    return EnvironmentConfig.getOptionalEnvVariable(
      "UNTRUSTED_EGRESS_PROXY_PORT"
    );
  },
};

export default config;<|MERGE_RESOLUTION|>--- conflicted
+++ resolved
@@ -179,13 +179,11 @@
   getOAuthHubspotClientId: (): string => {
     return EnvironmentConfig.getEnvVariable("OAUTH_HUBSPOT_CLIENT_ID");
   },
-<<<<<<< HEAD
   getOAuthJiraClientId: (): string => {
     return EnvironmentConfig.getEnvVariable("OAUTH_JIRA_CLIENT_ID");
-=======
+  },
   getOAuthMondayClientId: (): string => {
     return EnvironmentConfig.getEnvVariable("OAUTH_MONDAY_CLIENT_ID");
->>>>>>> d4f303c5
   },
 
   // Text extraction.
