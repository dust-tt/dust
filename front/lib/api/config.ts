--- conflicted
+++ resolved
@@ -204,16 +204,14 @@
   getWorkOSCookiePassword: (): string => {
     return EnvironmentConfig.getEnvVariable("WORKOS_COOKIE_PASSWORD");
   },
-<<<<<<< HEAD
   getWorkOSIssuerURL: (): string => {
     return EnvironmentConfig.getEnvVariable("WORKOS_ISSUER_URL");
-=======
+  },
   getWorkOSWebhookSecret: (): string => {
     return EnvironmentConfig.getEnvVariable("WORKOS_WEBHOOK_SECRET");
   },
   getWorkOSWebhookSigningSecret: (): string => {
     return EnvironmentConfig.getEnvVariable("WORKOS_WEBHOOK_SIGNING_SECRET");
->>>>>>> 52439069
   },
 
   // Profiler.
