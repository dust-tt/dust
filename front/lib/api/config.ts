import { EnvironmentConfig } from "@app/types";

export const PRODUCTION_DUST_API = "https://dust.tt";

const config = {
  getClientFacingUrl: (): string => {
    // We override the NEXT_PUBLIC_DUST_CLIENT_FACING_URL in `front-internal` to ensure that the
    // uploadUrl returned by the file API points to the `http://front-internal-service` and not our
    // public API URL.
    const override = EnvironmentConfig.getOptionalEnvVariable(
      "DUST_INTERNAL_CLIENT_FACING_URL"
    );
    if (override) {
      return override;
    }
    return EnvironmentConfig.getEnvVariable(
      "NEXT_PUBLIC_DUST_CLIENT_FACING_URL"
    );
  },
  getAuth0TenantUrl: (): string => {
    return EnvironmentConfig.getEnvVariable("AUTH0_TENANT_DOMAIN_URL");
  },
  getAuth0AudienceUri: (): string => {
    return EnvironmentConfig.getEnvVariable("AUTH0_AUDIENCE_URI");
  },
  getDustApiAudience: (): string => {
    return EnvironmentConfig.getEnvVariable("DUST_API_AUDIENCE");
  },
  getAuth0M2MClientId: (): string => {
    return EnvironmentConfig.getEnvVariable("AUTH0_M2M_CLIENT_ID");
  },
  getAuth0M2MClientSecret: (): string => {
    return EnvironmentConfig.getEnvVariable("AUTH0_M2M_CLIENT_SECRET");
  },
  getAuth0WebApplicationId: (): string => {
    return EnvironmentConfig.getEnvVariable("AUTH0_WEB_APP_CLIENT_ID");
  },
  getAuth0ExtensionApplicationId: (): string => {
    return EnvironmentConfig.getEnvVariable("AUTH0_EXTENSION_CLIENT_ID");
  },
  getAuth0CliApplicationId: (): string => {
    return EnvironmentConfig.getEnvVariable("AUTH0_CLI_CLIENT_ID");
  },
  getAuth0NamespaceClaim: (): string => {
    return EnvironmentConfig.getEnvVariable("AUTH0_CLAIM_NAMESPACE");
  },
  getDustInviteTokenSecret: (): string => {
    return EnvironmentConfig.getEnvVariable("DUST_INVITE_TOKEN_SECRET");
  },
  getSendgridApiKey: (): string => {
    return EnvironmentConfig.getEnvVariable("SENDGRID_API_KEY");
  },
  getInvitationEmailTemplate: (): string => {
    return EnvironmentConfig.getEnvVariable(
      "SENDGRID_INVITATION_EMAIL_TEMPLATE_ID"
    );
  },
  getGenericEmailTemplate: (): string => {
    return EnvironmentConfig.getEnvVariable(
      "SENDGRID_GENERIC_EMAIL_TEMPLATE_ID"
    );
  },
  getStripeSecretKey: (): string => {
    return EnvironmentConfig.getEnvVariable("STRIPE_SECRET_KEY");
  },
  getStripeSecretWebhookKey: (): string => {
    return EnvironmentConfig.getEnvVariable("STRIPE_SECRET_WEBHOOK_KEY");
  },
  getServiceAccount: (): string => {
    return EnvironmentConfig.getEnvVariable("SERVICE_ACCOUNT");
  },
  getCustomerIoSiteId: (): string => {
    return EnvironmentConfig.getEnvVariable("CUSTOMERIO_SITE_ID");
  },
  getCustomerIoApiKey: (): string => {
    return EnvironmentConfig.getEnvVariable("CUSTOMERIO_API_KEY");
  },
  getCustomerIoEnabled: (): boolean => {
    return (
      EnvironmentConfig.getOptionalEnvVariable("CUSTOMERIO_ENABLED") === "true"
    );
  },
  // Used for communication of front to (itself in prod) for dust-apps execution.
  getDustDevelopmentSystemAPIKey: (): string => {
    return EnvironmentConfig.getEnvVariable("DUST_DEVELOPMENT_SYSTEM_API_KEY");
  },
  getDustDevelopmentWorkspaceId: (): string => {
    return EnvironmentConfig.getEnvVariable("DUST_DEVELOPMENT_WORKSPACE_ID");
  },
  getDustRegistrySecret: (): string => {
    return EnvironmentConfig.getEnvVariable("DUST_REGISTRY_SECRET");
  },
  getCoreAPIConfig: (): { url: string; apiKey: string | null } => {
    return {
      url: EnvironmentConfig.getEnvVariable("CORE_API"),
      apiKey: EnvironmentConfig.getOptionalEnvVariable("CORE_API_KEY") ?? null,
    };
  },
  getConnectorsAPIConfig: (): { url: string; secret: string } => {
    return {
      url: EnvironmentConfig.getEnvVariable("CONNECTORS_API"),
      secret: EnvironmentConfig.getEnvVariable("DUST_CONNECTORS_SECRET"),
    };
  },
  getDustAPIConfig: (): { url: string; nodeEnv: string } => {
    return {
      // Dust production API URL is hardcoded for now.
      url:
        EnvironmentConfig.getOptionalEnvVariable("DUST_PROD_API") ??
        PRODUCTION_DUST_API,
      nodeEnv:
        EnvironmentConfig.getOptionalEnvVariable("NODE_ENV") || "development",
    };
  },
  getOAuthAPIConfig: (): { url: string; apiKey: string | null } => {
    return {
      url: EnvironmentConfig.getEnvVariable("OAUTH_API"),
      apiKey: EnvironmentConfig.getOptionalEnvVariable("OAUTH_API_KEY") ?? null,
    };
  },
  getDustAppsWorkspaceId: (): string => {
    return EnvironmentConfig.getEnvVariable("DUST_APPS_WORKSPACE_ID");
  },
  getDustAppsSpaceId: (): string => {
    return EnvironmentConfig.getEnvVariable("DUST_APPS_SPACE_ID");
  },
  getDustAppsHelperDatasourceViewId: (): string => {
    return EnvironmentConfig.getEnvVariable(
      "DUST_APPS_HELPER_DATASOURCE_VIEW_ID"
    );
  },
  getRegionResolverSecret: (): string | undefined => {
    return EnvironmentConfig.getOptionalEnvVariable("REGION_RESOLVER_SECRET");
  },
  // OAuth
  getOAuthGithubApp: (): string => {
    return EnvironmentConfig.getEnvVariable("OAUTH_GITHUB_APP");
  },
  getOAuthGithubAppPlatformActions: (): string => {
    return EnvironmentConfig.getEnvVariable(
      "OAUTH_GITHUB_APP_PLATFORM_ACTIONS"
    );
  },
  getOAuthNotionClientId: (): string => {
    return EnvironmentConfig.getEnvVariable("OAUTH_NOTION_CLIENT_ID");
  },
  getOAuthNotionPlatformActionsClientId: (): string => {
    return EnvironmentConfig.getEnvVariable(
      "OAUTH_NOTION_PLATFORM_ACTIONS_CLIENT_ID"
    );
  },
  getOAuthConfluenceClientId: (): string => {
    return EnvironmentConfig.getEnvVariable("OAUTH_CONFLUENCE_CLIENT_ID");
  },
  getOAuthGoogleDriveClientId: (): string => {
    return EnvironmentConfig.getEnvVariable("OAUTH_GOOGLE_DRIVE_CLIENT_ID");
  },
  getOAuthSlackClientId: (): string => {
    return EnvironmentConfig.getEnvVariable("OAUTH_SLACK_CLIENT_ID");
  },
  getOAuthIntercomClientId: (): string => {
    return EnvironmentConfig.getEnvVariable("OAUTH_INTERCOM_CLIENT_ID");
  },
  getOAuthGongClientId: (): string => {
    return EnvironmentConfig.getEnvVariable("OAUTH_GONG_CLIENT_ID");
  },
  getOAuthMicrosoftClientId: (): string => {
    return EnvironmentConfig.getEnvVariable("OAUTH_MICROSOFT_CLIENT_ID");
  },
  getOAuthZendeskClientId: (): string => {
    return EnvironmentConfig.getEnvVariable("OAUTH_ZENDESK_CLIENT_ID");
  },
  getOAuthHubspotClientId: (): string => {
    return EnvironmentConfig.getEnvVariable("OAUTH_HUBSPOT_CLIENT_ID");
  },

  // Text extraction.
  getTextExtractionUrl: (): string => {
    return EnvironmentConfig.getEnvVariable("TEXT_EXTRACTION_URL");
  },
  // Status page.
  getStatusPageProvidersPageId: (): string => {
    return EnvironmentConfig.getEnvVariable("STATUS_PAGE_PROVIDERS_PAGE_ID");
  },
  getStatusPageDustPageId: (): string => {
    return EnvironmentConfig.getEnvVariable("STATUS_PAGE_DUST_PAGE_ID");
  },
  getStatusPageApiToken: (): string => {
    return EnvironmentConfig.getEnvVariable("STATUS_PAGE_API_TOKEN");
  },
  getMultiActionsAgentAnthropicBetaFlags: (): string[] | undefined => {
    return EnvironmentConfig.getOptionalEnvVariable(
      "MULTI_ACTIONS_AGENT_ANTHROPIC_BETA_FLAGS"
    )?.split(",");
  },
<<<<<<< HEAD

  // WorkOS
  getWorkOSApiKey: (): string => {
    return EnvironmentConfig.getEnvVariable("WORKOS_API_KEY");
  },
  getWorkOSClientId: (): string => {
    return EnvironmentConfig.getEnvVariable("WORKOS_CLIENT_ID");
  },
  getWorkOSCookiePassword: (): string => {
    return EnvironmentConfig.getEnvVariable("WORKOS_COOKIE_PASSWORD");
  },
  getWorkOSRedirectUri: (): string => {
    return `${config.getClientFacingUrl()}/api/auth/callback`;
=======
  // Profiler.
  getProfilerSecret: (): string | undefined => {
    return EnvironmentConfig.getOptionalEnvVariable("DEBUG_PROFILER_SECRET");
>>>>>>> 9473ceaf
  },
};

export default config;<|MERGE_RESOLUTION|>--- conflicted
+++ resolved
@@ -193,7 +193,6 @@
       "MULTI_ACTIONS_AGENT_ANTHROPIC_BETA_FLAGS"
     )?.split(",");
   },
-<<<<<<< HEAD
 
   // WorkOS
   getWorkOSApiKey: (): string => {
@@ -207,11 +206,11 @@
   },
   getWorkOSRedirectUri: (): string => {
     return `${config.getClientFacingUrl()}/api/auth/callback`;
-=======
+  },
+
   // Profiler.
   getProfilerSecret: (): string | undefined => {
     return EnvironmentConfig.getOptionalEnvVariable("DEBUG_PROFILER_SECRET");
->>>>>>> 9473ceaf
   },
 };
 
