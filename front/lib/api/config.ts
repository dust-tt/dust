import { EnvironmentConfig } from "@dust-tt/types";

const config = {
  getClientFacingUrl: (): string => {
    return EnvironmentConfig.getEnvVariable("DUST_CLIENT_FACING_URL");
  },
  getAuth0TenantUrl: (): string => {
    return EnvironmentConfig.getEnvVariable("AUTH0_TENANT_DOMAIN_URL");
  },
  getAuth0M2MClientId: (): string => {
    return EnvironmentConfig.getEnvVariable("AUTH0_M2M_CLIENT_ID");
  },
  getAuth0M2MClientSecret: (): string => {
    return EnvironmentConfig.getEnvVariable("AUTH0_M2M_CLIENT_SECRET");
  },
  getAuth0WebApplicationId: (): string => {
    return EnvironmentConfig.getEnvVariable("AUTH0_WEB_APP_CLIENT_ID");
  },
  getDustInviteTokenSecret: (): string => {
    return EnvironmentConfig.getEnvVariable("DUST_INVITE_TOKEN_SECRET");
  },
  getSendgridApiKey: (): string => {
    return EnvironmentConfig.getEnvVariable("SENDGRID_API_KEY");
  },
  getInvitationEmailTemplate: (): string => {
    return EnvironmentConfig.getEnvVariable(
      "SENDGRID_INVITATION_EMAIL_TEMPLATE_ID"
    );
  },
  getStripeSecretKey: (): string => {
    return EnvironmentConfig.getEnvVariable("STRIPE_SECRET_KEY");
  },
  getStripeSecretWebhookKey: (): string => {
    return EnvironmentConfig.getEnvVariable("STRIPE_SECRET_WEBHOOK_KEY");
  },
  getDustDataSourcesBucket: (): string => {
    return EnvironmentConfig.getEnvVariable("DUST_DATA_SOURCES_BUCKET");
  },
  getServiceAccount: (): string => {
    return EnvironmentConfig.getEnvVariable("SERVICE_ACCOUNT");
  },
  getGaTrackingId: (): string => {
    return EnvironmentConfig.getEnvVariable("GA_TRACKING_ID");
  },
  getCustomerIoSiteId: (): string => {
    return EnvironmentConfig.getEnvVariable("CUSTOMERIO_SITE_ID");
  },
  getCustomerIoApiKey: (): string => {
    return EnvironmentConfig.getEnvVariable("CUSTOMERIO_API_KEY");
  },
  getCustomerIoEnabled: (): boolean => {
    return (
      EnvironmentConfig.getOptionalEnvVariable("CUSTOMERIO_ENABLED") === "true"
    );
  },
  // Used for communication of front to (itself in prod) for dust-apps execution.
  getDustDevelopmentSystemAPIKey: (): string => {
    return EnvironmentConfig.getEnvVariable("DUST_DEVELOPMENT_SYSTEM_API_KEY");
  },
  getDustDevelopmentWorkspaceId: (): string => {
    return EnvironmentConfig.getEnvVariable("DUST_DEVELOPMENT_WORKSPACE_ID");
  },
  getCoreAPIConfig: (): { url: string; apiKey: string | null } => {
    return {
      url: EnvironmentConfig.getEnvVariable("CORE_API"),
      apiKey: EnvironmentConfig.getOptionalEnvVariable("CORE_API_KEY") ?? null,
    };
  },
  getConnectorsAPIConfig: (): { url: string; secret: string } => {
    return {
      url: EnvironmentConfig.getEnvVariable("CONNECTORS_API"),
      secret: EnvironmentConfig.getEnvVariable("DUST_CONNECTORS_SECRET"),
    };
  },
  getDustAPIConfig: (): { url: string; nodeEnv: string } => {
    return {
      // Dust production API URL is hardcoded for now.
      url:
        EnvironmentConfig.getOptionalEnvVariable("DUST_PROD_API") ??
        "https://dust.tt",
      nodeEnv: EnvironmentConfig.getEnvVariable("NODE_ENV"),
    };
  },
  getOAuthAPIConfig: (): { url: string; apiKey: string | null } => {
    return {
      url: EnvironmentConfig.getEnvVariable("OAUTH_API"),
      apiKey: EnvironmentConfig.getOptionalEnvVariable("OAUTH_API_KEY") ?? null,
    };
  },
  // OAuth
  getOAuthGithubApp: (): string => {
    return EnvironmentConfig.getEnvVariable("OAUTH_GITHUB_APP");
  },
  getOAuthNotionClientId: (): string => {
    return EnvironmentConfig.getEnvVariable("OAUTH_NOTION_CLIENT_ID");
  },
  getOAuthConfluenceClientId: (): string => {
    return EnvironmentConfig.getEnvVariable("OAUTH_CONFLUENCE_CLIENT_ID");
  },
  getOAuthGoogleDriveClientId: (): string => {
    return EnvironmentConfig.getEnvVariable("OAUTH_GOOGLE_DRIVE_CLIENT_ID");
  },
  getOAuthSlackClientId: (): string => {
    return EnvironmentConfig.getEnvVariable("OAUTH_SLACK_CLIENT_ID");
  },
  getOAuthIntercomClientId: (): string => {
    return EnvironmentConfig.getEnvVariable("OAUTH_INTERCOM_CLIENT_ID");
  },
<<<<<<< HEAD
  getOAuthGongClientId: (): string => {
    return EnvironmentConfig.getEnvVariable("OAUTH_GONG_CLIENT_ID");
=======
  getOAuthMicrosoftClientId: (): string => {
    return EnvironmentConfig.getEnvVariable("OAUTH_MICROSOFT_CLIENT_ID");
>>>>>>> 9bc9e997
  },
  // Text extraction.
  getTextExtractionUrl: (): string => {
    return EnvironmentConfig.getEnvVariable("TEXT_EXTRACTION_URL");
  },
};

export default config;<|MERGE_RESOLUTION|>--- conflicted
+++ resolved
@@ -106,13 +106,11 @@
   getOAuthIntercomClientId: (): string => {
     return EnvironmentConfig.getEnvVariable("OAUTH_INTERCOM_CLIENT_ID");
   },
-<<<<<<< HEAD
   getOAuthGongClientId: (): string => {
     return EnvironmentConfig.getEnvVariable("OAUTH_GONG_CLIENT_ID");
-=======
+  },
   getOAuthMicrosoftClientId: (): string => {
     return EnvironmentConfig.getEnvVariable("OAUTH_MICROSOFT_CLIENT_ID");
->>>>>>> 9bc9e997
   },
   // Text extraction.
   getTextExtractionUrl: (): string => {
