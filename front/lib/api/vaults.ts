--- conflicted
+++ resolved
@@ -1,11 +1,6 @@
 import type { DataSourceViewCategory } from "@dust-tt/types";
 
-<<<<<<< HEAD
-=======
-import config from "@app/lib/api/config";
-import type { Authenticator } from "@app/lib/auth";
 import { isFolder, isWebsite } from "@app/lib/data_sources";
->>>>>>> e5ff1ccd
 import type { DataSourceResource } from "@app/lib/resources/data_source_resource";
 
 export const getDataSourceCategory = (
