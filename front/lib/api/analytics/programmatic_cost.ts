--- conflicted
+++ resolved
@@ -114,23 +114,6 @@
     }
   >();
 
-<<<<<<< HEAD
-=======
-  const totalInitialCreditsMicroUsd = credits.reduce(
-    (sum, credit) => sum + credit.initialAmountMicroUsd,
-    0
-  );
-  const totalConsumedCreditsMicroUsd = credits.reduce(
-    (sum, credit) => sum + credit.consumedAmountMicroUsd,
-    0
-  );
-  const totalRemainingCreditsMicroUsd = credits.reduce(
-    (sum, credit) =>
-      sum + (credit.initialAmountMicroUsd - credit.consumedAmountMicroUsd),
-    0
-  );
-
->>>>>>> 6ee7c087
   for (const timestamp of timestamps) {
     const dayStart = new Date(timestamp);
     dayStart.setUTCHours(0, 0, 0, 0);
@@ -151,14 +134,23 @@
       return true;
     });
 
-    const { totalInitialCreditsCents, totalConsumedCreditsCents, totalRemainingCreditsCents } = activeCredits.reduce(
+    const {
+      totalInitialCreditsMicroUsd,
+      totalConsumedCreditsMicroUsd,
+      totalRemainingCreditsMicroUsd,
+    } = activeCredits.reduce(
       (acc, credit) => {
-        acc.totalInitialCreditsCents += credit.initialAmountCents;
-        acc.totalConsumedCreditsCents += credit.consumedAmountCents;
-        acc.totalRemainingCreditsCents += credit.initialAmountCents - credit.consumedAmountCents;
+        acc.totalInitialCreditsMicroUsd += credit.initialAmountMicroUsd;
+        acc.totalConsumedCreditsMicroUsd += credit.consumedAmountMicroUsd;
+        acc.totalRemainingCreditsMicroUsd +=
+          credit.initialAmountMicroUsd - credit.consumedAmountMicroUsd;
         return acc;
       },
-      { totalInitialCreditsCents: 0, totalConsumedCreditsCents: 0, totalRemainingCreditsCents: 0 }
+      {
+        totalInitialCreditsMicroUsd: 0,
+        totalConsumedCreditsMicroUsd: 0,
+        totalRemainingCreditsMicroUsd: 0,
+      }
     );
 
     creditTotalsMap.set(timestamp, {
