import type { MCPToolConfigurationType } from "@app/lib/actions/mcp";
import {
  TOOL_NAME_SEPARATOR,
  tryListMCPTools,
} from "@app/lib/actions/mcp_actions";
import type { InternalMCPServerNameType } from "@app/lib/actions/mcp_internal_actions/constants";
import { getRunnerForActionConfiguration } from "@app/lib/actions/runners";
import {
  isDustAppChatBlockType,
  runActionStreamed,
} from "@app/lib/actions/server";
import type {
  ActionConfigurationType,
  AgentActionConfigurationType,
  AgentActionSpecification,
} from "@app/lib/actions/types/agent";
import { isActionConfigurationType } from "@app/lib/actions/types/agent";
import { isMCPToolConfiguration } from "@app/lib/actions/types/guards";
import { getCitationsCount } from "@app/lib/actions/utils";
import { createClientSideMCPServerConfigurations } from "@app/lib/api/actions/mcp_client_side";
import { categorizeAgentErrorMessage } from "@app/lib/api/assistant/agent_errors";
import {
  AgentMessageContentParser,
  getDelimitersConfiguration,
} from "@app/lib/api/assistant/agent_message_content_parser";
import {
  getAgentConfiguration,
  getAgentConfigurations,
} from "@app/lib/api/assistant/configuration";
import { ensureConversationTitle } from "@app/lib/api/assistant/conversation/title";
import { constructPromptMultiActions } from "@app/lib/api/assistant/generation";
import { getJITServers } from "@app/lib/api/assistant/jit_actions";
import { listAttachments } from "@app/lib/api/assistant/jit_utils";
import { isLegacyAgentConfiguration } from "@app/lib/api/assistant/legacy_agent";
import { renderConversationForModel } from "@app/lib/api/assistant/preprocessing";
import { publishConversationRelatedEvent } from "@app/lib/api/assistant/streaming/events";
import type { AgentMessageAsyncEvents } from "@app/lib/api/assistant/streaming/types";
import config from "@app/lib/api/config";
import { getRedisClient } from "@app/lib/api/redis";
import { getSupportedModelConfig } from "@app/lib/assistant";
import type { AuthenticatorType } from "@app/lib/auth";
import { Authenticator } from "@app/lib/auth";
import { AgentConfiguration } from "@app/lib/models/assistant/agent";
import type { AgentMessage } from "@app/lib/models/assistant/conversation";
import { cloneBaseConfig, getDustProdAction } from "@app/lib/registry";
import { AgentStepContentResource } from "@app/lib/resources/agent_step_content_resource";
import { MCPServerViewResource } from "@app/lib/resources/mcp_server_view_resource";
import { generateRandomModelSId } from "@app/lib/resources/string_ids";
import { wakeLock } from "@app/lib/wake_lock";
import logger from "@app/logger/logger";
import { launchUpdateUsageWorkflow } from "@app/temporal/usage_queue/client";
import type {
  AgentActionsEvent,
  AgentChainOfThoughtEvent,
  AgentConfigurationType,
  AgentContentEvent,
  AgentErrorEvent,
  AgentMessageType,
  AgentStepContentEvent,
  ConversationType,
  GenerationCancelEvent,
  GenerationSuccessEvent,
  GenerationTokensEvent,
  LightAgentConfigurationType,
  ModelId,
  UserMessageType,
  WorkspaceType,
} from "@app/types";
import { assertNever, removeNulls } from "@app/types";
import type {
  FunctionCallContentType,
  ReasoningContentType,
} from "@app/types/assistant/agent_message_content";
import type { TextContentType } from "@app/types/assistant/agent_message_content";

const CANCELLATION_CHECK_INTERVAL = 500;
const MAX_ACTIONS_PER_STEP = 16;
const MAX_AUTO_RETRY = 3;

// Process database operations for agent events before publishing to Redis.
async function processEventForDatabase(
  event: AgentMessageAsyncEvents,
  agentMessageRow: AgentMessage
): Promise<void> {
  switch (event.type) {
    case "agent_error":
      // Store error in database.
      await agentMessageRow.update({
        status: "failed",
        errorCode: event.error.code,
        errorMessage: event.error.message,
        errorMetadata: event.error.metadata,
      });
      break;

    case "agent_generation_cancelled":
      // Store cancellation in database.
      await agentMessageRow.update({
        status: "cancelled",
      });
      break;

    case "agent_message_success":
      // Store success and run IDs in database.
      await agentMessageRow.update({
        runIds: event.runIds,
        status: "succeeded",
      });

      break;

    default:
      // Ensure we handle all event types.
      break;
  }
}

async function updateResourceAndPublishEvent(
  event: AgentMessageAsyncEvents,
  conversation: ConversationType,
  agentMessageRow: AgentMessage
): Promise<void> {
  // Process database operations BEFORE publishing to Redis.
  await processEventForDatabase(event, agentMessageRow);

  await publishConversationRelatedEvent(event, {
    conversationId: conversation.sId,
  });
}

// This interface is used to execute an agent. It is not in charge of creating the AgentMessage,
// but it now handles updating it based on the execution results.
export async function runAgentWithStreaming(
  auth: Authenticator,
  configuration: LightAgentConfigurationType,
  conversation: ConversationType,
  userMessage: UserMessageType,
  // TODO(DURABLE-AGENTS 2025-07-10): DRY those two arguments to stick with only one.
  agentMessage: AgentMessageType,
  agentMessageRow: AgentMessage
): Promise<void> {
  const [fullConfiguration] = await Promise.all([
    getAgentConfiguration(auth, configuration.sId, "full"),
  ]);

  if (!fullConfiguration) {
    throw new Error(
      `Unreachable: could not find detailed configuration for agent ${configuration.sId}`
    );
  }

  const owner = auth.workspace();
  if (!owner) {
    throw new Error("Unreachable: could not find owner workspace for agent");
  }

  await Promise.all([
    // Generate a new title if the conversation does not have one already.
    await ensureConversationTitle(auth, conversation, userMessage),

    await runMultiActionsAgentLoop(
      auth,
      fullConfiguration,
      conversation,
      userMessage,
      agentMessage,
      agentMessageRow
    ),
  ]);

  // It's fine to start the workflow here because the workflow will sleep for one hour before
  // computing usage.
  await launchUpdateUsageWorkflow({ workspaceId: owner.sId });
}

async function runMultiActionsAgentLoop(
  auth: Authenticator,
  configuration: AgentConfigurationType,
  conversation: ConversationType,
  userMessage: UserMessageType,
  // TODO(DURABLE-AGENTS 2025-07-10): DRY those two arguments to stick with only one.
  agentMessage: AgentMessageType,
  agentMessageRow: AgentMessage
): Promise<void> {
  const now = Date.now();

  const isLegacyAgent = isLegacyAgentConfiguration(configuration);
  const maxStepsPerRun = isLegacyAgent ? 1 : configuration.maxStepsPerRun;

  // Citations references offset kept up to date across steps.
  let citationsRefsOffset = 0;

  let processedContent = "";
  const runIds = [];

  // Track step content IDs by function call ID for later use in actions.
  const functionCallStepContentIds: Record<string, ModelId> = {};

  for (let i = 0; i < maxStepsPerRun + 1; i++) {
    const localLogger = logger.child({
      workspaceId: conversation.owner.sId,
      conversationId: conversation.sId,
      multiActionLoopIteration: i,
    });

    localLogger.info("Starting multi-action loop iteration");

    const isLastGenerationIteration = i === maxStepsPerRun;

    const actions =
      // If we already executed the maximum number of actions, we don't run anymore.
      // This will force the agent to run the generation.
      isLastGenerationIteration
        ? []
        : // Otherwise, we let the agent decide which action to run (if any).
          configuration.actions;

    const loopIterationStream = runMultiActionsAgent(auth.toJSON(), {
      agentConfiguration: configuration,
      conversation,
      userMessage,
      agentMessage,
      agentActions: actions,
      isLastGenerationIteration,
      isLegacyAgent,
    });

<<<<<<< HEAD
    void wakeLock(async () => {
      for await (const event of loopIterationStream) {
        switch (event.type) {
          case "agent_error":
            const { publicMessage } = categorizeAgentErrorMessage(event.error);

            localLogger.error(
              {
                elapsedTime: Date.now() - now,
                error: event.error,
                publicErrorMessage: publicMessage,
              },
              "Error running multi-actions agent."
            );
=======
    for await (const event of loopIterationStream) {
      switch (event.type) {
        case "agent_error":
          const { category, publicMessage } = categorizeAgentErrorMessage(
            event.error
          );

          localLogger.error(
            {
              elapsedTime: Date.now() - now,
              error: event.error,
              publicErrorMessage: publicMessage,
            },
            "Error running multi-actions agent."
          );

          await publishEvent({
            ...event,
            error: {
              ...event.error,
              message: publicMessage,
              metadata: {
                category,
              },
            },
          });
          return;
        case "agent_actions":
          runIds.push(event.runId);

          localLogger.info(
            {
              elapsed: Date.now() - now,
            },
            "[ASSISTANT_TRACE] Action inputs generation"
          );
>>>>>>> 3ab6bfe6

            await updateResourceAndPublishEvent(
              {
                ...event,
                error: { ...event.error, message: publicMessage },
              },
              conversation,
              agentMessageRow
            );
            return;
          case "agent_actions":
            runIds.push(event.runId);

            localLogger.info(
              {
                elapsed: Date.now() - now,
              },
              "[ASSISTANT_TRACE] Action inputs generation"
            );

            // We received the actions to run, but will enforce a limit on the number of actions (16)
            // which is very high. Over that the latency will just be too high. This is a guardrail
            // against the model outputting something unreasonable.
            event.actions = event.actions.slice(0, MAX_ACTIONS_PER_STEP);

            await Promise.all(
              event.actions.map(({ action, inputs, functionCallId }, index) => {
                // Find the step content ID for this function call
                const stepContentId = functionCallId
                  ? functionCallStepContentIds[functionCallId]
                  : undefined;

                return runAction(auth, {
                  configuration,
                  actionConfiguration: action,
                  conversation,
                  agentMessage,
                  inputs,
                  functionCallId,
                  step: i,
                  stepActionIndex: index,
                  stepActions: event.actions.map((a) => a.action),
                  citationsRefsOffset,
                  stepContentId,
                  agentMessageRow,
                });
              })
            );
            // After we are done running actions, we update the inter-step refsOffset.
            for (let j = 0; j < event.actions.length; j++) {
              citationsRefsOffset += getCitationsCount({
                agentConfiguration: configuration,
                stepActions: event.actions.map((a) => a.action),
                stepActionIndex: j,
              });
            }

            break;

          case "agent_message_content":
            processedContent += event.processedContent;
            break;

          case "agent_step_content":
            const stepContent = await AgentStepContentResource.makeNew({
              workspaceId: conversation.owner.id,
              agentMessageId: agentMessage.agentMessageId,
              step: i,
              index: event.index,
              type: event.content.type,
              value: event.content,
              version: 0,
            });

            // If this is a function call step content, track its ID.
            if (
              event.content.type === "function_call" &&
              event.content.value.id
            ) {
              functionCallStepContentIds[event.content.value.id] =
                stepContent.id;
            }

            agentMessage.contents.push({
              step: i,
              content: event.content,
            });
            break;

          // Generation events
          case "generation_tokens":
            await updateResourceAndPublishEvent(
              event,
              conversation,
              agentMessageRow
            );
            break;
          case "generation_cancel":
            await updateResourceAndPublishEvent(
              {
                type: "agent_generation_cancelled",
                created: event.created,
                configurationId: configuration.sId,
                messageId: agentMessage.sId,
              },
              conversation,
              agentMessageRow
            );
            return;
          case "generation_success":
            if (event.chainOfThought.length) {
              if (!agentMessage.chainOfThought) {
                agentMessage.chainOfThought = "";
              }
              agentMessage.chainOfThought += event.chainOfThought;
            }
            agentMessage.content = processedContent;
            agentMessage.status = "succeeded";

            runIds.push(event.runId);

            await updateResourceAndPublishEvent(
              {
                type: "agent_message_success",
                created: Date.now(),
                configurationId: configuration.sId,
                messageId: agentMessage.sId,
                message: agentMessage,
                runIds: runIds,
              },
              conversation,
              agentMessageRow
            );
            return;

          case "agent_chain_of_thought":
            if (!agentMessage.chainOfThought) {
              agentMessage.chainOfThought = "";
            }
            agentMessage.chainOfThought += event.chainOfThought;
            // This event is not useful outside of the multi-actions loop, so we don't yield it.
            break;

          default:
            assertNever(event);
        }
      }
    });
  }
}

// This method is used by the multi-actions execution loop to pick the next action to execute and
// generate its inputs.
async function* runMultiActionsAgent(
  authType: AuthenticatorType,
  {
    agentConfiguration,
    conversation,
    userMessage,
    agentMessage,
    agentActions,
    isLastGenerationIteration,
    isLegacyAgent,
  }: {
    agentConfiguration: AgentConfigurationType;
    conversation: ConversationType;
    userMessage: UserMessageType;
    agentMessage: AgentMessageType;
    agentActions: AgentActionConfigurationType[];
    isLastGenerationIteration: boolean;
    isLegacyAgent: boolean;
  }
): AsyncGenerator<
  | AgentErrorEvent
  | GenerationSuccessEvent
  | GenerationCancelEvent
  | GenerationTokensEvent
  | AgentActionsEvent
  | AgentChainOfThoughtEvent
  | AgentContentEvent
  | AgentStepContentEvent
> {
  // Recreate the Authenticator instance from the serialized type
  const auth = await Authenticator.fromJSON(authType);

  const model = getSupportedModelConfig(agentConfiguration.model);

  if (!model) {
    yield {
      type: "agent_error",
      created: Date.now(),
      configurationId: agentConfiguration.sId,
      messageId: agentMessage.sId,
      error: {
        code: "model_does_not_support_multi_actions",
        message:
          `The model you selected (${agentConfiguration.model.modelId}) ` +
          `does not support multi-actions.`,
        metadata: null,
      },
    };
    return;
  }
  const availableActions: ActionConfigurationType[] = [];

  for (const agentAction of agentActions) {
    if (isActionConfigurationType(agentAction)) {
      availableActions.push(agentAction);
    }
  }

  const attachments = listAttachments(conversation);
  const jitServers = await getJITServers(auth, {
    conversation,
    attachments,
  });

  // Get client-side MCP server configurations from user message context.
  const clientSideMCPActionConfigurations =
    await createClientSideMCPServerConfigurations(
      auth,
      userMessage.context.clientSideMCPServerIds
    );

  const {
    serverToolsAndInstructions: mcpActions,
    error: mcpToolsListingError,
  } = await tryListMCPTools(
    auth,
    {
      agentConfiguration,
      conversation,
      agentMessage,
      clientSideActionConfigurations: clientSideMCPActionConfigurations,
    },
    jitServers
  );

  if (mcpToolsListingError) {
    logger.error(
      {
        workspaceId: conversation.owner.sId,
        conversationId: conversation.sId,
        error: mcpToolsListingError,
      },
      "Error listing MCP tools."
    );
  } else {
    logger.info(
      {
        workspaceId: conversation.owner.sId,
        conversationId: conversation.sId,
      },
      "MCP tools listed successfully."
    );
  }

  if (!isLastGenerationIteration) {
    availableActions.push(...mcpActions.flatMap((s) => s.tools));
  }

  let fallbackPrompt = "You are a conversational agent";
  if (
    agentConfiguration.actions.length ||
    agentConfiguration.visualizationEnabled ||
    availableActions.length > 0
  ) {
    fallbackPrompt += " with access to tool use.";
  } else {
    fallbackPrompt += ".";
  }

  const agentsList = agentConfiguration.instructions?.includes(
    "{ASSISTANTS_LIST}"
  )
    ? await getAgentConfigurations({
        auth,
        agentsGetView: auth.user() ? "list" : "all",
        variant: "light",
      })
    : null;

  const prompt = await constructPromptMultiActions(auth, {
    userMessage,
    agentConfiguration,
    fallbackPrompt,
    model,
    hasAvailableActions: !!availableActions.length,
    errorContext: mcpToolsListingError,
    agentsList,
    conversationId: conversation.sId,
    serverToolsAndInstructions: mcpActions,
  });

  const specifications: AgentActionSpecification[] = [];
  for (const a of availableActions) {
    const specRes =
      await getRunnerForActionConfiguration(a).buildSpecification(auth);

    if (specRes.isErr()) {
      logger.error(
        {
          workspaceId: conversation.owner.sId,
          conversationId: conversation.sId,
          error: specRes.error,
        },
        "Failed to build the specification for action."
      );
      yield {
        type: "agent_error",
        created: Date.now(),
        configurationId: agentConfiguration.sId,
        messageId: agentMessage.sId,
        error: {
          code: "build_spec_error",
          message: `Failed to build the specification for action ${a.sId},`,
          metadata: null,
        },
      } satisfies AgentErrorEvent;

      return;
    }

    // Truncate the description to 1024 characters
    specRes.value.description = specRes.value.description.slice(0, 1024);

    specifications.push(specRes.value);
  }

  // Count the number of tokens used by the functions presented to the model.
  // This is a rough estimate of the number of tokens.
  const tools = JSON.stringify(
    specifications.map((s) => ({
      name: s.name,
      description: s.description,
      inputSchema: s.inputSchema,
    }))
  );

  // Turn the conversation into a digest that can be presented to the model.
  const modelConversationRes = await renderConversationForModel(auth, {
    conversation,
    model,
    prompt,
    tools,
    allowedTokenCount: model.contextSize - model.generationTokensCount,
  });

  if (modelConversationRes.isErr()) {
    logger.error(
      {
        workspaceId: conversation.owner.sId,
        conversationId: conversation.sId,
        error: modelConversationRes.error,
      },
      "Error rendering conversation for model."
    );
    yield {
      type: "agent_error",
      created: Date.now(),
      configurationId: agentConfiguration.sId,
      messageId: agentMessage.sId,
      error: {
        code: "conversation_render_error",
        message: `Error rendering conversation for model: ${modelConversationRes.error.message}`,
        metadata: null,
      },
    } satisfies AgentErrorEvent;

    return;
  }

  // Check that specifications[].name are unique. This can happen if the user overrides two actions
  // names with the same name (advanced settings). We return an actionable error if that's the case
  // as we want to keep that as an invariant when interacting with models.
  const seen = new Set<string>();
  for (const spec of specifications) {
    if (seen.has(spec.name)) {
      yield {
        type: "agent_error",
        created: Date.now(),
        configurationId: agentConfiguration.sId,
        messageId: agentMessage.sId,
        error: {
          code: "duplicate_specification_name",
          message:
            `Duplicate action name in agent configuration: ${spec.name}. ` +
            "Your agents actions must have unique names.",
          metadata: null,
        },
      } satisfies AgentErrorEvent;

      return;
    }
    seen.add(spec.name);
  }

  const runConfig = cloneBaseConfig(
    getDustProdAction("assistant-v2-multi-actions-agent").config
  );
  if (isLegacyAgent) {
    runConfig.MODEL.function_call =
      specifications.length === 1 ? specifications[0].name : null;
  } else {
    runConfig.MODEL.function_call = specifications.length === 0 ? null : "auto";
  }
  runConfig.MODEL.provider_id = model.providerId;
  runConfig.MODEL.model_id = model.modelId;
  runConfig.MODEL.temperature = agentConfiguration.model.temperature;

  const reasoningEffort =
    agentConfiguration.model.reasoningEffort ?? model.defaultReasoningEffort;
  if (reasoningEffort !== "none" && reasoningEffort !== "light") {
    runConfig.MODEL.reasoning_effort = reasoningEffort;
  }

  if (agentConfiguration.model.responseFormat) {
    runConfig.MODEL.response_format = JSON.parse(
      agentConfiguration.model.responseFormat
    );
  }
  const anthropicBetaFlags = config.getMultiActionsAgentAnthropicBetaFlags();
  if (anthropicBetaFlags) {
    runConfig.MODEL.anthropic_beta_flags = anthropicBetaFlags;
  }

  let autoRetryCount = 0;
  let isRetryableModelError = false;
  let res;

  do {
    res = await runActionStreamed(
      auth,
      "assistant-v2-multi-actions-agent",
      runConfig,
      [
        {
          conversation: modelConversationRes.value.modelConversation,
          specifications,
          prompt,
        },
      ],
      {
        conversationId: conversation.sId,
        workspaceId: conversation.owner.sId,
        userMessageId: userMessage.sId,
      }
    );

    if (res.isErr()) {
      logger.error(
        {
          workspaceId: conversation.owner.sId,
          conversationId: conversation.sId,
          error: res.error,
        },
        "Error running multi-actions agent."
      );

      const { category } = categorizeAgentErrorMessage({
        code: "multi_actions_error",
        message: res.error.message,
      });

      isRetryableModelError = category === "retryable_model_error";

      if (!(isRetryableModelError && autoRetryCount < MAX_AUTO_RETRY)) {
        yield {
          type: "agent_error",
          created: Date.now(),
          configurationId: agentConfiguration.sId,
          messageId: agentMessage.sId,
          error: {
            code: "multi_actions_error",
            message: `Error running agent: [${res.error.type}] ${res.error.message}`,
            metadata: {
              category,
            },
          },
        } satisfies AgentErrorEvent;

        return;
      }

      logger.warn(
        {
          workspaceId: conversation.owner.sId,
          conversationId: conversation.sId,
          error: res.error.message,
        },
        "Auto-retrying multi-actions agent."
      );
    }

    autoRetryCount += 1;
  } while (isRetryableModelError && autoRetryCount < MAX_AUTO_RETRY);

  if (res.isErr()) {
    yield {
      type: "agent_error",
      created: Date.now(),
      configurationId: agentConfiguration.sId,
      messageId: agentMessage.sId,
      error: {
        code: "multi_actions_error",
        message: `Error running agent: [${res.error.type}] ${res.error.message}`,
        metadata: null,
      },
    } satisfies AgentErrorEvent;

    return;
  }

  const { eventStream, dustRunId } = res.value;
  let output: {
    actions: Array<{
      functionCallId: string | null;
      name: string | null;
      arguments: Record<string, string | boolean | number> | null;
    }>;
    generation: string | null;
    contents: Array<
      TextContentType | FunctionCallContentType | ReasoningContentType
    >;
  } | null = null;

  let shouldYieldCancel = false;
  let lastCheckCancellation = Date.now();
  const redis = await getRedisClient({ origin: "assistant_generation" });
  let isGeneration = true;

  const contentParser = new AgentMessageContentParser(
    agentConfiguration,
    agentMessage.sId,
    getDelimitersConfiguration({ agentConfiguration })
  );

  const _checkCancellation = async () => {
    try {
      const cancelled = await redis.get(
        `assistant:generation:cancelled:${agentMessage.sId}`
      );
      if (cancelled === "1") {
        shouldYieldCancel = true;
        await redis.set(
          `assistant:generation:cancelled:${agentMessage.sId}`,
          0,
          {
            EX: 3600, // 1 hour
          }
        );
      }
    } catch (error) {
      logger.error({ error }, "Error checking cancellation");
      return false;
    }
  };

  let rawContent = "";
  let nativeChainOfThought = "";
  for await (const event of eventStream) {
    if (event.type === "function_call") {
      isGeneration = false;
    }

    if (event.type === "error") {
      yield* contentParser.flushTokens();
      yield {
        type: "agent_error",
        created: Date.now(),
        configurationId: agentConfiguration.sId,
        messageId: agentMessage.sId,
        error: {
          code: "multi_actions_error",
          message: `Error running agent: ${event.content.message}`,
          metadata: null,
        },
      } satisfies AgentErrorEvent;
      return;
    }

    const currentTimestamp = Date.now();
    if (
      currentTimestamp - lastCheckCancellation >=
      CANCELLATION_CHECK_INTERVAL
    ) {
      void _checkCancellation(); // Trigger the async function without awaiting
      lastCheckCancellation = currentTimestamp;
    }

    if (shouldYieldCancel) {
      yield* contentParser.flushTokens();
      yield {
        type: "generation_cancel",
        created: Date.now(),
        configurationId: agentConfiguration.sId,
        messageId: agentMessage.sId,
      } satisfies GenerationCancelEvent;
      return;
    }

    if (event.type === "tokens" && isGeneration) {
      rawContent += event.content.tokens.text;
      yield* contentParser.emitTokens(event.content.tokens.text);
    }

    if (event.type === "reasoning_tokens") {
      yield {
        type: "generation_tokens",
        classification: "chain_of_thought",
        created: Date.now(),
        configurationId: agentConfiguration.sId,
        messageId: agentMessage.sId,
        text: event.content.tokens.text,
      } satisfies GenerationTokensEvent;
      nativeChainOfThought += event.content.tokens.text;
    }

    if (event.type === "reasoning_item") {
      yield {
        type: "generation_tokens",
        classification: "chain_of_thought",
        created: Date.now(),
        configurationId: agentConfiguration.sId,
        messageId: agentMessage.sId,
        text: "\n\n",
      } satisfies GenerationTokensEvent;
      nativeChainOfThought += "\n\n";
    }

    if (event.type === "block_execution") {
      const e = event.content.execution[0][0];
      if (e.error) {
        yield* contentParser.flushTokens();
        yield {
          type: "agent_error",
          created: Date.now(),
          configurationId: agentConfiguration.sId,
          messageId: agentMessage.sId,
          error: {
            code: "multi_actions_error",
            message: `Error running agent: ${e.error}`,
            metadata: null,
          },
        } satisfies AgentErrorEvent;
        return;
      }

      if (event.content.block_name === "MODEL" && e.value) {
        // Flush early as we know the generation is terminated here.
        yield* contentParser.flushTokens();

        const block = e.value;
        if (!isDustAppChatBlockType(block)) {
          logger.error(
            {
              workspaceId: conversation.owner.sId,
              conversationId: conversation.sId,
              error: block,
            },
            "Received unparsable MODEL block."
          );
          yield {
            type: "agent_error",
            created: Date.now(),
            configurationId: agentConfiguration.sId,
            messageId: agentMessage.sId,
            error: {
              code: "multi_actions_error",
              message: "Received unparsable MODEL block.",
              metadata: null,
            },
          } satisfies AgentErrorEvent;
          return;
        }

        // Extract token usage from block execution metadata
        const meta = e.meta as {
          token_usage?: {
            prompt_tokens: number;
            completion_tokens: number;
            reasoning_tokens?: number;
          };
        } | null;
        const reasoningTokens = meta?.token_usage?.reasoning_tokens || 0;

        const contents = (block.message.contents ?? []).map((content) => {
          if (content.type === "reasoning") {
            return {
              ...content,
              value: {
                ...content.value,
                tokens: 0, // Will be updated for the last reasoning item
                provider: model.providerId,
              },
            } satisfies ReasoningContentType;
          }
          return content;
        });

        // We unfortunately don't currently have a proper breakdown of reasoning tokens per item,
        // so we set the reasoning token count on the last reasoning item.
        for (let i = contents.length - 1; i >= 0; i--) {
          const content = contents[i];
          if (content.type === "reasoning") {
            content.value.tokens = reasoningTokens;
            contents[i] = content;
            break;
          }
        }

        output = {
          actions: [],
          generation: null,
          contents,
        };

        if (block.message.function_calls?.length) {
          for (const fc of block.message.function_calls) {
            try {
              const args = JSON.parse(fc.arguments);
              output.actions.push({
                name: fc.name,
                functionCallId: fc.id,
                arguments: args,
              });
            } catch (error) {
              logger.error(
                {
                  workspaceId: conversation.owner.sId,
                  conversationId: conversation.sId,
                  error,
                },
                "Error parsing function call arguments."
              );
              yield {
                type: "agent_error",
                created: Date.now(),
                configurationId: agentConfiguration.sId,
                messageId: agentMessage.sId,
                error: {
                  code: "function_call_error",
                  message: `Error parsing function call arguments: ${error}`,
                  metadata: null,
                },
              } satisfies AgentErrorEvent;
              return;
            }
          }
        } else {
          output.generation = block.message.content ?? null;
        }
      }
    }
  }

  yield* contentParser.flushTokens();

  if (!output) {
    yield {
      type: "agent_error",
      created: Date.now(),
      configurationId: agentConfiguration.sId,
      messageId: agentMessage.sId,
      error: {
        code: "multi_actions_error",
        message: "Agent execution didn't complete.",
        metadata: null,
      },
    } satisfies AgentErrorEvent;
    return;
  }

  for (const [i, content] of output.contents.entries()) {
    yield {
      type: "agent_step_content",
      created: Date.now(),
      configurationId: agentConfiguration.sId,
      messageId: agentMessage.sId,
      index: i,
      content,
    } satisfies AgentStepContentEvent;
  }

  if (!output.actions.length) {
    const processedContent = contentParser.getContent() ?? "";
    if (!processedContent.length) {
      logger.warn(
        {
          workspaceId: conversation.owner.sId,
          conversationId: conversation.sId,
          configurationId: agentConfiguration.sId,
          messageId: agentMessage.sId,
          modelId: model.modelId,
        },
        "No content generated by the agent."
      );
    }

    const chainOfThought =
      (nativeChainOfThought || contentParser.getChainOfThought()) ?? "";

    yield {
      type: "agent_message_content",
      created: Date.now(),
      configurationId: agentConfiguration.sId,
      messageId: agentMessage.sId,
      content: rawContent,
      processedContent,
    } satisfies AgentContentEvent;
    yield {
      type: "generation_success",
      created: Date.now(),
      configurationId: agentConfiguration.sId,
      messageId: agentMessage.sId,
      text: processedContent,
      runId: await dustRunId,
      chainOfThought,
    } satisfies GenerationSuccessEvent;

    return;
  }

  // We have actions.

  if (isLastGenerationIteration) {
    yield {
      type: "agent_error",
      created: Date.now(),
      configurationId: agentConfiguration.sId,
      messageId: agentMessage.sId,
      error: {
        code: "tool_use_limit_reached",
        message:
          "The agent attempted to use too many tools. This model error can be safely retried.",
        metadata: null,
      },
    } satisfies AgentErrorEvent;
    return;
  }

  const actions: AgentActionsEvent["actions"] = [];

  for (const a of output.actions) {
    // Sometimes models will return a name with a triple underscore instead of a double underscore, we dynamically handle it.
    const actionNamesFromLLM: string[] = removeNulls([
      a.name,
      a.name?.replace("___", TOOL_NAME_SEPARATOR) ?? null,
    ]);

    let action = availableActions.find((ac) =>
      actionNamesFromLLM.includes(ac.name)
    );
    let args = a.arguments;

    if (!action) {
      if (!a.name) {
        logger.error(
          {
            workspaceId: conversation.owner.sId,
            conversationId: conversation.sId,
            configurationId: agentConfiguration.sId,
            messageId: agentMessage.sId,
            actionName: a.name,
            availableActions: availableActions.map((a) => a.name),
          },
          "Model attempted to run an action that is not part of the agent configuration (no name)."
        );
        yield {
          type: "agent_error",
          created: Date.now(),
          configurationId: agentConfiguration.sId,
          messageId: agentMessage.sId,
          error: {
            code: "action_not_found",
            message:
              `The agent attempted to run an invalid action (no name). ` +
              `This model error can be safely retried.`,
            metadata: null,
          },
        } satisfies AgentErrorEvent;

        return;
      } else {
        const mcpServerView =
          await MCPServerViewResource.getMCPServerViewForAutoInternalTool(
            auth,
            "missing_action_catcher"
          );

        // Could happen if the internal server has not already been added
        if (!mcpServerView) {
          logger.error(
            {
              workspaceId: conversation.owner.sId,
              conversationId: conversation.sId,
              configurationId: agentConfiguration.sId,
              messageId: agentMessage.sId,
              actionName: a.name,
              availableActions: availableActions.map((a) => a.name),
            },
            "Model attempted to run an action that is not part of the agent configuration (no server)."
          );

          yield {
            type: "agent_error",
            created: Date.now(),
            configurationId: agentConfiguration.sId,
            messageId: agentMessage.sId,
            error: {
              code: "action_not_found",
              message:
                `The agent attempted to run an invalid action (${a.name}). ` +
                `This model error can be safely retried (no server).`,
              metadata: null,
            },
          } satisfies AgentErrorEvent;
          return;
        }

        logger.warn(
          {
            workspaceId: conversation.owner.sId,
            conversationId: conversation.sId,
            configurationId: agentConfiguration.sId,
            messageId: agentMessage.sId,
            actionName: a.name,
            availableActions: availableActions.map((a) => a.name),
          },
          "Model attempted to run an action that is not part of the agent configuration but we'll try to catch it."
        );

        const catchAllAction: MCPToolConfigurationType = {
          id: -1,
          sId: generateRandomModelSId(),
          type: "mcp_configuration" as const,
          name: a.name,
          originalName: a.name,
          description: null,
          dataSources: null,
          tables: null,
          childAgentId: null,
          reasoningModel: null,
          timeFrame: null,
          jsonSchema: null,
          additionalConfiguration: {},
          mcpServerViewId: mcpServerView.sId,
          dustAppConfiguration: null,
          internalMCPServerId: mcpServerView.internalMCPServerId,
          inputSchema: {},
          availability: "auto_hidden_builder",
          permission: "never_ask",
          toolServerId: mcpServerView.sId,
          mcpServerName: "missing_action_catcher" as InternalMCPServerNameType,
        };

        action = catchAllAction;
        args = {};
      }
    }

    actions.push({
      action: action!,
      inputs: args ?? {},
      functionCallId: a.functionCallId ?? null,
    });
  }

  yield* contentParser.flushTokens();

  const chainOfThought =
    (nativeChainOfThought || contentParser.getChainOfThought()) ?? "";

  if (chainOfThought?.length) {
    yield {
      type: "agent_chain_of_thought",
      created: Date.now(),
      configurationId: agentConfiguration.sId,
      messageId: agentMessage.sId,
      message: agentMessage,
      chainOfThought,
    };
  }

  // We emit the raw content that was generated before the tool
  // use to store it in the AgentMessageContent table.
  if (rawContent.length) {
    yield {
      type: "agent_message_content",
      created: Date.now(),
      configurationId: agentConfiguration.sId,
      messageId: agentMessage.sId,
      content: rawContent,
      processedContent: contentParser.getContent() ?? "",
    } satisfies AgentContentEvent;
  }

  yield {
    type: "agent_actions",
    runId: await dustRunId,
    created: Date.now(),
    actions,
  } satisfies AgentActionsEvent;

  return;
}

async function runAction(
  auth: Authenticator,
  {
    configuration,
    actionConfiguration,
    conversation,
    agentMessage,
    inputs,
    functionCallId,
    step,
    stepActionIndex,
    stepActions,
    citationsRefsOffset,
    stepContentId,
    // TODO(DURABLE-AGENTS 2025-07-10): DRY those arguments with agentMessage to stick with only one
    agentMessageRow,
  }: {
    configuration: AgentConfigurationType;
    actionConfiguration: ActionConfigurationType;
    conversation: ConversationType;
    agentMessage: AgentMessageType;
    inputs: Record<string, string | boolean | number>;
    functionCallId: string | null;
    step: number;
    stepActionIndex: number;
    stepActions: ActionConfigurationType[];
    citationsRefsOffset: number;
    stepContentId?: ModelId;
    agentMessageRow: AgentMessage;
  }
): Promise<void> {
  if (isMCPToolConfiguration(actionConfiguration)) {
    const eventStream = getRunnerForActionConfiguration(
      actionConfiguration
    ).run(auth, {
      agentConfiguration: configuration,
      conversation,
      agentMessage,
      rawInputs: inputs,
      functionCallId,
      step,
      stepActionIndex,
      stepActions,
      citationsRefsOffset,
      stepContentId,
    });

    for await (const event of eventStream) {
      switch (event.type) {
        case "tool_error":
          await updateResourceAndPublishEvent(
            {
              type: "agent_error",
              created: event.created,
              configurationId: configuration.sId,
              messageId: agentMessage.sId,
              error: {
                code: event.error.code,
                message: event.error.message,
                metadata: event.error.metadata,
              },
            },
            conversation,
            agentMessageRow
          );
          return;

        case "tool_success":
          await updateResourceAndPublishEvent(
            {
              type: "agent_action_success",
              created: event.created,
              configurationId: configuration.sId,
              messageId: agentMessage.sId,
              action: event.action,
            },
            conversation,
            agentMessageRow
          );

          // We stitch the action into the agent message. The conversation is expected to include
          // the agentMessage object, updating this object will update the conversation as well.
          agentMessage.actions.push(event.action);
          break;

        case "tool_params":
        case "tool_approve_execution":
        case "tool_notification":
          await updateResourceAndPublishEvent(
            event,
            conversation,
            agentMessageRow
          );
          break;

        default:
          assertNever(event);
      }
    }
  } else {
    assertNever(actionConfiguration);
  }
}

export const filterSuggestedNames = async (
  owner: WorkspaceType,
  suggestions: string[] | undefined | null
) => {
  if (!suggestions || suggestions.length === 0) {
    return [];
  }
  // Filter out suggested names that are already in use in the workspace.
  const existingNames = (
    await AgentConfiguration.findAll({
      where: {
        workspaceId: owner.id,
        status: "active",
      },
      attributes: ["name"],
    })
  ).map((ac) => ac.name.toLowerCase());

  return suggestions?.filter(
    (s: string) => !existingNames.includes(s.toLowerCase())
  );
};<|MERGE_RESOLUTION|>--- conflicted
+++ resolved
@@ -191,7 +191,7 @@
   let citationsRefsOffset = 0;
 
   let processedContent = "";
-  const runIds = [];
+  const runIds: string[] = [];
 
   // Track step content IDs by function call ID for later use in actions.
   const functionCallStepContentIds: Record<string, ModelId> = {};
@@ -225,12 +225,13 @@
       isLegacyAgent,
     });
 
-<<<<<<< HEAD
-    void wakeLock(async () => {
+    await wakeLock(async () => {
       for await (const event of loopIterationStream) {
         switch (event.type) {
           case "agent_error":
-            const { publicMessage } = categorizeAgentErrorMessage(event.error);
+            const { category, publicMessage } = categorizeAgentErrorMessage(
+              event.error
+            );
 
             localLogger.error(
               {
@@ -240,54 +241,22 @@
               },
               "Error running multi-actions agent."
             );
-=======
-    for await (const event of loopIterationStream) {
-      switch (event.type) {
-        case "agent_error":
-          const { category, publicMessage } = categorizeAgentErrorMessage(
-            event.error
-          );
-
-          localLogger.error(
-            {
-              elapsedTime: Date.now() - now,
-              error: event.error,
-              publicErrorMessage: publicMessage,
-            },
-            "Error running multi-actions agent."
-          );
-
-          await publishEvent({
-            ...event,
-            error: {
-              ...event.error,
-              message: publicMessage,
-              metadata: {
-                category,
-              },
-            },
-          });
-          return;
-        case "agent_actions":
-          runIds.push(event.runId);
-
-          localLogger.info(
-            {
-              elapsed: Date.now() - now,
-            },
-            "[ASSISTANT_TRACE] Action inputs generation"
-          );
->>>>>>> 3ab6bfe6
-
-            await updateResourceAndPublishEvent(
+
+            return updateResourceAndPublishEvent(
               {
                 ...event,
-                error: { ...event.error, message: publicMessage },
+                error: {
+                  ...event.error,
+                  message: publicMessage,
+                  metadata: {
+                    category,
+                  },
+                },
               },
               conversation,
               agentMessageRow
             );
-            return;
+
           case "agent_actions":
             runIds.push(event.runId);
 
