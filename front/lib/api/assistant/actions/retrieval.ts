--- conflicted
+++ resolved
@@ -6,11 +6,7 @@
 import { generateActionInputs } from "@app/lib/api/assistant/agent";
 import { ModelMessageType } from "@app/lib/api/assistant/generation";
 import { Authenticator } from "@app/lib/auth";
-<<<<<<< HEAD
-import { front_sequelize } from "@app/lib/databases";
-=======
 import { front_sequelize, ModelId } from "@app/lib/databases";
->>>>>>> 51cc152f
 import {
   AgentRetrievalAction,
   RetrievalDocument,
