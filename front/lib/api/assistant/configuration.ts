--- conflicted
+++ resolved
@@ -527,15 +527,9 @@
     }),
     fetchAgentProcessActionConfigurations(auth, { configurationIds, variant }),
     fetchDustAppRunActionConfigurations(auth, { configurationIds, variant }),
-<<<<<<< HEAD
-    fetchTableQueryActionConfigurations({ configurationIds, variant }),
+    fetchTableQueryActionConfigurations(auth, { configurationIds, variant }),
     fetchWebsearchActionConfigurations(auth, { configurationIds, variant }),
-    fetchBrowseActionConfigurations({ configurationIds, variant }),
-=======
-    fetchTableQueryActionConfigurations(auth, { configurationIds, variant }),
-    fetchWebsearchActionConfigurations({ configurationIds, variant }),
     fetchBrowseActionConfigurations(auth, { configurationIds, variant }),
->>>>>>> 14f7627d
     fetchReasoningActionConfigurations({ configurationIds, variant }),
     fetchMCPServerActionConfigurations(auth, { configurationIds, variant }),
     user && variant !== "extra_light"
