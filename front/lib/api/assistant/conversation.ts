--- conflicted
+++ resolved
@@ -270,19 +270,10 @@
         updated: c.updatedAt.getTime(),
         sId: c.sId,
         owner,
-<<<<<<< HEAD
-        title: p.conversation.title,
-        visibility: p.conversation.visibility,
-        currentThreadVersion: p.conversation.currentThreadVersion,
-        requestedGroupIds: getConversationRequestedGroupIdsFromModel(
-          owner,
-          p.conversation
-        ),
-=======
         title: c.title,
         visibility: c.visibility,
+        currentThreadVersion: c.currentThreadVersion,
         requestedGroupIds: getConversationRequestedGroupIdsFromModel(owner, c),
->>>>>>> 6922bd30
         // TODO(2025-01-15) `groupId` clean-up. Remove once Chrome extension uses optional.
         groupIds: [],
       }) satisfies ConversationWithoutContentType
