--- conflicted
+++ resolved
@@ -78,11 +78,8 @@
   Ok,
   removeNulls,
 } from "@app/types";
-<<<<<<< HEAD
 import { isAgentMessageType } from "@app/types/assistant/conversation";
 
-=======
->>>>>>> ad8f3cc8
 /**
  * Conversation Creation, update and deletion
  */
