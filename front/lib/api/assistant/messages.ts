import type { WhereOptions } from "sequelize";
import { Op, Sequelize } from "sequelize";

<<<<<<< HEAD
import type { MCPActionType } from "@app/lib/actions/mcp";
=======
import { MCPActionType } from "@app/lib/actions/mcp";
import { isServerSideMCPServerConfiguration } from "@app/lib/actions/types/guards";
>>>>>>> 96779f3a
import {
  AgentMessageContentParser,
  getDelimitersConfiguration,
} from "@app/lib/api/assistant/agent_message_content_parser";
import { getLightAgentMessageFromAgentMessage } from "@app/lib/api/assistant/citations";
import { getAgentConfigurations } from "@app/lib/api/assistant/configuration/agent";
import type { PaginationParams } from "@app/lib/api/pagination";
import { Authenticator } from "@app/lib/auth";
import { AgentStepContentModel } from "@app/lib/models/assistant/agent_step_content";
import {
  AgentMessage,
  Mention,
  Message,
  UserMessage,
} from "@app/lib/models/assistant/conversation";
import { AgentStepContentResource } from "@app/lib/resources/agent_step_content_resource";
import { ContentFragmentResource } from "@app/lib/resources/content_fragment_resource";
import { ConversationResource } from "@app/lib/resources/conversation_resource";
import { ContentFragmentModel } from "@app/lib/resources/storage/models/content_fragment";
import { UserResource } from "@app/lib/resources/user_resource";
import type {
  AgentConfigurationType,
  AgentMessageType,
  ContentFragmentType,
  ConversationWithoutContentType,
  FetchConversationMessagesResponse,
  LightAgentMessageType,
  LightMessageWithRankType,
  MessageWithRankType,
  ModelId,
  Result,
  UserMessageType,
} from "@app/types";
import { ConversationError, Err, Ok, removeNulls } from "@app/types";
import type {
  ReasoningContentType,
  TextContentType,
} from "@app/types/assistant/agent_message_content";
import {
  isFunctionCallContent,
  isReasoningContent,
  isTextContent,
} from "@app/types/assistant/agent_message_content";
import type { ParsedContentItem } from "@app/types/assistant/conversation";

export function getMaximalVersionAgentStepContent(
  agentStepContents: AgentStepContentModel[]
): AgentStepContentModel[] {
  const maxVersionStepContents = agentStepContents.reduce((acc, current) => {
    const key = `${current.step}-${current.index}`;
    const existing = acc.get(key);
    if (!existing || current.version > existing.version) {
      acc.set(key, current);
    }
    return acc;
  }, new Map<string, AgentStepContentModel>());

  return Array.from(maxVersionStepContents.values());
}

export async function generateParsedContents(
  auth: Authenticator,
  agentMessageId: ModelId,
  actions: MCPActionType[],
  agentConfiguration: LightAgentConfigurationType,
  messageId: string
): Promise<Record<number, Array<ParsedContentItem>>> {
  const parsedContents: Record<number, Array<ParsedContentItem>> = {};

  const agentStepContents = await AgentStepContentResource.fetchByAgentMessages(
    auth,
    {
      agentMessageIds: [agentMessageId],
      includeMCPActions: false,
      latestVersionsOnly: true,
    }
  );

  const contents = agentStepContents
    .sort((a, b) => a.step - b.step || a.index - b.index)
    .map((sc) => ({
      step: sc.step,
      content: sc.value,
    }));

  for (const c of contents) {
    const step = c.step + 1; // Convert to 1-indexed for display
    if (!parsedContents[step]) {
      parsedContents[step] = [];
    }

    if (isReasoningContent(c.content)) {
      const reasoning = c.content.value.reasoning;
      if (reasoning && reasoning.trim()) {
        parsedContents[step].push({ kind: "reasoning", content: reasoning });
      }
      continue;
    }

    if (isTextContent(c.content)) {
      // Use the same parser approach as the existing code
      const contentParser = new AgentMessageContentParser(
        agentConfiguration,
        messageId,
        getDelimitersConfiguration({ agentConfiguration })
      );
      const parsedContent = await contentParser.parseContents([
        c.content.value,
      ]);

      if (parsedContent.chainOfThought && parsedContent.chainOfThought.trim()) {
        parsedContents[step].push({
          kind: "reasoning",
          content: parsedContent.chainOfThought,
        });
      }
      continue;
    }

    if (isFunctionCallContent(c.content)) {
      const functionCallId = c.content.value.id;
      const matchingAction = actions.find(
        (a) => a.functionCallId === functionCallId
      );
      if (matchingAction) {
        parsedContents[step].push({ kind: "action", action: matchingAction });
      }
      continue;
    }
  }

  return parsedContents;
}

async function batchRenderUserMessages(
  auth: Authenticator,
  messages: Message[]
): Promise<{ m: UserMessageType; rank: number; version: number }[]> {
  const userMessages = messages.filter(
    (m) => m.userMessage !== null && m.userMessage !== undefined
  );

  const userIds = [
    ...new Set(
      userMessages
        .map((m) => m.userMessage?.userId)
        .filter((id) => !!id) as number[]
    ),
  ];

  const [mentions, users] = await Promise.all([
    Mention.findAll({
      where: {
        workspaceId: auth.getNonNullableWorkspace().id,
        messageId: userMessages.map((m) => m.id),
      },
    }),
    userIds.length === 0
      ? []
      : UserResource.fetchByModelIds([...new Set(userIds)]),
  ]);

  return userMessages.map((message) => {
    if (!message.userMessage) {
      throw new Error(
        "Unreachable: batchRenderUserMessages has been filtered on user messages"
      );
    }
    const userMessage = message.userMessage;
    const messageMentions = mentions.filter((m) => m.messageId === message.id);
    const user = users.find((u) => u.id === userMessage.userId) || null;

    const m = {
      id: message.id,
      sId: message.sId,
      type: "user_message",
      visibility: message.visibility,
      version: message.version,
      created: message.createdAt.getTime(),
      user: user ? user.toJSON() : null,
      mentions: messageMentions
        ? messageMentions.map((m) => {
            if (m.agentConfigurationId) {
              return {
                configurationId: m.agentConfigurationId,
              };
            }
            throw new Error("Mention Must Be An Agent: Unreachable.");
          })
        : [],
      content: userMessage.content,
      context: {
        username: userMessage.userContextUsername,
        timezone: userMessage.userContextTimezone,
        fullName: userMessage.userContextFullName,
        email: userMessage.userContextEmail,
        profilePictureUrl: userMessage.userContextProfilePictureUrl,
        origin: userMessage.userContextOrigin,
      },
    } satisfies UserMessageType;
    return { m, rank: message.rank, version: message.version };
  });
}

function enhanceMCPActionWithServerId(
  agentMCPActions: MCPActionType[],
  agentMessages: Message[],
  agentConfigurations: AgentConfigurationType[]
) {
  // Resolve the MCP server id for the actions - only for full view
  return agentMCPActions.map((agentMCPAction) => {
    const agentConfigurationId = agentMessages.find(
      (message) => message.agentMessageId === agentMCPAction.agentMessageId
    )?.agentMessage?.agentConfigurationId;
    const agentConfiguration = agentConfigurations.find(
      (a) => a.sId === agentConfigurationId
    );
    const action = agentConfiguration?.actions?.find(
      (ac) => `${ac.id}` === `${agentMCPAction.mcpServerConfigurationId}`
    );
    if (action) {
      return new MCPActionType({
        ...agentMCPAction,
        mcpServerId: isServerSideMCPServerConfiguration(action)
          ? action.internalMCPServerId
          : action.clientSideMcpServerId,
      });
    }
    return agentMCPAction;
  });
}

async function batchRenderAgentMessages<V extends RenderMessageVariant>(
  auth: Authenticator,
  messages: Message[],
  viewType: V,
  { withContentParsing }: { withContentParsing?: boolean } = {}
): Promise<
  Result<
    V extends "full"
      ? { m: AgentMessageType; rank: number; version: number }[]
      : { m: LightAgentMessageType; rank: number; version: number }[],
    ConversationError
  >
> {
  const agentMessages = messages.filter((m) => !!m.agentMessage);
  const agentMessageIds = removeNulls(
    agentMessages.map((m) => m.agentMessageId || null)
  );
  const [{ agentConfigurations, lightAgentConfigurations }, agentMCPActions] =
    await Promise.all([
      (async () => {
        const agentConfigurationIds: Set<string> = agentMessages.reduce(
          (acc: Set<string>, m) => {
            const agentId = m.agentMessage?.agentConfigurationId;
            if (agentId) {
              acc.add(agentId);
            }
            return acc;
          },
          new Set<string>()
        );
        if (viewType === "full") {
          const agents = await getAgentConfigurations(auth, {
            agentIds: [...agentConfigurationIds],
            variant: "full",
          });
          return {
            agentConfigurations: agents,
            lightAgentConfigurations: agents,
          };
        } else {
          const agents = await getAgentConfigurations(auth, {
            agentIds: [...agentConfigurationIds],
            variant: "extra_light",
          });
          return {
            agentConfigurations: null,
            lightAgentConfigurations: agents,
          };
        }
      })(),
      (async () => {
        const agentStepContents =
          await AgentStepContentResource.fetchByAgentMessages(auth, {
            agentMessageIds,
            includeMCPActions: true,
            latestVersionsOnly: true,
          });
        return agentStepContents
          .map((sc) => sc.toJSON().mcpActions ?? [])
          .flat();
      })(),
    ]);

  const enhancedAgentMCPActions =
    viewType === "full" && agentConfigurations
      ? enhanceMCPActionWithServerId(
          agentMCPActions,
          agentMessages,
          agentConfigurations
        )
      : agentMCPActions;

  if (!lightAgentConfigurations) {
    return new Err(
      new ConversationError("conversation_with_unavailable_agent")
    );
  }

  // The only async part here is the content parsing, but it's "fake async" as the content parsing is not doing
  // any IO or network. We need it to be async as we want to re-use the async generators for the content parsing.
  const renderedMessages = await Promise.all(
    agentMessages.map(async (message) => {
      if (!message.agentMessage) {
        throw new Error(
          "Unreachable: batchRenderAgentMessages has been filtered on agent message"
        );
      }
      const agentMessage = message.agentMessage;

      const actions = enhancedAgentMCPActions
        .filter((a) => a.agentMessageId === agentMessage.id)
        .sort((a, b) => a.step - b.step);

      const agentConfiguration = lightAgentConfigurations.find(
        (a) => a.sId === agentMessage.agentConfigurationId
      );
      if (!agentConfiguration) {
        throw new Error(
          "Unreachable: agent configuration must be found for agent message"
        );
      }

      let error: {
        code: string;
        message: string;
        metadata: Record<string, string | number | boolean> | null;
      } | null = null;

      if (
        agentMessage.errorCode !== null &&
        agentMessage.errorMessage !== null
      ) {
        error = {
          code: agentMessage.errorCode,
          message: agentMessage.errorMessage,
          metadata: agentMessage.errorMetadata,
        };
      }

      const agentStepContents =
        agentMessage.agentStepContents
          ?.sort((a, b) => a.step - b.step || a.index - b.index)
          .map((sc) => ({
            step: sc.step,
            content: sc.value,
          })) ?? [];
      const textContents: Array<{ step: number; content: TextContentType }> =
        [];
      for (const content of agentStepContents) {
        if (content.content.type === "text_content") {
          textContents.push({ step: content.step, content: content.content });
        }
      }
      const reasoningContents: Array<{
        step: number;
        content: ReasoningContentType;
      }> = [];
      for (const content of agentStepContents) {
        if (content.content.type === "reasoning") {
          reasoningContents.push({
            step: content.step,
            content: content.content,
          });
        }
      }

      const { content, chainOfThought } = await (async () => {
        if (reasoningContents.length > 0) {
          // don't use the content parser, we just use raw contents and native CoT
          return {
            content: textContents.map((c) => c.content.value).join(""),
            chainOfThought: reasoningContents
              .map((sc) => sc.content.value.reasoning)
              .filter((r) => !!r)
              .join("\n\n"),
          };
        } else {
          const contentParser = new AgentMessageContentParser(
            agentConfiguration,
            message.sId,
            getDelimitersConfiguration({ agentConfiguration })
          );
          const parsedContent = await contentParser.parseContents(
            textContents.map((r) => r.content.value)
          );
          return {
            content: parsedContent.content,
            chainOfThought: parsedContent.chainOfThought,
          };
        }
      })();

      const parsedContents = withContentParsing
        ? await generateParsedContents(
            auth,
            agentMessage.id,
            actions,
            agentConfiguration,
            message.sId
          )
        : {};

      const m = {
        id: message.id,
        agentMessageId: agentMessage.id,
        sId: message.sId,
        created: message.createdAt.getTime(),
        type: "agent_message" as const,
        visibility: message.visibility,
        version: message.version,
        parentMessageId:
          messages.find((m) => m.id === message.parentId)?.sId ?? null,
        status: agentMessage.status,
        actions,
        content,
        chainOfThought,
        rawContents: textContents.map((c) => ({
          step: c.step,
          content: c.content.value,
        })),
        contents: agentStepContents,
        parsedContents,
        error,
        configuration: agentConfiguration,
        skipToolsValidation: agentMessage.skipToolsValidation,
      } satisfies AgentMessageType;

      if (viewType === "full") {
        return { m, rank: message.rank, version: message.version };
      } else {
        return {
          m: getLightAgentMessageFromAgentMessage(m),
          rank: message.rank,
          version: message.version,
        };
      }
    })
  );
  return new Ok(
    renderedMessages as V extends "full"
      ? { m: AgentMessageType; rank: number; version: number }[]
      : { m: LightAgentMessageType; rank: number; version: number }[]
  );
}

async function batchRenderContentFragment(
  auth: Authenticator,
  conversationId: string,
  messages: Message[]
): Promise<{ m: ContentFragmentType; rank: number; version: number }[]> {
  const messagesWithContentFragment = messages.filter(
    (m) => !!m.contentFragment
  );
  if (messagesWithContentFragment.find((m) => !m.contentFragment)) {
    throw new Error(
      "Unreachable: batchRenderContentFragment must be called with only content fragments"
    );
  }

  return Promise.all(
    messagesWithContentFragment.map(async (message: Message) => {
      const contentFragment = ContentFragmentResource.fromMessage(message);
      const render = await contentFragment.renderFromMessage({
        auth,
        conversationId,
        message,
      });

      return {
        m: render,
        rank: message.rank,
        version: message.version,
      };
    })
  );
}

/**
 * This function retrieves the latest version of each message for the current page,
 * because there's no easy way to fetch only the latest version of a message.
 */
async function getMaxRankMessages(
  auth: Authenticator,
  conversation: ConversationResource,
  paginationParams: PaginationParams
): Promise<ModelId[]> {
  const { limit, orderColumn, orderDirection, lastValue } = paginationParams;

  const where: WhereOptions<Message> = {
    conversationId: conversation.id,
    workspaceId: auth.getNonNullableWorkspace().id,
  };

  if (lastValue) {
    const op = orderDirection === "desc" ? Op.lt : Op.gt;

    where[orderColumn as any] = {
      [op]: lastValue,
    };
  }

  // Retrieve the latest version and corresponding Id of each message for the current page,
  // grouped by rank and limited to the desired page size plus one to detect the presence of a next page.
  const messages = await Message.findAll({
    attributes: [
      [Sequelize.fn("MAX", Sequelize.col("version")), "maxVersion"],
      [Sequelize.fn("MAX", Sequelize.col("id")), "id"],
    ],
    where,
    group: ["rank"],
    order: [[orderColumn, orderDirection === "desc" ? "DESC" : "ASC"]],
    limit: limit + 1,
  });

  return messages.map((m) => m.id);
}

async function fetchMessagesForPage(
  auth: Authenticator,
  conversation: ConversationResource,
  paginationParams: PaginationParams
): Promise<{ hasMore: boolean; messages: Message[] }> {
  const { orderColumn, orderDirection, limit } = paginationParams;

  const messageIds = await getMaxRankMessages(
    auth,
    conversation,
    paginationParams
  );

  const hasMore = messageIds.length > limit;
  const relevantMessageIds = hasMore ? messageIds.slice(0, limit) : messageIds;

  // Then fetch all those messages and their associated resources.
  const messages = await Message.findAll({
    where: {
      conversationId: conversation.id,
      workspaceId: auth.getNonNullableWorkspace().id,
      id: {
        [Op.in]: relevantMessageIds,
      },
    },
    order: [[orderColumn, orderDirection === "desc" ? "DESC" : "ASC"]],
    include: [
      {
        model: UserMessage,
        as: "userMessage",
        required: false,
      },
      {
        model: AgentMessage,
        as: "agentMessage",
        required: false,
        include: [
          {
            model: AgentStepContentModel,
            as: "agentStepContents",
            required: false,
          },
        ],
      },
      // We skip ContentFragmentResource here for efficiency reasons (retrieving contentFragments
      // along with messages in one query). Only once we move to a MessageResource will we be able
      // to properly abstract this.
      {
        model: ContentFragmentModel,
        as: "contentFragment",
        required: false,
      },
    ],
  });

  // Filter to only keep the step content with the maximum version for each step and index combination.
  for (const message of messages) {
    if (message.agentMessage && message.agentMessage.agentStepContents) {
      message.agentMessage.agentStepContents =
        getMaximalVersionAgentStepContent(
          message.agentMessage.agentStepContents
        );
    }
  }

  return {
    hasMore,
    messages,
  };
}

type RenderMessageVariant = "light" | "full";

export async function batchRenderMessages<V extends RenderMessageVariant>(
  auth: Authenticator,
  conversationId: string,
  messages: Message[],
  viewType: V,
  { withContentParsing }: { withContentParsing?: boolean } = {}
): Promise<
  Result<
    V extends "full" ? MessageWithRankType[] : LightMessageWithRankType[],
    ConversationError
  >
> {
  const [userMessages, agentMessagesRes, contentFragments] = await Promise.all([
    batchRenderUserMessages(auth, messages),
    batchRenderAgentMessages(auth, messages, viewType, { withContentParsing }),
    batchRenderContentFragment(auth, conversationId, messages),
  ]);

  if (agentMessagesRes.isErr()) {
    return agentMessagesRes;
  }

  const agentMessages = agentMessagesRes.value;

  if (agentMessages.some((m) => !canReadMessage(auth, m.m))) {
    return new Err(new ConversationError("conversation_access_restricted"));
  }

  const renderedMessages = [
    ...userMessages,
    ...agentMessages,
    ...contentFragments,
  ]
    .sort((a, b) => a.rank - b.rank || a.version - b.version)
    .map(({ m, rank }) => ({ ...m, rank }));

  return new Ok(
    renderedMessages as V extends "full"
      ? MessageWithRankType[]
      : LightMessageWithRankType[]
  );
}

export async function fetchConversationMessages(
  auth: Authenticator,
  conversationId: string,
  paginationParams: PaginationParams
): Promise<Result<FetchConversationMessagesResponse, Error>> {
  const owner = auth.workspace();
  if (!owner) {
    return new Err(new Error("Unexpected `auth` without `workspace`."));
  }

  const conversation = await ConversationResource.fetchById(
    auth,
    conversationId
  );

  if (!conversation) {
    return new Err(new ConversationError("conversation_not_found"));
  }

  const { hasMore, messages } = await fetchMessagesForPage(
    auth,
    conversation,
    paginationParams
  );

  const renderedMessagesRes = await batchRenderMessages(
    auth,
    conversationId,
    messages,
    "light"
  );

  if (renderedMessagesRes.isErr()) {
    return renderedMessagesRes;
  }

  const renderedMessages = renderedMessagesRes.value;

  return new Ok({
    hasMore,
    lastValue: renderedMessages.at(0)?.rank ?? null,
    messages: renderedMessages,
  });
}

export function canReadMessage(
  auth: Authenticator,
  message: AgentMessageType | LightAgentMessageType
) {
  return auth.canRead(
    Authenticator.createResourcePermissionsFromGroupIds(
      message.configuration.requestedGroupIds
    )
  );
}

export async function fetchMessageInConversation(
  auth: Authenticator,
  conversation: ConversationWithoutContentType,
  messageId: string
) {
  const message = await Message.findOne({
    where: {
      conversationId: conversation.id,
      sId: messageId,
      workspaceId: auth.getNonNullableWorkspace()?.id,
    },
    include: [
      {
        model: UserMessage,
        as: "userMessage",
        required: false,
      },
      {
        model: AgentMessage,
        as: "agentMessage",
        required: false,
      },
    ],
  });

  return message;
}<|MERGE_RESOLUTION|>--- conflicted
+++ resolved
@@ -1,12 +1,8 @@
 import type { WhereOptions } from "sequelize";
 import { Op, Sequelize } from "sequelize";
 
-<<<<<<< HEAD
 import type { MCPActionType } from "@app/lib/actions/mcp";
-=======
-import { MCPActionType } from "@app/lib/actions/mcp";
 import { isServerSideMCPServerConfiguration } from "@app/lib/actions/types/guards";
->>>>>>> 96779f3a
 import {
   AgentMessageContentParser,
   getDelimitersConfiguration,
