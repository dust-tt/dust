import type { AgentActionRunningEvents } from "@app/lib/actions/mcp";
import { getMessageChannelId } from "@app/lib/api/assistant/streaming/helpers";
import type { RedisUsageTagsType } from "@app/lib/api/redis";
import type { EventPayload } from "@app/lib/api/redis-hybrid-manager";
import { getRedisHybridManager } from "@app/lib/api/redis-hybrid-manager";
import type { Authenticator } from "@app/lib/auth";
<<<<<<< HEAD
=======
import { getTemporalClientForAgentNamespace } from "@app/lib/temporal";
>>>>>>> 6bda63f9
import { createCallbackReader } from "@app/lib/utils";
import { concurrentExecutor } from "@app/lib/utils/async_utils";
import logger from "@app/logger/logger";
import { makeAgentLoopWorkflowId } from "@app/temporal/agent_loop/lib/workflow_ids";
import { cancelAgentLoopSignal } from "@app/temporal/agent_loop/signals";
import type { GenerationTokensEvent } from "@app/types";
import type {
  AgentActionSuccessEvent,
  AgentErrorEvent,
  AgentGenerationCancelledEvent,
} from "@app/types";
import type { AgentMessageNewEvent, UserMessageNewEvent } from "@app/types";

export async function* getConversationEvents({
  conversationId,
  lastEventId,
  signal,
}: {
  conversationId: string;
  lastEventId: string | null;
  signal: AbortSignal;
}): AsyncGenerator<
  {
    eventId: string;
    data:
      | UserMessageNewEvent
      | AgentMessageNewEvent
      | AgentGenerationCancelledEvent;
  },
  void
> {
  const pubsubChannel = getConversationChannelId(conversationId);

  const callbackReader = createCallbackReader<EventPayload | "close">();
  const { history, unsubscribe } = await getRedisHybridManager().subscribe(
    pubsubChannel,
    callbackReader.callback,
    lastEventId,
    "conversation_events"
  );

  // Unsubscribe if the signal is aborted
  signal.addEventListener("abort", unsubscribe, { once: true });

  for (const event of history) {
    yield {
      eventId: event.id,
      data: JSON.parse(event.message.payload),
    };
  }

  try {
    // As most clients always listen to conversation events, we have a longer timeout to limit the overhead of initiating a new subscription.
    // See https://dust4ai.slack.com/archives/C050SM8NSPK/p1757577149634519
    const TIMEOUT = 180000; // 3 minutes

    // Do not loop forever, we will timeout after some time to avoid blocking the load balancer
    while (true) {
      if (signal.aborted) {
        break;
      }
      const timeoutPromise = new Promise<"timeout">((resolve) => {
        setTimeout(() => {
          resolve("timeout");
        }, TIMEOUT);
      });
      const rawEvent = await Promise.race([
        callbackReader.next(),
        timeoutPromise,
      ]);

      // Determine if we timeouted
      if (rawEvent === "timeout") {
        break;
      }

      if (rawEvent === "close") {
        break;
      }

      const event = {
        eventId: rawEvent.id,
        data: JSON.parse(rawEvent.message.payload),
      };

      yield event;
    }
  } catch (e) {
    logger.error({ error: e }, "Error getting conversation events");
  } finally {
    unsubscribe();
  }
}

export async function cancelMessageGenerationEvent(
  auth: Authenticator,
  {
    messageIds,
    conversationId,
  }: { messageIds: string[]; conversationId: string }
): Promise<void> {
<<<<<<< HEAD
  const redis = await getRedisClient({ origin: "cancel_message_generation" });

  try {
    const tasks = messageIds.map((messageId) => {
      // Submit event to redis so the generation loop stops gracefully.
      return redis.set(`assistant:generation:cancelled:${messageId}`, 1, {
        EX: 3600, // 1 hour
      });
    });

    await Promise.all(tasks);
  } catch (e) {
    logger.error({ error: e }, "Error cancelling message generation");
  }
=======
  const client = await getTemporalClientForAgentNamespace();
  const workspaceId = auth.getNonNullableWorkspace().sId;

  await concurrentExecutor(
    messageIds,
    async (messageId) => {
      // We use the message id provided by the caller as the agentMessageId.
      const agentMessageId = messageId;

      const workflowId = makeAgentLoopWorkflowId({
        workspaceId,
        conversationId,
        agentMessageId,
      });
      try {
        const handle = client.workflow.getHandle(workflowId);
        await handle.signal(cancelAgentLoopSignal);
      } catch (signalError) {
        // Swallow errors from signaling (workflow might not exist anymore)
        logger.warn(
          { error: signalError, messageId },
          "Failed to signal agent loop workflow for cancellation"
        );
      }
    },
    { concurrency: 8 }
  );
>>>>>>> 6bda63f9
}

export async function* getMessagesEvents(
  auth: Authenticator,
  {
    messageId,
    lastEventId,
    signal,
  }: { messageId: string; lastEventId: string | null; signal: AbortSignal }
): AsyncGenerator<
  {
    eventId: string;
    data: (
      | AgentErrorEvent
      | AgentActionRunningEvents
      | AgentActionSuccessEvent
      | AgentGenerationCancelledEvent
      | GenerationTokensEvent
    ) & {
      step: number;
    };
  },
  void
> {
  const pubsubChannel = getMessageChannelId(messageId);

  const start = Date.now();
  const TIMEOUT = 60000; // 1 minute

  const callbackReader = createCallbackReader<EventPayload | "close">();
  const { history, unsubscribe } = await getRedisHybridManager().subscribe(
    pubsubChannel,
    callbackReader.callback,
    lastEventId,
    "message_events"
  );

  // Unsubscribe if the signal is aborted
  signal.addEventListener("abort", unsubscribe, { once: true });

  try {
    for (const event of history) {
      yield {
        eventId: event.id,
        data: JSON.parse(event.message.payload),
      };
    }

    // Do not loop forever, we will timeout after some time to avoid blocking the load balancer
    while (Date.now() - start < TIMEOUT) {
      if (signal.aborted) {
        break;
      }

      const rawEvent = await callbackReader.next();

      if (rawEvent === "close") {
        break;
      }

      const event = {
        eventId: rawEvent.id,
        data: JSON.parse(rawEvent.message.payload),
      };

      // If the payload is an end-of-stream event, we stop the generator.
      if (event.data.type === "end-of-stream") {
        break;
      }

      yield event;
    }
  } catch (e) {
    logger.error({ error: e }, "Error getting messages events");
  } finally {
    unsubscribe();
  }
}

function getConversationChannelId(channelId: string) {
  return `conversation-${channelId}`;
}

export async function publishEvent({
  origin,
  channel,
  event,
}: {
  origin: RedisUsageTagsType;
  channel: string;
  event: string;
}) {
  await getRedisHybridManager().publish(channel, event, origin);
}<|MERGE_RESOLUTION|>--- conflicted
+++ resolved
@@ -4,10 +4,7 @@
 import type { EventPayload } from "@app/lib/api/redis-hybrid-manager";
 import { getRedisHybridManager } from "@app/lib/api/redis-hybrid-manager";
 import type { Authenticator } from "@app/lib/auth";
-<<<<<<< HEAD
-=======
 import { getTemporalClientForAgentNamespace } from "@app/lib/temporal";
->>>>>>> 6bda63f9
 import { createCallbackReader } from "@app/lib/utils";
 import { concurrentExecutor } from "@app/lib/utils/async_utils";
 import logger from "@app/logger/logger";
@@ -109,22 +106,6 @@
     conversationId,
   }: { messageIds: string[]; conversationId: string }
 ): Promise<void> {
-<<<<<<< HEAD
-  const redis = await getRedisClient({ origin: "cancel_message_generation" });
-
-  try {
-    const tasks = messageIds.map((messageId) => {
-      // Submit event to redis so the generation loop stops gracefully.
-      return redis.set(`assistant:generation:cancelled:${messageId}`, 1, {
-        EX: 3600, // 1 hour
-      });
-    });
-
-    await Promise.all(tasks);
-  } catch (e) {
-    logger.error({ error: e }, "Error cancelling message generation");
-  }
-=======
   const client = await getTemporalClientForAgentNamespace();
   const workspaceId = auth.getNonNullableWorkspace().sId;
 
@@ -152,7 +133,6 @@
     },
     { concurrency: 8 }
   );
->>>>>>> 6bda63f9
 }
 
 export async function* getMessagesEvents(
