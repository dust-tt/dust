--- conflicted
+++ resolved
@@ -1,102 +1,28 @@
 import type {
-  ConversationType,
   FileUseCase,
   Result,
   SupportedFileContentType,
 } from "@dust-tt/types";
-<<<<<<< HEAD
-import {
-  Err,
-  guessDelimiter,
-  isSupportedPlainTextContentType,
-  isTextExtractionSupportedContentType,
-  Ok,
-  pagePrefixesPerMimeType,
-  TextExtraction,
-} from "@dust-tt/types";
-=======
 import { Err, Ok } from "@dust-tt/types";
->>>>>>> ff91734d
 import { parse } from "csv-parse";
 import type { IncomingMessage } from "http";
 import sharp from "sharp";
 import type { TransformCallback } from "stream";
 import { PassThrough, Transform } from "stream";
 import { pipeline } from "stream/promises";
-import { v4 as uuidv4 } from "uuid";
-
-<<<<<<< HEAD
-import { getConversation } from "@app/lib/api/assistant/conversation";
-import { isJITActionsEnabled } from "@app/lib/api/assistant/jit_actions";
-import config from "@app/lib/api/config";
-import type { CSVRow } from "@app/lib/api/csv";
-import { analyzeCSVColumns } from "@app/lib/api/csv";
-import {
-  createDataSourceWithoutProvider,
-  upsertDocument,
-  upsertTable,
-} from "@app/lib/api/data_sources";
-=======
+
 import type { CSVRow } from "@app/lib/api/csv";
 import { analyzeCSVColumns } from "@app/lib/api/csv";
 import { extractTextFromFile } from "@app/lib/api/files/text_extraction";
 import { parseUploadRequest } from "@app/lib/api/files/utils";
->>>>>>> ff91734d
 import type { Authenticator } from "@app/lib/auth";
 import type { DustError } from "@app/lib/error";
-import { DataSourceResource } from "@app/lib/resources/data_source_resource";
 import type { FileResource } from "@app/lib/resources/file_resource";
-import { SpaceResource } from "@app/lib/resources/space_resource";
 import logger from "@app/logger/logger";
 
 const UPLOAD_DELAY_AFTER_CREATION_MS = 1000 * 60 * 1; // 1 minute.
 
-<<<<<<< HEAD
-async function isValidTableFile(
-  file: FileResource,
-  content: string
-): Promise<boolean> {
-  // Check file type
-  const isCSV =
-    file.contentType === "text/csv" ||
-    file.contentType === "text/comma-separated-values";
-  const isTSV =
-    file.contentType === "text/tsv" ||
-    file.contentType === "text/tab-separated-values";
-
-  if (!isCSV && !isTSV) {
-    // Check extension as fallback
-    const ext = file.fileName.split(".").pop()?.toLowerCase();
-    if (ext !== "csv" && ext !== "tsv" && ext !== "xlsx" && ext !== "xls") {
-      return false;
-    }
-  }
-
-  // Check file size
-  const MAX_SIZE = 30 * 1024 * 1024; // 30MB
-  if (file.fileSize > MAX_SIZE) {
-    return false;
-  }
-
-  // For CSV/TSV, validate structure
-  if (isCSV || isTSV) {
-    try {
-      const delimiter = await guessDelimiter(content);
-      return !!delimiter; // Valid if we can detect a consistent delimiter
-    } catch {
-      return false;
-    }
-  }
-
-  return true;
-}
-
-// NotSupported preprocessing
-
-const notSupportedError: PreprocessingFunction = async (
-=======
 const notSupportedError: ProcessingFunction = async (
->>>>>>> ff91734d
   auth: Authenticator,
   file: FileResource
 ) => {
@@ -195,33 +121,10 @@
     const content = await extractTextFromFile(auth, file);
     const writeStream = file.getWriteStream({ auth, version: "processed" });
 
-<<<<<<< HEAD
-    const writeStream = file.getWriteStream({
-      auth,
-      version: "processed",
-    });
-    const textStream = await createFileTextStream(
-      arrayBuffer,
-      file.contentType
-    );
-
-    let content: string = "";
-    await pipeline(
-      textStream,
-      async function* (source) {
-        for await (const chunk of source) {
-          content += chunk;
-          yield chunk;
-        }
-      },
-      writeStream
-    );
-=======
     // Use pipeline with an async generator
     await pipeline(async function* () {
       yield content;
     }, writeStream);
->>>>>>> ff91734d
 
     console.log("Content for file", file.fileName, content);
 
@@ -274,23 +177,13 @@
     });
 
     // Process the first stream for processed file
-    let content: string = "";
+    const content: string = "";
     const processedPipeline = pipeline(
       readStream.pipe(new PassThrough()),
-<<<<<<< HEAD
-      async function* (source) {
-        for await (const chunk of source) {
-          content += chunk;
-          yield chunk;
-        }
-      },
-      processedWriteStream
-=======
       file.getWriteStream({
         auth,
         version: "processed",
       })
->>>>>>> ff91734d
     );
 
     // Process the second stream for snippet file
@@ -343,25 +236,9 @@
     version: "processed",
   });
 
-  let content: string = "";
   try {
-<<<<<<< HEAD
-    await pipeline(
-      readStream,
-      async function* (source) {
-        for await (const chunk of source) {
-          content += chunk;
-          yield chunk;
-        }
-      },
-      writeStream
-    );
-
-    return new Ok(content);
-=======
     await pipeline(readStream, writeStream);
     return new Ok(undefined);
->>>>>>> ff91734d
   } catch (err) {
     logger.error(
       {
@@ -396,32 +273,20 @@
 
 const processingPerContentType: ProcessingPerContentType = {
   "application/msword": {
-<<<<<<< HEAD
-    conversation: extractTextFromFile,
-    folder: extractTextFromFile,
-=======
     conversation: extractTextFromFileAndUpload,
->>>>>>> ff91734d
+    folder: extractTextFromFileAndUpload,
     avatar: notSupportedError,
     tool_output: notSupportedError,
   },
   "application/vnd.openxmlformats-officedocument.wordprocessingml.document": {
-<<<<<<< HEAD
-    conversation: extractTextFromFile,
-    folder: extractTextFromFile,
-=======
+    folder: extractTextFromFileAndUpload,
     conversation: extractTextFromFileAndUpload,
->>>>>>> ff91734d
     avatar: notSupportedError,
     tool_output: notSupportedError,
   },
   "application/pdf": {
-<<<<<<< HEAD
-    conversation: extractTextFromFile,
-    folder: extractTextFromFile,
-=======
+    folder: extractTextFromFileAndUpload,
     conversation: extractTextFromFileAndUpload,
->>>>>>> ff91734d
     avatar: notSupportedError,
     tool_output: notSupportedError,
   },
@@ -475,11 +340,7 @@
   },
 };
 
-<<<<<<< HEAD
-const maybeApplyPreProcessing: PreprocessingFunction = async (
-=======
 const maybeApplyProcessing: ProcessingFunction = async (
->>>>>>> ff91734d
   auth: Authenticator,
   file: FileResource
 ) => {
@@ -494,38 +355,14 @@
     if (res.isErr()) {
       return res;
     } else {
-<<<<<<< HEAD
-      return new Ok(res.value);
-=======
       return new Ok(undefined);
->>>>>>> ff91734d
     }
   }
 
   return new Ok(undefined);
 };
-<<<<<<< HEAD
-
-const isMarkdownType = (mimetype: string | null): boolean => {
-  if (!mimetype) {
-    return false;
-  }
-
-  const markdownTypes = [
-    "text/markdown",
-    "text/x-markdown",
-    "text/md",
-    "application/markdown",
-    "application/octet-stream",
-  ];
-  return markdownTypes.includes(mimetype) || mimetype.endsWith("/md");
-};
 
 export async function processAndStoreFile(
-=======
-
-export async function processAndUploadToCloudStorage(
->>>>>>> ff91734d
   auth: Authenticator,
   { file, req }: { file: FileResource; req: IncomingMessage }
 ): Promise<
@@ -557,69 +394,6 @@
     });
   }
 
-<<<<<<< HEAD
-  try {
-    const form = new IncomingForm({
-      // Stream the uploaded document to the cloud storage.
-      fileWriteStreamHandler: () => {
-        return file.getWriteStream({
-          auth,
-          version: "original",
-        });
-      },
-
-      // Support only one file upload.
-      maxFiles: 1,
-
-      // Validate the file size.
-      maxFileSize: file.fileSize,
-
-      // Ensure the file is of the correct type.
-      filter: function (part) {
-        // For markdown files, check both sides are markdown types
-        // Needed because multiple types might check for markdown
-        if (isMarkdownType(file.contentType)) {
-          return isMarkdownType(part.mimetype);
-        }
-        // For other file types, require exact match
-        return part.mimetype === file.contentType;
-      },
-    });
-    const [, files] = await form.parse(req);
-
-    const maybeFiles = files.file;
-
-    if (!maybeFiles || maybeFiles.length === 0) {
-      await file.markAsFailed();
-      return new Err({
-        name: "dust_error",
-        code: "file_type_not_supported",
-        message: "No file uploaded.",
-      });
-    }
-  } catch (error) {
-    if (error instanceof Error) {
-      if (error.message.startsWith("options.maxTotalFileSize")) {
-        await file.markAsFailed();
-        return new Err({
-          name: "dust_error",
-          code: "file_too_large",
-          message: "File is too large.",
-        });
-      }
-    }
-
-    await file.markAsFailed();
-    return new Err({
-      name: "dust_error",
-      code: "internal_server_error",
-      message: `Error uploading file : ${error instanceof Error ? error : new Error(JSON.stringify(error))}`,
-    });
-  }
-
-  const preProcessingRes = await maybeApplyPreProcessing(auth, file);
-  if (preProcessingRes.isErr()) {
-=======
   const r = await parseUploadRequest(
     file,
     req,
@@ -632,7 +406,6 @@
 
   const processingRes = await maybeApplyProcessing(auth, file);
   if (processingRes.isErr()) {
->>>>>>> ff91734d
     await file.markAsFailed();
     return new Err({
       name: "dust_error",
@@ -641,160 +414,6 @@
     });
   }
 
-<<<<<<< HEAD
-  // TODO(JIT) the tool output flow do not go through this path.
-  const jitEnabled = await isJITActionsEnabled(auth);
-  const isJitCompatibleUseCase = file.useCase === "conversation";
-  const hasJitRequiredMetadata =
-    file.useCase === "conversation" &&
-    !!file.useCaseMetadata &&
-    !!file.useCaseMetadata.conversationId;
-  const isJitSupportedContentType = isSupportedPlainTextContentType(
-    file.contentType
-  );
-  const content = preProcessingRes.value;
-
-  const useJit =
-    jitEnabled &&
-    isJitCompatibleUseCase &&
-    hasJitRequiredMetadata &&
-    isJitSupportedContentType &&
-    !!content;
-
-  // Log if JIT is enabled, file type should be supported but we couldn't process it.
-  if (
-    jitEnabled &&
-    isJitCompatibleUseCase &&
-    isJitSupportedContentType &&
-    !useJit
-  ) {
-    const infos = [];
-    if (!content) {
-      infos.push("No content extracted from file for JIT processing.");
-    }
-
-    if (!hasJitRequiredMetadata) {
-      infos.push(
-        `File is missing required metadata for JIT processing: useCase ${file.useCase}, useCaseMetadata ${file.useCaseMetadata}`
-      );
-    }
-
-    logger.info(
-      {
-        fileModelId: file.id,
-        workspaceId: auth.workspace()?.sId,
-        infos: infos,
-      },
-      "JIT processing not possible for file."
-    );
-  }
-
-  // Upsert to the conversation datasource & generate a snippet.
-  if (useJit) {
-    const r = await getConversation(auth, file.useCaseMetadata.conversationId);
-
-    if (r.isErr()) {
-      await file.markAsFailed();
-      return new Err({
-        name: "dust_error",
-        code: "internal_server_error",
-        message: `Failed to fetch conversation : ${r.error}`,
-      });
-    }
-
-    const conversation: ConversationType = r.value;
-
-    // Fetch the datasource linked to the conversation...
-    let dataSource = await DataSourceResource.fetchByConversationId(
-      auth,
-      conversation.id
-    );
-
-    if (!dataSource) {
-      // ...or create a new one.
-      const conversationsSpace =
-        await SpaceResource.fetchWorkspaceConversationsSpace(auth);
-
-      // IMPORTANT: never use the conversation sID in the name or description, as conversation sIDs are used as secrets to share the conversation within the workspace users.
-      const name = `Conversation ${uuidv4()}`;
-      const r = await createDataSourceWithoutProvider(auth, {
-        plan: auth.getNonNullablePlan(),
-        owner: auth.getNonNullableWorkspace(),
-        space: conversationsSpace,
-        name: name,
-        description: "Files uploaded to conversation",
-        conversation: conversation,
-      });
-
-      if (r.isErr()) {
-        await file.markAsFailed();
-        return new Err({
-          name: "dust_error",
-          code: "internal_server_error",
-          message: `Failed to create datasource : ${r.error}`,
-        });
-      }
-
-      dataSource = r.value.dataSource;
-    }
-
-    const documentId = file.sId; // Use the file id as the document id to make it easy to track the document back to the file.
-    const sourceUrl = file.getPublicUrl(auth);
-
-    // TODO(JIT) note, upsertDocument do not call runPostUpsertHooks (seems used for document tracker)
-    const upsertDocumentRes = await upsertDocument({
-      name: documentId,
-      source_url: sourceUrl,
-      text: content,
-      parents: [documentId],
-      tags: [`title:${file.fileName}`],
-      light_document_output: true,
-      dataSource,
-      auth,
-    });
-
-    if (upsertDocumentRes.isErr()) {
-      await file.markAsFailed();
-      return new Err({
-        name: "dust_error",
-        code: "internal_server_error",
-        message: "There was an error upserting the document.",
-        data_source_error: upsertDocumentRes.error,
-      });
-    }
-
-    const isTable = await isValidTableFile(file, content);
-
-    if (isTable) {
-      const tableId = file.sId; // Use the file sId as the table id to make it easy to track the table back to the file.
-      const upsertTableRes = await upsertTable({
-        tableId,
-        name: file.fileName,
-        description: "Table uploaded from file",
-        truncate: true,
-        csv: content,
-        tags: [`title:${file.fileName}`],
-        parents: [tableId],
-        async: false,
-        dataSource,
-        auth,
-        useAppForHeaderDetection: true,
-      });
-
-      if (upsertTableRes.isErr()) {
-        await file.markAsFailed();
-        return new Err({
-          name: "dust_error",
-          code: "internal_server_error",
-          message: "There was an error upserting the table.",
-          data_source_error: upsertTableRes.error,
-        });
-      }
-    }
-  }
-
-=======
->>>>>>> ff91734d
   await file.markAsReady();
   return new Ok(file);
 }