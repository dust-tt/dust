--- conflicted
+++ resolved
@@ -1,9 +1,5 @@
-<<<<<<< HEAD
+import tracer from "dd-trace";
 import { unsealData } from "iron-session";
-=======
-import { getSession as getAuth0Session } from "@auth0/nextjs-auth0";
-import tracer from "dd-trace";
->>>>>>> 9473ceaf
 import memoizer from "lru-memoizer";
 import type { GetServerSidePropsContext, NextApiRequest } from "next";
 
@@ -157,29 +153,13 @@
     wId: string
   ): Promise<Authenticator> {
     const [workspace, user] = await Promise.all([
-<<<<<<< HEAD
-      (async () => {
-        return Workspace.findOne({
-          where: {
-            sId: wId,
-          },
-        });
-      })(),
-      (async () => {
-        if (!session) {
-          return null;
-        } else {
-          return UserResource.fetchByEmail(session.user.email);
-        }
-      })(),
-=======
       Workspace.findOne({
         where: {
           sId: wId,
         },
       }),
-      session ? UserResource.fetchByAuth0Sub(session.user.sub) : null,
->>>>>>> 9473ceaf
+      //TODO(workos): Fetch user by email.
+      session ? UserResource.fetchByEmail(session.user.email) : null,
     ]);
 
     let role = "none" as RoleType;
@@ -225,33 +205,13 @@
     wId: string | null
   ): Promise<Authenticator> {
     const [workspace, user] = await Promise.all([
-<<<<<<< HEAD
-      (async () => {
-        if (!wId) {
-          return null;
-        }
-        return Workspace.findOne({
-          where: {
-            sId: wId,
-          },
-        });
-      })(),
-      (async () => {
-        if (!session) {
-          return null;
-        } else {
-          //TODO(workos): Fetch user by email.
-          return UserResource.fetchByEmail(session.user.email);
-        }
-      })(),
-=======
       wId
         ? Workspace.findOne({
             where: { sId: wId },
           })
         : null,
-      session ? UserResource.fetchByAuth0Sub(session.user.sub) : null,
->>>>>>> 9473ceaf
+      //TODO(workos): Fetch user by email.
+      session ? UserResource.fetchByEmail(session.user.email) : null,
     ]);
 
     let groups: GroupResource[] = [];
