--- conflicted
+++ resolved
@@ -1,8 +1,4 @@
-<<<<<<< HEAD
-=======
 import tracer from "dd-trace";
-import { unsealData } from "iron-session";
->>>>>>> bab5d187
 import memoizer from "lru-memoizer";
 import type {
   GetServerSidePropsContext,
@@ -11,10 +7,7 @@
 } from "next";
 
 import type { Auth0JwtPayload } from "@app/lib/api/auth0";
-<<<<<<< HEAD
-import { getAuth0Session, getUserFromAuth0Token } from "@app/lib/api/auth0";
-=======
->>>>>>> bab5d187
+import { getAuth0Session } from "@app/lib/api/auth0";
 import config from "@app/lib/api/config";
 import { SSOEnforcedError } from "@app/lib/iam/errors";
 import type { SessionWithUser } from "@app/lib/iam/provider";
@@ -164,33 +157,17 @@
     wId: string
   ): Promise<Authenticator> {
     const [workspace, user] = await Promise.all([
-<<<<<<< HEAD
-      (async () => {
-        return Workspace.findOne({
-          where: {
-            sId: wId,
-          },
-        });
-      })(),
-      (async () => {
-        if (!session) {
-          return null;
-        } else if (session.type === "auth0") {
-          return UserResource.fetchByAuth0Sub(session.user.sub);
-        } else if (session.type === "workos") {
-          //TODO(workos): Fetch user by email.
-          return UserResource.fetchByEmail(session.user.email);
-        }
-      })(),
-=======
       Workspace.findOne({
         where: {
           sId: wId,
         },
       }),
-      //TODO(workos): Fetch user by email.
-      session ? UserResource.fetchByEmail(session.user.email) : null,
->>>>>>> bab5d187
+      session?.type === "auth0"
+        ? UserResource.fetchByAuth0Sub(session.user.sub)
+        : //TODO(workos): Fetch user by email.
+          session?.type === "workos"
+          ? UserResource.fetchByEmail(session.user.email)
+          : null,
     ]);
 
     let role = "none" as RoleType;
@@ -236,36 +213,17 @@
     wId: string | null
   ): Promise<Authenticator> {
     const [workspace, user] = await Promise.all([
-<<<<<<< HEAD
-      (async () => {
-        if (!wId) {
-          return null;
-        }
-        return Workspace.findOne({
-          where: {
-            sId: wId,
-          },
-        });
-      })(),
-      (async () => {
-        if (!session) {
-          return null;
-        } else if (session.type === "auth0") {
-          return UserResource.fetchByAuth0Sub(session.user.sub);
-        } else if (session.type === "workos") {
-          //TODO(workos): Fetch user by email.
-          return UserResource.fetchByEmail(session.user.email);
-        }
-      })(),
-=======
       wId
         ? Workspace.findOne({
             where: { sId: wId },
           })
         : null,
-      //TODO(workos): Fetch user by email.
-      session ? UserResource.fetchByEmail(session.user.email) : null,
->>>>>>> bab5d187
+      session?.type === "auth0"
+        ? UserResource.fetchByAuth0Sub(session.user.sub)
+        : //TODO(workos): Fetch user by email.
+          session?.type === "workos"
+          ? UserResource.fetchByEmail(session.user.email)
+          : null,
     ]);
 
     let groups: GroupResource[] = [];
