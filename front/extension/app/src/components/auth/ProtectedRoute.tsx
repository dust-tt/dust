<<<<<<< HEAD
=======
import { useAuth } from "@app/extension/app/src/components/auth/AuthProvider";
import type { StoredUser } from "@app/extension/app/src/lib/storage";
>>>>>>> 5b27a5bf
import {
  Button,
  ExternalLinkIcon,
  LogoHorizontalColorLogo,
  LogoutIcon,
  Spinner,
} from "@dust-tt/sparkle";
<<<<<<< HEAD
import { useAuth } from "@extension/components/auth/AuthProvider";
=======
import type { LightWorkspaceType } from "@dust-tt/types";
>>>>>>> 5b27a5bf
import type { ReactNode } from "react";
import { useEffect } from "react";
import { useNavigate } from "react-router-dom";

type ProtectedRouteProps = {
  children: ReactNode | ((props: ProtectedRouteChildrenProps) => ReactNode);
};

export type ProtectedRouteChildrenProps = {
  user: StoredUser;
  workspace: LightWorkspaceType;
};

export const ProtectedRoute = ({ children }: ProtectedRouteProps) => {
  const {
    isLoading,
    isAuthenticated,
    isUserSetup,
    user,
    workspace,
    handleLogout,
  } = useAuth();

  const navigate = useNavigate();

  useEffect(() => {
    if (!isAuthenticated || !isUserSetup || !user || !workspace) {
      navigate("/login");
      return;
    }
  }, [navigate, isLoading, isAuthenticated, isUserSetup, user, workspace]);

  if (isLoading || !isAuthenticated || !isUserSetup || !user || !workspace) {
    return (
      <div className="flex h-screen flex-col gap-2 p-4">
        <div className="flex h-full w-full items-center justify-center">
          <Spinner />
        </div>
      </div>
    );
  }

  return (
    <div className="flex h-screen flex-col gap-2 p-4">
      <div className="flex items-start justify-between">
        <div className="flex items-center gap-2 pb-10">
          <LogoHorizontalColorLogo className="h-4 w-16" />
          <a href="https://dust.tt" target="_blank">
            <ExternalLinkIcon color="#64748B" />
          </a>
        </div>
        <Button
          icon={LogoutIcon}
          variant="outline"
          label="Sign out"
          onClick={handleLogout}
          size="sm"
        />
      </div>
      <>
        {typeof children === "function"
          ? children({ user, workspace })
          : children}
      </>
    </div>
  );
};<|MERGE_RESOLUTION|>--- conflicted
+++ resolved
@@ -1,8 +1,4 @@
-<<<<<<< HEAD
-=======
-import { useAuth } from "@app/extension/app/src/components/auth/AuthProvider";
 import type { StoredUser } from "@app/extension/app/src/lib/storage";
->>>>>>> 5b27a5bf
 import {
   Button,
   ExternalLinkIcon,
@@ -10,11 +6,8 @@
   LogoutIcon,
   Spinner,
 } from "@dust-tt/sparkle";
-<<<<<<< HEAD
+import type { LightWorkspaceType } from "@dust-tt/types";
 import { useAuth } from "@extension/components/auth/AuthProvider";
-=======
-import type { LightWorkspaceType } from "@dust-tt/types";
->>>>>>> 5b27a5bf
 import type { ReactNode } from "react";
 import { useEffect } from "react";
 import { useNavigate } from "react-router-dom";
