<<<<<<< HEAD
import { Button, HistoryIcon, Page, Spinner } from "@dust-tt/sparkle";
import { useAuth } from "@extension/components/auth/AuthProvider";
import { ConversationContainer } from "@extension/components/conversation/ConversationContainer";
=======
import type { ProtectedRouteChildrenProps } from "@app/extension/app/src/components/auth/ProtectedRoute";
import { ConversationContainer } from "@app/extension/app/src/components/conversation/ConversationContainer";
import { Button, HistoryIcon, Page } from "@dust-tt/sparkle";
>>>>>>> 5b27a5bf
import { useNavigate } from "react-router-dom";

export const MainPage = ({ user, workspace }: ProtectedRouteChildrenProps) => {
  const navigate = useNavigate();
<<<<<<< HEAD
  const { isLoading, isAuthenticated, user } = useAuth();
  if (isLoading) {
    return (
      <div className="h-full w-full">
        <div className="flex h-full w-full items-center justify-center">
          <Spinner />
        </div>
      </div>
    );
  }

  if (!isAuthenticated || !user) {
    navigate("/login");
    return;
  }

  const workspace = user.workspaces.find(
    (w) => w.sId === user.selectedWorkspace
  );

  if (!workspace) {
    navigate("/login");
    return;
  }
=======
>>>>>>> 5b27a5bf

  return (
    <div className="h-full w-full pt-4">
      <div className="flex items-center justify-between pb-2">
        <Page.SectionHeader title={`Hi ${user.firstName},`} />
        <Button
          icon={HistoryIcon}
          variant="outline"
          onClick={() => navigate("/conversations")}
          size="xs"
        />
      </div>
      <ConversationContainer
        owner={workspace}
        conversationId={null}
        user={user}
      />
    </div>
  );
};<|MERGE_RESOLUTION|>--- conflicted
+++ resolved
@@ -1,43 +1,10 @@
-<<<<<<< HEAD
-import { Button, HistoryIcon, Page, Spinner } from "@dust-tt/sparkle";
-import { useAuth } from "@extension/components/auth/AuthProvider";
-import { ConversationContainer } from "@extension/components/conversation/ConversationContainer";
-=======
 import type { ProtectedRouteChildrenProps } from "@app/extension/app/src/components/auth/ProtectedRoute";
 import { ConversationContainer } from "@app/extension/app/src/components/conversation/ConversationContainer";
 import { Button, HistoryIcon, Page } from "@dust-tt/sparkle";
->>>>>>> 5b27a5bf
 import { useNavigate } from "react-router-dom";
 
 export const MainPage = ({ user, workspace }: ProtectedRouteChildrenProps) => {
   const navigate = useNavigate();
-<<<<<<< HEAD
-  const { isLoading, isAuthenticated, user } = useAuth();
-  if (isLoading) {
-    return (
-      <div className="h-full w-full">
-        <div className="flex h-full w-full items-center justify-center">
-          <Spinner />
-        </div>
-      </div>
-    );
-  }
-
-  if (!isAuthenticated || !user) {
-    navigate("/login");
-    return;
-  }
-
-  const workspace = user.workspaces.find(
-    (w) => w.sId === user.selectedWorkspace
-  );
-
-  if (!workspace) {
-    navigate("/login");
-    return;
-  }
-=======
->>>>>>> 5b27a5bf
 
   return (
     <div className="h-full w-full pt-4">
