import { GenerationContextProvider } from "@app/components/assistant/conversation/GenerationContextProvider";
import { FixedAssistantInputBar } from "@app/components/assistant/conversation/input_bar/InputBar";
<<<<<<< HEAD
import {
  Button,
  ExternalLinkIcon,
  LoginIcon,
  LogoHorizontalColorLogo,
  LogoutIcon,
  Page,
  Spinner,
  TextArea,
} from "@dust-tt/sparkle";
import type { WorkspaceType } from "@dust-tt/types";
import { useAuth } from "@extension/hooks/useAuth";
=======
import { Page } from "@dust-tt/sparkle";
import type { WorkspaceType } from "@dust-tt/types";
>>>>>>> 9fa6b38e

export const MainPage = () => {
  const owner: WorkspaceType = {
    id: 1,
    sId: "IQw2NP0Anb",
    name: "test",
    role: "user",
    segmentation: null,
    whiteListedProviders: null,
    defaultEmbeddingProvider: null,
    flags: [],
  };

  return (
<<<<<<< HEAD
    <div className="flex h-screen flex-col gap-2 p-4">
      <div className="flex items-start justify-between">
        <div className="flex items-center gap-2 pb-10">
          <LogoHorizontalColorLogo className="h-4 w-16" />
          <a href="https://dust.tt" target="_blank">
            <ExternalLinkIcon color="#64748B" />
          </a>
        </div>

        {token && (
          <Button
            icon={LogoutIcon}
            variant="tertiary"
            label="Sign out"
            onClick={handleLogout}
          />
        )}
      </div>

      {isLoading && (
        <div className="flex h-full w-full items-center justify-center">
          <Spinner />
        </div>
      )}

      {!isLoading && !token && (
        <div className="flex h-full w-full items-center justify-center">
          <Button
            icon={LoginIcon}
            variant="primary"
            label="Sign in"
            onClick={handleLogin}
          />
        </div>
      )}

      {token && (
        <div className="h-full w-full">
          <Page.SectionHeader title="Conversation" />
          <GenerationContextProvider>
            <FixedAssistantInputBar
              owner={owner}
              onSubmit={() => {}}
              stickyMentions={[]}
              actions={["attachment", "assistants-list"]}
              conversationId={null}
            />
          </GenerationContextProvider>
          {/* <Link to="/conversation">Conversations</Link> */}
          <TextArea />
          <Button
            variant="primary"
            label="Send"
            className="mt-4"
            onClick={() => alert("Sorry, not implemented yet!")}
          />
        </div>
      )}
=======
    <div className="w-full h-full">
      <Page.SectionHeader title="Conversation" />
      <GenerationContextProvider>
        <FixedAssistantInputBar
          owner={owner}
          onSubmit={() => {}}
          stickyMentions={[]}
          actions={["attachment", "assistants-list"]}
          conversationId={null}
        />
      </GenerationContextProvider>
>>>>>>> 9fa6b38e
    </div>
  );
};<|MERGE_RESOLUTION|>--- conflicted
+++ resolved
@@ -1,22 +1,7 @@
 import { GenerationContextProvider } from "@app/components/assistant/conversation/GenerationContextProvider";
 import { FixedAssistantInputBar } from "@app/components/assistant/conversation/input_bar/InputBar";
-<<<<<<< HEAD
-import {
-  Button,
-  ExternalLinkIcon,
-  LoginIcon,
-  LogoHorizontalColorLogo,
-  LogoutIcon,
-  Page,
-  Spinner,
-  TextArea,
-} from "@dust-tt/sparkle";
-import type { WorkspaceType } from "@dust-tt/types";
-import { useAuth } from "@extension/hooks/useAuth";
-=======
 import { Page } from "@dust-tt/sparkle";
 import type { WorkspaceType } from "@dust-tt/types";
->>>>>>> 9fa6b38e
 
 export const MainPage = () => {
   const owner: WorkspaceType = {
@@ -31,67 +16,7 @@
   };
 
   return (
-<<<<<<< HEAD
-    <div className="flex h-screen flex-col gap-2 p-4">
-      <div className="flex items-start justify-between">
-        <div className="flex items-center gap-2 pb-10">
-          <LogoHorizontalColorLogo className="h-4 w-16" />
-          <a href="https://dust.tt" target="_blank">
-            <ExternalLinkIcon color="#64748B" />
-          </a>
-        </div>
-
-        {token && (
-          <Button
-            icon={LogoutIcon}
-            variant="tertiary"
-            label="Sign out"
-            onClick={handleLogout}
-          />
-        )}
-      </div>
-
-      {isLoading && (
-        <div className="flex h-full w-full items-center justify-center">
-          <Spinner />
-        </div>
-      )}
-
-      {!isLoading && !token && (
-        <div className="flex h-full w-full items-center justify-center">
-          <Button
-            icon={LoginIcon}
-            variant="primary"
-            label="Sign in"
-            onClick={handleLogin}
-          />
-        </div>
-      )}
-
-      {token && (
-        <div className="h-full w-full">
-          <Page.SectionHeader title="Conversation" />
-          <GenerationContextProvider>
-            <FixedAssistantInputBar
-              owner={owner}
-              onSubmit={() => {}}
-              stickyMentions={[]}
-              actions={["attachment", "assistants-list"]}
-              conversationId={null}
-            />
-          </GenerationContextProvider>
-          {/* <Link to="/conversation">Conversations</Link> */}
-          <TextArea />
-          <Button
-            variant="primary"
-            label="Send"
-            className="mt-4"
-            onClick={() => alert("Sorry, not implemented yet!")}
-          />
-        </div>
-      )}
-=======
-    <div className="w-full h-full">
+    <div className="h-full w-full">
       <Page.SectionHeader title="Conversation" />
       <GenerationContextProvider>
         <FixedAssistantInputBar
@@ -102,7 +27,6 @@
           conversationId={null}
         />
       </GenerationContextProvider>
->>>>>>> 9fa6b38e
     </div>
   );
 };