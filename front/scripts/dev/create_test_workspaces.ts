import { createWorkspaceInternal } from "@app/lib/iam/workspaces";
import { FREE_UPGRADED_PLAN_CODE } from "@app/lib/plans/plan_codes";
import { PlanResource } from "@app/lib/resources/plan_resource";
import { generateRandomModelSId } from "@app/lib/resources/string_ids";
import { UserResource } from "@app/lib/resources/user_resource";
import type { Logger } from "@app/logger/logger";
import { createAndLogMembership } from "@app/pages/api/login";
import { makeScript } from "@app/scripts/helpers";
async function createTestWorkspaces(
  { userId, count }: { userId: number; count: number },
  execute: boolean,
  logger: Logger
) {
  if (process.env.NODE_ENV !== "development") {
    throw new Error("This script can only be run in development.");
  }

  if (!count || count <= 0) {
    throw new Error("Count must be greater than 0.");
  }

  if (!userId || userId <= 0) {
    throw new Error("User ID must be greater than 0.");
  }

  const user = await UserResource.fetchByModelId(userId);
  if (!user) {
    throw new Error(`User with ID ${userId} not found.`);
  }

  if (!user.isDustSuperUser) {
    throw new Error(`User with ID ${userId} is not a super user.`);
  }

  if (!execute) {
    logger.info(
      `Would have created ${count} test workspaces for user ${user?.fullName()}.`
    );
    return;
  }

  logger.info(
    `About to create ${count} test workspaces for user ${user?.fullName()}.`
  );

  for (let i = 0; i < count; i++) {
    const name = `${user.firstName} ${generateRandomModelSId()}`;
    const workspace = await createWorkspaceInternal({
      email: user.email,
      name: name,
      isVerified: true,
      isBusiness: false,
      planCode: FREE_UPGRADED_PLAN_CODE,
      endDate: null,
    });

    logger.info(`Workspace ${name} created.`);

    await createAndLogMembership({
      user,
      workspace,
      role: "admin",
    });
<<<<<<< HEAD

    const authenticator = await Authenticator.fromUserIdAndWorkspaceId(
      user.sId,
      workspace.sId
    );

    const plans = await PlanResource.listAll(authenticator);

    if (plans.length === 0) {
      throw new Error(
        "No plans found in the database. Please create some plans first."
      );
    }

    await SubscriptionResource.pokeUpgradeWorkspaceToPlan(
      authenticator,
      FREE_UPGRADED_PLAN_CODE
    );
=======
>>>>>>> 51055cca
  }
}

makeScript(
  {
    userId: {
      type: "number",
      description: "The user ID to assign to the workspace",
    },
    count: {
      type: "number",
      description: "The number of workspaces to create",
    },
  },
  async ({ userId, count, execute }, logger) => {
    await createTestWorkspaces({ userId, count }, execute, logger);
  }
);<|MERGE_RESOLUTION|>--- conflicted
+++ resolved
@@ -61,7 +61,6 @@
       workspace,
       role: "admin",
     });
-<<<<<<< HEAD
 
     const authenticator = await Authenticator.fromUserIdAndWorkspaceId(
       user.sId,
@@ -80,8 +79,6 @@
       authenticator,
       FREE_UPGRADED_PLAN_CODE
     );
-=======
->>>>>>> 51055cca
   }
 }
 
