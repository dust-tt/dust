import type { ConversationIncludeFileActionType } from "@app/lib/actions/conversation/include_file";
import type { ConversationListFilesActionType } from "@app/lib/actions/conversation/list_files";
import type { DustAppRunActionType } from "@app/lib/actions/dust_app_run";
import type { MCPActionType } from "@app/lib/actions/mcp";
import type { ProcessActionType } from "@app/lib/actions/process";
import type { SearchLabelsActionType } from "@app/lib/actions/search_labels";
import type { TablesQueryActionType } from "@app/lib/actions/tables_query";
import type {
  ActionGeneratedFileType,
  BaseAgentActionType,
} from "@app/lib/actions/types";

import type { ContentFragmentType } from "../content_fragment";
import type { ModelId } from "../shared/model_id";
import type { UserType, WorkspaceType } from "../user";
import type {
  AgentConfigurationStatus,
  LightAgentConfigurationType,
} from "./agent";
import type { AgentContentItemType } from "./agent_message_content";

/**
 * Mentions
 */

export type AgentMention = {
  configurationId: string;
};

export type MentionType = AgentMention;

export type MessageVisibility = "visible" | "deleted";

export function isAgentMention(arg: MentionType): arg is AgentMention {
  return (arg as AgentMention).configurationId !== undefined;
}

export type ConversationMessageReactions = {
  messageId: string;
  reactions: MessageReactionType[];
}[];

export type MessageReactionType = {
  emoji: string;
  users: {
    userId: ModelId | null;
    username: string;
    fullName: string | null;
  }[];
};

export type MessageType =
  | AgentMessageType
  | UserMessageType
  | ContentFragmentType;

export type LightMessageType =
  | LightAgentMessageType
  | UserMessageType
  | ContentFragmentType;

export type MessageWithContentFragmentsType =
  | LightAgentMessageType
  | (UserMessageType & {
      contenFragments?: ContentFragmentType[];
    });

export type WithRank<T> = T & {
  rank: number;
};
export type MessageWithRankType = WithRank<MessageType>;

export type LightMessageWithRankType = WithRank<LightMessageType>;

/**
 * User messages
 */

export type UserMessageOrigin =
  | "api"
  | "email"
  | "extension"
  | "github-copilot-chat"
  | "gsheet"
  | "make"
  | "n8n"
  | "raycast"
  | "slack"
  | "web"
  | "zapier"
  | "zendesk"
  | "run_agent";

export type UserMessageContext = {
  username: string;
  timezone: string;
  fullName: string | null;
  email: string | null;
  profilePictureUrl: string | null;
  origin?: UserMessageOrigin | null;
  clientSideMCPServerIds?: string[];
};

export type UserMessageType = {
  id: ModelId;
  created: number;
  type: "user_message";
  sId: string;
  visibility: MessageVisibility;
  version: number;
  user: UserType | null;
  mentions: MentionType[];
  content: string;
  context: UserMessageContext;
};
export type UserMessageWithRankType = WithRank<UserMessageType>;

export function isUserMessageType(
  arg: MessageType | LightMessageType
): arg is UserMessageType {
  return arg.type === "user_message";
}

/**
 * Agent messages
 */
export type ConfigurableAgentActionType =
  | DustAppRunActionType
  | TablesQueryActionType
  | ProcessActionType
<<<<<<< HEAD
  | ReasoningActionType
=======
  | WebsearchActionType
  | BrowseActionType
>>>>>>> d7d7ef0e
  | MCPActionType;

export type ConversationAgentActionType =
  | ConversationListFilesActionType
  | ConversationIncludeFileActionType;

export type AgentActionType =
  | ConfigurableAgentActionType
  | ConversationAgentActionType
  | SearchLabelsActionType;

export type AgentMessageStatus =
  | "created"
  | "succeeded"
  | "failed"
  | "cancelled";

export const ACTION_RUNNING_LABELS: Record<AgentActionType["type"], string> = {
  conversation_include_file_action: "Reading file",
  conversation_list_files_action: "Listing files",
  dust_app_run_action: "Running App",
  process_action: "Extracting data",
  search_labels_action: "Searching labels",
  tables_query_action: "Querying tables",
  tool_action: "Using a tool",
};

export interface CitationType {
  description?: string;
  href?: string;
  title: string;
  provider: string;
}

/**
 * Both `action` and `message` are optional (we could have a no-op agent basically).
 *
 * Since `action` and `message` are bundled together, it means that we will only be able to retry
 * them together in case of error of either. We store an error only here whether it's an error
 * coming from the action or from the message generation.
 */
export type BaseAgentMessageType = {
  type: "agent_message";
  sId: string;
  version: number;
  parentMessageId: string | null;
  status: AgentMessageStatus;
  content: string | null;
  chainOfThought: string | null;
  error: {
    code: string;
    message: string;
    metadata: Record<string, string | number | boolean> | null;
  } | null;
};

export type AgentMessageType = BaseAgentMessageType & {
  id: ModelId;
  agentMessageId: ModelId;
  created: number;
  visibility: MessageVisibility;
  configuration: LightAgentConfigurationType;
  skipToolsValidation: boolean;
  actions: AgentActionType[];
  rawContents: Array<{
    step: number;
    content: string;
  }>;
  contents: Array<{ step: number; content: AgentContentItemType }>;
};

export type LightAgentMessageType = BaseAgentMessageType & {
  configuration: {
    sId: string;
    name: string;
    pictureUrl: string;
    status: AgentConfigurationStatus;
    canRead: boolean;
    requestedGroupIds: string[][];
  };
  actions: BaseAgentActionType[];
  citations: Record<string, CitationType>;
  generatedFiles: Omit<ActionGeneratedFileType, "snippet">[];
};

export type AgentMessageWithRankType = WithRank<AgentMessageType>;

export function isAgentMessageType(arg: MessageType): arg is AgentMessageType {
  return arg.type === "agent_message";
}

/**
 * Conversations
 */

/**
 * Visibility of a conversation. Test visibility is for conversations happening
 * when a user 'tests' an agent not in their list using the "test" button:
 * those conversations do not show in users' histories.
 */
export type ConversationVisibility = "unlisted" | "deleted" | "test";

/**
 * A lighter version of Conversation without the content (for menu display).
 */
export type ConversationWithoutContentType = {
  id: ModelId;
  created: number;
  updated?: number;
  owner: WorkspaceType;
  sId: string;
  title: string | null;
  visibility: ConversationVisibility;
  depth: number;
  requestedGroupIds: string[][];
};

/**
 * content [][] structure is intended to allow retries (of agent messages) or edits (of user
 * messages).
 */
export type ConversationType = ConversationWithoutContentType & {
  content: (UserMessageType[] | AgentMessageType[] | ContentFragmentType[])[];
};

export type UserParticipant = {
  username: string;
  fullName: string | null;
  pictureUrl: string | null;
};
export type AgentParticipant = {
  configurationId: string;
  name: string;
  pictureUrl: string | null;
};

export type ParticipantActionType = "posted" | "reacted" | "subscribed";

/**
 * Conversation participants.
 */

export interface AgentParticipantType {
  configurationId: string;
  name: string;
  pictureUrl: string;
}

export interface UserParticipantType {
  fullName: string | null;
  pictureUrl: string | null;
  username: string;
}

export interface ConversationParticipantsType {
  agents: AgentParticipant[];
  users: UserParticipant[];
}

export const CONVERSATION_ERROR_TYPES = [
  "conversation_not_found",
  "conversation_access_restricted",
  "conversation_with_unavailable_agent",
] as const;

export type ConversationErrorType = (typeof CONVERSATION_ERROR_TYPES)[number];

export class ConversationError extends Error {
  readonly type: ConversationErrorType;

  constructor(type: ConversationErrorType) {
    super(`Cannot access conversation: ${type}`);
    this.type = type;
  }
}

export type SubmitMessageError = {
  type:
    | "user_not_found"
    | "attachment_upload_error"
    | "message_send_error"
    | "plan_limit_reached_error"
    | "content_too_large";
  title: string;
  message: string;
};

export interface FetchConversationMessagesResponse {
  hasMore: boolean;
  lastValue: number | null;
  messages: LightMessageWithRankType[];
}

/**
 * Conversation events.
 */

// Event sent when the user message is created.
export type UserMessageNewEvent = {
  type: "user_message_new";
  created: number;
  messageId: string;
  message: UserMessageWithRankType;
};

// Event sent when the user message is created.
export type UserMessageErrorEvent = {
  type: "user_message_error";
  created: number;
  error: {
    code: string;
    message: string;
  };
};

// Event sent when a new message is created (empty) and the agent is about to be executed.
export type AgentMessageNewEvent = {
  type: "agent_message_new";
  created: number;
  configurationId: string;
  messageId: string;
  message: AgentMessageWithRankType;
};

// Event sent when the conversation title is updated.
export type ConversationTitleEvent = {
  type: "conversation_title";
  created: number;
  title: string;
};<|MERGE_RESOLUTION|>--- conflicted
+++ resolved
@@ -128,12 +128,6 @@
   | DustAppRunActionType
   | TablesQueryActionType
   | ProcessActionType
-<<<<<<< HEAD
-  | ReasoningActionType
-=======
-  | WebsearchActionType
-  | BrowseActionType
->>>>>>> d7d7ef0e
   | MCPActionType;
 
 export type ConversationAgentActionType =
