--- conflicted
+++ resolved
@@ -149,11 +149,6 @@
   dust_app_run_action: "Running App",
   process_action: "Extracting data",
   search_labels_action: "Searching labels",
-<<<<<<< HEAD
-  websearch_action: "Searching the web",
-=======
-  tables_query_action: "Querying tables",
->>>>>>> e66abf70
   tool_action: "Using a tool",
 };
 
