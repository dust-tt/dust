import type { ModelId } from "./shared/model_id";
import type { UserType } from "./user";

export type SkillStatus = "active" | "archived";
export type SkillScope = "private" | "workspace";

export type SkillConfigurationType = {
  sId: string;
  createdAt: Date;
  updatedAt: Date;
  version: number;
  status: SkillStatus;
  scope: SkillScope;
  name: string;
  description: string;
  instructions: string;
<<<<<<< HEAD
  authorId: number;
  requestedSpaceIds: number[];
  tools: { mcpServerViewId: string }[];
=======
  requestedSpaceIds: ModelId[];
>>>>>>> 2940306d
};

export type SkillConfigurationWithAuthorType = SkillConfigurationType & {
  author: Omit<UserType, "lastLoginAt" | "provider">;
};<|MERGE_RESOLUTION|>--- conflicted
+++ resolved
@@ -14,13 +14,8 @@
   name: string;
   description: string;
   instructions: string;
-<<<<<<< HEAD
-  authorId: number;
-  requestedSpaceIds: number[];
+  requestedSpaceIds: ModelId[];
   tools: { mcpServerViewId: string }[];
-=======
-  requestedSpaceIds: ModelId[];
->>>>>>> 2940306d
 };
 
 export type SkillConfigurationWithAuthorType = SkillConfigurationType & {
