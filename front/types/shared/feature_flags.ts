--- conflicted
+++ resolved
@@ -4,6 +4,7 @@
   "co_edition",
   "deepseek_feature",
   "deepseek_r1_global_agent_feature",
+  "dev_mcp_actions",
   "disable_run_logs",
   "force_gdrive_labels_scope",
   "google_ai_studio_experimental_models_feature",
@@ -20,16 +21,8 @@
   "openai_o1_high_reasoning_feature",
   "openai_o1_mini_feature",
   "salesforce_feature",
-<<<<<<< HEAD
   "show_debug_tools",
   "usage_data_api",
-=======
-  "advanced_notion_management",
-  "force_gdrive_labels_scope",
-  "claude_3_7_reasoning",
-  "mcp_actions",
-  "dev_mcp_actions",
->>>>>>> 49d30648
 ] as const;
 export type WhitelistableFeature = (typeof WHITELISTABLE_FEATURES)[number];
 export function isWhitelistableFeature(
