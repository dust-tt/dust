--- conflicted
+++ resolved
@@ -218,15 +218,12 @@
     description: "Use direct LLM call over Dust app run in a conversation.",
     stage: "on_demand",
   },
-<<<<<<< HEAD
   use_requested_space_ids: {
     description: "Use requested spaces Ids for permissions checking.",
     stage: "dust_only",
-=======
   mentions_v2: {
     description: "Enable mentions v2, aka mention users",
     stage: "on_demand",
->>>>>>> f0534234
   },
 } as const satisfies Record<string, FeatureFlag>;
 
