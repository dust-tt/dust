--- conflicted
+++ resolved
@@ -112,14 +112,11 @@
     description: "OpenAI tool for tracking API consumption and costs",
     stage: "on_demand",
   },
-<<<<<<< HEAD
-=======
   ppul: {
     description:
       "Enable the API & Programmatic section in the admin panel with credits purchase flow, usage metrics, and cost charts",
     stage: "dust_only",
   },
->>>>>>> 352f0a13
   salesforce_synced_queries: {
     description: "Salesforce Connection: retrieval on Synchronized queries",
     stage: "on_demand",
@@ -242,14 +239,6 @@
     description: "Enable notifications",
     stage: "dust_only",
   },
-<<<<<<< HEAD
-  ppul: {
-    description:
-      "Enable the API & Programmatic section in the admin panel with credits purchase flow, usage metrics, and cost charts",
-    stage: "dust_only",
-  },
-=======
->>>>>>> 352f0a13
 } as const satisfies Record<string, FeatureFlag>;
 
 export type FeatureFlagStage = "dust_only" | "rolling_out" | "on_demand";
