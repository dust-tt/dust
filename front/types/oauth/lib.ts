import * as t from "io-ts";

import { assertNever } from "@app/types/shared/utils/assert_never";

export const OAUTH_USE_CASES = [
  "connection",
  "labs_transcripts",
  "platform_actions",
  "personal_actions",
  "bot",
] as const;

export type OAuthUseCase = (typeof OAUTH_USE_CASES)[number];

export type MCPOAuthUseCase = Extract<
  OAuthUseCase,
  "platform_actions" | "personal_actions"
>;

export function isOAuthUseCase(obj: unknown): obj is OAuthUseCase {
  return OAUTH_USE_CASES.includes(obj as OAuthUseCase);
}

export const OAUTH_PROVIDERS = [
  "confluence",
  "github",
  "google_drive",
  "gmail",
  "intercom",
<<<<<<< HEAD
  "jira",
=======
  "monday",
>>>>>>> d4f303c5
  "notion",
  "slack",
  "gong",
  "microsoft",
  "zendesk",
  "salesforce",
  "hubspot",
  "mcp", // MCP is a special provider for MCP servers
] as const;

export const OAUTH_PROVIDER_NAMES: Record<OAuthProvider, string> = {
  confluence: "Confluence",
  github: "GitHub",
  google_drive: "Google",
  gmail: "Gmail",
  intercom: "Intercom",
<<<<<<< HEAD
  jira: "Jira",
=======
  monday: "Monday",
>>>>>>> d4f303c5
  notion: "Notion",
  slack: "Slack",
  gong: "Gong",
  microsoft: "Microsoft",
  zendesk: "Zendesk",
  salesforce: "Salesforce",
  hubspot: "Hubspot",
  mcp: "MCP",
};

const SUPPORTED_OAUTH_CREDENTIALS = [
  "client_id",
  "client_secret",
  "instance_url",
  "code_verifier",
  "code_challenge",
  "scope",
] as const;

export type SupportedOAuthCredentials =
  (typeof SUPPORTED_OAUTH_CREDENTIALS)[number];

export const isSupportedOAuthCredential = (
  obj: unknown
): obj is SupportedOAuthCredentials => {
  return SUPPORTED_OAUTH_CREDENTIALS.includes(obj as SupportedOAuthCredentials);
};

export type OAuthCredentialInput = {
  label: string;
  value: string | undefined;
  helpMessage?: string;
  validator?: (value: string) => boolean;
};

export type OAuthCredentialInputs = Partial<
  Record<SupportedOAuthCredentials, OAuthCredentialInput>
>;

export type OAuthCredentials = Partial<
  Record<SupportedOAuthCredentials, string>
>;

export const getProviderRequiredOAuthCredentialInputs = async ({
  provider,
  useCase,
}: {
  provider: OAuthProvider;
  useCase: OAuthUseCase;
}): Promise<OAuthCredentialInputs | null> => {
  switch (provider) {
    case "salesforce":
      if (useCase === "personal_actions" || useCase === "platform_actions") {
        const result: OAuthCredentialInputs = {
          instance_url: {
            label: "Instance URL",
            value: undefined,
            helpMessage:
              "Must be a valid Salesforce domain in https and ending with « .salesforce.com ».",
            validator: isValidSalesforceDomain,
          },
          client_id: {
            label: "OAuth Client ID",
            value: undefined,
            helpMessage: "The client ID from your Salesforce connected app.",
            validator: isValidClientIdOrSecret,
          },
          client_secret: {
            label: "OAuth Client Secret",
            value: undefined,
            helpMessage:
              "The client secret from your Salesforce connected app.",
            validator: isValidClientIdOrSecret,
          },
        };

        return result;
      }
      return null;
    case "gmail":
      if (useCase === "personal_actions" || useCase === "platform_actions") {
        const result: OAuthCredentialInputs = {
          client_id: {
            label: "OAuth Client ID",
            value: undefined,
            helpMessage: "The client ID from your Gmail connected app.",
            validator: isValidClientIdOrSecret,
          },
          client_secret: {
            label: "OAuth Client Secret",
            value: undefined,
            helpMessage: "The client secret from your Gmail connected app.",
            validator: isValidClientIdOrSecret,
          },
        };
        return result;
      }
      return null;
    case "hubspot":
    case "zendesk":
    case "slack":
    case "gong":
    case "microsoft":
    case "monday":
    case "notion":
    case "confluence":
    case "github":
    case "google_drive":
    case "intercom":
    case "jira":
    case "mcp":
      return null;
    default:
      assertNever(provider);
  }
};

export type OAuthProvider = (typeof OAUTH_PROVIDERS)[number];

export function isOAuthProvider(obj: unknown): obj is OAuthProvider {
  return OAUTH_PROVIDERS.includes(obj as OAuthProvider);
}

export function isValidScope(obj: unknown): obj is string | undefined {
  return !obj || typeof obj === "string";
}

export type OAuthConnectionType = {
  connection_id: string;
  created: number;
  metadata: Record<string, string>;
  provider: OAuthProvider;
  status: "pending" | "finalized";
};

export function isOAuthConnectionType(
  obj: unknown
): obj is OAuthConnectionType {
  const connection = obj as OAuthConnectionType;
  return (
    typeof connection.connection_id === "string" &&
    typeof connection.created === "number" &&
    isOAuthProvider(connection.provider) &&
    (connection.status === "pending" || connection.status === "finalized")
  );
}

// OAuth Providers utils

export function isValidZendeskSubdomain(s: unknown): s is string {
  return (
    typeof s === "string" && /^[a-z0-9](?:[a-z0-9-]{0,61}[a-z0-9])?$/.test(s)
  );
}

export function isValidSalesforceDomain(s: unknown): s is string {
  return (
    typeof s === "string" &&
    s.startsWith("https://") &&
    s.endsWith(".salesforce.com")
  );
}

export function isValidClientIdOrSecret(s: unknown): s is string {
  return typeof s === "string" && s.trim().length > 0;
}

// Credentials Providers

export const PROVIDERS_WITH_WORKSPACE_CONFIGURATIONS = [
  "gong",
  "modjo",
] as const;

export type ProvidersWithWorkspaceConfigurations =
  (typeof PROVIDERS_WITH_WORKSPACE_CONFIGURATIONS)[number];

export const CREDENTIALS_PROVIDERS = [
  "snowflake",
  "bigquery",
  "salesforce",
  // LABS
  "modjo",
] as const;
export type CredentialsProvider = (typeof CREDENTIALS_PROVIDERS)[number];

export function isCredentialProvider(obj: unknown): obj is CredentialsProvider {
  return CREDENTIALS_PROVIDERS.includes(obj as CredentialsProvider);
}

export function isProviderWithDefaultWorkspaceConfiguration(
  obj: unknown
): obj is ProvidersWithWorkspaceConfigurations {
  return PROVIDERS_WITH_WORKSPACE_CONFIGURATIONS.includes(
    obj as ProvidersWithWorkspaceConfigurations
  );
}

// Credentials

// Base schema with common fields
const SnowflakeBaseCredentialsSchema = t.type({
  username: t.string,
  account: t.string,
  role: t.string,
  warehouse: t.string,
});

// Legacy schema for backward compatibility
export const SnowflakeLegacyCredentialsSchema = t.intersection([
  SnowflakeBaseCredentialsSchema,
  t.type({
    password: t.string,
  }),
]);

export const SnowflakePasswordCredentialsSchema = t.intersection([
  SnowflakeBaseCredentialsSchema,
  t.type({
    auth_type: t.literal("password"),
    password: t.string,
  }),
]);

export const SnowflakeKeyPairCredentialsSchema = t.intersection([
  SnowflakeBaseCredentialsSchema,
  t.type({
    auth_type: t.literal("keypair"),
    private_key: t.string,
    private_key_passphrase: t.union([t.string, t.undefined]),
  }),
]);

export const SnowflakeCredentialsSchema = t.union([
  SnowflakeLegacyCredentialsSchema,
  SnowflakePasswordCredentialsSchema,
  SnowflakeKeyPairCredentialsSchema,
]);

export type SnowflakeCredentials = t.TypeOf<typeof SnowflakeCredentialsSchema>;

export const CheckBigQueryCredentialsSchema = t.type({
  type: t.string,
  project_id: t.string,
  private_key_id: t.string,
  private_key: t.string,
  client_email: t.string,
  client_id: t.string,
  auth_uri: t.string,
  token_uri: t.string,
  auth_provider_x509_cert_url: t.string,
  client_x509_cert_url: t.string,
  universe_domain: t.string,
});

export type CheckBigQueryCredentials = t.TypeOf<
  typeof CheckBigQueryCredentialsSchema
>;

export const BigQueryCredentialsWithLocationSchema = t.type({
  type: t.string,
  project_id: t.string,
  private_key_id: t.string,
  private_key: t.string,
  client_email: t.string,
  client_id: t.string,
  auth_uri: t.string,
  token_uri: t.string,
  auth_provider_x509_cert_url: t.string,
  client_x509_cert_url: t.string,
  universe_domain: t.string,
  location: t.string,
});

export type BigQueryCredentialsWithLocation = t.TypeOf<
  typeof BigQueryCredentialsWithLocationSchema
>;

export const ApiKeyCredentialsSchema = t.type({
  api_key: t.string,
});
export type ModjoCredentials = t.TypeOf<typeof ApiKeyCredentialsSchema>;
export type LinearCredentials = t.TypeOf<typeof ApiKeyCredentialsSchema>;

export const HubspotCredentialsSchema = t.type({
  accessToken: t.string,
  portalId: t.string,
});
export type HubspotCredentials = t.TypeOf<typeof HubspotCredentialsSchema>;

export const SalesforceCredentialsSchema = t.type({
  client_id: t.string,
  client_secret: t.string,
});
export type SalesforceCredentials = t.TypeOf<
  typeof SalesforceCredentialsSchema
>;

export type ConnectionCredentials =
  | SnowflakeCredentials
  | BigQueryCredentialsWithLocation
  | SalesforceCredentials
  | ModjoCredentials
  | HubspotCredentials
  | LinearCredentials;

export function isSnowflakeCredentials(
  credentials: ConnectionCredentials
): credentials is SnowflakeCredentials {
  return (
    "username" in credentials &&
    "account" in credentials &&
    "role" in credentials &&
    "warehouse" in credentials &&
    (("password" in credentials &&
      (!("auth_type" in credentials) ||
        credentials.auth_type === "password")) ||
      ("auth_type" in credentials &&
        credentials.auth_type === "keypair" &&
        "private_key" in credentials))
  );
}

export function isModjoCredentials(
  credentials: ConnectionCredentials
): credentials is ModjoCredentials {
  return "api_key" in credentials;
}

export function isHubspotCredentials(
  credentials: ConnectionCredentials
): credentials is HubspotCredentials {
  return "accessToken" in credentials && "portalId" in credentials;
}

export function isLinearCredentials(
  credentials: ConnectionCredentials
): credentials is LinearCredentials {
  return "api_key" in credentials;
}

export function isBigQueryWithLocationCredentials(
  credentials: ConnectionCredentials
): credentials is BigQueryCredentialsWithLocation {
  return (
    "type" in credentials &&
    "project_id" in credentials &&
    "location" in credentials
  );
}

export function isSalesforceCredentials(
  credentials: ConnectionCredentials
): credentials is SalesforceCredentials {
  return "client_id" in credentials && "client_secret" in credentials;
}

export type OauthAPIPostCredentialsResponse = {
  credential: {
    credential_id: string;
    provider: CredentialsProvider;
    created: number;
  };
};

export type OauthAPIGetCredentialsResponse = {
  credential: {
    credential_id: string;
    created: number;
    provider: CredentialsProvider;
    metadata: {
      workspace_id: string;
      user_id: string;
    };
    content: ConnectionCredentials;
  };
};<|MERGE_RESOLUTION|>--- conflicted
+++ resolved
@@ -27,11 +27,8 @@
   "google_drive",
   "gmail",
   "intercom",
-<<<<<<< HEAD
   "jira",
-=======
   "monday",
->>>>>>> d4f303c5
   "notion",
   "slack",
   "gong",
@@ -46,13 +43,8 @@
   confluence: "Confluence",
   github: "GitHub",
   google_drive: "Google",
-  gmail: "Gmail",
   intercom: "Intercom",
-<<<<<<< HEAD
   jira: "Jira",
-=======
-  monday: "Monday",
->>>>>>> d4f303c5
   notion: "Notion",
   slack: "Slack",
   gong: "Gong",
