--- conflicted
+++ resolved
@@ -28,7 +28,6 @@
 const DOCUMENT_CONCURRENCY = 8;
 const TABLE_CONCURRENCY = 16;
 
-<<<<<<< HEAD
 enum ConfluenceOldIdPrefix {
   Space = "cspace_",
   Page = "cpage_",
@@ -52,7 +51,8 @@
     return `${ConfluenceNewIdPrefix.Space}${getIdFromConfluenceInternalId(internalId)}`;
   }
   throw new Error(`Invalid internal ID: ${internalId}`);
-=======
+}
+
 function slackNodeIdToChannelId(nodeId: string) {
   const parts = nodeId.split("-");
   if (parts.length < 3) {
@@ -65,7 +65,6 @@
     throw new Error("Invalid nodeId 3");
   }
   return parts[1];
->>>>>>> 88a9fd98
 }
 
 const migrators: Record<ConnectorProvider, ProviderMigrator | null> = {
