import type { MenuItem } from "@dust-tt/sparkle";
import {
  Button,
  cn,
  Cog6ToothIcon,
  DataTable,
  DropdownMenu,
  DropdownMenuContent,
  DropdownMenuItem,
  DropdownMenuTrigger,
  Spinner,
  useHashParam,
  useSendNotification,
} from "@dust-tt/sparkle";
import type {
  APIError,
  ConnectorType,
  ContentNodesViewType,
  DataSourceViewContentNode,
  DataSourceViewType,
  LightWorkspaceType,
  PlanType,
  SpaceType,
  WorkspaceType,
} from "@dust-tt/types";
<<<<<<< HEAD
import { isValidContentNodesViewType } from "@dust-tt/types";
import type {
  CellContext,
  ColumnDef,
  SortingState,
} from "@tanstack/react-table";
=======
import {
  isValidContentNodesViewType,
  MIN_SEARCH_QUERY_SIZE,
} from "@dust-tt/types";
import type { CellContext, ColumnDef } from "@tanstack/react-table";
>>>>>>> a6d35cdc
import { useRouter } from "next/router";
import * as React from "react";
import {
  useCallback,
  useContext,
  useEffect,
  useMemo,
  useRef,
  useState,
} from "react";

import { FileDropProvider } from "@app/components/assistant/conversation/FileUploaderContext";
import { ConnectorPermissionsModal } from "@app/components/ConnectorPermissionsModal";
import { RequestDataSourceModal } from "@app/components/data_source/RequestDataSourceModal";
import { DropzoneContainer } from "@app/components/misc/DropzoneContainer";
import type {
  ContentActionKey,
  ContentActionsRef,
} from "@app/components/spaces/ContentActions";
import {
  ContentActions,
  getMenuItems,
} from "@app/components/spaces/ContentActions";
import { EditSpaceManagedDataSourcesViews } from "@app/components/spaces/EditSpaceManagedDatasourcesViews";
import { FoldersHeaderMenu } from "@app/components/spaces/FoldersHeaderMenu";
import { ACTION_BUTTONS_CONTAINER_ID } from "@app/components/spaces/SpacePageTools";
import { SpaceSearchContext } from "@app/components/spaces/SpaceSearchContext";
import { WebsitesHeaderMenu } from "@app/components/spaces/WebsitesHeaderMenu";
<<<<<<< HEAD
import { useActionButtonsPortal } from "@app/hooks/useActionButtonsPortal";
=======
import { useCursorPaginationForDataTable } from "@app/hooks/useCursorPaginationForDataTable";
>>>>>>> a6d35cdc
import { getVisualForDataSourceViewContentNode } from "@app/lib/content_nodes";
import { isFolder, isManaged, isWebsite } from "@app/lib/data_sources";
import {
  useDataSourceViewContentNodes,
  useDataSourceViews,
} from "@app/lib/swr/data_source_views";
import { useSpaces } from "@app/lib/swr/spaces";
import { formatTimestampToFriendlyDate } from "@app/lib/utils";

const DEFAULT_VIEW_TYPE = "all";
const PAGE_SIZE = 25;

type RowData = DataSourceViewContentNode & {
  icon: React.ComponentType;
  onClick?: () => void;
  menuItems?: MenuItem[];
};

const columnsBreakpoints = {
  lastUpdatedAt: "sm" as const,
  spaces: "md" as const,
};

const getTableColumns = (showSpaceUsage: boolean): ColumnDef<RowData>[] => {
  const columns: ColumnDef<RowData, any>[] = [];
  columns.push({
    header: "Name",
    accessorKey: "title",
    id: "title",
    sortingFn: "text", // built-in sorting function case-insensitive
    cell: (info: CellContext<RowData, string>) => (
      <DataTable.CellContent icon={info.row.original.icon}>
        <span>{info.getValue()}</span>
      </DataTable.CellContent>
    ),
  });

  if (showSpaceUsage) {
    columns.push({
      id: "spaces",
      accessorKey: "spaces",
      meta: {
        className: "w-48",
      },
      header: () => {
        return (
          <div className="flex w-full justify-end">
            <p>Available to</p>
          </div>
        );
      },
      cell: (info: CellContext<RowData, SpaceType[]>) => (
        <DataTable.BasicCellContent
          className="justify-end"
          label={
            info.getValue().length > 0
              ? info
                  .getValue()
                  .map((v) => v.name)
                  .join(", ")
              : "-"
          }
          tooltip={
            info.getValue().length > 0
              ? info
                  .getValue()
                  .map((v) => v.name)
                  .join(", ")
              : "-"
          }
        />
      ),
    });
  }

  columns.push({
    header: "Last updated",
    id: "lastUpdatedAt",
    accessorKey: "lastUpdatedAt",
    meta: {
      className: "w-20",
    },
    cell: (info: CellContext<RowData, number>) => (
      <DataTable.BasicCellContent
        className="justify-end"
        label={
          info.getValue()
            ? formatTimestampToFriendlyDate(info.getValue(), "compact")
            : "-"
        }
      />
    ),
  });

  columns.push({
    id: "actions",
    meta: {
      className: "flex justify-end items-center",
    },
    cell: (info) =>
      info.row.original.menuItems && (
        <DataTable.MoreButton menuItems={info.row.original.menuItems} />
      ),
  });

  return columns;
};

function useStaticDataSourceViewHasContent({
  owner,
  dataSourceView,
  parentId,
  viewType,
}: {
  owner: LightWorkspaceType;
  dataSourceView: DataSourceViewType;
  parentId?: string;
  viewType: ContentNodesViewType;
}) {
  // We don't do the call if the dataSourceView is managed.
  const { isNodesLoading, nodes, isNodesValidating } =
    useDataSourceViewContentNodes({
      dataSourceView: isManaged(dataSourceView.dataSource)
        ? undefined
        : dataSourceView,
      owner,
      internalIds: parentId ? [parentId] : undefined,
      pagination: {
        cursor: null,
        limit: 1,
      },
      viewType,
    });

  return {
    hasContent: isManaged(dataSourceView.dataSource) ? true : !!nodes?.length,
    isLoading: isManaged(dataSourceView.dataSource) ? false : isNodesLoading,
    isNodesValidating,
  };
}

interface SpaceDataSourceViewContentListProps {
  canReadInSpace: boolean;
  canWriteInSpace: boolean;
  connector: ConnectorType | null;
  dataSourceView: DataSourceViewType;
  isAdmin: boolean;
  onSelect: (parentId: string) => void;
  owner: WorkspaceType;
  parentId?: string;
  plan: PlanType;
  space: SpaceType;
  systemSpace: SpaceType;
}

export const SpaceDataSourceViewContentList = ({
  canReadInSpace,
  canWriteInSpace,
  connector,
  dataSourceView,
  isAdmin,
  onSelect,
  owner,
  parentId,
  plan,
  space,
  systemSpace,
}: SpaceDataSourceViewContentListProps) => {
  const [showConnectorPermissionsModal, setShowConnectorPermissionsModal] =
    useState(false);
  const sendNotification = useSendNotification();
  const contentActionsRef = useRef<ContentActionsRef>(null);

  const {
    cursorPagination,
    resetPagination,
    handlePaginationChange,
    tablePagination,
  } = useCursorPaginationForDataTable(PAGE_SIZE);

  const [viewType, setViewType] = useHashParam(
    "viewType",
    DEFAULT_VIEW_TYPE
  ) as [ContentNodesViewType, (viewType: ContentNodesViewType) => void];
  const router = useRouter();
  const showSpaceUsage =
    dataSourceView.kind === "default" && isManaged(dataSourceView.dataSource);
  const { spaces } = useSpaces({
    workspaceId: owner.sId,
    disabled: !showSpaceUsage,
  });
  const { dataSourceViews, mutateDataSourceViews } = useDataSourceViews(owner, {
    disabled: !showSpaceUsage,
  });
  const handleViewTypeChange = useCallback(
    (newViewType: ContentNodesViewType) => {
      if (newViewType !== viewType) {
        resetPagination();
        setViewType(newViewType);
      }
    },
    [resetPagination, setViewType, viewType]
  );

<<<<<<< HEAD
  // TODO(20250127, nodes-core): turn to true and remove when implementing pagination
  const isServerPagination = false;
  // isFolder(dataSourceView.dataSource) && !dataSourceSearch;

  const {
    searchTerm: dataSourceSearch,
    setIsSearchDisabled,
    setTargetDataSourceViews,
  } = useContext(SpaceSearchContext);

  useEffect(() => {
    setTargetDataSourceViews([dataSourceView]);
  }, [dataSourceView, setTargetDataSourceViews]);
=======
  const { searchResultNodes, isSearchLoading, isSearchValidating } =
    useSpaceSearch({
      dataSourceViews: [dataSourceView],
      includeDataSources: false,
      owner,
      search: debouncedSearch,
      viewType,
    });
>>>>>>> a6d35cdc

  const columns = useMemo(
    () => getTableColumns(showSpaceUsage),
    [showSpaceUsage]
  );

  const {
    isNodesLoading,
    mutateRegardlessOfQueryParams: mutateContentNodes,
    nodes: childrenNodes,
    nextPageCursor,
    totalNodesCount,
    totalNodesCountIsAccurate,
  } = useDataSourceViewContentNodes({
    dataSourceView,
    owner,
    parentId,
    pagination: { cursor: cursorPagination.cursor, limit: PAGE_SIZE },
    viewType: isValidContentNodesViewType(viewType)
      ? viewType
      : DEFAULT_VIEW_TYPE,
  });

  const { hasContent: hasDocuments, isNodesValidating: isDocumentsValidating } =
    useStaticDataSourceViewHasContent({
      owner,
      dataSourceView,
      parentId,
      viewType: "document",
    });
  const { hasContent: hasTables, isNodesValidating: isTablesValidating } =
    useStaticDataSourceViewHasContent({
      owner,
      dataSourceView,
      parentId,
      viewType: "table",
    });

  useEffect(() => {
    if (childrenNodes.length === 0) {
      setIsSearchDisabled(true);
    } else {
      setIsSearchDisabled(false);
    }
  }, [childrenNodes.length, setIsSearchDisabled]);

  const isDataSourceManaged = isManaged(dataSourceView.dataSource);

  const addToSpace = useCallback(
    async (contentNode: DataSourceViewContentNode, spaceSId: string) => {
      const existingViewForSpace = dataSourceViews.find(
        (d) =>
          d.spaceId === spaceSId &&
          d.dataSource.sId === dataSourceView.dataSource.sId
      );

      try {
        let res;
        if (existingViewForSpace) {
          res = await fetch(
            `/api/w/${owner.sId}/spaces/${spaceSId}/data_source_views/${existingViewForSpace.sId}`,
            {
              method: "PATCH",
              headers: {
                "Content-Type": "application/json",
              },
              body: JSON.stringify({
                parentsToAdd: [contentNode.internalId],
              }),
            }
          );
        } else {
          res = await fetch(
            `/api/w/${owner.sId}/spaces/${spaceSId}/data_source_views`,
            {
              method: "POST",
              headers: {
                "Content-Type": "application/json",
              },
              body: JSON.stringify({
                dataSourceId: dataSourceView.dataSource.sId,
                parentsIn: [contentNode.internalId],
              }),
            }
          );
        }

        if (!res.ok) {
          const rawError: { error: APIError } = await res.json();
          sendNotification({
            title: "Error while adding data to space",
            description: rawError.error.message,
            type: "error",
          });
        } else {
          sendNotification({
            title: "Data added to space",
            type: "success",
          });
          await mutateDataSourceViews();
        }
      } catch (e) {
        sendNotification({
          title: "Error while adding data to space",
          description: `An Unknown error ${e} occurred while adding data to space.`,
          type: "error",
        });
      }
    },
    [
      dataSourceView.dataSource.sId,
      dataSourceViews,
      mutateDataSourceViews,
      owner.sId,
      sendNotification,
    ]
  );

  useEffect(() => {
    if (!isTablesValidating && !isDocumentsValidating) {
      // If the view only has content in one of the two views, we switch to that view.
      // if both views have content, or neither view has content, we default to documents.
      if (hasTables && !hasDocuments) {
        handleViewTypeChange("table");
      } else if (!hasTables && hasDocuments) {
        handleViewTypeChange("document");
      } else if (!viewType) {
        handleViewTypeChange(DEFAULT_VIEW_TYPE);
      }
    }
  }, [
    hasDocuments,
    hasTables,
    handleViewTypeChange,
    viewType,
    isTablesValidating,
    isDocumentsValidating,
    isDataSourceManaged,
  ]);

  const rows: RowData[] = useMemo(
    () =>
      childrenNodes?.map((contentNode) => ({
        ...contentNode,
        icon: getVisualForDataSourceViewContentNode(contentNode),
        spaces: spaces.filter((space) =>
          dataSourceViews
            .filter(
              (dsv) =>
                dsv.dataSource.sId === dataSourceView.dataSource.sId &&
                dsv.kind !== "default" &&
                contentNode.parentInternalIds &&
                contentNode.parentInternalIds.some(
                  (parentId) =>
                    !dsv.parentsIn || dsv.parentsIn.includes(parentId)
                )
            )
            .map((dsv) => dsv.spaceId)
            .includes(space.sId)
        ),
        ...(contentNode.expandable && {
          onClick: () => {
            if (contentNode.expandable) {
              onSelect(contentNode.internalId);
            }
          },
        }),
        dropdownMenuProps: {
          modal: false,
        },
        menuItems: getMenuItems(
          canReadInSpace,
          canWriteInSpace,
          dataSourceView,
          contentNode,
          contentActionsRef,
          spaces,
          dataSourceViews,
          addToSpace
        ),
      })) || [],
    [
      childrenNodes,
      spaces,
      canReadInSpace,
      canWriteInSpace,
      dataSourceView,
      dataSourceViews,
      addToSpace,
      onSelect,
    ]
  );

  const onSelectedDataUpdated = useCallback(async () => {
    await mutateContentNodes();
  }, [mutateContentNodes]);

  const onSaveAction = useCallback(
    async (action?: ContentActionKey) => {
      await mutateContentNodes();
      if (
        action === "DocumentUploadOrEdit" ||
        action === "MultipleDocumentsUpload"
      ) {
        handleViewTypeChange("document");
      } else if (action === "TableUploadOrEdit") {
        handleViewTypeChange("table");
      }
    },
    [handleViewTypeChange, mutateContentNodes]
  );

  const emptySpaceContent =
    isManaged(dataSourceView.dataSource) && space.kind !== "system" ? (
      isAdmin ? (
        <Button
          label="Manage Data"
          icon={Cog6ToothIcon}
          onClick={() => {
            if (systemSpace) {
              void router.push(
                `/w/${owner.sId}/spaces/${systemSpace.sId}/categories/${dataSourceView.category}`
              );
            }
          }}
        />
      ) : (
        <RequestDataSourceModal
          dataSources={[dataSourceView.dataSource]}
          owner={owner}
        />
      )
    ) : (
      <></>
    );

  const { portalToHeader } = useActionButtonsPortal({
    containerId: ACTION_BUTTONS_CONTAINER_ID,
  });

  const emptyContent = parentId ? <div>No content</div> : emptySpaceContent;
  const isEmpty = rows.length === 0 && !isNodesLoading;

  const actionButtons = (
    <>
      {isFolder(dataSourceView.dataSource) && (
        <>
          {((viewType === "table" && hasDocuments) ||
            (viewType === "document" && hasTables)) && (
            <DropdownMenu>
              <DropdownMenuTrigger asChild>
                <Button
                  size="sm"
                  label={viewType === "document" ? "document" : "table"}
                  variant="outline"
                  isSelect
                />
              </DropdownMenuTrigger>
              <DropdownMenuContent>
                <DropdownMenuItem
                  label="Documents"
                  onClick={() => handleViewTypeChange("document")}
                />
                <DropdownMenuItem
                  label="Tables"
                  onClick={() => handleViewTypeChange("table")}
                />
              </DropdownMenuContent>
            </DropdownMenu>
          )}
          <FoldersHeaderMenu
            owner={owner}
            space={space}
            canWriteInSpace={canWriteInSpace}
            folder={dataSourceView}
            contentActionsRef={contentActionsRef}
          />
        </>
      )}
      {isWebsite(dataSourceView.dataSource) && (
        <WebsitesHeaderMenu
          owner={owner}
          space={space}
          canWriteInSpace={canWriteInSpace}
          dataSourceView={dataSourceView}
        />
      )}
      {isManaged(dataSourceView.dataSource) &&
        space.kind !== "system" &&
        !isEmpty && (
          <EditSpaceManagedDataSourcesViews
            owner={owner}
            space={space}
            systemSpace={systemSpace}
            isAdmin={isAdmin}
            dataSourceView={dataSourceView}
            onSelectedDataUpdated={onSelectedDataUpdated}
          />
        )}
      {isManaged(dataSourceView.dataSource) &&
        connector &&
        !parentId &&
        space.kind === "system" && (
          <div className="flex flex-col items-center gap-2 text-sm text-element-700">
            {isEmpty && <div>Connection ready. Select the data to sync.</div>}

            <ConnectorPermissionsModal
              owner={owner}
              connector={connector}
              dataSourceView={dataSourceView}
              isOpen={showConnectorPermissionsModal}
              onClose={(save) => {
                setShowConnectorPermissionsModal(false);
                if (save) {
                  void mutateContentNodes();
                }
              }}
              readOnly={false}
              isAdmin={isAdmin}
              onManageButtonClick={() => {
                setShowConnectorPermissionsModal(true);
              }}
            />
          </div>
        )}
    </>
  );

  return (
    // MultipleDocumentsUpload listens to the file drop context and uploads the files.
    <FileDropProvider>
      <DropzoneContainer
        description="Drag and drop your files here."
        title="Add Files"
        disabled={!canWriteInSpace}
      >
<<<<<<< HEAD
        {isEmpty && (
          <div
            className={cn(
              "flex w-full gap-2",
              "h-36 items-center justify-center rounded-xl",
              "bg-muted-background dark:bg-muted-background-night"
=======
        <div
          className={classNames(
            "flex w-full gap-2",
            isEmpty
              ? classNames(
                  "h-36 items-center justify-center rounded-xl",
                  "bg-muted-background dark:bg-muted-background-night"
                )
              : "pb-2"
          )}
        >
          {!isEmpty && (
            <>
              <SearchInput
                name="search"
                placeholder="Search (Name)"
                value={dataSourceSearch}
                onChange={(s) => {
                  resetPagination();
                  setDataSourceSearch(s);
                }}
              />
            </>
          )}
          {isEmpty && emptyContent}
          {isFolder(dataSourceView.dataSource) && (
            <>
              {((viewType === "table" && hasDocuments) ||
                (viewType === "document" && hasTables)) && (
                <DropdownMenu>
                  <DropdownMenuTrigger asChild>
                    <Button
                      size="sm"
                      label={viewType === "document" ? "document" : "table"}
                      variant="outline"
                      isSelect
                    />
                  </DropdownMenuTrigger>
                  <DropdownMenuContent>
                    <DropdownMenuItem
                      label="Documents"
                      onClick={() => handleViewTypeChange("document")}
                    />
                    <DropdownMenuItem
                      label="Tables"
                      onClick={() => handleViewTypeChange("table")}
                    />
                  </DropdownMenuContent>
                </DropdownMenu>
              )}
              <FoldersHeaderMenu
                owner={owner}
                space={space}
                canWriteInSpace={canWriteInSpace}
                folder={dataSourceView}
                contentActionsRef={contentActionsRef}
              />
            </>
          )}
          {isWebsite(dataSourceView.dataSource) && (
            <WebsitesHeaderMenu
              owner={owner}
              space={space}
              canWriteInSpace={canWriteInSpace}
              dataSourceView={dataSourceView}
            />
          )}
          {isManaged(dataSourceView.dataSource) &&
            space.kind !== "system" &&
            !isEmpty && (
              <EditSpaceManagedDataSourcesViews
                owner={owner}
                space={space}
                systemSpace={systemSpace}
                isAdmin={isAdmin}
                dataSourceView={dataSourceView}
                onSelectedDataUpdated={onSelectedDataUpdated}
              />
            )}
          {isManaged(dataSourceView.dataSource) &&
            connector &&
            !parentId &&
            space.kind === "system" && (
              <div className="flex flex-col items-center gap-2 text-sm text-element-700">
                {isEmpty && (
                  <div>Connection ready. Select the data to sync.</div>
                )}

                <ConnectorPermissionsModal
                  owner={owner}
                  connector={connector}
                  dataSourceView={dataSourceView}
                  isOpen={showConnectorPermissionsModal}
                  onClose={(save) => {
                    setShowConnectorPermissionsModal(false);
                    if (save) {
                      void mutateContentNodes();
                    }
                  }}
                  readOnly={false}
                  isAdmin={isAdmin}
                  onManageButtonClick={() => {
                    setShowConnectorPermissionsModal(true);
                  }}
                />
              </div>
>>>>>>> a6d35cdc
            )}
          >
            {emptyContent}
            {actionButtons}
          </div>
        )}
        {/* Portal buttons next to the search bar if not empty. */}
        {!isEmpty && portalToHeader(actionButtons)}

        {isNodesLoading && (
          <div className="absolute mt-16 flex justify-center">
            <Spinner />
          </div>
        )}
        {rows.length > 0 && (
          <DataTable
            data={rows}
            columns={columns}
            filter={dataSourceSearch}
            filterColumn={
              "title" // see todo above
            }
<<<<<<< HEAD
            className="pb-4"
            sorting={sorting}
            setSorting={setSorting}
            totalRowCount={isServerPagination ? totalNodesCount : undefined}
            rowCountIsCapped={totalNodesCount === ROWS_COUNT_CAPPED}
            pagination={pagination}
            setPagination={setPagination}
=======
            className={cn(
              "pb-4",
              isSearchValidating && "pointer-events-none opacity-50"
            )}
            totalRowCount={totalNodesCount}
            rowCountIsCapped={!totalNodesCountIsAccurate}
            pagination={tablePagination}
            setPagination={(newTablePagination) =>
              handlePaginationChange(newTablePagination, nextPageCursor)
            }
>>>>>>> a6d35cdc
            columnsBreakpoints={columnsBreakpoints}
            disablePaginationNumbers
          />
        )}
        <ContentActions
          ref={contentActionsRef}
          dataSourceView={dataSourceView}
          totalNodesCount={totalNodesCount}
          owner={owner}
          plan={plan}
          onSave={onSaveAction}
        />
      </DropzoneContainer>
    </FileDropProvider>
  );
};<|MERGE_RESOLUTION|>--- conflicted
+++ resolved
@@ -23,20 +23,10 @@
   SpaceType,
   WorkspaceType,
 } from "@dust-tt/types";
-<<<<<<< HEAD
-import { isValidContentNodesViewType } from "@dust-tt/types";
-import type {
-  CellContext,
-  ColumnDef,
-  SortingState,
-} from "@tanstack/react-table";
-=======
 import {
   isValidContentNodesViewType,
-  MIN_SEARCH_QUERY_SIZE,
 } from "@dust-tt/types";
 import type { CellContext, ColumnDef } from "@tanstack/react-table";
->>>>>>> a6d35cdc
 import { useRouter } from "next/router";
 import * as React from "react";
 import {
@@ -65,11 +55,8 @@
 import { ACTION_BUTTONS_CONTAINER_ID } from "@app/components/spaces/SpacePageTools";
 import { SpaceSearchContext } from "@app/components/spaces/SpaceSearchContext";
 import { WebsitesHeaderMenu } from "@app/components/spaces/WebsitesHeaderMenu";
-<<<<<<< HEAD
 import { useActionButtonsPortal } from "@app/hooks/useActionButtonsPortal";
-=======
 import { useCursorPaginationForDataTable } from "@app/hooks/useCursorPaginationForDataTable";
->>>>>>> a6d35cdc
 import { getVisualForDataSourceViewContentNode } from "@app/lib/content_nodes";
 import { isFolder, isManaged, isWebsite } from "@app/lib/data_sources";
 import {
@@ -274,11 +261,6 @@
     [resetPagination, setViewType, viewType]
   );
 
-<<<<<<< HEAD
-  // TODO(20250127, nodes-core): turn to true and remove when implementing pagination
-  const isServerPagination = false;
-  // isFolder(dataSourceView.dataSource) && !dataSourceSearch;
-
   const {
     searchTerm: dataSourceSearch,
     setIsSearchDisabled,
@@ -288,16 +270,6 @@
   useEffect(() => {
     setTargetDataSourceViews([dataSourceView]);
   }, [dataSourceView, setTargetDataSourceViews]);
-=======
-  const { searchResultNodes, isSearchLoading, isSearchValidating } =
-    useSpaceSearch({
-      dataSourceViews: [dataSourceView],
-      includeDataSources: false,
-      owner,
-      search: debouncedSearch,
-      viewType,
-    });
->>>>>>> a6d35cdc
 
   const columns = useMemo(
     () => getTableColumns(showSpaceUsage),
@@ -634,121 +606,12 @@
         title="Add Files"
         disabled={!canWriteInSpace}
       >
-<<<<<<< HEAD
         {isEmpty && (
           <div
             className={cn(
               "flex w-full gap-2",
               "h-36 items-center justify-center rounded-xl",
               "bg-muted-background dark:bg-muted-background-night"
-=======
-        <div
-          className={classNames(
-            "flex w-full gap-2",
-            isEmpty
-              ? classNames(
-                  "h-36 items-center justify-center rounded-xl",
-                  "bg-muted-background dark:bg-muted-background-night"
-                )
-              : "pb-2"
-          )}
-        >
-          {!isEmpty && (
-            <>
-              <SearchInput
-                name="search"
-                placeholder="Search (Name)"
-                value={dataSourceSearch}
-                onChange={(s) => {
-                  resetPagination();
-                  setDataSourceSearch(s);
-                }}
-              />
-            </>
-          )}
-          {isEmpty && emptyContent}
-          {isFolder(dataSourceView.dataSource) && (
-            <>
-              {((viewType === "table" && hasDocuments) ||
-                (viewType === "document" && hasTables)) && (
-                <DropdownMenu>
-                  <DropdownMenuTrigger asChild>
-                    <Button
-                      size="sm"
-                      label={viewType === "document" ? "document" : "table"}
-                      variant="outline"
-                      isSelect
-                    />
-                  </DropdownMenuTrigger>
-                  <DropdownMenuContent>
-                    <DropdownMenuItem
-                      label="Documents"
-                      onClick={() => handleViewTypeChange("document")}
-                    />
-                    <DropdownMenuItem
-                      label="Tables"
-                      onClick={() => handleViewTypeChange("table")}
-                    />
-                  </DropdownMenuContent>
-                </DropdownMenu>
-              )}
-              <FoldersHeaderMenu
-                owner={owner}
-                space={space}
-                canWriteInSpace={canWriteInSpace}
-                folder={dataSourceView}
-                contentActionsRef={contentActionsRef}
-              />
-            </>
-          )}
-          {isWebsite(dataSourceView.dataSource) && (
-            <WebsitesHeaderMenu
-              owner={owner}
-              space={space}
-              canWriteInSpace={canWriteInSpace}
-              dataSourceView={dataSourceView}
-            />
-          )}
-          {isManaged(dataSourceView.dataSource) &&
-            space.kind !== "system" &&
-            !isEmpty && (
-              <EditSpaceManagedDataSourcesViews
-                owner={owner}
-                space={space}
-                systemSpace={systemSpace}
-                isAdmin={isAdmin}
-                dataSourceView={dataSourceView}
-                onSelectedDataUpdated={onSelectedDataUpdated}
-              />
-            )}
-          {isManaged(dataSourceView.dataSource) &&
-            connector &&
-            !parentId &&
-            space.kind === "system" && (
-              <div className="flex flex-col items-center gap-2 text-sm text-element-700">
-                {isEmpty && (
-                  <div>Connection ready. Select the data to sync.</div>
-                )}
-
-                <ConnectorPermissionsModal
-                  owner={owner}
-                  connector={connector}
-                  dataSourceView={dataSourceView}
-                  isOpen={showConnectorPermissionsModal}
-                  onClose={(save) => {
-                    setShowConnectorPermissionsModal(false);
-                    if (save) {
-                      void mutateContentNodes();
-                    }
-                  }}
-                  readOnly={false}
-                  isAdmin={isAdmin}
-                  onManageButtonClick={() => {
-                    setShowConnectorPermissionsModal(true);
-                  }}
-                />
-              </div>
->>>>>>> a6d35cdc
             )}
           >
             {emptyContent}
@@ -771,26 +634,13 @@
             filterColumn={
               "title" // see todo above
             }
-<<<<<<< HEAD
             className="pb-4"
-            sorting={sorting}
-            setSorting={setSorting}
-            totalRowCount={isServerPagination ? totalNodesCount : undefined}
-            rowCountIsCapped={totalNodesCount === ROWS_COUNT_CAPPED}
-            pagination={pagination}
-            setPagination={setPagination}
-=======
-            className={cn(
-              "pb-4",
-              isSearchValidating && "pointer-events-none opacity-50"
-            )}
             totalRowCount={totalNodesCount}
             rowCountIsCapped={!totalNodesCountIsAccurate}
             pagination={tablePagination}
             setPagination={(newTablePagination) =>
               handlePaginationChange(newTablePagination, nextPageCursor)
             }
->>>>>>> a6d35cdc
             columnsBreakpoints={columnsBreakpoints}
             disablePaginationNumbers
           />
