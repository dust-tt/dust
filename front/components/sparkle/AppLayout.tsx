--- conflicted
+++ resolved
@@ -152,7 +152,6 @@
         />
       </Head>
       <div className="light flex h-full flex-row">
-<<<<<<< HEAD
         <Navigation
           hideSidebar={hideSidebar}
           owner={owner}
@@ -160,113 +159,7 @@
           navChildren={navChildren}
           subNavigation={subNavigation}
         />
-        <div
-          id={CONVERSATION_PARENT_SCROLL_DIV_ID.page}
-          className="relative h-full w-full flex-1 flex-col overflow-y-auto overflow-x-hidden"
-        >
-=======
-        <div className="flex shrink-0 overflow-x-hidden">
-          {!hideSidebar && (
-            <Transition.Root show={sidebarOpen} as={Fragment}>
-              <Dialog
-                as="div"
-                className="relative z-50 lg:hidden"
-                onClose={setSidebarOpen}
-              >
-                <Transition.Child
-                  as={Fragment}
-                  enter="transition-opacity ease-linear duration-300"
-                  enterFrom="opacity-0"
-                  enterTo="opacity-100"
-                  leave="transition-opacity ease-linear duration-300"
-                  leaveFrom="opacity-100"
-                  leaveTo="opacity-0"
-                >
-                  <div className="fixed inset-0 bg-gray-900/80" />
-                </Transition.Child>
-
-                <div className="fixed inset-0 flex">
-                  <Transition.Child
-                    as={Fragment}
-                    enter="transition ease-in-out duration-300 transform"
-                    enterFrom="-translate-x-full"
-                    enterTo="translate-x-0"
-                    leave="transition ease-in-out duration-300 transform"
-                    leaveFrom="translate-x-0"
-                    leaveTo="-translate-x-full"
-                  >
-                    <Dialog.Panel className="relative mr-16 flex w-full max-w-xs flex-1">
-                      <Transition.Child
-                        as={Fragment}
-                        enter="ease-in-out duration-300"
-                        enterFrom="opacity-0"
-                        enterTo="opacity-100"
-                        leave="ease-in-out duration-300"
-                        leaveFrom="opacity-100"
-                        leaveTo="opacity-0"
-                      >
-                        <div className="absolute left-full top-0 flex w-16 justify-center pt-5">
-                          <button
-                            type="button"
-                            className="-m-2.5 p-2.5"
-                            onClick={() => setSidebarOpen(false)}
-                          >
-                            <span className="sr-only">Close sidebar</span>
-                            <XMarkIcon
-                              className="h-6 w-6 text-white"
-                              aria-hidden="true"
-                            />
-                          </button>
-                        </div>
-                      </Transition.Child>
-                      {loaded && (
-                        <NavigationBar
-                          subscription={subscription}
-                          owner={owner}
-                          subNavigation={subNavigation}
-                          topNavigationCurrent={topNavigationCurrent}
-                        >
-                          {navChildren && navChildren}
-                        </NavigationBar>
-                      )}
-                    </Dialog.Panel>
-                  </Transition.Child>
-                </div>
-              </Dialog>
-            </Transition.Root>
-          )}
-
-          {/* TODO: This logic should be handled by the navigation bar itself. */}
-          {!hideSidebar && (
-            <div className="hidden lg:visible lg:inset-y-0 lg:z-0 lg:flex lg:w-80 lg:flex-col">
-              {loaded && (
-                <NavigationBar
-                  owner={owner}
-                  subscription={subscription}
-                  subNavigation={subNavigation}
-                  topNavigationCurrent={topNavigationCurrent}
-                >
-                  {loaded && navChildren && navChildren}
-                </NavigationBar>
-              )}
-            </div>
-          )}
-        </div>
-
         <div className="relative h-full w-full flex-1 flex-col overflow-y-auto overflow-x-hidden">
-          {/* TODO: This logic should be handled by the navigation bar itself. */}
-          <div className="fixed left-0 top-0 z-40 flex h-16 shrink-0 items-center gap-x-4 px-4 lg:hidden lg:px-6">
-            <button
-              type="button"
-              className="-m-2.5 p-2.5 text-gray-700 lg:hidden"
-              onClick={() => setSidebarOpen(true)}
-            >
-              <span className="sr-only">Open sidebar</span>
-              <Bars3Icon className="h-5 w-5" aria-hidden="true" />
-            </button>
-          </div>
-
->>>>>>> 959b81ee
           {!titleChildren && SHOW_INCIDENT_BANNER && (
             <IncidentBanner className="relative" />
           )}
