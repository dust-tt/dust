import type { SubscriptionType, WorkspaceType } from "@dust-tt/types";
import Head from "next/head";
import type { NextRouter } from "next/router";
import Script from "next/script";
import React, { useEffect, useState } from "react";

import { CONVERSATION_PARENT_SCROLL_DIV_ID } from "@app/components/assistant/conversation/lib";
import type { SidebarNavigation } from "@app/components/navigation/config";
import { Navigation } from "@app/components/navigation/Navigation";
import { QuickStartGuide } from "@app/components/QuickStartGuide";
import { useAppKeyboardShortcuts } from "@app/hooks/useAppKeyboardShortcuts";
import { useUser } from "@app/lib/swr/user";
import { classNames } from "@app/lib/utils";

// This function is used to navigate back to the previous page (eg modal like page close) and
// fallback to the landing if we linked directly to that modal.
export const appLayoutBack = async (
  owner: WorkspaceType,
  router: NextRouter
) => {
  // TODO(2024-02-08 flav) Remove once internal router is in better shape. Opening a new tab/window
  // counts the default page as an entry in the history stack, leading to a history length of 2.
  // Directly opening a link without the "new tab" page results in a history length of 1.
  if (window.history.length < 3) {
    await router.push(`/w/${owner.sId}/assistant/new`);
  } else {
    router.back();
  }
};

export default function AppLayout({
  owner,
  subscription,
  isWideMode = false,
  hideSidebar = false,
  subNavigation,
  pageTitle,
  navChildren,
  titleChildren,
  hasTopPadding,
  children,
}: {
  owner: WorkspaceType;
  subscription: SubscriptionType;
  isWideMode?: boolean;
  hideSidebar?: boolean;
  subNavigation?: SidebarNavigation[] | null;
  pageTitle?: string;
  navChildren?: React.ReactNode;
  titleChildren?: React.ReactNode;
  children: React.ReactNode;
  hasTopPadding?: boolean;
}) {
  const [loaded, setLoaded] = useState(false);
  const { user } = useUser();
  const { isNavigationBarOpen, setIsNavigationBarOpen } =
    useAppKeyboardShortcuts(owner);

  useEffect(() => {
    setLoaded(true);
  }, []);

  useEffect(() => {
    if (typeof window !== "undefined" && user?.sId) {
      window.dataLayer = window.dataLayer || [];
      window.dataLayer.push({
        user_id: user.sId,
        event: "userIdentified",
      });
    }
  }, [user?.sId]);

  return (
    <>
      <Head>
        <title>{pageTitle ? pageTitle : `Dust - ${owner.name}`}</title>
        <link rel="shortcut icon" href="/static/favicon.png" />

        <meta name="apple-mobile-web-app-title" content="Dust" />
        <link rel="apple-touch-icon" href="/static/AppIcon.png" />
        <link
          rel="apple-touch-icon"
          sizes="60x60"
          href="/static/AppIcon_60.png"
        />
        <link
          rel="apple-touch-icon"
          sizes="76x76"
          href="/static/AppIcon_76.png"
        />
        <link
          rel="apple-touch-icon"
          sizes="120x120"
          href="/static/AppIcon_120.png"
        />
        <link
          rel="apple-touch-icon"
          sizes="152x152"
          href="/static/AppIcon_152.png"
        />
        <link
          rel="apple-touch-icon"
          sizes="167x167"
          href="/static/AppIcon_167.png"
        />
        <link
          rel="apple-touch-icon"
          sizes="180x180"
          href="/static/AppIcon_180.png"
        />
        <link
          rel="apple-touch-icon"
          sizes="192x192"
          href="/static/AppIcon_192.png"
        />
        <link
          rel="apple-touch-icon"
          sizes="228x228"
          href="/static/AppIcon_228.png"
        />

        <meta
          name="viewport"
          content="width=device-width, initial-scale=1, maximum-scale=1"
        />
      </Head>

      <div className="light flex h-full flex-row">
        <Navigation
          hideSidebar={hideSidebar}
          isNavigationBarOpen={isNavigationBarOpen}
          setNavigationBarOpen={setIsNavigationBarOpen}
          owner={owner}
          subscription={subscription}
          navChildren={navChildren}
          subNavigation={subNavigation}
        />
        <div className="relative h-full w-full flex-1 flex-col overflow-x-hidden overflow-y-hidden">
          <main
            id={CONVERSATION_PARENT_SCROLL_DIV_ID.page}
            className={classNames(
              "flex h-full w-full flex-col items-center overflow-y-auto",
              hasTopPadding ?? !titleChildren ? "lg:pt-8" : ""
            )}
          >
            <div
              className={classNames(
                "flex w-full flex-col border-b border-primary-50 pl-12 lg:pl-0",
                !hideSidebar
                  ? "border-b border-structure-300/30 bg-white/80 backdrop-blur"
                  : "",
                titleChildren ? "" : "lg:hidden"
              )}
            >
              <div className="h-16 grow px-6">
                {loaded && titleChildren && titleChildren}
              </div>
            </div>

            <div className="flex h-full w-full flex-col items-center overflow-y-auto px-4 sm:px-8">
              {isWideMode ? (
                loaded && children
              ) : (
                <div className="flex w-full max-w-4xl grow flex-col">
                  {loaded && children}
                </div>
              )}
            </div>
          </main>
        </div>
      </div>

      <QuickStartGuide />
<<<<<<< HEAD

      <Script
        id="gtm-script"
        strategy="afterInteractive"
        dangerouslySetInnerHTML={{
          __html: `
            (function(w,d,s,l,i){w[l]=w[l]||[];w[l].push({'gtm.start':
            new Date().getTime(),event:'gtm.js'});var f=d.getElementsByTagName(s)[0],
            j=d.createElement(s),dl=l!='dataLayer'?'&l='+l:'';j.async=true;j.src=
            'https://www.googletagmanager.com/gtm.js?id='+i+dl;f.parentNode.insertBefore(j,f);
            })(window,document,'script','dataLayer','${process.env.NEXT_PUBLIC_GTM_TRACKING_ID}');
          `,
        }}
      />
=======
      <>
        <Script id="google-tag-manager" strategy="afterInteractive">
          {`
              (function(w,d,s,l,i){w[l]=w[l]||[];w[l].push({'gtm.start':
              new Date().getTime(),event:'gtm.js'});var f=d.getElementsByTagName(s)[0],
              j=d.createElement(s),dl=l!='dataLayer'?'&l='+l:'';j.async=true;j.src=
              'https://www.googletagmanager.com/gtm.js?id='+i+dl;f.parentNode.insertBefore(j,f);
              })(window,document,'script','dataLayer','${process.env.NEXT_PUBLIC_GTM_TRACKING_ID}');
            `}
        </Script>
      </>
>>>>>>> b685fa2f
    </>
  );
}<|MERGE_RESOLUTION|>--- conflicted
+++ resolved
@@ -169,24 +169,7 @@
           </main>
         </div>
       </div>
-
       <QuickStartGuide />
-<<<<<<< HEAD
-
-      <Script
-        id="gtm-script"
-        strategy="afterInteractive"
-        dangerouslySetInnerHTML={{
-          __html: `
-            (function(w,d,s,l,i){w[l]=w[l]||[];w[l].push({'gtm.start':
-            new Date().getTime(),event:'gtm.js'});var f=d.getElementsByTagName(s)[0],
-            j=d.createElement(s),dl=l!='dataLayer'?'&l='+l:'';j.async=true;j.src=
-            'https://www.googletagmanager.com/gtm.js?id='+i+dl;f.parentNode.insertBefore(j,f);
-            })(window,document,'script','dataLayer','${process.env.NEXT_PUBLIC_GTM_TRACKING_ID}');
-          `,
-        }}
-      />
-=======
       <>
         <Script id="google-tag-manager" strategy="afterInteractive">
           {`
@@ -198,7 +181,6 @@
             `}
         </Script>
       </>
->>>>>>> b685fa2f
     </>
   );
 }