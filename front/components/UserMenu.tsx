--- conflicted
+++ resolved
@@ -180,18 +180,10 @@
           icon={LogoutIcon}
           onClick={() => {
             datadogLogs.clearUser();
-<<<<<<< HEAD
-            window.location.href = "/api/workos/logout";
-=======
             window.DD_RUM.onReady(() => {
               window.DD_RUM.clearUser();
             });
-            if (document.cookie.includes("sessionType=workos")) {
-              window.location.href = "/api/workos/logout";
-            } else {
-              window.location.href = "/api/auth/logout";
-            }
->>>>>>> 8dc2423b
+            window.location.href = "/api/workos/logout";
           }}
         />
 
