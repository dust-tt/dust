--- conflicted
+++ resolved
@@ -86,47 +86,12 @@
       </DropdownMenuTrigger>
 
       <DropdownMenuContent>
-<<<<<<< HEAD
-        {hasBetaAccess && (
-          <>
-            <DropdownMenuLabel label="Beta" />
-            <DropdownMenuItem
-              label="Salesforce"
-              icon={BookOpenIcon}
-              href={`/w/${owner.sId}/assistant/labs/salesforce`}
-            />
-
-            {featureFlags.includes("labs_transcripts") && (
-              <DropdownMenuItem
-                label="Meeting transcripts"
-                icon={BookOpenIcon}
-                href={`/w/${owner.sId}/assistant/labs/transcripts`}
-              />
-            )}
-            {featureFlags.includes("labs_trackers") && (
-              <DropdownMenuItem
-                label="Trackers"
-                icon={EyeIcon}
-                href={`/w/${owner.sId}/assistant/labs/trackers`}
-              />
-            )}
-            {featureFlags.includes("labs_github_actions") && (
-              <DropdownMenuItem
-                label="Platform Actions"
-                icon={CloudArrowLeftRightIcon}
-                href={`/w/${owner.sId}/assistant/labs/platform_actions`}
-              />
-            )}
-          </>
-        )}
-=======
         <DropdownMenuLabel label="Beta" />
         <DropdownMenuItem
           label="Exploratory features"
           icon={TestTubeIcon}
           href={`/w/${owner.sId}/labs`}
         />
->>>>>>> 8fea31cd
 
         {showDebugTools(featureFlags) && (
           <>
