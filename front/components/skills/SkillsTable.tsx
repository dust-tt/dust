--- conflicted
+++ resolved
@@ -11,12 +11,7 @@
 import type {
   SkillConfigurationRelations,
   SkillConfigurationType,
-<<<<<<< HEAD
-} from "@app/types/skill_configuration";
-=======
-  SkillConfigurationWithAuthorType,
 } from "@app/types/assistant/skill_configuration";
->>>>>>> 92dd050f
 
 type RowData = {
   skillConfigurationWithRelations: SkillConfigurationType &
