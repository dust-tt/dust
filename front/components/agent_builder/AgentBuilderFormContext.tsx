import type { JSONSchema7 as JSONSchema } from "json-schema";
import { z } from "zod";

import type { DataSourceViewContentNode, DataSourceViewType } from "@app/types";
import {
  MODEL_IDS,
  MODEL_PROVIDER_IDS,
  REASONING_EFFORT_IDS,
} from "@app/types/assistant/assistant";

const modelIdSchema = z.enum(MODEL_IDS);
const providerIdSchema = z.enum(MODEL_PROVIDER_IDS);
const reasoningEffortSchema = z.enum(REASONING_EFFORT_IDS);

const supportedModelSchema = z.object({
  modelId: modelIdSchema,
  providerId: providerIdSchema,
});

export const generationSettingsSchema = z.object({
  modelSettings: supportedModelSchema,
  temperature: z.number().min(0).max(1),
  reasoningEffort: reasoningEffortSchema,
  responseFormat: z.string().optional(),
});

export type AgentBuilderGenerationSettings = z.infer<
  typeof generationSettingsSchema
>;

const tagsFilterSchema = z
  .object({
    in: z.array(z.string()),
    not: z.array(z.string()),
    mode: z.enum(["custom", "auto"]),
  })
  .nullable();

const dataSourceViewSelectionConfigurationSchema = z.object({
  dataSourceView: z.custom<DataSourceViewType>(),
  selectedResources: z.array(z.custom<DataSourceViewContentNode>()),
  isSelectAll: z.boolean(),
  tagsFilter: tagsFilterSchema,
});

const searchActionConfigurationSchema = z.object({
  type: z.literal("SEARCH"),
  dataSourceConfigurations: z.record(
    z.string(),
    dataSourceViewSelectionConfigurationSchema
  ),
});

const timeFrameSchema = z
  .object({
    duration: z.number().min(1),
    unit: z.enum(["hour", "day", "week", "month", "year"]),
  })
  .nullable();

const includeDataActionConfigurationSchema = z.object({
  type: z.literal("INCLUDE_DATA"),
  dataSourceConfigurations: z.record(
    z.string(),
    dataSourceViewSelectionConfigurationSchema
  ),
  timeFrame: timeFrameSchema,
});

const extractDataActionConfigurationSchema = z.object({
  type: z.literal("EXTRACT_DATA"),
  dataSourceConfigurations: z.record(
    z.string(),
    dataSourceViewSelectionConfigurationSchema
  ),
  timeFrame: timeFrameSchema,
  jsonSchema: z.custom<JSONSchema>().nullable(),
});

const queryTablesActionConfigurationSchema = z.object({
  type: z.literal("QUERY_TABLES"),
  dataSourceConfigurations: z.record(
    z.string(),
    dataSourceViewSelectionConfigurationSchema
  ),
  timeFrame: timeFrameSchema,
});

const baseActionSchema = z.object({
  id: z.string(),
  name: z.string(),
  description: z.string(),
  noConfigurationRequired: z.boolean(),
});

const TAG_KINDS = z.union([z.literal("standard"), z.literal("protected")]);

const tagSchema = z.object({
  sId: z.string(),
  name: z.string(),
  kind: TAG_KINDS,
});

const searchActionSchema = baseActionSchema.extend({
  type: z.literal("SEARCH"),
  configuration: searchActionConfigurationSchema,
});

const dataVisualizationActionSchema = baseActionSchema.extend({
  type: z.literal("DATA_VISUALIZATION"),
  configuration: z.null(),
});

const dustAppRunConfigurationSchema = z.object({
  appWorkspaceId: z.string(),
  appId: z.string(),
});

const mcpServerConfigurationSchema = z.object({
  mcpServerViewId: z.string(),
  dataSourceConfigurations:
    dataSourceViewSelectionConfigurationSchema.nullable(),
  tablesConfigurations: dataSourceViewSelectionConfigurationSchema.nullable(),
  childAgentId: z.string().nullable(),
  reasoningModel: generationSettingsSchema.nullable(),
  timeFrame: timeFrameSchema,
  additionalConfiguration: z.record(
    z.union([z.boolean(), z.number(), z.string()])
  ),
  dustAppConfiguration: dustAppRunConfigurationSchema.nullable(),
  jsonSchema: z.custom<JSONSchema>().nullable(),
  _jsonSchemaString: z.string().nullable(),
});

const mcpActionSchema = baseActionSchema.extend({
  type: z.literal("MCP"),
  configuration: mcpServerConfigurationSchema,
});

const includeDataActionSchema = baseActionSchema.extend({
  type: z.literal("INCLUDE_DATA"),
  configuration: includeDataActionConfigurationSchema,
});

const extractDataActionSchema = baseActionSchema.extend({
  type: z.literal("EXTRACT_DATA"),
  configuration: extractDataActionConfigurationSchema,
});

const queryTablesActionSchema = baseActionSchema.extend({
  type: z.literal("QUERY_TABLES"),
  configuration: queryTablesActionConfigurationSchema,
});

// TODO: the goal is to have only two schema: mcpActionSchema and dataVizSchema.
const actionSchema = z.discriminatedUnion("type", [
  searchActionSchema,
  dataVisualizationActionSchema,
  includeDataActionSchema,
  extractDataActionSchema,
  queryTablesActionSchema,
  mcpActionSchema,
]);

const userSchema = z.object({
  sId: z.string(),
  id: z.number(),
  createdAt: z.number(),
  provider: z
    .enum(["auth0", "github", "google", "okta", "samlp", "waad"])
    .nullable(),
  username: z.string(),
  email: z.string(),
  firstName: z.string(),
  lastName: z.string().nullable(),
  fullName: z.string(),
  image: z.string().nullable(),
  lastLoginAt: z.number().nullable(),
});

const agentSettingsSchema = z.object({
  name: z.string().min(1, "Agent name is required"),
  description: z.string().min(1, "Agent description is required"),
  pictureUrl: z.string().optional(),
  scope: z.enum(["hidden", "visible"]),
  editors: z.array(userSchema),
  slackProvider: z.enum(["slack", "slack_bot"]).nullable(),
  slackChannels: z.array(
    z.object({
      slackChannelId: z.string(),
      slackChannelName: z.string(),
    })
  ),
  tags: z.array(tagSchema),
});

// TODO: only have mcpActionSchema.
export const agentBuilderFormSchema = z.object({
  agentSettings: agentSettingsSchema,
  instructions: z.string().min(1, "Instructions are required"),
  generationSettings: generationSettingsSchema,
<<<<<<< HEAD
  actions: z.union([z.array(actionSchema), z.array(mcpActionSchema)]),
=======
  actions: z.array(actionSchema),
  maxStepsPerRun: z
    .number()
    .min(1, "Max steps per run must be at least 1")
    .default(8),
>>>>>>> 63f66d64
});

export type AgentBuilderFormData = z.infer<typeof agentBuilderFormSchema>;

export type AgentBuilderAction = z.infer<typeof actionSchema>;
export type AgentBuilderDataVizAction = z.infer<
  typeof dataVisualizationActionSchema
>;

export type BaseActionData = z.infer<typeof baseActionSchema>;<|MERGE_RESOLUTION|>--- conflicted
+++ resolved
@@ -199,15 +199,11 @@
   agentSettings: agentSettingsSchema,
   instructions: z.string().min(1, "Instructions are required"),
   generationSettings: generationSettingsSchema,
-<<<<<<< HEAD
   actions: z.union([z.array(actionSchema), z.array(mcpActionSchema)]),
-=======
-  actions: z.array(actionSchema),
   maxStepsPerRun: z
     .number()
     .min(1, "Max steps per run must be at least 1")
     .default(8),
->>>>>>> 63f66d64
 });
 
 export type AgentBuilderFormData = z.infer<typeof agentBuilderFormSchema>;
