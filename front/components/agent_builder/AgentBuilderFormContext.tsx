--- conflicted
+++ resolved
@@ -1,7 +1,4 @@
 import type { JSONSchema7 as JSONSchema } from "json-schema";
-import React from "react";
-import type { FieldValues, UseFormReturn } from "react-hook-form";
-import { FormProvider } from "react-hook-form";
 import { z } from "zod";
 
 import type { DataSourceViewContentNode, DataSourceViewType } from "@app/types";
@@ -92,12 +89,6 @@
   noConfigurationRequired: z.boolean(),
 });
 
-const searchActionSchema = baseActionSchema.extend({
-  type: z.literal("SEARCH"),
-  configuration: searchActionConfigurationSchema,
-});
-
-<<<<<<< HEAD
 const TAG_KINDS = z.union([z.literal("standard"), z.literal("protected")]);
 
 const tagSchema = z.object({
@@ -106,7 +97,11 @@
   kind: TAG_KINDS,
 });
 
-=======
+const searchActionSchema = baseActionSchema.extend({
+  type: z.literal("SEARCH"),
+  configuration: searchActionConfigurationSchema,
+});
+
 const dataVisualizationActionSchema = baseActionSchema.extend({
   type: z.literal("DATA_VISUALIZATION"),
   configuration: dataVisualizationActionConfigurationSchema,
@@ -129,7 +124,6 @@
   extractDataActionSchema,
 ]);
 
->>>>>>> 21234db3
 const agentSettingsSchema = z.object({
   name: z.string().min(1, "Agent name is required"),
   description: z.string().min(1, "Agent description is required"),
@@ -147,30 +141,4 @@
 
 export type AgentBuilderFormData = z.infer<typeof agentBuilderFormSchema>;
 
-<<<<<<< HEAD
-export type AgentBuilderAction = z.infer<typeof actionSchema>;
-=======
-interface AgentBuilderFormProviderProps {
-  children: React.ReactNode;
-  form: UseFormReturn<AgentBuilderFormData>;
-  onSubmit?: (data: AgentBuilderFormData) => void | Promise<void>;
-}
-
-export function AgentBuilderFormProvider({
-  children,
-  form,
-  onSubmit,
-}: AgentBuilderFormProviderProps) {
-  const handleSubmit = async (data: AgentBuilderFormData) => {
-    if (onSubmit) {
-      await onSubmit(data);
-    }
-  };
-
-  return (
-    <FormProvider {...form}>
-      <form onSubmit={form.handleSubmit(handleSubmit)}>{children}</form>
-    </FormProvider>
-  );
-}
->>>>>>> 21234db3
+export type AgentBuilderAction = z.infer<typeof actionSchema>;