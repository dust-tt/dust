<<<<<<< HEAD
import {
  Button,
  SparklesIcon,
  TextArea,
  useSendNotification,
} from "@dust-tt/sparkle";
=======
import { Button, SparklesIcon, TextArea } from "@dust-tt/sparkle";
import type { JSONSchema7 as JSONSchema } from "json-schema";
>>>>>>> 57edc623
import { useEffect, useState } from "react";
import { useController, useFormContext } from "react-hook-form";

<<<<<<< HEAD
import type { CapabilityFormData } from "@app/components/agent_builder/types";
=======
import { useSendNotification } from "@app/hooks/useNotification";
>>>>>>> 57edc623
import { validateConfiguredJsonSchema } from "@app/lib/actions/mcp_internal_actions/input_schemas";
import type { WorkspaceType } from "@app/types";

interface JsonSchemaSectionProps {
  label?: string;
  placeholder?: string;
  initialSchemaString?: string | null;
  helpText?: string;
  agentInstructions?: string;
  owner: WorkspaceType;
}

export function JsonSchemaSection({
  label,
  placeholder,
  initialSchemaString,
  helpText,
  agentInstructions,
  owner,
}: JsonSchemaSectionProps) {
  const { getValues } = useFormContext();
  const { field } = useController<CapabilityFormData, "jsonSchema">({
    name: "jsonSchema",
  });

  const [isGeneratingSchema, setIsGeneratingSchema] = useState(false);
  const sendNotification = useSendNotification();

  const [jsonSchemaString, setJsonSchemaString] = useState(() => {
    return (
      initialSchemaString ||
      (field.value ? JSON.stringify(field.value, null, 2) : "")
    );
  });

  // Sync internal state when the external value changes
  useEffect(() => {
    if (!initialSchemaString) {
      const newString = field.value ? JSON.stringify(field.value, null, 2) : "";
      setJsonSchemaString(newString);
    }
  }, [field.value, initialSchemaString]);

  const schemaValidationResult = jsonSchemaString
    ? validateConfiguredJsonSchema(jsonSchemaString)
    : null;

  const generateSchemaFromInstructions = async () => {
    if (!agentInstructions) {
      setJsonSchemaString("");
      field.onChange(null);
      return;
    }

    setIsGeneratingSchema(true);

    try {
      let fullInstructions = agentInstructions;
      const agentDescription = getValues("agentDescription");
      if (agentDescription) {
        fullInstructions += `\n\nTool description:\n${agentDescription}`;
      }

      const res = await fetch(
        `/api/w/${owner.sId}/assistant/builder/process/generate_schema`,
        {
          method: "POST",
          headers: {
            "Content-Type": "application/json",
          },
          body: JSON.stringify({
            instructions: fullInstructions,
          }),
        }
      );

      if (!res.ok) {
        throw new Error("Failed to generate schema");
      }

      const data = await res.json();
      const schemaObject = data.schema || null;
      const schemaString = schemaObject
        ? JSON.stringify(schemaObject, null, 2)
        : null;

      setJsonSchemaString(schemaString || "");
      field.onChange(schemaObject);
    } catch (e) {
      sendNotification({
        title: "Failed to generate schema.",
        type: "error",
        description: `An error occurred while generating the schema. Please contact us if the error persists.`,
      });
    } finally {
      setIsGeneratingSchema(false);
    }
  };

  const handleChange = (newSchemaString: string) => {
    setJsonSchemaString(newSchemaString);

    // If the new schema string is empty, we reset the jsonSchema to
    // null. Storing a null jsonSchema in the database indicates that
    // the model will auto-generate the schema.
    if (newSchemaString === "") {
      field.onChange(null);
      return;
    }
    const parsedSchema = validateConfiguredJsonSchema(newSchemaString);
    if (parsedSchema.isOk()) {
      field.onChange(newSchemaString ? parsedSchema.value : null);
    } else {
      // If parsing fails, don't update the form value
      // Let user continue typing to fix the JSON
    }
  };

  return (
    <div className="space-y-4">
      <div>
        <h3 className="text-element-900 text-base font-medium">Schema</h3>
        <p className="text-element-700 mt-1 text-sm">
          Optionally, provide a schema for the data to be extracted. If you do
          not specify a schema, the tool will determine the schema based on the
          conversation context.
        </p>
      </div>
      <Button
        tooltip="Automatically re-generate the extraction schema based on Instructions"
        label="Re-generate from Instructions"
        variant="primary"
        icon={SparklesIcon}
        size="sm"
        disabled={isGeneratingSchema || !agentInstructions}
        onClick={generateSchemaFromInstructions}
        className="mb-4"
      />
      <div className="space-y-2">
        {label && (
          <label className="text-element-900 block text-sm font-medium">
            {label}
          </label>
        )}
        <TextArea
          error={
            schemaValidationResult?.isErr()
              ? schemaValidationResult.error.message
              : undefined
          }
          showErrorLabel={true}
          placeholder={
            placeholder ||
            '{\n  "type": "object",\n  "properties": {\n    "name": { "type": "string" },\n    ...\n  }\n}'
          }
          value={jsonSchemaString}
          disabled={isGeneratingSchema}
          onChange={(e) => handleChange(e.target.value)}
        />
        {helpText && <p className="text-element-600 text-xs">{helpText}</p>}
      </div>
    </div>
  );
}<|MERGE_RESOLUTION|>--- conflicted
+++ resolved
@@ -1,22 +1,9 @@
-<<<<<<< HEAD
-import {
-  Button,
-  SparklesIcon,
-  TextArea,
-  useSendNotification,
-} from "@dust-tt/sparkle";
-=======
 import { Button, SparklesIcon, TextArea } from "@dust-tt/sparkle";
-import type { JSONSchema7 as JSONSchema } from "json-schema";
->>>>>>> 57edc623
 import { useEffect, useState } from "react";
 import { useController, useFormContext } from "react-hook-form";
 
-<<<<<<< HEAD
 import type { CapabilityFormData } from "@app/components/agent_builder/types";
-=======
 import { useSendNotification } from "@app/hooks/useNotification";
->>>>>>> 57edc623
 import { validateConfiguredJsonSchema } from "@app/lib/actions/mcp_internal_actions/input_schemas";
 import type { WorkspaceType } from "@app/types";
 
