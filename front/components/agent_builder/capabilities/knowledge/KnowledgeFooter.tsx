import {
  Button,
  Collapsible,
  CollapsibleContent,
  CollapsibleTrigger,
  ContextItem,
  Icon,
  LoadingBlock,
  XMarkIcon,
} from "@dust-tt/sparkle";
import { useState } from "react";

import { useAgentBuilderContext } from "@app/components/agent_builder/AgentBuilderContext";
import { useSpacesContext } from "@app/components/agent_builder/SpacesContext";
import { useSourcesFormController } from "@app/components/agent_builder/utils";
import { useDataSourceBuilderContext } from "@app/components/data_source_view/context/DataSourceBuilderContext";
import type { DataSourceBuilderTreeItemType } from "@app/components/data_source_view/context/types";
import {
  getSpaceNameFromTreeItem,
  getVisualForTreeItem,
} from "@app/components/data_source_view/context/utils";
import { useTheme } from "@app/components/sparkle/ThemeContext";
import { useNodePath } from "@app/hooks/useNodePath";
import { getDataSourceNameFromView } from "@app/lib/data_sources";
import type { DataSourceViewContentNode } from "@app/types";
import { pluralize, removeNulls } from "@app/types";

function KnowledgeFooterItemReadablePath({
  node,
  item,
}: {
  node?: DataSourceViewContentNode;
  item: DataSourceBuilderTreeItemType;
}) {
  const { owner } = useAgentBuilderContext();
  const { spaces } = useSpacesContext();
  const { fullPath, isLoading } = useNodePath({
    node,
    owner,
  });
  const spaceName = getSpaceNameFromTreeItem(item, spaces);

  return (
    <div>
      {node && isLoading ? (
        <LoadingBlock className="h-4 w-[250px]" />
      ) : (
        <span className="text-xs">
          {item.type === "data_source" ? (
            spaceName || ""
          ) : (
            <>
              {spaceName && `${spaceName} / `}
              {node &&
                removeNulls(
                  fullPath.map((node, index) =>
                    index === 0
                      ? getDataSourceNameFromView(node.dataSourceView)
                      : node.parentTitle
                  )
                ).join(" / ")}
            </>
          )}
        </span>
      )}
    </div>
  );
}

function KnowledgeFooterItem({
  item,
}: {
  item: DataSourceBuilderTreeItemType;
}) {
  const { isDark } = useTheme();
  const { removeNodeWithPath } = useDataSourceBuilderContext();
  const VisualComponent = getVisualForTreeItem(item, isDark);

  return (
    <ContextItem
      key={item.path}
      title={item.name}
      visual={<Icon size="sm" visual={VisualComponent} />}
      action={
        <Button
          size="mini"
          variant="ghost"
          icon={XMarkIcon}
          onClick={() => removeNodeWithPath(item)}
        />
      }
      subElement={
        (item.type === "node" || item.type === "data_source") && (
          <KnowledgeFooterItemReadablePath
            node={item.type === "node" ? item.node : undefined}
            item={item}
          />
        )
      }
    />
  );
}

export function KnowledgeFooter() {
  const [isOpen, setOpen] = useState(true);
  const { field } = useSourcesFormController();

<<<<<<< HEAD
  // Handle case where field.value is not yet initialized
  if (!field.value || !field.value.in || field.value.in.length <= 0) {
    return <></>;
  }

=======
>>>>>>> 8c2aff7f
  return (
    <Collapsible open={isOpen} onOpenChange={setOpen}>
      <CollapsibleTrigger isOpen={isOpen}>
        <span className="heading-sm text-muted-foreground">
          Selection ({field.value.in.length} item
          {pluralize(field.value.in.length)})
        </span>
      </CollapsibleTrigger>
      <CollapsibleContent>
        <div className="rounded-xl bg-muted dark:bg-muted-night">
          <ContextItem.List className="max-h-40 overflow-x-scroll">
            {field.value.in.map((item) => (
              <KnowledgeFooterItem key={item.path} item={item} />
            ))}
          </ContextItem.List>
        </div>
      </CollapsibleContent>
    </Collapsible>
  );
}<|MERGE_RESOLUTION|>--- conflicted
+++ resolved
@@ -105,14 +105,11 @@
   const [isOpen, setOpen] = useState(true);
   const { field } = useSourcesFormController();
 
-<<<<<<< HEAD
   // Handle case where field.value is not yet initialized
   if (!field.value || !field.value.in || field.value.in.length <= 0) {
     return <></>;
   }
 
-=======
->>>>>>> 8c2aff7f
   return (
     <Collapsible open={isOpen} onOpenChange={setOpen}>
       <CollapsibleTrigger isOpen={isOpen}>
