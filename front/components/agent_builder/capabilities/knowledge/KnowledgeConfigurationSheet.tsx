--- conflicted
+++ resolved
@@ -198,14 +198,10 @@
     }
   }, [action, presetActionData, defaultValues, formMethods]);
 
-<<<<<<< HEAD
   // Reset form when defaultValues change (e.g., when editing different actions)
   useEffect(() => {
     formMethods.reset(defaultValues);
   }, [defaultValues, formMethods]);
-
-=======
->>>>>>> fc37f236
   const handleOpenChange = (newOpen: boolean) => {
     if (!newOpen) {
       onClose();
