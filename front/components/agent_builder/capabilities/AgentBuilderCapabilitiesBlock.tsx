--- conflicted
+++ resolved
@@ -218,19 +218,6 @@
 
   const getAgentInstructions = () => getValues("instructions");
 
-<<<<<<< HEAD
-  const dropdownButtons = (
-    <>
-      <KnowledgeConfigurationSheet
-        onClose={handleCloseSheet}
-        onClickKnowledge={onClickKnowledge}
-        onSave={handleEditSave}
-        action={knowledgeAction?.action ?? null}
-        actions={fields}
-        isEditing={Boolean(knowledgeAction && knowledgeAction.index !== null)}
-        mcpServerViews={mcpServerViewsWithKnowledge}
-        getAgentInstructions={getAgentInstructions}
-=======
   const headerActions = fields.length > 0 && (
     <div className="flex items-center gap-2">
       <Button
@@ -238,7 +225,6 @@
         label="Add knowledge"
         onClick={onClickKnowledge}
         icon={BookOpenIcon}
->>>>>>> 299befeb
       />
       <Button
         onClick={() => setDialogMode({ type: "add" })}
