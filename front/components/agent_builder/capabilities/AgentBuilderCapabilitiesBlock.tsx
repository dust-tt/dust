import {
  Avatar,
  Card,
  CardActionButton,
  CardGrid,
  EmptyCTA,
  Hoverable,
  XMarkIcon,
} from "@dust-tt/sparkle";
import { Spinner } from "@dust-tt/sparkle";
import { isEmpty } from "lodash";
import React, { useState } from "react";
import { useFieldArray, useFormContext } from "react-hook-form";

import type {
  AgentBuilderDataVizAction,
  AgentBuilderFormData,
} from "@app/components/agent_builder/AgentBuilderFormContext";
import { AgentBuilderSectionContainer } from "@app/components/agent_builder/AgentBuilderSectionContainer";
import { KnowledgeConfigurationSheet } from "@app/components/agent_builder/capabilities/knowledge/KnowledgeConfigurationSheet";
import type { DialogMode } from "@app/components/agent_builder/capabilities/mcp/MCPServerViewsDialog";
import { MCPServerViewsDialog } from "@app/components/agent_builder/capabilities/mcp/MCPServerViewsDialog";
import { useMCPServerViewsContext } from "@app/components/agent_builder/MCPServerViewsContext";
import type { AgentBuilderAction } from "@app/components/agent_builder/types";
import {
  getDefaultMCPAction,
  isDefaultActionName,
} from "@app/components/agent_builder/types";
import { getMcpServerViewDisplayName } from "@app/lib/actions/mcp_helper";
import { getAvatar } from "@app/lib/actions/mcp_icons";
import {
  DATA_VISUALIZATION_SPECIFICATION,
  MCP_SPECIFICATION,
} from "@app/lib/actions/utils";
import type { MCPServerViewType } from "@app/lib/api/mcp";
import { asDisplayName } from "@app/types";

const dataVisualizationAction = {
  type: "DATA_VISUALIZATION",
  ...DATA_VISUALIZATION_SPECIFICATION,
};

const BACKGROUND_IMAGE_PATH = "/static/IconBar.svg";
const BACKGROUND_IMAGE_STYLE_PROPS = {
  backgroundImage: `url("${BACKGROUND_IMAGE_PATH}")`,
  backgroundRepeat: "no-repeat",
  backgroundPosition: "center 14px",
  backgroundSize: "auto 60px",
  paddingTop: "90px",
};

function actionIcon(
  action: AgentBuilderAction | AgentBuilderDataVizAction,
  mcpServerView: MCPServerViewType | null
) {
  if (mcpServerView?.server) {
    return getAvatar(mcpServerView.server, "xs");
  }

  if (action.type === "DATA_VISUALIZATION") {
    return (
      <Avatar icon={DATA_VISUALIZATION_SPECIFICATION.cardIcon} size="xs" />
    );
  }
}

function actionDisplayName(
  action: AgentBuilderAction | AgentBuilderDataVizAction,
  mcpServerView: MCPServerViewType | null
) {
  if (mcpServerView && action.type === "MCP") {
    return getMcpServerViewDisplayName(mcpServerView, action);
  }

  if (action.type === "DATA_VISUALIZATION") {
    return asDisplayName(action.name);
  }

  return `${MCP_SPECIFICATION.label}${
    !isDefaultActionName(action) ? " - " + action.name : ""
  }`;
}

interface ActionCardProps {
  action: AgentBuilderAction | AgentBuilderDataVizAction;
  onRemove: () => void;
  onEdit?: () => void;
}

function ActionCard({ action, onRemove, onEdit }: ActionCardProps) {
  const { mcpServerViews, isMCPServerViewsLoading } =
    useMCPServerViewsContext();

  const mcpServerView =
    action.type === "MCP" && !isMCPServerViewsLoading
      ? mcpServerViews.find(
          (mcpServerView) =>
            mcpServerView.sId === action.configuration.mcpServerViewId
        ) ?? null
      : null;

  return (
    <Card
      variant="primary"
      className="h-32"
      onClick={onEdit}
      action={
        <CardActionButton
          size="mini"
          icon={XMarkIcon}
          onClick={(e: Event) => {
            onRemove();
            e.stopPropagation();
          }}
        />
      }
    >
      <div className="flex w-full flex-col gap-2 text-sm">
        <div className="flex w-full items-center gap-2 font-medium text-foreground dark:text-foreground-night">
          {actionIcon(action, mcpServerView)}
          <div className="w-full truncate">
            {actionDisplayName(action, mcpServerView)}
          </div>
        </div>
        <div className="line-clamp-4 text-muted-foreground dark:text-muted-foreground-night">
          <p>{action.description}</p>
        </div>
      </div>
    </Card>
  );
}

interface AgentBuilderCapabilitiesBlockProps {
  isActionsLoading: boolean;
}

export function AgentBuilderCapabilitiesBlock({
  isActionsLoading,
}: AgentBuilderCapabilitiesBlockProps) {
  const { getValues } = useFormContext<AgentBuilderFormData>();
  const { fields, remove, append, update } = useFieldArray<
    AgentBuilderFormData,
    "actions"
  >({
    name: "actions",
  });

  const { mcpServerViewsWithKnowledge, isMCPServerViewsLoading } =
    useMCPServerViewsContext();

  const [dialogMode, setDialogMode] = useState<DialogMode | null>(null);

  const [knowledgeAction, setKnowledgeAction] = useState<{
    action: AgentBuilderAction;
    index: number | null;
  } | null>(null);
  const dataVisualization = fields.some(
    (field) => field.type === "DATA_VISUALIZATION"
  )
    ? null
    : dataVisualizationAction;

  const handleEditSave = (updatedAction: AgentBuilderAction) => {
    if (dialogMode?.type === "edit") {
      update(dialogMode.index, updatedAction);
    } else if (knowledgeAction && knowledgeAction.index !== null) {
      update(knowledgeAction.index, updatedAction);
    } else {
      append(updatedAction);
    }
    setDialogMode(null);
    setKnowledgeAction(null);
  };

  const handleActionEdit = (action: AgentBuilderAction, index: number) => {
    const isDataSourceSelectionRequired =
      action.type === "MCP" &&
      Boolean(
        !isEmpty(action.configuration.dataSourceConfigurations) ||
          !isEmpty(action.configuration.tablesConfigurations)
      );

    if (isDataSourceSelectionRequired) {
      setKnowledgeAction({ action, index });
    } else {
      setDialogMode(
        action.noConfigurationRequired
          ? { type: "info", action }
          : { type: "edit", action, index }
      );
    }
  };

  const handleCloseSheet = () => {
    setDialogMode(null);
    setKnowledgeAction(null);
  };

  const handleMcpActionUpdate = (action: AgentBuilderAction, index: number) => {
    update(index, action);
  };

  const onClickKnowledge = () => {
    // We don't know which action will be selected so we will create a generic MCP action.
    const action = getDefaultMCPAction();

    setKnowledgeAction({
      action: {
        ...action,
        noConfigurationRequired: false, // it's always required for knowledge
      },
      index: null,
    });
  };

  const getAgentInstructions = () => getValues("instructions");

  const dropdownButtons = (
    <>
      <KnowledgeConfigurationSheet
        onClose={handleCloseSheet}
        onClickKnowledge={onClickKnowledge}
        onSave={handleEditSave}
        action={knowledgeAction?.action ?? null}
        isEditing={Boolean(knowledgeAction && knowledgeAction.index !== null)}
        mcpServerViews={mcpServerViewsWithKnowledge}
        getAgentInstructions={getAgentInstructions}
      />
      <MCPServerViewsDialog
        addTools={append}
        dataVisualization={dataVisualization}
        mode={dialogMode}
        onModeChange={setDialogMode}
        onActionUpdate={handleMcpActionUpdate}
        actions={fields}
        getAgentInstructions={getAgentInstructions}
      />
    </>
  );

  const headerActions = fields.length > 0 && dropdownButtons;

  return (
<<<<<<< HEAD
    <AgentBuilderSectionContainer
      title="Knowledge & Tools"
      description={
        <>
          Add knowledge and tools to enhance your agent’s abilities. Need help?
          Check our{" "}
          <Hoverable
            variant="primary"
            href="https://docs.dust.tt/docs/tools"
            target="_blank"
          >
            guide
          </Hoverable>
          .
        </>
      }
      headerActions={headerActions}
    >
=======
    <div className="flex h-full flex-col gap-4">
      <Page.H>Knowledge & Tools</Page.H>
      <div className="flex flex-col items-center justify-between sm:flex-row">
        <Page.P>
          <span className="text-sm text-muted-foreground dark:text-muted-foreground-night">
            Add tools and knowledge to enhance your agent's abilities.
          </span>
        </Page.P>
        <div className="flex w-full flex-col gap-2 sm:w-auto">
          <div className="flex items-center gap-2">
            {fields.length > 0 && dropdownButtons}
          </div>
        </div>
      </div>
>>>>>>> 1cd05c4b
      <div className="flex-1">
        {isMCPServerViewsLoading || isActionsLoading ? (
          <div className="flex h-40 w-full items-center justify-center">
            <Spinner />
          </div>
        ) : fields.length === 0 ? (
          <EmptyCTA
            action={
              <div className="flex items-center gap-2">{dropdownButtons}</div>
            }
            className="pb-5"
            style={BACKGROUND_IMAGE_STYLE_PROPS}
          />
        ) : (
          <CardGrid>
            {fields.map((field, index) => (
              <ActionCard
                key={field.id}
                action={field}
                onRemove={() => remove(index)}
                onEdit={() => handleActionEdit(field, index)}
              />
            ))}
          </CardGrid>
        )}
      </div>
    </AgentBuilderSectionContainer>
  );
}<|MERGE_RESOLUTION|>--- conflicted
+++ resolved
@@ -241,7 +241,6 @@
   const headerActions = fields.length > 0 && dropdownButtons;
 
   return (
-<<<<<<< HEAD
     <AgentBuilderSectionContainer
       title="Knowledge & Tools"
       description={
@@ -260,22 +259,6 @@
       }
       headerActions={headerActions}
     >
-=======
-    <div className="flex h-full flex-col gap-4">
-      <Page.H>Knowledge & Tools</Page.H>
-      <div className="flex flex-col items-center justify-between sm:flex-row">
-        <Page.P>
-          <span className="text-sm text-muted-foreground dark:text-muted-foreground-night">
-            Add tools and knowledge to enhance your agent's abilities.
-          </span>
-        </Page.P>
-        <div className="flex w-full flex-col gap-2 sm:w-auto">
-          <div className="flex items-center gap-2">
-            {fields.length > 0 && dropdownButtons}
-          </div>
-        </div>
-      </div>
->>>>>>> 1cd05c4b
       <div className="flex-1">
         {isMCPServerViewsLoading || isActionsLoading ? (
           <div className="flex h-40 w-full items-center justify-center">
