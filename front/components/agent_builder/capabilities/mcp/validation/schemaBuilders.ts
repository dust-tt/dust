--- conflicted
+++ resolved
@@ -70,16 +70,12 @@
           message: VALIDATION_MESSAGES.dustApp.required,
         })
       : z.null(),
-<<<<<<< HEAD
-    additionalConfiguration: createAdditionalConfigurationSchema(toolsConfigurations),
-=======
-    secretName: requirements.mayRequireSecretConfiguration
+    secretName: toolsConfigurations.mayRequireSecretConfiguration
       ? secretNameSchema.refine((val) => val !== null, {
           message: VALIDATION_MESSAGES.secret.required,
         })
       : z.null(),
-    additionalConfiguration: createAdditionalConfigurationSchema(requirements),
->>>>>>> b2ad93ca
+    additionalConfiguration: createAdditionalConfigurationSchema(toolsConfigurations),
   };
 }
 
