--- conflicted
+++ resolved
@@ -699,15 +699,11 @@
       }}
     >
       <MultiPageDialogTrigger asChild>
-<<<<<<< HEAD
         <Button
           onClick={() => onModeChange({ type: "add" })}
           label="Add tools"
-          icon={LightbulbIcon}
+          icon={ListAddIcon}
         />
-=======
-        <Button label="Add tools" icon={ListAddIcon} />
->>>>>>> 4cf7c306
       </MultiPageDialogTrigger>
       <MultiPageDialogContent
         showNavigation={false}
