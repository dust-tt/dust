--- conflicted
+++ resolved
@@ -706,15 +706,11 @@
       }}
     >
       <MultiPageDialogTrigger asChild>
-<<<<<<< HEAD
-        <Button label="Add tools" icon={ListAddIcon} variant="outline" />
-=======
         <Button
           onClick={() => onModeChange({ type: "add" })}
           label="Add tools"
           icon={ListAddIcon}
         />
->>>>>>> 74731782
       </MultiPageDialogTrigger>
       <MultiPageDialogContent
         showNavigation={false}
