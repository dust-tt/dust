import type { MultiPageDialogPage } from "@dust-tt/sparkle";
import {
  BoltIcon,
  Button,
<<<<<<< HEAD
=======
  ListAddIcon,
>>>>>>> 1cd05c4b
  MultiPageDialog,
  MultiPageDialogContent,
  MultiPageDialogTrigger,
  Spinner,
} from "@dust-tt/sparkle";
import { zodResolver } from "@hookform/resolvers/zod";
import uniqueId from "lodash/uniqueId";
import React, { useCallback, useEffect, useMemo, useState } from "react";
import type { UseFieldArrayAppend } from "react-hook-form";
import { useForm } from "react-hook-form";

import { ToolsList } from "@app/components/actions/mcp/ToolsList";
import { useAgentBuilderContext } from "@app/components/agent_builder/AgentBuilderContext";
import type {
  AgentBuilderFormData,
  MCPFormData,
} from "@app/components/agent_builder/AgentBuilderFormContext";
import type { MCPServerConfigurationType } from "@app/components/agent_builder/AgentBuilderFormContext";
import { MCPActionHeader } from "@app/components/agent_builder/capabilities/mcp/MCPActionHeader";
import { MCPServerSelectionPage } from "@app/components/agent_builder/capabilities/mcp/MCPServerSelectionPage";
import { generateUniqueActionName } from "@app/components/agent_builder/capabilities/mcp/utils/actionNameUtils";
import { getDefaultFormValues } from "@app/components/agent_builder/capabilities/mcp/utils/formDefaults";
import { createFormResetHandler } from "@app/components/agent_builder/capabilities/mcp/utils/formStateUtils";
import {
  getMCPConfigurationFormSchema,
  validateMCPActionConfiguration,
} from "@app/components/agent_builder/capabilities/mcp/utils/formValidation";
import { ChildAgentSection } from "@app/components/agent_builder/capabilities/shared/ChildAgentSection";
import { DustAppSection } from "@app/components/agent_builder/capabilities/shared/DustAppSection";
import { JsonSchemaSection } from "@app/components/agent_builder/capabilities/shared/JsonSchemaSection";
import { ReasoningModelSection } from "@app/components/agent_builder/capabilities/shared/ReasoningModelSection";
import { TimeFrameSection } from "@app/components/agent_builder/capabilities/shared/TimeFrameSection";
import { useMCPServerViewsContext } from "@app/components/agent_builder/MCPServerViewsContext";
import type {
  ActionSpecification,
  AgentBuilderAction,
  ConfigurationPagePageId,
} from "@app/components/agent_builder/types";
import {
  CONFIGURATION_DIALOG_PAGE_IDS,
  getDefaultMCPAction,
} from "@app/components/agent_builder/types";
import { FormProvider } from "@app/components/sparkle/FormProvider";
import { useSendNotification } from "@app/hooks/useNotification";
import {
  DEFAULT_DATA_VISUALIZATION_DESCRIPTION,
  DEFAULT_DATA_VISUALIZATION_NAME,
} from "@app/lib/actions/constants";
import { getAvatarFromIcon } from "@app/lib/actions/mcp_icons";
import { getMCPServerRequirements } from "@app/lib/actions/mcp_internal_actions/input_configuration";
import type { MCPServerViewType } from "@app/lib/api/mcp";
import { useModels } from "@app/lib/swr/models";
import { useSpaces } from "@app/lib/swr/spaces";
import { O4_MINI_MODEL_ID } from "@app/types";

export type SelectedTool =
  | {
      type: "MCP";
      view: MCPServerViewType;
      configuredAction?: AgentBuilderAction;
    }
  | { type: "DATA_VISUALIZATION" };

const DEFAULT_REASONING_MODEL_ID = O4_MINI_MODEL_ID;

export type DialogMode =
  | { type: "add" }
  | { type: "edit"; action: AgentBuilderAction; index: number }
  | { type: "info"; action: AgentBuilderAction };

type MCPActionWithConfiguration = AgentBuilderAction & {
  type: "MCP";
  configuration: MCPServerConfigurationType;
};

function isMCPActionWithConfiguration(
  action: AgentBuilderAction
): action is MCPActionWithConfiguration {
  return (
    action.type === "MCP" &&
    action.configuration !== null &&
    action.configuration !== undefined &&
    typeof action.configuration === "object" &&
    "mcpServerViewId" in action.configuration
  );
}

interface MCPServerViewsDialogProps {
  addTools: UseFieldArrayAppend<AgentBuilderFormData, "actions">;
  dataVisualization: ActionSpecification | null;
  mode: DialogMode | null;
  onModeChange: (mode: DialogMode | null) => void;
  onActionUpdate?: (action: AgentBuilderAction, index: number) => void;
  actions: AgentBuilderAction[];
  getAgentInstructions: () => string;
}

export function MCPServerViewsDialog({
  addTools,
  dataVisualization,
  mode,
  onModeChange,
  onActionUpdate,
  actions,
  getAgentInstructions,
}: MCPServerViewsDialogProps) {
  const { owner } = useAgentBuilderContext();
  const { spaces } = useSpaces({ workspaceId: owner.sId });
  const sendNotification = useSendNotification();
  const { reasoningModels } = useModels({ owner });
  const {
    mcpServerViews: allMcpServerViews,
    defaultMCPServerViews,
    nonDefaultMCPServerViews,
    isMCPServerViewsLoading,
  } = useMCPServerViewsContext();

  const isEditMode = !!mode && mode.type === "edit";
  const isInfoMode = !!mode && mode.type === "info";
  const isAddMode = !mode || mode.type === "add";

  const [selectedToolsInDialog, setSelectedToolsInDialog] = useState<
    SelectedTool[]
  >([]);

  const [isOpen, setIsOpen] = useState(!!mode);
  const [currentPageId, setCurrentPageId] = useState<ConfigurationPagePageId>(
    isEditMode
      ? CONFIGURATION_DIALOG_PAGE_IDS.CONFIGURATION
      : isInfoMode
        ? CONFIGURATION_DIALOG_PAGE_IDS.INFO
        : CONFIGURATION_DIALOG_PAGE_IDS.TOOL_SELECTION
  );
  const [configurationTool, setConfigurationTool] =
    useState<AgentBuilderAction | null>(isEditMode ? mode.action : null);

  const [configurationMCPServerView, setConfigurationMCPServerView] =
    useState<MCPServerViewType | null>(null);
  const [infoMCPServerView, setInfoMCPServerView] =
    useState<MCPServerViewType | null>(null);

  const hasReasoningModel = reasoningModels.length > 0;

  // You cannot select the same tool twice unless it's configurable.
  const selectableDefaultMCPServerViews = useMemo(() => {
    const filteredList = defaultMCPServerViews.filter((view) => {
      const selectedAction = actions.find(
        (action) => action.name === view.server.name
      );

      if (selectedAction) {
        return !selectedAction.noConfigurationRequired;
      }

      return true;
    });

    if (hasReasoningModel) {
      return filteredList;
    }

    // You should not be able to select Reasoning if there is no reasoning model available.
    return filteredList.filter(
      (view) => !getMCPServerRequirements(view).requiresReasoningConfiguration
    );
  }, [defaultMCPServerViews, actions, hasReasoningModel]);

  const selectableNonDefaultMCPServerViews = useMemo(
    () =>
      nonDefaultMCPServerViews.filter((view) => {
        const selectedAction = actions.find(
          (action) => action.name === view.server.name
        );

        if (selectedAction) {
          return !selectedAction.noConfigurationRequired;
        }

        return true;
      }),
    [nonDefaultMCPServerViews, actions]
  );

  useEffect(() => {
    if (isEditMode) {
      setCurrentPageId(CONFIGURATION_DIALOG_PAGE_IDS.CONFIGURATION);
      setConfigurationTool(mode.action);
      setSelectedToolsInDialog([]);

      const action = mode.action;
      if (
        isMCPActionWithConfiguration(action) &&
        allMcpServerViews.length > 0
      ) {
        const mcpServerView = allMcpServerViews.find(
          (view) => view.sId === action.configuration.mcpServerViewId
        );
        if (mcpServerView) {
          setConfigurationMCPServerView(mcpServerView);
        }
      }
    } else if (isInfoMode) {
      setCurrentPageId(CONFIGURATION_DIALOG_PAGE_IDS.INFO);
      setSelectedToolsInDialog([]);

      const action = mode.action;
      if (
        isMCPActionWithConfiguration(action) &&
        allMcpServerViews.length > 0
      ) {
        const mcpServerView = allMcpServerViews.find(
          (view) => view.sId === action.configuration.mcpServerViewId
        );
        if (mcpServerView) {
          setInfoMCPServerView(mcpServerView);
        }
      }
    } else if (mode?.type === "add") {
      setCurrentPageId(CONFIGURATION_DIALOG_PAGE_IDS.TOOL_SELECTION);
      setConfigurationTool(null);
      setConfigurationMCPServerView(null);
      setInfoMCPServerView(null);
    }
    setIsOpen(!!mode);
  }, [mode, allMcpServerViews, isEditMode]);

  const toggleToolSelection = (tool: SelectedTool): void => {
    setSelectedToolsInDialog((prev) => {
      const isSelected = prev.some((selected) => {
        if (tool.type !== selected.type) {
          return false;
        }
        if (tool.type === "DATA_VISUALIZATION") {
          return true;
        }
        return (
          tool.type === "MCP" &&
          selected.type === "MCP" &&
          tool.view.sId === selected.view.sId
        );
      });

      if (isSelected) {
        return prev.filter((selected) => {
          if (tool.type !== selected.type) {
            return true;
          }
          if (tool.type === "DATA_VISUALIZATION") {
            return false;
          }
          return (
            tool.type === "MCP" &&
            selected.type === "MCP" &&
            tool.view.sId !== selected.view.sId
          );
        });
      } else {
        return [...prev, tool];
      }
    });
  };

  // Data Visualization is not an action but we show like an action in UI.
  const onClickDataVisualization = () => {
    if (!dataVisualization) {
      return;
    }
    toggleToolSelection({ type: "DATA_VISUALIZATION" });
  };

  function onClickMCPServer(mcpServerView: MCPServerViewType) {
    const tool = { type: "MCP", view: mcpServerView } satisfies SelectedTool;
    const requirement = getMCPServerRequirements(mcpServerView);

    if (!requirement.noRequirement) {
      const action = getDefaultMCPAction(mcpServerView);
      const isReasoning = requirement.requiresReasoningConfiguration;

      if (action.type === "MCP" && isReasoning) {
        if (reasoningModels.length === 0) {
          sendNotification({
            title: "No reasoning model available",
            description:
              "Please add a reasoning model to your workspace to be able to use this tool",
            type: "error",
          });
          return;
        }

        const defaultReasoningModel =
          reasoningModels.find(
            (model) => model.modelId === DEFAULT_REASONING_MODEL_ID
          ) ?? reasoningModels[0];

        setConfigurationTool({
          ...action,
          configuration: {
            ...action.configuration,
            reasoningModel: {
              modelId: defaultReasoningModel.modelId,
              providerId: defaultReasoningModel.providerId,
              temperature: null,
              reasoningEffort: null,
            },
          },
        });
      } else {
        setConfigurationTool(action);
      }

      setConfigurationMCPServerView(mcpServerView);
      setCurrentPageId(CONFIGURATION_DIALOG_PAGE_IDS.CONFIGURATION);
      return;
    }

    // No configuration required, add to selected tools
    toggleToolSelection(tool);
  }

  const handleAddSelectedTools = useCallback(() => {
    // Validate any configured tools before adding
    for (const tool of selectedToolsInDialog) {
      if (tool.type === "MCP" && tool.configuredAction) {
        const validation = validateMCPActionConfiguration(
          tool.configuredAction,
          tool.view
        );

        if (!validation.isValid) {
          sendNotification({
            title: "Configuration validation failed",
            description: validation.errorMessage!,
            type: "error",
          });
          return;
        }
      }
    }

    // All validations passed, add the tools
    addTools(
      selectedToolsInDialog.map((tool) => {
        if (tool.type === "DATA_VISUALIZATION") {
          return {
            id: uniqueId(),
            type: "DATA_VISUALIZATION",
            configuration: null,
            name: DEFAULT_DATA_VISUALIZATION_NAME,
            description: DEFAULT_DATA_VISUALIZATION_DESCRIPTION,
            noConfigurationRequired: true,
          };
        } else {
          return tool.configuredAction || getDefaultMCPAction(tool.view);
        }
      })
    );

    setSelectedToolsInDialog([]);
  }, [selectedToolsInDialog, addTools, sendNotification]);

  const mcpServerView = configurationMCPServerView;

  const formSchema = useMemo(
    () => (mcpServerView ? getMCPConfigurationFormSchema(mcpServerView) : null),
    [mcpServerView]
  );

  // Memoize default values to prevent form recreation
  const defaultFormValues = useMemo<MCPFormData>(() => {
    if (configurationTool?.type === "MCP") {
      return {
        name: configurationTool.name ?? "",
        description: configurationTool.description ?? "",
        configuration: configurationTool.configuration,
      };
    }

    return getDefaultFormValues(mcpServerView);
  }, [configurationTool, mcpServerView]);

  // Create stable form instance with conditional resolver
  const form = useForm<MCPFormData>({
    resolver: formSchema ? zodResolver(formSchema) : undefined,
    mode: "onChange",
    defaultValues: defaultFormValues,
    // Prevent form recreation by providing stable shouldUnregister
    shouldUnregister: false,
  });

  const requirements = useMemo(
    () => (mcpServerView ? getMCPServerRequirements(mcpServerView) : null),
    [mcpServerView]
  );

  // Stable form reset handler - no form dependency to prevent re-renders
  const resetFormValues = useMemo(
    () => createFormResetHandler(configurationTool, mcpServerView, isOpen),
    [configurationTool, mcpServerView, isOpen]
  );

  useEffect(() => {
    resetFormValues(form);
  }, [resetFormValues, form]);

  const handleBackToSelection = () => {
    setCurrentPageId(CONFIGURATION_DIALOG_PAGE_IDS.TOOL_SELECTION);
    setConfigurationTool(null);
    setConfigurationMCPServerView(null);
  };

  const pages: MultiPageDialogPage[] = [
    {
      id: CONFIGURATION_DIALOG_PAGE_IDS.TOOL_SELECTION,
      title: actions.length === 0 ? "Add tools" : "Add more",
      description: "",
      icon: undefined,
      content: isMCPServerViewsLoading ? (
        <div className="flex h-40 w-full items-center justify-center">
          <Spinner />
        </div>
      ) : (
        <MCPServerSelectionPage
          mcpServerViews={[
            ...selectableDefaultMCPServerViews,
            ...selectableNonDefaultMCPServerViews,
          ]}
          onItemClick={onClickMCPServer}
          dataVisualization={dataVisualization}
          onDataVisualizationClick={onClickDataVisualization}
          selectedToolsInDialog={selectedToolsInDialog}
          onRemoveSelectedTool={toggleToolSelection}
        />
      ),
    },
    {
      id: CONFIGURATION_DIALOG_PAGE_IDS.CONFIGURATION,
      title: mcpServerView?.name || "Configure Tool",
      description: "",
      icon: undefined,
      content:
        configurationTool && mcpServerView && requirements && formSchema ? (
          <FormProvider form={form}>
            <div>
              <div className="space-y-6">
                <MCPActionHeader
                  action={configurationTool}
                  mcpServerView={mcpServerView}
                  allowNameEdit={!configurationTool.noConfigurationRequired}
                />

                {requirements.requiresReasoningConfiguration && (
                  <ReasoningModelSection />
                )}

                {requirements.requiresChildAgentConfiguration && (
                  <ChildAgentSection />
                )}

                {requirements.mayRequireTimeFrameConfiguration && (
                  <TimeFrameSection actionType="search" />
                )}

                {requirements.requiresDustAppConfiguration && (
                  <DustAppSection allowedSpaces={spaces} />
                )}

                {requirements.mayRequireJsonSchemaConfiguration && (
                  <JsonSchemaSection
                    getAgentInstructions={getAgentInstructions}
                  />
                )}
              </div>
            </div>
          </FormProvider>
        ) : (
          <div className="flex h-40 w-full items-center justify-center">
            <Spinner />
          </div>
        ),
    },
    {
      id: CONFIGURATION_DIALOG_PAGE_IDS.INFO,
      title: infoMCPServerView?.name || "Tool Information",
      description: "",
      icon: undefined,
      content: infoMCPServerView ? (
        <div className="flex h-full flex-col space-y-2">
          <div className="flex items-center space-x-2 text-base font-medium">
            {getAvatarFromIcon(infoMCPServerView.server.icon, "sm")}
            <span className="">{infoMCPServerView.server.name}</span>
          </div>
          <span className="text-sm text-muted-foreground dark:text-muted-foreground-night">
            {infoMCPServerView.server.description}
          </span>
          <ToolsList
            owner={owner}
            mcpServerView={infoMCPServerView}
            disableUpdates
          />
        </div>
      ) : (
        <div className="flex h-40 w-full items-center justify-center">
          <Spinner />
        </div>
      ),
    },
  ];

  const handleCancel = () => {
    setIsOpen(false);
    onModeChange(null);
    if (isAddMode) {
      setSelectedToolsInDialog([]);
      setConfigurationTool(null);
      setConfigurationMCPServerView(null);
      setCurrentPageId(CONFIGURATION_DIALOG_PAGE_IDS.TOOL_SELECTION);
    }
  };

  const handleConfigurationSave = async (formData: MCPFormData) => {
    if (!configurationTool || !form || !mcpServerView) {
      return;
    }

    try {
      // Ensure we're working with an MCP action
      if (configurationTool.type !== "MCP") {
        throw new Error("Expected MCP action for configuration save");
      }

      // TODO: it should not be null but sometimes mode is not set properly when you add a new action.
      const isNewActionOrNameChanged =
        mode === null ||
        mode?.type === "add" ||
        (mode?.type === "edit" && defaultFormValues.name !== formData.name);

      const newActionName = isNewActionOrNameChanged
        ? generateUniqueActionName({
            baseName: formData.name,
            existingActions: actions,
            selectedToolsInDialog,
          })
        : formData.name;

      const configuredAction: AgentBuilderAction = {
        ...configurationTool,
        name: newActionName,
        description: formData.description,
        configuration: formData.configuration,
      };

      if (mode?.type === "edit" && onActionUpdate) {
        // Edit mode: save the updated action and close dialog
        onActionUpdate(configuredAction, mode.index);
        setIsOpen(false);
        onModeChange(null);

        sendNotification({
          title: "Tool updated successfully",
          description: `${mcpServerView.server.name} configuration has been updated.`,
          type: "success",
        });
      } else {
        // You can add one tool multiple times if it's configurable, but you cannot have the same name,
        // so we should check its name and not its id
        setSelectedToolsInDialog((prev) => {
          const existingToolIndex = prev.findIndex(
            (tool) =>
              tool.type === "MCP" &&
              tool.configuredAction?.name === newActionName
          );

          if (existingToolIndex >= 0) {
            // Update existing tool with configuration
            const updated = [...prev];
            updated[existingToolIndex] = {
              type: "MCP",
              view: mcpServerView,
              configuredAction,
            };
            return updated;
          } else {
            // Add new configured tool
            return [
              ...prev,
              {
                type: "MCP",
                view: mcpServerView,
                configuredAction,
              },
            ];
          }
        });

        // Navigate back to tool selection page
        setCurrentPageId(CONFIGURATION_DIALOG_PAGE_IDS.TOOL_SELECTION);
        setConfigurationTool(null);
        setConfigurationMCPServerView(null);
      }
    } catch (error) {
      sendNotification({
        title: "Configuration failed",
        description:
          "There was an error configuring the tool. Please try again.",
        type: "error",
      });
    }
  };

  const getFooterButtons = () => {
    const isToolSelectionPage =
      currentPageId === CONFIGURATION_DIALOG_PAGE_IDS.TOOL_SELECTION;
    const isConfigurationPage =
      currentPageId === CONFIGURATION_DIALOG_PAGE_IDS.CONFIGURATION;
    const isInfoPage = currentPageId === CONFIGURATION_DIALOG_PAGE_IDS.INFO;

    if (isToolSelectionPage) {
      return {
        leftButton: {
          label: "Cancel",
          variant: "outline" as const,
          onClick: handleCancel,
        },
        rightButton: {
          label:
            selectedToolsInDialog.length > 0
              ? `Add ${selectedToolsInDialog.length} tool${selectedToolsInDialog.length > 1 ? "s" : ""}`
              : "Add tools",
          variant: "primary",
          disabled: selectedToolsInDialog.length === 0,
          onClick: () => {
            handleAddSelectedTools();
            setIsOpen(false);
            onModeChange(null);
          },
        },
      };
    }

    if (isConfigurationPage) {
      if (isEditMode) {
        // Edit mode: only Cancel and Save buttons
        return {
          leftButton: {
            label: "Cancel",
            variant: "outline",
            onClick: handleCancel,
          },
          rightButton: {
            label: "Save Changes",
            variant: "primary",
            onClick: form.handleSubmit(handleConfigurationSave),
          },
        };
      } else {
        return {
          leftButton: {
            label: "Back",
            variant: "outline",
            onClick: handleBackToSelection,
          },
          rightButton: {
            label: "Save Configuration",
            variant: "primary",
            onClick: form.handleSubmit(handleConfigurationSave),
          },
        };
      }
    }

    if (isInfoPage) {
      return {
        rightButton: {
          label: "Close",
          variant: "primary",
          onClick: handleCancel,
        },
      };
    }

    return {};
  };

  const { leftButton, rightButton } = getFooterButtons();

  return (
    <MultiPageDialog
      open={isOpen}
      onOpenChange={(open) => {
        setIsOpen(open);

        if (!open && isAddMode) {
          setConfigurationTool(null);
          setConfigurationMCPServerView(null);
          setSelectedToolsInDialog([]);
          setCurrentPageId(CONFIGURATION_DIALOG_PAGE_IDS.TOOL_SELECTION);
        }

        if (!open) {
          onModeChange(null);
        }
      }}
    >
      <MultiPageDialogTrigger asChild>
<<<<<<< HEAD
        <Button label="Add tools" icon={BoltIcon} variant="outline" />
=======
        <Button
          onClick={() => onModeChange({ type: "add" })}
          label="Add tools"
          icon={ListAddIcon}
        />
>>>>>>> 1cd05c4b
      </MultiPageDialogTrigger>
      <MultiPageDialogContent
        showNavigation={false}
        isAlertDialog
        size="xl"
        pages={pages}
        currentPageId={currentPageId}
        onPageChange={(pageId) => {
          if (pageId === CONFIGURATION_DIALOG_PAGE_IDS.TOOL_SELECTION) {
            handleBackToSelection();
          } else {
            setCurrentPageId(pageId as ConfigurationPagePageId);
          }
        }}
        leftButton={leftButton}
        rightButton={rightButton}
      />
    </MultiPageDialog>
  );
}<|MERGE_RESOLUTION|>--- conflicted
+++ resolved
@@ -1,11 +1,7 @@
 import type { MultiPageDialogPage } from "@dust-tt/sparkle";
 import {
-  BoltIcon,
   Button,
-<<<<<<< HEAD
-=======
   ListAddIcon,
->>>>>>> 1cd05c4b
   MultiPageDialog,
   MultiPageDialogContent,
   MultiPageDialogTrigger,
@@ -710,15 +706,11 @@
       }}
     >
       <MultiPageDialogTrigger asChild>
-<<<<<<< HEAD
-        <Button label="Add tools" icon={BoltIcon} variant="outline" />
-=======
         <Button
           onClick={() => onModeChange({ type: "add" })}
           label="Add tools"
           icon={ListAddIcon}
         />
->>>>>>> 1cd05c4b
       </MultiPageDialogTrigger>
       <MultiPageDialogContent
         showNavigation={false}
