import { Avatar, BookOpenIcon, Card, Chip, Icon } from "@dust-tt/sparkle";
import { ActionIcons } from "@dust-tt/sparkle";
import { Button } from "@dust-tt/sparkle";
import { PlusIcon } from "@dust-tt/sparkle";
import { SearchInput } from "@dust-tt/sparkle";
import React, { useMemo } from "react";

import type { SelectedTool } from "@app/components/agent_builder/capabilities/mcp/MCPServerViewsDialog";
import type { MCPServerViewTypeWithLabel } from "@app/components/agent_builder/MCPServerViewsContext";
import type { ActionSpecification } from "@app/components/agent_builder/types";
import { getMcpServerViewDescription } from "@app/lib/actions/mcp_helper";
import { isCustomServerIconType } from "@app/lib/actions/mcp_icons";
import { InternalActionIcons } from "@app/lib/actions/mcp_icons";
import { getMCPServerRequirements } from "@app/lib/actions/mcp_internal_actions/input_configuration";
import { DATA_VISUALIZATION_SPECIFICATION } from "@app/lib/actions/utils";
import type { MCPServerViewType } from "@app/lib/api/mcp";
import type { MCPServerViewTypeType } from "@app/lib/api/mcp";

const MCP_TOOLS_FILTERS = ["All tools", "Capabilities", "Other tools"];

type McpToolsFilterType = (typeof MCP_TOOLS_FILTERS)[number];

const McpServerViewTypeMatch: Record<
  McpToolsFilterType,
  MCPServerViewTypeType[]
> = {
  "All tools": ["remote", "internal"],
  Capabilities: ["internal"],
  "Other tools": ["remote"],
};

interface DataVisualizationCardProps {
  dataVisualization: ActionSpecification;
  onDataVisualizationClick: () => void;
  isSelected: boolean;
}

function DataVisualizationCard({
  dataVisualization,
  onDataVisualizationClick,
  isSelected,
}: DataVisualizationCardProps) {
  return (
    <Card
      variant="primary"
      disabled={isSelected}
      onClick={isSelected ? undefined : onDataVisualizationClick}
    >
      <div className="flex w-full flex-col gap-1 text-sm">
        <div className="mb-2 flex items-center gap-2">
          <Avatar
            icon={DATA_VISUALIZATION_SPECIFICATION.dropDownIcon}
            size="sm"
          />
          <span className="text-sm font-medium">{dataVisualization.label}</span>
          {isSelected && <Chip size="xs" color="green" label="ADDED" />}
        </div>
        <div className="line-clamp-2 w-full text-xs text-gray-600">
          {dataVisualization.description}
        </div>
        <div>
          {!isSelected && (
            <Button size="xs" variant="outline" icon={PlusIcon} label="Add" />
          )}
        </div>
      </div>
    </Card>
  );
}

interface MCPServerCardProps {
  view: MCPServerViewTypeWithLabel;
  onItemClick: (mcpServerView: MCPServerViewType) => void;
  isSelected: boolean;
}

function MCPServerCard({ view, onItemClick, isSelected }: MCPServerCardProps) {
  return (
    <Card
      variant={isSelected ? "secondary" : "primary"}
      onClick={isSelected ? undefined : () => onItemClick(view)}
      disabled={isSelected}
    >
      <div className="flex w-full flex-col gap-1 text-sm">
        <div className="mb-2 flex items-center gap-2">
          <Icon
            visual={
              isCustomServerIconType(view.server.icon)
                ? ActionIcons[view.server.icon]
                : InternalActionIcons[view.server.icon] || BookOpenIcon
            }
            size="sm"
          />
          <span className="text-sm font-medium">{view.label}</span>
          {isSelected && <Chip size="xs" color="green" label="ADDED" />}
        </div>
        <div className="line-clamp-2 w-full text-xs text-gray-600">
          {getMcpServerViewDescription(view)}
        </div>
        <div>
          {!isSelected && (
            <Button size="xs" variant="outline" icon={PlusIcon} label="Add" />
          )}
        </div>
      </div>
    </Card>
  );
}

interface MCPServerSelectionPageProps {
  mcpServerViews: MCPServerViewTypeWithLabel[];
  onItemClick: (mcpServerView: MCPServerViewType) => void;
  dataVisualization?: ActionSpecification | null;
  onDataVisualizationClick?: () => void;
  selectedToolsInDialog?: SelectedTool[];
  onRemoveSelectedTool?: (tool: SelectedTool) => void;
}

export function MCPServerSelectionPage({
  mcpServerViews = [],
  onItemClick,
  dataVisualization,
  onDataVisualizationClick,
  selectedToolsInDialog = [],
  onRemoveSelectedTool,
}: MCPServerSelectionPageProps) {
  const [filteredServerViews, setFilteredServerViews] =
    React.useState<MCPServerViewTypeWithLabel[]>(mcpServerViews);
  const [showDataVisualization, setShowDataVisualization] =
    React.useState(true);

  const [filter, setFilter] = React.useState<McpToolsFilterType>("All tools");
  const [searchTerm, setSearchTerm] = React.useState("");

  // Optimize selection lookup with Set-based approach
  const selectedMCPIds = useMemo(() => {
    const mcpIds = new Set<string>();
    selectedToolsInDialog.forEach((tool) => {
      if (tool.type === "MCP") {
        mcpIds.add(tool.view.sId);
      }
    });
    return mcpIds;
  }, [selectedToolsInDialog]);

  const applyFiltersAndSearch = (
    newFilter?: string,
    newSearchTerm?: string
  ) => {
    const filterToUse = newFilter ?? filter;
    const searchToUse = newSearchTerm ?? searchTerm;
    const serverTypeMatch = McpServerViewTypeMatch[filterToUse];

    let filtered = mcpServerViews.filter((v) =>
      serverTypeMatch.includes(v.serverType)
    );

    if (searchToUse.trim()) {
      const searchTermLower = searchToUse.toLowerCase();
      filtered = filtered.filter(
        (view) =>
          view.label.toLowerCase().includes(searchTermLower) ||
          view.description?.toLowerCase().includes(searchTermLower) ||
          view.name?.toLowerCase().includes(searchTermLower)
      );

      setShowDataVisualization(
        dataVisualization?.label.toLowerCase().includes(searchTermLower) ||
          (dataVisualization?.description
            ?.toLowerCase()
            .includes(searchTermLower) &&
            serverTypeMatch.includes("internal")) ||
          false
      );
    } else {
      setShowDataVisualization(serverTypeMatch.includes("internal"));
    }
    setFilteredServerViews(filtered);
  };

  const handleFilterClick = (newFilter: string) => {
    setFilter(newFilter);
    applyFiltersAndSearch(newFilter);
  };

  const handleSearchTermChange = (term: string) => {
    setSearchTerm(term);
    applyFiltersAndSearch(undefined, term);
  };

  const isDataVisualizationSelected = selectedToolsInDialog.some(
    (tool) => tool.type === "DATA_VISUALIZATION"
  );

  const internalFilteredServerViews = filteredServerViews.filter(
    (view) => view.serverType === "internal"
  );

  const remoteFilteredServerViews = filteredServerViews.filter(
    (view) => view.serverType === "remote"
  );

  return (
    <div className="space-y-4">
      <SearchInput
        value={searchTerm}
        onChange={handleSearchTermChange}
        name="Search"
      />
      <div className="flex flex-row flex-wrap gap-2">
        {MCP_TOOLS_FILTERS.map((f) => (
          <Button
            label={f}
            variant={filter == f ? "primary" : "outline"}
            key={f}
            size="xs"
            onClick={() => handleFilterClick(f)}
          />
        ))}
      </div>
      {/* Capabilities Section - Internal servers only */}
      {(internalFilteredServerViews.length > 0 ||
        (dataVisualization &&
          onDataVisualizationClick &&
<<<<<<< HEAD
          showDataVisualization && (
            <Card
              key="data-visualization"
              variant="primary"
              disabled={isDataVisualizationSelected}
              onClick={
                isDataVisualizationSelected
                  ? undefined
                  : onDataVisualizationClick
              }
            >
              <div className="flex w-full flex-col justify-between gap-1 text-sm">
                <div>
                  <div className="mb-2 flex items-center gap-2">
                    <Avatar
                      icon={DATA_VISUALIZATION_SPECIFICATION.dropDownIcon}
                      size="sm"
                    />
                    <span className="text-sm font-medium">
                      {dataVisualization.label}
                    </span>
                    {isDataVisualizationSelected && (
                      <Chip size="xs" color="green" label="ADDED" />
                    )}
                  </div>
                  <div className="line-clamp-2 w-full text-xs text-gray-600">
                    {dataVisualization.description}
                  </div>
                </div>
                <div>
                  {!isDataVisualizationSelected && (
                    <Button
                      size="xs"
                      variant="outline"
                      icon={PlusIcon}
                      label="Add"
                    />
                  )}
                </div>
              </div>
            </Card>
          )}
        {filteredServerViews.map((view) => {
          const isSelectedInDialog = selectedMCPIds.has(view.sId);
          const requirement = getMCPServerRequirements(view);
          const canAdd = requirement.noRequirement ? !isSelectedInDialog : true;

          return (
            <Card
              key={view.id}
              variant={isSelectedInDialog ? "secondary" : "primary"}
              onClick={!canAdd ? undefined : () => onItemClick(view)}
              disabled={!canAdd}
            >
              <div className="flex w-full flex-col justify-between gap-2 text-sm">
                <div>
                  <div className="mb-2 flex items-center gap-2">
                    <Icon
                      visual={
                        isCustomServerIconType(view.server.icon)
                          ? ActionIcons[view.server.icon]
                          : InternalActionIcons[view.server.icon] ||
                            BookOpenIcon
                      }
                      size="sm"
                    />
                    <span className="text-sm font-medium">{view.label}</span>
                    {isSelectedInDialog && (
                      <Chip size="xs" color="green" label="ADDED" />
                    )}
                  </div>
                  <div className="line-clamp-2 w-full text-xs text-gray-600">
                    {getMcpServerViewDescription(view)}
                  </div>
                </div>
                <div>
                  {canAdd && (
                    <Button
                      size="xs"
                      variant="outline"
                      icon={PlusIcon}
                      label="Add"
                    />
                  )}
                </div>
              </div>
            </Card>
          );
        })}
      </div>
=======
          showDataVisualization)) && (
        <>
          <h2 className="text-lg font-semibold">Capabilities</h2>
          <div className="grid grid-cols-2 gap-4">
            {dataVisualization &&
              onDataVisualizationClick &&
              showDataVisualization && (
                <DataVisualizationCard
                  dataVisualization={dataVisualization}
                  onDataVisualizationClick={onDataVisualizationClick}
                  isSelected={isDataVisualizationSelected}
                />
              )}
            {internalFilteredServerViews.map((view) => (
              <MCPServerCard
                key={view.id}
                view={view}
                onItemClick={onItemClick}
                isSelected={selectedMCPIds.has(view.sId)}
              />
            ))}
          </div>
        </>
      )}

      {/* Other tools Section - Remote servers only */}
      {remoteFilteredServerViews.length > 0 && (
        <>
          <h2 className="text-lg font-semibold">Other tools</h2>
          <div className="grid grid-cols-2 gap-4">
            {remoteFilteredServerViews.map((view) => (
              <MCPServerCard
                key={view.id}
                view={view}
                onItemClick={onItemClick}
                isSelected={selectedMCPIds.has(view.sId)}
              />
            ))}
          </div>
        </>
      )}
>>>>>>> 412bb7f9

      {selectedToolsInDialog.length > 0 && (
        <div className="space-y-3">
          <h2 className="text-lg font-semibold">Added tools</h2>
          <div className="flex flex-wrap gap-2">
            {selectedToolsInDialog.map((tool, index) => (
              <Chip
                key={index}
                label={
                  tool.type === "DATA_VISUALIZATION"
                    ? dataVisualization?.label || ""
                    : tool.type === "MCP"
                      ? tool.view.name || tool.view.server.name
                      : ""
                }
                onRemove={
                  onRemoveSelectedTool
                    ? () => onRemoveSelectedTool(tool)
                    : undefined
                }
                size="sm"
              />
            ))}
          </div>
        </div>
      )}
    </div>
  );
}<|MERGE_RESOLUTION|>--- conflicted
+++ resolved
@@ -75,30 +75,36 @@
 }
 
 function MCPServerCard({ view, onItemClick, isSelected }: MCPServerCardProps) {
+  const requirement = getMCPServerRequirements(view);
+  const canAdd = requirement.noRequirement ? !isSelected : true;
+
   return (
     <Card
+      key={view.id}
       variant={isSelected ? "secondary" : "primary"}
-      onClick={isSelected ? undefined : () => onItemClick(view)}
-      disabled={isSelected}
+      onClick={!canAdd ? undefined : () => onItemClick(view)}
+      disabled={!canAdd}
     >
-      <div className="flex w-full flex-col gap-1 text-sm">
-        <div className="mb-2 flex items-center gap-2">
-          <Icon
-            visual={
-              isCustomServerIconType(view.server.icon)
-                ? ActionIcons[view.server.icon]
-                : InternalActionIcons[view.server.icon] || BookOpenIcon
-            }
-            size="sm"
-          />
-          <span className="text-sm font-medium">{view.label}</span>
-          {isSelected && <Chip size="xs" color="green" label="ADDED" />}
-        </div>
-        <div className="line-clamp-2 w-full text-xs text-gray-600">
-          {getMcpServerViewDescription(view)}
-        </div>
+      <div className="flex w-full flex-col justify-between gap-2 text-sm">
         <div>
-          {!isSelected && (
+          <div className="mb-2 flex items-center gap-2">
+            <Icon
+              visual={
+                isCustomServerIconType(view.server.icon)
+                  ? ActionIcons[view.server.icon]
+                  : InternalActionIcons[view.server.icon] || BookOpenIcon
+              }
+              size="sm"
+            />
+            <span className="text-sm font-medium">{view.label}</span>
+            {isSelected && <Chip size="xs" color="green" label="ADDED" />}
+          </div>
+          <div className="line-clamp-2 w-full text-xs text-gray-600">
+            {getMcpServerViewDescription(view)}
+          </div>
+        </div>
+        <div>
+          {canAdd && (
             <Button size="xs" variant="outline" icon={PlusIcon} label="Add" />
           )}
         </div>
@@ -222,98 +228,6 @@
       {(internalFilteredServerViews.length > 0 ||
         (dataVisualization &&
           onDataVisualizationClick &&
-<<<<<<< HEAD
-          showDataVisualization && (
-            <Card
-              key="data-visualization"
-              variant="primary"
-              disabled={isDataVisualizationSelected}
-              onClick={
-                isDataVisualizationSelected
-                  ? undefined
-                  : onDataVisualizationClick
-              }
-            >
-              <div className="flex w-full flex-col justify-between gap-1 text-sm">
-                <div>
-                  <div className="mb-2 flex items-center gap-2">
-                    <Avatar
-                      icon={DATA_VISUALIZATION_SPECIFICATION.dropDownIcon}
-                      size="sm"
-                    />
-                    <span className="text-sm font-medium">
-                      {dataVisualization.label}
-                    </span>
-                    {isDataVisualizationSelected && (
-                      <Chip size="xs" color="green" label="ADDED" />
-                    )}
-                  </div>
-                  <div className="line-clamp-2 w-full text-xs text-gray-600">
-                    {dataVisualization.description}
-                  </div>
-                </div>
-                <div>
-                  {!isDataVisualizationSelected && (
-                    <Button
-                      size="xs"
-                      variant="outline"
-                      icon={PlusIcon}
-                      label="Add"
-                    />
-                  )}
-                </div>
-              </div>
-            </Card>
-          )}
-        {filteredServerViews.map((view) => {
-          const isSelectedInDialog = selectedMCPIds.has(view.sId);
-          const requirement = getMCPServerRequirements(view);
-          const canAdd = requirement.noRequirement ? !isSelectedInDialog : true;
-
-          return (
-            <Card
-              key={view.id}
-              variant={isSelectedInDialog ? "secondary" : "primary"}
-              onClick={!canAdd ? undefined : () => onItemClick(view)}
-              disabled={!canAdd}
-            >
-              <div className="flex w-full flex-col justify-between gap-2 text-sm">
-                <div>
-                  <div className="mb-2 flex items-center gap-2">
-                    <Icon
-                      visual={
-                        isCustomServerIconType(view.server.icon)
-                          ? ActionIcons[view.server.icon]
-                          : InternalActionIcons[view.server.icon] ||
-                            BookOpenIcon
-                      }
-                      size="sm"
-                    />
-                    <span className="text-sm font-medium">{view.label}</span>
-                    {isSelectedInDialog && (
-                      <Chip size="xs" color="green" label="ADDED" />
-                    )}
-                  </div>
-                  <div className="line-clamp-2 w-full text-xs text-gray-600">
-                    {getMcpServerViewDescription(view)}
-                  </div>
-                </div>
-                <div>
-                  {canAdd && (
-                    <Button
-                      size="xs"
-                      variant="outline"
-                      icon={PlusIcon}
-                      label="Add"
-                    />
-                  )}
-                </div>
-              </div>
-            </Card>
-          );
-        })}
-      </div>
-=======
           showDataVisualization)) && (
         <>
           <h2 className="text-lg font-semibold">Capabilities</h2>
@@ -355,7 +269,6 @@
           </div>
         </>
       )}
->>>>>>> 412bb7f9
 
       {selectedToolsInDialog.length > 0 && (
         <div className="space-y-3">
