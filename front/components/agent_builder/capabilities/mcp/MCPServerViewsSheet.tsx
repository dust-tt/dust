import type { MultiPageSheetPage } from "@dust-tt/sparkle";
import {
  MultiPageSheet,
  MultiPageSheetContent,
  SearchInput,
  Spinner,
} from "@dust-tt/sparkle";
import { zodResolver } from "@hookform/resolvers/zod";
import React, {
  useCallback,
  useEffect,
  useMemo,
  useRef,
  useState,
} from "react";
import { useForm } from "react-hook-form";

import type {
  AgentBuilderSkillsType,
  MCPFormData,
} from "@app/components/agent_builder/AgentBuilderFormContext";
import type { CapabilityFilterType } from "@app/components/agent_builder/capabilities/mcp/CapabilitiesSelectionPage";
import { CapabilitiesSelectionPage } from "@app/components/agent_builder/capabilities/mcp/CapabilitiesSelectionPage";
import { MCPServerInfoPage } from "@app/components/agent_builder/capabilities/mcp/MCPServerInfoPage";
import { MCPServerSelectionPage } from "@app/components/agent_builder/capabilities/mcp/MCPServerSelectionPage";
import { MCPServerViewsFooter } from "@app/components/agent_builder/capabilities/mcp/MCPServerViewsFooter";
import {
  generateUniqueActionName,
  nameToStorageFormat,
} from "@app/components/agent_builder/capabilities/mcp/utils/actionNameUtils";
import { getDefaultFormValues } from "@app/components/agent_builder/capabilities/mcp/utils/formDefaults";
import { createFormResetHandler } from "@app/components/agent_builder/capabilities/mcp/utils/formStateUtils";
import {
  getMCPConfigurationFormSchema,
  validateMCPActionConfiguration,
} from "@app/components/agent_builder/capabilities/mcp/utils/formValidation";
import {
  getMcpInfoPageDescription,
  getMcpInfoPageIcon,
  getMcpInfoPageTitle,
  getSelectionPageTitle,
  getSkillInfoPageDescription,
  getSkillInfoPageIcon,
  getSkillInfoPageTitle,
} from "@app/components/agent_builder/capabilities/mcp/utils/infoPageUtils";
import {
  getFooterButtons,
  getInitialConfigurationTool,
  getInitialPageId,
  handleConfigurationSave as handleConfigurationSaveUtil,
  shouldGenerateUniqueName,
} from "@app/components/agent_builder/capabilities/mcp/utils/sheetUtils";
import { AdditionalConfigurationSection } from "@app/components/agent_builder/capabilities/shared/AdditionalConfigurationSection";
import { ChildAgentSection } from "@app/components/agent_builder/capabilities/shared/ChildAgentSection";
import { DustAppSection } from "@app/components/agent_builder/capabilities/shared/DustAppSection";
import { JsonSchemaSection } from "@app/components/agent_builder/capabilities/shared/JsonSchemaSection";
import { NameSection } from "@app/components/agent_builder/capabilities/shared/NameSection";
import { SecretSection } from "@app/components/agent_builder/capabilities/shared/SecretSection";
import { TimeFrameSection } from "@app/components/agent_builder/capabilities/shared/TimeFrameSection";
import type { ConfigurationPagePageId } from "@app/components/agent_builder/types";
import {
  getDefaultMCPAction,
  TOOLS_SHEET_PAGE_IDS,
} from "@app/components/agent_builder/types";
import { ConfirmContext } from "@app/components/Confirm";
import type { MCPServerViewTypeWithLabel } from "@app/components/shared/tools_picker/MCPServerViewsContext";
import { useMCPServerViewsContext } from "@app/components/shared/tools_picker/MCPServerViewsContext";
import type { BuilderAction } from "@app/components/shared/tools_picker/types";
import type { MCPServerConfigurationType } from "@app/components/shared/tools_picker/types";
import { useBuilderContext } from "@app/components/shared/useBuilderContext";
import { SkillDetailsSheetContent } from "@app/components/skills/SkillDetailsSheet";
import { FormProvider } from "@app/components/sparkle/FormProvider";
import { useSendNotification } from "@app/hooks/useNotification";
import { getAvatar } from "@app/lib/actions/mcp_icons";
import { AGENT_MEMORY_SERVER_NAME } from "@app/lib/actions/mcp_internal_actions/constants";
import { getMCPServerRequirements } from "@app/lib/actions/mcp_internal_actions/input_configuration";
import type { MCPServerViewType } from "@app/lib/api/mcp";
import { useFeatureFlags } from "@app/lib/swr/workspaces";
<<<<<<< HEAD
import { DEFAULT_REASONING_MODEL_ID } from "@app/types";
import type {
  SkillRelations,
  SkillType,
} from "@app/types/assistant/skill_configuration";
=======
>>>>>>> dff5df6a

const TOP_MCP_SERVER_VIEWS = [
  "web_search_&_browse",
  "image_generation",
  AGENT_MEMORY_SERVER_NAME,
  "deep_dive",
  "interactive_content",
  "slack",
  "gmail",
  "google_calendar",
];

export type SelectedTool = {
  type: "MCP";
  view: MCPServerViewTypeWithLabel;
  configuredAction?: BuilderAction;
};

export type SkillSelection = SkillType & { relations: SkillRelations };

export type SheetMode =
  | { type: "add" }
  | {
      type: "configure";
      action: BuilderAction;
      mcpServerView: MCPServerViewTypeWithLabel;
    }
  | { type: "edit"; action: BuilderAction; index: number }
  | {
      type: "info";
      action: BuilderAction;
      source: "toolDetails" | "addedTool";
    }
  | {
      type: "skill-info";
      skill: SkillSelection;
      source: "skillDetails" | "addedSkill";
    };

type MCPActionWithConfiguration = BuilderAction & {
  type: "MCP";
  configuration: MCPServerConfigurationType;
};

function isMCPActionWithConfiguration(
  action: BuilderAction
): action is MCPActionWithConfiguration {
  return (
    action.type === "MCP" &&
    action.configuration !== null &&
    action.configuration !== undefined &&
    typeof action.configuration === "object" &&
    "mcpServerViewId" in action.configuration
  );
}

interface MCPServerViewsSheetProps {
  addTools: (action: BuilderAction | BuilderAction[]) => void;
  mode: SheetMode | null;
  onModeChange: (mode: SheetMode | null) => void;
  onActionUpdate?: (action: BuilderAction, index: number) => void;
  selectedActions: BuilderAction[];
  getAgentInstructions: () => string;
  /** Optional filter to restrict which MCP server views are shown */
  filterMCPServerViews?: (view: MCPServerViewTypeWithLabel) => boolean;
  // Skills props (optional - only used when skills FF enabled)
  skills?: SkillSelection[];
  isSkillsLoading?: boolean;
  onAddSkills?: (skills: AgentBuilderSkillsType[]) => void;
  selectedSkills?: AgentBuilderSkillsType[];
}

export function MCPServerViewsSheet({
  addTools,
  mode,
  onModeChange,
  onActionUpdate,
  selectedActions,
  getAgentInstructions,
  filterMCPServerViews,
  skills = [],
  isSkillsLoading = false,
  onAddSkills,
  selectedSkills = [],
}: MCPServerViewsSheetProps) {
  const { owner, user } = useBuilderContext();
  const confirm = React.useContext(ConfirmContext);
  const sendNotification = useSendNotification();
<<<<<<< HEAD
  const { reasoningModels } = useModels({ owner });
  const { featureFlags, hasFeature } = useFeatureFlags({
    workspaceId: owner.sId,
  });
=======
  const { featureFlags } = useFeatureFlags({ workspaceId: owner.sId });
>>>>>>> dff5df6a
  const {
    mcpServerViews: allMcpServerViews,
    mcpServerViewsWithKnowledge,
    mcpServerViewsWithoutKnowledge,
    isMCPServerViewsLoading,
  } = useMCPServerViewsContext();

  const showSkills = hasFeature("skills");

  const [selectedToolsInSheet, setSelectedToolsInSheet] = useState<
    SelectedTool[]
  >([]);
  const [selectedSkillsInSheet, setSelectedSkillsInSheet] = useState<
    SkillSelection[]
  >([]);
  const [capabilityFilter, setCapabilityFilter] =
    useState<CapabilityFilterType>("all");
  const [searchTerm, setSearchTerm] = useState("");
  const searchInputRef = useRef<HTMLInputElement>(null);

  const [isOpen, setIsOpen] = useState(!!mode);
  const [currentPageId, setCurrentPageId] = useState<ConfigurationPagePageId>(
    getInitialPageId(mode)
  );
  const [configurationTool, setConfigurationTool] =
    useState<BuilderAction | null>(getInitialConfigurationTool(mode));

  const [configurationMCPServerView, setConfigurationMCPServerView] =
    useState<MCPServerViewTypeWithLabel | null>(null);
  const [infoMCPServerView, setInfoMCPServerView] =
    useState<MCPServerViewType | null>(null);
  const [infoSkill, setInfoSkill] = useState<SkillSelection | null>(null);

  const shouldFilterServerView = useCallback(
    (view: MCPServerViewTypeWithLabel, actions: BuilderAction[]) => {
      // Build the set of server.sId already selected by actions (via their selected view).
      const selectedServerIds = new Set<string>();
      for (const action of actions) {
        if (
          action.type === "MCP" &&
          action.configuration &&
          action.configuration.mcpServerViewId &&
          !action.configurationRequired
        ) {
          const selectedView = allMcpServerViews.find(
            (mcpServerView) =>
              mcpServerView.sId === action.configuration.mcpServerViewId
          );
          if (selectedView) {
            selectedServerIds.add(selectedView.server.sId);
          }
        }
      }
      return selectedServerIds.has(view.server.sId);
    },
    [allMcpServerViews]
  );

  const topMCPServerViews = useMemo(() => {
    const views = mcpServerViewsWithoutKnowledge.filter((view) =>
      TOP_MCP_SERVER_VIEWS.includes(view.server.name)
    );
    return filterMCPServerViews ? views.filter(filterMCPServerViews) : views;
  }, [mcpServerViewsWithoutKnowledge, filterMCPServerViews]);

  const nonTopMCPServerViews = useMemo(() => {
    const views = mcpServerViewsWithoutKnowledge.filter(
      (view) => !TOP_MCP_SERVER_VIEWS.includes(view.server.name)
    );
    return filterMCPServerViews ? views.filter(filterMCPServerViews) : views;
  }, [mcpServerViewsWithoutKnowledge, filterMCPServerViews]);

  const selectableTopMCPServerViews = useMemo(() => {
    const filteredList = topMCPServerViews.filter(
      (view) => !shouldFilterServerView(view, selectedActions)
    );

    return filteredList;
  }, [topMCPServerViews, selectedActions, shouldFilterServerView]);

  const selectableNonTopMCPServerViews = useMemo(
    () =>
      nonTopMCPServerViews.filter(
        (view) => !shouldFilterServerView(view, selectedActions)
      ),
    [nonTopMCPServerViews, selectedActions, shouldFilterServerView]
  );

  const filteredViews = useMemo(() => {
    const filterViews = (views: MCPServerViewTypeWithLabel[]) =>
      !searchTerm.trim()
        ? views
        : views.filter((view) => {
            const term = searchTerm.toLowerCase();
            return [view.label, view.server.description, view.server.name].some(
              (field) => field?.toLowerCase().includes(term)
            );
          });

    return {
      topViews: filterViews(selectableTopMCPServerViews),
      nonTopViews: filterViews(selectableNonTopMCPServerViews),
    };
  }, [searchTerm, selectableTopMCPServerViews, selectableNonTopMCPServerViews]);

  const selectableSkills = useMemo(() => {
    const alreadyAddedIds = new Set(selectedSkills.map((s) => s.sId));
    return skills.filter((skill) => !alreadyAddedIds.has(skill.sId));
  }, [skills, selectedSkills]);

  // TODO(skills 2025-12-17): Search should apply to ALL items (skills + tools) regardless of filter.
  // Currently filter controls both visibility AND search scope. Filter should only control visibility.
  const filteredSkills = useMemo(() => {
    if (!searchTerm.trim()) {
      return selectableSkills;
    }
    const term = searchTerm.toLowerCase();
    return selectableSkills.filter((skill) =>
      [skill.name, skill.userFacingDescription].some((field) =>
        field?.toLowerCase().includes(term)
      )
    );
  }, [searchTerm, selectableSkills]);

  useEffect(() => {
    if (mode?.type === "edit") {
      setCurrentPageId(TOOLS_SHEET_PAGE_IDS.CONFIGURATION);
      setConfigurationTool(mode.action);
      setSelectedToolsInSheet([]);

      const action = mode.action;
      if (isMCPActionWithConfiguration(action)) {
        const labeledViews: MCPServerViewTypeWithLabel[] = [
          ...mcpServerViewsWithKnowledge,
          ...mcpServerViewsWithoutKnowledge,
        ];
        const mcpServerView = labeledViews.find(
          (view) => view.sId === action.configuration.mcpServerViewId
        );
        if (mcpServerView) {
          setConfigurationMCPServerView(mcpServerView);
        }
      }
    } else if (mode?.type === "configure") {
      setCurrentPageId(TOOLS_SHEET_PAGE_IDS.CONFIGURATION);
      setConfigurationTool(mode.action);
      setConfigurationMCPServerView(mode.mcpServerView);
    } else if (mode?.type === "info") {
      setCurrentPageId(TOOLS_SHEET_PAGE_IDS.INFO);
      setSelectedToolsInSheet([]);

      const action = mode.action;
      if (
        isMCPActionWithConfiguration(action) &&
        allMcpServerViews.length > 0
      ) {
        const mcpServerView = allMcpServerViews.find(
          (view) => view.sId === action.configuration.mcpServerViewId
        );
        if (mcpServerView) {
          setInfoMCPServerView(mcpServerView);
        }
      } else {
        setInfoMCPServerView(null);
      }
    } else if (mode?.type === "skill-info") {
      setCurrentPageId(TOOLS_SHEET_PAGE_IDS.SKILL_INFO);
      setInfoSkill(mode.skill);
    } else if (mode?.type === "add") {
      setCurrentPageId(TOOLS_SHEET_PAGE_IDS.TOOL_SELECTION);
      setConfigurationTool(null);
      setConfigurationMCPServerView(null);
      setInfoMCPServerView(null);
      setSearchTerm("");
    }
    setIsOpen(!!mode);
  }, [
    mode,
    allMcpServerViews,
    mcpServerViewsWithKnowledge,
    mcpServerViewsWithoutKnowledge,
  ]);

  // Focus SearchInput when opening on TOOL_SELECTION page
  useEffect(() => {
    if (isOpen && currentPageId === TOOLS_SHEET_PAGE_IDS.TOOL_SELECTION) {
      // Small delay to ensure the component is fully rendered
      setTimeout(() => {
        searchInputRef.current?.focus();
      }, 100);
    }
  }, [isOpen, currentPageId]);

  const toggleToolSelection = useCallback((tool: SelectedTool) => {
    setSelectedToolsInSheet((prev) => {
      const isAlreadySelected = prev.some((selected) => {
        if (tool.type === "MCP" && selected.type === "MCP") {
          return tool.view.sId === selected.view.sId;
        }
        return false;
      });

      if (isAlreadySelected) {
        return prev.filter((selected) => {
          if (tool.type === "MCP" && selected.type === "MCP") {
            return tool.view.sId !== selected.view.sId;
          }
          return true;
        });
      }

      return [...prev, tool];
    });
  }, []);

  const toggleSkillSelection = useCallback((skill: SkillSelection) => {
    setSelectedSkillsInSheet((prev) => {
      const isAlreadySelected = prev.some((s) => s.sId === skill.sId);
      if (isAlreadySelected) {
        return prev.filter((s) => s.sId !== skill.sId);
      }
      return [...prev, skill];
    });
  }, []);

  function onClickMCPServer(mcpServerView: MCPServerViewTypeWithLabel) {
    const tool = { type: "MCP", view: mcpServerView } satisfies SelectedTool;
    const requirements = getMCPServerRequirements(mcpServerView, featureFlags);

    if (!requirements.noRequirement) {
      const action = getDefaultMCPAction(mcpServerView);

      onModeChange({
        type: "configure",
        action,
        mcpServerView,
      });
      return;
    }

    // No configuration required, add to selected tools
    toggleToolSelection(tool);
  }

  const handleToolInfoClick = useCallback(
    (mcpServerView: MCPServerViewType) => {
      const action = getDefaultMCPAction(mcpServerView);
      onModeChange({
        type: "info",
        action,
        source: "toolDetails",
      });
    },
    [onModeChange]
  );

  const handleSkillInfoClick = useCallback(
    (skill: SkillSelection) => {
      onModeChange({
        type: "skill-info",
        skill,
        source: "skillDetails",
      });
    },
    [onModeChange]
  );

  const handleAddSelectedTools = useCallback(() => {
    // Validate any configured tools before adding
    for (const tool of selectedToolsInSheet) {
      if (tool.type === "MCP" && tool.configuredAction) {
        const validation = validateMCPActionConfiguration(
          tool.configuredAction,
          tool.view
        );

        if (!validation.isValid) {
          sendNotification({
            title: "Configuration validation failed",
            description: validation.errorMessage!,
            type: "error",
          });
          return;
        }
      }
    }

    // Add MCP tools
    if (selectedToolsInSheet.length > 0) {
      addTools(
        selectedToolsInSheet.map((tool) => {
          // eslint-disable-next-line @typescript-eslint/prefer-nullish-coalescing
          return tool.configuredAction || getDefaultMCPAction(tool.view);
        })
      );
    }

    // Add skills
    if (selectedSkillsInSheet.length > 0 && onAddSkills) {
      const skillsToAdd: AgentBuilderSkillsType[] = selectedSkillsInSheet.map(
        (skill) => ({
          sId: skill.sId,
          name: skill.name,
          description: skill.userFacingDescription,
        })
      );
      onAddSkills(skillsToAdd);
    }

    setSelectedToolsInSheet([]);
    setSelectedSkillsInSheet([]);
  }, [
    selectedToolsInSheet,
    selectedSkillsInSheet,
    addTools,
    onAddSkills,
    sendNotification,
  ]);

  const mcpServerView = configurationMCPServerView;

  const formSchema = useMemo(
    () => (mcpServerView ? getMCPConfigurationFormSchema(mcpServerView) : null),
    [mcpServerView]
  );

  // Memoize default values to prevent form recreation
  const defaultFormValues = useMemo<MCPFormData>(() => {
    if (configurationTool?.type === "MCP") {
      return {
        name: configurationTool.name ?? "",
        description: configurationTool.description ?? "",
        configuration: configurationTool.configuration,
      };
    }

    return getDefaultFormValues(mcpServerView);
  }, [configurationTool, mcpServerView]);

  // Create stable form instance with conditional resolver
  const form = useForm<MCPFormData>({
    resolver: formSchema ? zodResolver(formSchema) : undefined,
    mode: "onSubmit",
    defaultValues: defaultFormValues,
    // Prevent form recreation by providing stable shouldUnregister
    shouldUnregister: false,
  });

  const requirements = useMemo(
    () =>
      mcpServerView
        ? getMCPServerRequirements(mcpServerView, featureFlags)
        : null,
    [mcpServerView, featureFlags]
  );

  // Stable form reset handler - no form dependency to prevent re-renders
  const resetFormValues = useMemo(
    () => createFormResetHandler(configurationTool, mcpServerView, isOpen),
    [configurationTool, mcpServerView, isOpen]
  );

  useEffect(() => {
    resetFormValues(form);
  }, [resetFormValues, form]);

  const resetToSelection = useCallback(() => {
    setCurrentPageId(TOOLS_SHEET_PAGE_IDS.TOOL_SELECTION);
    setConfigurationTool(null);
    setConfigurationMCPServerView(null);
  }, []);

  const resetSheet = useCallback(() => {
    setSelectedToolsInSheet([]);
    setSelectedSkillsInSheet([]);
    setCapabilityFilter("all");
    setSearchTerm("");
    resetToSelection();
  }, [resetToSelection]);

  const isLoading = isMCPServerViewsLoading || isSkillsLoading;
  const hasAnySelection =
    selectedToolsInSheet.length > 0 || selectedSkillsInSheet.length > 0;

  const pages: MultiPageSheetPage[] = [
    {
      id: TOOLS_SHEET_PAGE_IDS.TOOL_SELECTION,
      title: getSelectionPageTitle(selectedActions.length > 0, showSkills),
      description: "",
      icon: undefined,
      content: isLoading ? (
        <div className="flex h-40 w-full items-center justify-center">
          <Spinner />
        </div>
      ) : (
        <>
          <SearchInput
            ref={searchInputRef}
            value={searchTerm}
            onChange={setSearchTerm}
            name="search-mcp"
            placeholder={
              showSkills ? "Search capabilities..." : "Search tools..."
            }
            className="mt-4"
          />
          {showSkills ? (
            <CapabilitiesSelectionPage
              filter={capabilityFilter}
              onFilterChange={setCapabilityFilter}
              showSkills={showSkills}
              topMCPServerViews={filteredViews.topViews}
              nonTopMCPServerViews={filteredViews.nonTopViews}
              selectedToolsInSheet={selectedToolsInSheet}
              onToolClick={onClickMCPServer}
              onToolDetailsClick={handleToolInfoClick}
              skills={filteredSkills}
              selectedSkillsInSheet={selectedSkillsInSheet}
              onSkillClick={toggleSkillSelection}
              onSkillDetailsClick={handleSkillInfoClick}
              featureFlags={featureFlags}
            />
          ) : (
            <MCPServerSelectionPage
              topMCPServerViews={filteredViews.topViews}
              nonTopMCPServerViews={filteredViews.nonTopViews}
              onItemClick={onClickMCPServer}
              selectedToolsInSheet={selectedToolsInSheet}
              onToolDetailsClick={(tool) => {
                if (tool.type === "MCP") {
                  handleToolInfoClick(tool.view);
                }
              }}
              featureFlags={featureFlags}
            />
          )}
        </>
      ),
      footerContent: hasAnySelection ? (
        <MCPServerViewsFooter
          selectedToolsInSheet={selectedToolsInSheet}
          selectedSkillsInSheet={selectedSkillsInSheet}
          onRemoveSelectedTool={toggleToolSelection}
          onRemoveSelectedSkill={toggleSkillSelection}
        />
      ) : undefined,
    },
    {
      id: TOOLS_SHEET_PAGE_IDS.CONFIGURATION,
      title: `Configure ${mcpServerView?.label ?? "tool"}`,
      description: "",
      icon: mcpServerView
        ? () => getAvatar(mcpServerView.server, "md")
        : undefined,
      content:
        configurationTool && mcpServerView && requirements && formSchema ? (
          <FormProvider form={form} className="h-full">
            <div className="h-full">
              <div className="h-full space-y-6 pt-3">
                {configurationTool.configurationRequired && (
                  <NameSection
                    title="Name"
                    placeholder="My tool name…"
                    triggerValidationOnChange
                  />
                )}

                {requirements.requiresChildAgentConfiguration && (
                  <ChildAgentSection />
                )}

                {requirements.mayRequireTimeFrameConfiguration && (
                  <TimeFrameSection actionType="search" />
                )}

                {requirements.requiresDustAppConfiguration && (
                  <DustAppSection />
                )}

                {requirements.developerSecretSelection && (
                  <SecretSection
                    customDescription={
                      mcpServerView.server
                        .developerSecretSelectionDescription ?? undefined
                    }
                  />
                )}

                {requirements.mayRequireJsonSchemaConfiguration && (
                  <JsonSchemaSection
                    getAgentInstructions={getAgentInstructions}
                  />
                )}

                <AdditionalConfigurationSection
                  requiredStrings={requirements.requiredStrings}
                  requiredNumbers={requirements.requiredNumbers}
                  requiredBooleans={requirements.requiredBooleans}
                  requiredEnums={requirements.requiredEnums}
                  requiredLists={requirements.requiredLists}
                />
              </div>
            </div>
          </FormProvider>
        ) : (
          <div className="flex h-40 w-full items-center justify-center">
            <Spinner />
          </div>
        ),
    },
    {
      id: TOOLS_SHEET_PAGE_IDS.INFO,
      title: getMcpInfoPageTitle(infoMCPServerView),
      description: getMcpInfoPageDescription(infoMCPServerView),
      icon: getMcpInfoPageIcon(infoMCPServerView),
      content: infoMCPServerView ? (
        <MCPServerInfoPage infoMCPServerView={infoMCPServerView} />
      ) : (
        <div className="flex h-40 w-full items-center justify-center">
          <Spinner />
        </div>
      ),
    },
    {
      id: TOOLS_SHEET_PAGE_IDS.SKILL_INFO,
      title: getSkillInfoPageTitle(infoSkill),
      description: getSkillInfoPageDescription(infoSkill),
      icon: getSkillInfoPageIcon(),
      content: infoSkill ? (
        <SkillDetailsSheetContent
          skillConfiguration={infoSkill}
          owner={owner}
          user={user}
        />
      ) : (
        <div className="flex h-40 w-full items-center justify-center">
          <Spinner />
        </div>
      ),
    },
  ];

  const currentMode = mode?.type ?? "add";

  const handleCancel = () => {
    setIsOpen(false);
    onModeChange(null);
    if (currentMode) {
      resetSheet();
    }
  };

  const handleConfigurationSave = async (formData: MCPFormData) => {
    if (!configurationTool || !form || !mcpServerView) {
      return;
    }

    try {
      // Ensure we're working with an MCP action
      if (configurationTool.type !== "MCP") {
        throw new Error("Expected MCP action for configuration save");
      }

      const isNewActionOrNameChanged = shouldGenerateUniqueName(
        mode,
        defaultFormValues,
        formData
      );

      const newActionName = isNewActionOrNameChanged
        ? generateUniqueActionName({
            baseName: nameToStorageFormat(formData.name),
            existingActions: selectedActions,
            selectedToolsInSheet,
          })
        : mode?.type === "edit"
          ? configurationTool.name
          : formData.name;

      const configuredAction: BuilderAction = {
        ...configurationTool,
        name: newActionName,
        description: formData.description,
        configuration: formData.configuration,
      };

      handleConfigurationSaveUtil({
        mode,
        configuredAction,
        mcpServerView,
        onActionUpdate,
        onModeChange,
        setSelectedToolsInSheet,
        setIsOpen,
        sendNotification,
      });

      // Handle legacy navigation for non-configure modes
      if (mode?.type !== "edit" && mode?.type !== "configure") {
        setCurrentPageId(TOOLS_SHEET_PAGE_IDS.TOOL_SELECTION);
        setConfigurationTool(null);
        setConfigurationMCPServerView(null);
      }
      // eslint-disable-next-line @typescript-eslint/no-unused-vars
    } catch (error) {
      sendNotification({
        title: "Configuration failed",
        description:
          "There was an error configuring the tool. Please try again.",
        type: "error",
      });
    }
  };

  const footerButtons = getFooterButtons({
    currentPageId,
    mode,
    selectedToolsInSheet,
    selectedSkillsInSheet,
    showSkills,
    form,
    onCancel: handleCancel,
    onModeChange,
    onAddSelectedTools: () => {
      handleAddSelectedTools();
      setIsOpen(false);
      onModeChange(null);
    },
    onConfigurationSave: handleConfigurationSave,
    resetToSelection,
  });

  return (
    <MultiPageSheet
      open={isOpen}
      onOpenChange={async (open) => {
        if (!open && selectedToolsInSheet.length > 0) {
          const confirmed = await confirm({
            title: "Unsaved changes",
            message:
              "You have selected tools that are not added yet. Are you sure you want to close without adding them?",
            validateLabel: "Discard selection",
            validateVariant: "warning",
          });

          if (!confirmed) {
            return;
          }
        }

        setIsOpen(open);

        if (!open && currentMode === "add") {
          resetSheet();
        }

        if (!open) {
          onModeChange(null);
        }
      }}
    >
      <MultiPageSheetContent
        className="h-full"
        showNavigation={false}
        showHeaderNavigation={false}
        size="xl"
        pages={pages}
        currentPageId={currentPageId}
        onPageChange={(pageId) => {
          if (pageId === TOOLS_SHEET_PAGE_IDS.TOOL_SELECTION) {
            resetToSelection();
          } else {
            setCurrentPageId(pageId as ConfigurationPagePageId);
          }
        }}
        addFooterSeparator
        {...footerButtons}
      />
    </MultiPageSheet>
  );
}<|MERGE_RESOLUTION|>--- conflicted
+++ resolved
@@ -76,14 +76,10 @@
 import { getMCPServerRequirements } from "@app/lib/actions/mcp_internal_actions/input_configuration";
 import type { MCPServerViewType } from "@app/lib/api/mcp";
 import { useFeatureFlags } from "@app/lib/swr/workspaces";
-<<<<<<< HEAD
-import { DEFAULT_REASONING_MODEL_ID } from "@app/types";
 import type {
   SkillRelations,
   SkillType,
 } from "@app/types/assistant/skill_configuration";
-=======
->>>>>>> dff5df6a
 
 const TOP_MCP_SERVER_VIEWS = [
   "web_search_&_browse",
@@ -172,14 +168,9 @@
   const { owner, user } = useBuilderContext();
   const confirm = React.useContext(ConfirmContext);
   const sendNotification = useSendNotification();
-<<<<<<< HEAD
-  const { reasoningModels } = useModels({ owner });
   const { featureFlags, hasFeature } = useFeatureFlags({
     workspaceId: owner.sId,
   });
-=======
-  const { featureFlags } = useFeatureFlags({ workspaceId: owner.sId });
->>>>>>> dff5df6a
   const {
     mcpServerViews: allMcpServerViews,
     mcpServerViewsWithKnowledge,
@@ -709,11 +700,7 @@
       description: getSkillInfoPageDescription(infoSkill),
       icon: getSkillInfoPageIcon(),
       content: infoSkill ? (
-        <SkillDetailsSheetContent
-          skillConfiguration={infoSkill}
-          owner={owner}
-          user={user}
-        />
+        <SkillDetailsSheetContent skill={infoSkill} owner={owner} user={user} />
       ) : (
         <div className="flex h-40 w-full items-center justify-center">
           <Spinner />
