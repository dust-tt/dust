import {
  Avatar,
  BoltIcon,
  Button,
  DropdownMenu,
  DropdownMenuContent,
  DropdownMenuItem,
  DropdownMenuLabel,
  DropdownMenuSearchbar,
  DropdownMenuTrigger,
  Spinner,
} from "@dust-tt/sparkle";
import { uniqueId } from "lodash";
import { useState } from "react";
import type { FieldArrayWithId, UseFieldArrayAppend } from "react-hook-form";

import { useAgentBuilderContext } from "@app/components/agent_builder/AgentBuilderContext";
import type {
  AgentBuilderAction,
  AgentBuilderFormData,
} from "@app/components/agent_builder/AgentBuilderFormContext";
import type { MCPServerViewTypeWithLabel } from "@app/components/agent_builder/MCPServerViewsContext";
import { useSpacesContext } from "@app/components/agent_builder/SpacesContext";
import type { ActionSpecification } from "@app/components/agent_builder/types";
import { getDefaultMCPAction } from "@app/components/agent_builder/types";
import { useSendNotification } from "@app/hooks/useNotification";
import {
  DEFAULT_DATA_VISUALIZATION_DESCRIPTION,
  DEFAULT_DATA_VISUALIZATION_NAME,
} from "@app/lib/actions/constants";
import { getMcpServerViewDisplayName } from "@app/lib/actions/mcp_helper";
import { getAvatar } from "@app/lib/actions/mcp_icons";
import { getMCPServerRequirements } from "@app/lib/actions/mcp_internal_actions/input_configuration";
import { DATA_VISUALIZATION_SPECIFICATION } from "@app/lib/actions/utils";
import type { MCPServerViewType } from "@app/lib/api/mcp";
<<<<<<< HEAD
import { useModels } from "@app/lib/swr/models";
import { O4_MINI_MODEL_ID } from "@app/types";

const DEFAULT_REASONING_MODEL_ID = O4_MINI_MODEL_ID;
=======
import type { SpaceType } from "@app/types";
>>>>>>> 9c73e33f

interface AddToolsDropdownProps {
  tools: FieldArrayWithId<AgentBuilderFormData, "actions", "id">[];
  addTools: UseFieldArrayAppend<AgentBuilderFormData, "actions">;
  setSelectedAction: React.Dispatch<
    React.SetStateAction<AgentBuilderAction | null>
  >;
  defaultMCPServerViews: MCPServerViewTypeWithLabel[];
  nonDefaultMCPServerViews: MCPServerViewTypeWithLabel[];
  isMCPServerViewsLoading: boolean;
  dataVisualization: ActionSpecification | null;
}

export function AddToolsDropdown({
  addTools,
  setSelectedAction,
  defaultMCPServerViews,
  nonDefaultMCPServerViews,
  dataVisualization,
  isMCPServerViewsLoading,
}: AddToolsDropdownProps) {
  const { owner } = useAgentBuilderContext();
  const sendNotification = useSendNotification();
  const { reasoningModels } = useModels({ owner });

  const [searchText, setSearchText] = useState("");
  const [filteredServerViews, setFilteredServerViews] = useState([
    ...defaultMCPServerViews,
    ...nonDefaultMCPServerViews,
  ]);
  const [filteredDataViz, setFilteredDataViz] = useState(dataVisualization);

  const { spaces } = useSpacesContext();

  // Data Visualization is not an action but we show like an action in UI.
  const onClickDataVisualization = () => {
    if (!dataVisualization) {
      return;
    }

    // TODO: Extract it to a function
    addTools({
      id: uniqueId(),
      type: "DATA_VISUALIZATION",
      configuration: null,
      name: DEFAULT_DATA_VISUALIZATION_NAME,
      description: DEFAULT_DATA_VISUALIZATION_DESCRIPTION,
      noConfigurationRequired: true,
    });
  };

  function onClickMCPServer(mcpServerView: MCPServerViewType) {
    const requirement = getMCPServerRequirements(mcpServerView);
    const action = getDefaultMCPAction(mcpServerView);

    const isReasoning = requirement.requiresReasoningConfiguration;

    // We pre-select the default reasoning model.
    if (action.type === "MCP" && isReasoning) {
      // You should not be able to select reasoning option if you don't have any reasoning models,
      // but in case you do for some reasons, we show an error notification.
      if (reasoningModels.length === 0) {
        sendNotification({
          title: "No reasoning model available",
          description:
            "Please add a reasoning model to your workspace to be able to use this tool",
          type: "error",
        });
        return;
      }

      // Use o4-mini as default reasoning model, if it's not available use the first one in the list.
      const defaultReasoningModel =
        reasoningModels.find(
          (model) => model.modelId === DEFAULT_REASONING_MODEL_ID
        ) ?? reasoningModels[0];

      setSelectedAction({
        ...action,
        configuration: {
          ...action.configuration,
          reasoningModel: {
            modelId: defaultReasoningModel.modelId,
            providerId: defaultReasoningModel.providerId,
            temperature: null,
            reasoningEffort: null,
          },
        },
      });
      return;
    }

    // If no configuration is required, add it immediately to the agent builder main form.
    // If configuration is required, we will open a configuration panel and open a sub-form.
    if (requirement.noRequirement) {
      addTools(action);
    } else {
      setSelectedAction(action);
    }
  }

  function onChangeSearchText(text: string) {
    setSearchText(text);
    const searchTerm = text.toLowerCase();
    setFilteredServerViews(
      [...defaultMCPServerViews, ...nonDefaultMCPServerViews].filter((view) =>
        view.label.toLowerCase().includes(searchTerm)
      )
    );

    setFilteredDataViz(() =>
      dataVisualization?.label.toLowerCase().includes(searchTerm)
        ? dataVisualization
        : null
    );
  }

  function onOpenChange(open: boolean) {
    if (!open) {
      // Delay slightly to avoid flickering when the dropdown is closed.
      // TODO: use onAnimationEnd to avoid this hack.
      setTimeout(() => {
        setSearchText("");
        setFilteredServerViews([]);
        setFilteredDataViz(null);
      }, 200);
    }
  }

  // TODO: handle the case which there is no more option to add.
  return (
    <DropdownMenu modal={false} onOpenChange={onOpenChange}>
      <DropdownMenuTrigger asChild>
        <Button
          variant="outline"
          label="Add tools"
          icon={BoltIcon}
          size="sm"
          isSelect
        />
      </DropdownMenuTrigger>
      <DropdownMenuContent
        className="md-w-100 w-80"
        collisionPadding={10}
        dropdownHeaders={
          <DropdownMenuSearchbar
            autoFocus
            name="search-tools"
            placeholder="Search Tools"
            value={searchText}
            onChange={onChangeSearchText}
          />
        }
      >
        {isMCPServerViewsLoading && (
          <div className="flex h-40 w-full items-center justify-center rounded-xl">
            <Spinner />
          </div>
        )}
        {!isMCPServerViewsLoading &&
          searchText.length > 0 &&
          (filteredServerViews.length === 0 && filteredDataViz === null ? (
            <DropdownMenuLabel label="No tools found" />
          ) : (
            <>
              <DropdownMenuLabel label="Search results" />
              {filteredServerViews.map((view) => (
                <MCPDropdownMenuItem
                  key={view.id}
                  view={view}
                  onClick={onClickMCPServer}
                  allowedSpaces={spaces}
                />
              ))}
              {filteredDataViz && (
                <DataVisualizationDropdownItem
                  onClick={onClickDataVisualization}
                />
              )}
            </>
          ))}

        {!isMCPServerViewsLoading && searchText.length === 0 && (
          <>
            <DropdownMenuLabel label="Top tools" />
            {defaultMCPServerViews.map((view) => (
              <MCPDropdownMenuItem
                key={view.id}
                view={view}
                onClick={onClickMCPServer}
                allowedSpaces={spaces}
              />
            ))}
            {dataVisualization && (
              <DataVisualizationDropdownItem
                onClick={onClickDataVisualization}
              />
            )}
            {nonDefaultMCPServerViews.length > 0 && (
              <>
                <DropdownMenuLabel label="Other tools" />
                {nonDefaultMCPServerViews.map((view) => (
                  <MCPDropdownMenuItem
                    key={view.id}
                    view={view}
                    onClick={onClickMCPServer}
                    allowedSpaces={spaces}
                  />
                ))}
              </>
            )}
          </>
        )}
      </DropdownMenuContent>
    </DropdownMenu>
  );
}

interface DataVisualizationDropdownItemProps {
  onClick: () => void;
}

function DataVisualizationDropdownItem({
  onClick,
}: DataVisualizationDropdownItemProps) {
  return (
    <DropdownMenuItem
      truncateText
      icon={
        <Avatar
          icon={DATA_VISUALIZATION_SPECIFICATION.dropDownIcon}
          size="sm"
        />
      }
      label={DATA_VISUALIZATION_SPECIFICATION.label}
      description={DATA_VISUALIZATION_SPECIFICATION.description}
      onClick={onClick}
    />
  );
}

function MCPDropdownMenuItem({
  view,
  onClick,
  allowedSpaces,
}: {
  view: MCPServerViewTypeWithLabel;
  onClick: (view: MCPServerViewType) => void;
  allowedSpaces: SpaceType[];
}) {
  return (
    <DropdownMenuItem
      truncateText
      icon={getAvatar(view.server)}
      label={getMcpServerViewDisplayName(view)}
      description={view.server.description}
      onClick={() => onClick(view)}
      disabled={
        view.serverType === "remote" &&
        !allowedSpaces.some((s) => s.sId === view.spaceId)
      }
    />
  );
}<|MERGE_RESOLUTION|>--- conflicted
+++ resolved
@@ -33,14 +33,11 @@
 import { getMCPServerRequirements } from "@app/lib/actions/mcp_internal_actions/input_configuration";
 import { DATA_VISUALIZATION_SPECIFICATION } from "@app/lib/actions/utils";
 import type { MCPServerViewType } from "@app/lib/api/mcp";
-<<<<<<< HEAD
 import { useModels } from "@app/lib/swr/models";
+import type { SpaceType } from "@app/types";
 import { O4_MINI_MODEL_ID } from "@app/types";
 
 const DEFAULT_REASONING_MODEL_ID = O4_MINI_MODEL_ID;
-=======
-import type { SpaceType } from "@app/types";
->>>>>>> 9c73e33f
 
 interface AddToolsDropdownProps {
   tools: FieldArrayWithId<AgentBuilderFormData, "actions", "id">[];
