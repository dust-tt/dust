--- conflicted
+++ resolved
@@ -16,13 +16,10 @@
 
 import { useAgentBuilderContext } from "@app/components/agent_builder/AgentBuilderContext";
 import type { AgentBuilderFormData } from "@app/components/agent_builder/AgentBuilderFormContext";
-<<<<<<< HEAD
 import { AgentBuilderEditors } from "@app/components/agent_builder/settings/AgentBuilderEditors";
 import { AgentBuilderScopeSelector } from "@app/components/agent_builder/settings/AgentBuilderScopeSelector";
 import { AgentBuilderSlackSelector } from "@app/components/agent_builder/settings/AgentBuilderSlackSelector";
-=======
 import { TagsSection } from "@app/components/agent_builder/settings/TagsSection";
->>>>>>> 3fb61d1a
 import {
   fetchWithErr,
   getDescriptionSuggestion,
@@ -319,11 +316,11 @@
 
 function AgentAccessAndPublication() {
   return (
-    <div className="space-y-2">
+    <div className="flex-grow space-y-2">
       <label className="text-sm font-medium text-foreground dark:text-foreground-night">
         Access and Publication
       </label>
-      <div className="flex items-center gap-2">
+      <div className="flex flex-wrap items-center gap-2">
         <AgentBuilderEditors />
         <AgentBuilderScopeSelector />
         <AgentBuilderSlackSelector />
@@ -359,13 +356,10 @@
                 </div>
                 <AgentPictureInput />
               </div>
-<<<<<<< HEAD
-              <div className="flex gap-8">
+              <div className="flex flex-grow gap-8">
+                <TagsSection />
                 <AgentAccessAndPublication />
               </div>
-=======
-              <TagsSection />
->>>>>>> 3fb61d1a
             </div>
           </div>
         </CollapsibleContent>
