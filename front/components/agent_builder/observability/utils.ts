--- conflicted
+++ resolved
@@ -93,7 +93,6 @@
   });
 }
 
-<<<<<<< HEAD
 const WARNING_THRESHOLD = 5;
 const CRITICAL_THRESHOLD = 10;
 
@@ -116,7 +115,8 @@
     color: "warning" as const,
     label: "CRITICAL",
   };
-=======
+}
+
 export function formatUTCDateString(d: Date): string {
   const y = d.getUTCFullYear();
   const m = String(d.getUTCMonth() + 1).padStart(2, "0");
@@ -159,5 +159,4 @@
     out.push(byDate.get(date) ?? zeroFactory(date));
   }
   return out;
->>>>>>> 0ac7a841
 }