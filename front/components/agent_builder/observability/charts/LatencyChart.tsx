import {
  Area,
  AreaChart,
  CartesianGrid,
  ResponsiveContainer,
  Tooltip,
  XAxis,
  YAxis,
} from "recharts";
import type { TooltipContentProps } from "recharts/types/component/Tooltip";

import {
  CHART_HEIGHT,
  LATENCY_LEGEND,
  LATENCY_PALETTE,
} from "@app/components/agent_builder/observability/constants";
import { useObservabilityContext } from "@app/components/agent_builder/observability/ObservabilityContext";
import { ChartContainer } from "@app/components/agent_builder/observability/shared/ChartContainer";
import {
  ChartLegend,
  legendFromConstant,
} from "@app/components/agent_builder/observability/shared/ChartLegend";
import { ChartTooltipCard } from "@app/components/agent_builder/observability/shared/ChartTooltip";
import { VersionMarkersDots } from "@app/components/agent_builder/observability/shared/VersionMarkers";
import { padSeriesToTimeRange } from "@app/components/agent_builder/observability/utils";
import {
  useAgentLatency,
  useAgentVersionMarkers,
} from "@app/lib/swr/assistants";
import { format } from "date-fns/format";

interface LatencyData {
  messages: number;
  average: number;
}

function isLatencyData(data: unknown): data is LatencyData {
  return typeof data === "object" && data !== null && "average" in data;
}

function LatencyTooltip(
  props: TooltipContentProps<number, string>
): JSX.Element | null {
  const { active, payload, label } = props;
  if (!active || !payload || payload.length === 0) {
    return null;
  }
  const first = payload[0];
  if (!first?.payload || !isLatencyData(first.payload)) {
    return null;
  }
  const row = first.payload;
  const title = typeof label === "string" ? label : String(label);
  return (
    <ChartTooltipCard
      title={title}
      rows={[
        {
          label: "Average time",
          value: `${row.average}s`,
          colorClassName: LATENCY_PALETTE.average,
        },
      ]}
    />
  );
}

export function LatencyChart({
  workspaceId,
  agentConfigurationId,
}: {
  workspaceId: string;
  agentConfigurationId: string;
}) {
  const { period, mode } = useObservabilityContext();
  const {
    latency: rawData,
    isLatencyLoading,
    isLatencyError,
  } = useAgentLatency({
    workspaceId,
    agentConfigurationId,
    days: period,
    disabled: !workspaceId || !agentConfigurationId,
  });

  const { versionMarkers } = useAgentVersionMarkers({
    workspaceId,
    agentConfigurationId,
    days: period,
    disabled: !workspaceId || !agentConfigurationId,
  });

  const data = padSeriesToTimeRange(rawData, mode, period, (date) => ({
    date,
    messages: 0,
    average: 0,
  }));

  const legendItems = legendFromConstant(LATENCY_LEGEND, LATENCY_PALETTE, {
    includeVersionMarker: mode === "timeRange" && versionMarkers.length > 0,
  });

  return (
    <ChartContainer
      title="Latency"
      description="Average time to complete output (seconds). Lower is better."
      isLoading={isLatencyLoading}
      errorMessage={
        isLatencyError ? "Failed to load observability data." : undefined
      }
    >
      <ResponsiveContainer width="100%" height={CHART_HEIGHT}>
        <AreaChart
          data={data}
          margin={{ top: 10, right: 30, left: 10, bottom: 20 }}
        >
          <defs>
            <linearGradient
              id="fillAverage"
              x1="0"
              y1="0"
              x2="0"
              y2="1"
              className={LATENCY_PALETTE.average}
            >
              <stop offset="5%" stopColor="currentColor" stopOpacity={0.8} />
              <stop offset="95%" stopColor="currentColor" stopOpacity={0.1} />
            </linearGradient>
          </defs>
          <CartesianGrid vertical={false} className="stroke-border" />
          <XAxis
            dataKey="date"
            type="category"
            scale="point"
            allowDuplicatedCategory={false}
            className="text-xs text-muted-foreground"
            tickLine={false}
            axisLine={false}
            tickMargin={8}
            minTickGap={16}
          />
          <YAxis
            className="text-xs text-muted-foreground"
            tickLine={false}
            axisLine={false}
            tickMargin={8}
            tickFormatter={(value) => `${value}s`}
            type="number"
            allowDecimals={true}
          />
          <Tooltip
            content={LatencyTooltip}
            cursor={false}
            wrapperStyle={{ outline: "none" }}
            contentStyle={{
              background: "transparent",
              border: "none",
              padding: 0,
              boxShadow: "none",
            }}
          />
          <Area
            type="monotone"
            dataKey="average"
            name="Average time to complete output"
            className={LATENCY_PALETTE.average}
            fill="url(#fillAverage)"
            stroke="currentColor"
          />
<<<<<<< HEAD
          {mode === "timeRange" &&
            versionMarkers.map((versionMarker) => (
              <ReferenceLine
                key={format(versionMarker.timestamp, "d MMM")}
                x={format(versionMarker.timestamp, "d MMM")}
                strokeDasharray="5 5"
                strokeWidth={1}
                stroke="hsl(var(--chart-5))"
              />
            ))}
=======
          <VersionMarkersDots mode={mode} versionMarkers={versionMarkers} />
>>>>>>> a36ade02
        </AreaChart>
      </ResponsiveContainer>
      <ChartLegend items={legendItems} />
    </ChartContainer>
  );
}<|MERGE_RESOLUTION|>--- conflicted
+++ resolved
@@ -27,7 +27,6 @@
   useAgentLatency,
   useAgentVersionMarkers,
 } from "@app/lib/swr/assistants";
-import { format } from "date-fns/format";
 
 interface LatencyData {
   messages: number;
@@ -168,20 +167,7 @@
             fill="url(#fillAverage)"
             stroke="currentColor"
           />
-<<<<<<< HEAD
-          {mode === "timeRange" &&
-            versionMarkers.map((versionMarker) => (
-              <ReferenceLine
-                key={format(versionMarker.timestamp, "d MMM")}
-                x={format(versionMarker.timestamp, "d MMM")}
-                strokeDasharray="5 5"
-                strokeWidth={1}
-                stroke="hsl(var(--chart-5))"
-              />
-            ))}
-=======
           <VersionMarkersDots mode={mode} versionMarkers={versionMarkers} />
->>>>>>> a36ade02
         </AreaChart>
       </ResponsiveContainer>
       <ChartLegend items={legendItems} />
