import {
  Area,
  AreaChart,
  CartesianGrid,
  ReferenceLine,
  ResponsiveContainer,
  Tooltip,
  XAxis,
  YAxis,
} from "recharts";
import type { TooltipContentProps } from "recharts/types/component/Tooltip";

import {
  CHART_HEIGHT,
  LATENCY_LEGEND,
  LATENCY_PALETTE,
} from "@app/components/agent_builder/observability/constants";
import { useObservabilityContext } from "@app/components/agent_builder/observability/ObservabilityContext";
import { ChartContainer } from "@app/components/agent_builder/observability/shared/ChartContainer";
import { ChartLegend } from "@app/components/agent_builder/observability/shared/ChartLegend";
import { ChartTooltipCard } from "@app/components/agent_builder/observability/shared/ChartTooltip";
import { padSeriesToTimeRange } from "@app/components/agent_builder/observability/utils";
import {
  useAgentLatency,
  useAgentVersionMarkers,
} from "@app/lib/swr/assistants";

interface LatencyData {
  messages: number;
  average: number;
}

function isLatencyData(data: unknown): data is LatencyData {
  return typeof data === "object" && data !== null && "average" in data;
}

function LatencyTooltip(
  props: TooltipContentProps<number, string>
): JSX.Element | null {
  const { active, payload, label } = props;
  if (!active || !payload || payload.length === 0) {
    return null;
  }
  const first = payload[0];
  if (!first?.payload || !isLatencyData(first.payload)) {
    return null;
  }
  const row = first.payload;
  const title = typeof label === "string" ? label : String(label);
  return (
    <ChartTooltipCard
      title={title}
      rows={[
        {
          label: "Average time",
          value: `${row.average}s`,
          colorClassName: LATENCY_PALETTE.average,
        },
      ]}
    />
  );
}

export function LatencyChart({
  workspaceId,
  agentConfigurationId,
}: {
  workspaceId: string;
  agentConfigurationId: string;
}) {
<<<<<<< HEAD
  const { period } = useObservabilityContext();
=======
  const { period, mode } = useObservability();
>>>>>>> 0ac7a841
  const {
    latency: rawData,
    isLatencyLoading,
    isLatencyError,
  } = useAgentLatency({
    workspaceId,
    agentConfigurationId,
    days: period,
    disabled: !workspaceId || !agentConfigurationId,
  });

  const { versionMarkers } = useAgentVersionMarkers({
    workspaceId,
    agentConfigurationId,
    days: period,
    disabled: !workspaceId || !agentConfigurationId,
  });

  const data = padSeriesToTimeRange(rawData, mode, period, (date) => ({
    date,
    messages: 0,
    average: 0,
  }));

  const legendItems = LATENCY_LEGEND.map(({ key, label }) => ({
    key,
    label,
    colorClassName: LATENCY_PALETTE[key],
  }));

  return (
    <ChartContainer
      title="Latency"
      isLoading={isLatencyLoading}
      errorMessage={
        isLatencyError ? "Failed to load observability data." : undefined
      }
    >
      <ResponsiveContainer width="100%" height={CHART_HEIGHT}>
        <AreaChart
          data={data}
          margin={{ top: 10, right: 30, left: 10, bottom: 20 }}
        >
          <defs>
            <linearGradient
              id="fillAverage"
              x1="0"
              y1="0"
              x2="0"
              y2="1"
              className={LATENCY_PALETTE.average}
            >
              <stop offset="5%" stopColor="currentColor" stopOpacity={0.8} />
              <stop offset="95%" stopColor="currentColor" stopOpacity={0.1} />
            </linearGradient>
          </defs>
          <CartesianGrid vertical={false} className="stroke-border" />
          <XAxis
            dataKey="date"
            type="category"
            scale="point"
            allowDuplicatedCategory={false}
            className="text-xs text-muted-foreground"
            tickLine={false}
            axisLine={false}
            tickMargin={8}
            minTickGap={16}
          />
          <YAxis
            className="text-xs text-muted-foreground"
            tickLine={false}
            axisLine={false}
            tickMargin={8}
            tickFormatter={(value) => `${value}s`}
            type="number"
            allowDecimals={true}
          />
          <Tooltip
            content={LatencyTooltip}
            cursor={false}
            wrapperStyle={{ outline: "none" }}
            contentStyle={{
              background: "transparent",
              border: "none",
              padding: 0,
              boxShadow: "none",
            }}
          />
          <Area
            type="monotone"
            dataKey="average"
            name="Average time to complete output"
            className={LATENCY_PALETTE.average}
            fill="url(#fillAverage)"
            stroke="currentColor"
          />
          {mode === "timeRange" &&
            versionMarkers.map((versionMarker) => (
              <ReferenceLine
                key={versionMarker.timestamp}
                x={versionMarker.timestamp}
                strokeDasharray="5 5"
                strokeWidth={1}
                stroke="hsl(var(--chart-5))"
              />
            ))}
        </AreaChart>
      </ResponsiveContainer>
      <ChartLegend items={legendItems} />
    </ChartContainer>
  );
}<|MERGE_RESOLUTION|>--- conflicted
+++ resolved
@@ -68,11 +68,7 @@
   workspaceId: string;
   agentConfigurationId: string;
 }) {
-<<<<<<< HEAD
-  const { period } = useObservabilityContext();
-=======
-  const { period, mode } = useObservability();
->>>>>>> 0ac7a841
+  const { period, mode } = useObservabilityContext();
   const {
     latency: rawData,
     isLatencyLoading,
