import {
  CardGrid,
  Chip,
  cn,
  HandThumbDownIcon,
  HandThumbUpIcon,
  LoadingBlock,
  Separator,
  Spinner,
  ValueCard,
} from "@dust-tt/sparkle";
import { useMemo } from "react";

import { useAgentBuilderContext } from "@app/components/agent_builder/AgentBuilderContext";
import { ErrorRateChart } from "@app/components/agent_builder/observability/charts/ErrorRateChart";
import { LatencyChart } from "@app/components/agent_builder/observability/charts/LatencyChart";
import { ToolUsageChart } from "@app/components/agent_builder/observability/charts/ToolUsageChart";
import { UsageMetricsChart } from "@app/components/agent_builder/observability/charts/UsageMetricsChart";
<<<<<<< HEAD
import { ExportFeedbackCsvButton } from "@app/components/agent_builder/observability/ExportFeedbackCSVButton";
import { useObservabilityContext } from "@app/components/agent_builder/observability/ObservabilityContext";
import { ObservabilityFilterSelector } from "@app/components/agent_builder/observability/ObservabilityFilterSelector";
import { StartConversationWithFredButton } from "@app/components/agent_builder/observability/StartConversationWithFredButton";
import { TabContentChildSectionLayout } from "@app/components/agent_builder/observability/TabContentChildSectionLayout";
import { TabContentLayout } from "@app/components/agent_builder/observability/TabContentLayout";
import { getErrorRateChipInfo } from "@app/components/agent_builder/observability/utils";
import type { ErrorRatePoint } from "@app/lib/api/assistant/observability/error_rate";
=======
import {
  CHART_CONTAINER_HEIGHT_CLASS,
  OBSERVABILITY_TIME_RANGE,
} from "@app/components/agent_builder/observability/constants";
import {
  ObservabilityProvider,
  useObservability,
} from "@app/components/agent_builder/observability/ObservabilityContext";
>>>>>>> 0ac7a841
import {
  useAgentAnalytics,
  useAgentConfiguration,
  useAgentErrorRate,
} from "@app/lib/swr/assistants";

interface AgentBuilderObservabilityProps {
  agentConfigurationSId: string;
}

export function getAverageErrorRate(
  errorRate: ErrorRatePoint[],
  period: number
) {
  const totalErrorRate = errorRate.reduce((sum, current) => {
    return (sum += current.errorRate);
  }, 0);

  return Math.round((totalErrorRate / period) * 10) / 10;
}

export function AgentBuilderObservability({
  agentConfigurationSId,
}: AgentBuilderObservabilityProps) {
  const { owner } = useAgentBuilderContext();
  const { period } = useObservabilityContext();

  const { errorRate } = useAgentErrorRate({
    workspaceId: owner.sId,
    agentConfigurationId: agentConfigurationSId,
    days: period,
    disabled: !owner.sId || !agentConfigurationSId,
  });

  const avrErrorRate = useMemo(
    () => getAverageErrorRate(errorRate, period),
    [errorRate, period]
  );

  const errorRateChipInfo = getErrorRateChipInfo(avrErrorRate);

  const { agentConfiguration, isAgentConfigurationLoading } =
    useAgentConfiguration({
      workspaceId: owner.sId,
      agentConfigurationId: agentConfigurationSId,
    });

  const { agentAnalytics, isAgentAnalyticsLoading } = useAgentAnalytics({
    workspaceId: owner.sId,
    // eslint-disable-next-line @typescript-eslint/prefer-nullish-coalescing
    agentConfigurationId: agentConfiguration?.sId || null,
    period,
  });

  if (!agentConfiguration) {
    return null;
  }

  return (
    <TabContentLayout
      title="Insights"
      headerAction={
        <ObservabilityFilterSelector
          agentConfigurationId={agentConfigurationSId}
        />
      }
    >
      <TabContentChildSectionLayout title="Overview">
        {isAgentAnalyticsLoading ? (
          <div className="w-full p-6">
            <Spinner variant="dark" />
          </div>
        ) : (
          <CardGrid>
            <ValueCard
              title="Active Users"
              className="h-24"
              content={
                <div className="flex flex-col gap-1 text-2xl">
                  {agentAnalytics?.users ? (
                    <>
                      <div className="truncate text-foreground dark:text-foreground-night">
                        {agentAnalytics.users.length}
                      </div>
                    </>
                  ) : (
                    "-"
                  )}
                </div>
              }
            />
            <ValueCard
              title="Messages / active user"
              className="h-24"
              content={
                <div className="flex flex-row gap-2 text-2xl">
                  {agentAnalytics?.mentions
                    ? `${agentAnalytics.mentions.messageCount}`
                    : "-"}
                </div>
              }
            />
            <ValueCard
              title="Error rate"
              className="h-24"
              content={
                <div className="flex flex-row items-center gap-2 text-2xl">
                  {agentAnalytics?.mentions
                    ? `${agentAnalytics.mentions.conversationCount}`
                    : "-"}
                  <Chip
                    size="mini"
                    color={errorRateChipInfo.color}
                    label={errorRateChipInfo.label}
                    className="h-fit"
                  />
                </div>
              }
            />
            <ValueCard
              title="Reactions"
              className="h-24"
              content={
                <div className="flex flex-row gap-4 text-lg">
                  {agentConfiguration.scope !== "global" &&
                  agentAnalytics?.feedbacks ? (
                    <>
                      <div className="flex flex-row items-center">
                        <HandThumbUpIcon className="w-7 pr-2 text-gray-400 dark:text-muted-foreground-night" />
                        <div>{agentAnalytics.feedbacks.positiveFeedbacks}</div>
                      </div>
                      <div className="flex flex-row items-center">
                        <HandThumbDownIcon className="w-7 pr-2 text-gray-400 dark:text-muted-foreground-night" />
                        <div>{agentAnalytics.feedbacks.negativeFeedbacks}</div>
                      </div>
                    </>
                  ) : (
                    "-"
                  )}
                </div>
              }
            />
          </CardGrid>
        )}
      </TabContentChildSectionLayout>

<<<<<<< HEAD
      <div className="flex gap-2">
        <ExportFeedbackCsvButton
          agentConfigurationSId={agentConfigurationSId}
=======
          <HeaderGlobalSelector agentConfigurationId={agentConfigurationSId} />
        </div>

        <div className="grid grid-cols-1 gap-6">
          {isAgentConfigurationLoading ? (
            <>
              <ChartContainerSkeleton />
              <ChartContainerSkeleton />
              <ChartContainerSkeleton />
              <ChartContainerSkeleton />
              <ChartContainerSkeleton />
            </>
          ) : (
            <>
              <UsageMetricsChart
                workspaceId={owner.sId}
                agentConfigurationId={agentConfiguration.sId}
              />
              <FeedbackDistributionChart
                workspaceId={owner.sId}
                agentConfigurationId={agentConfiguration.sId}
              />
              <ToolUsageChart
                workspaceId={owner.sId}
                agentConfigurationId={agentConfiguration.sId}
              />
              <ErrorRateChart
                workspaceId={owner.sId}
                agentConfigurationId={agentConfiguration.sId}
              />
              <LatencyChart
                workspaceId={owner.sId}
                agentConfigurationId={agentConfiguration.sId}
              />
            </>
          )}
        </div>
      </div>
    </ObservabilityProvider>
  );
}

function HeaderGlobalSelector({
  agentConfigurationId,
}: {
  agentConfigurationId: string;
}) {
  const {
    mode,
    setMode,
    period,
    setPeriod,
    selectedVersion,
    setSelectedVersion,
  } = useObservability();

  const { owner } = useAgentBuilderContext();
  const { versionMarkers, isVersionMarkersLoading } = useAgentVersionMarkers({
    workspaceId: owner.sId,
    agentConfigurationId,
    days: period,
    disabled: false,
  });

  // Default to latest version when entering version mode with available markers
  useEffect(() => {
    if (
      mode === "version" &&
      !selectedVersion &&
      versionMarkers &&
      versionMarkers.length > 0
    ) {
      const latest = versionMarkers[versionMarkers.length - 1];
      setSelectedVersion(latest.version);
    }
  }, [mode, selectedVersion, versionMarkers, setSelectedVersion]);

  return (
    <div className="flex items-center gap-3 pr-2">
      <ButtonsSwitchList defaultValue={mode} size="xs">
        <ButtonsSwitch
          value="timeRange"
          label="Time range"
          onClick={() => setMode("timeRange")}
>>>>>>> 0ac7a841
        />
        <StartConversationWithFredButton
          agentConfigurationSId={agentConfigurationSId}
        />
      </div>
      <TabContentChildSectionLayout title="Charts">
        {isAgentConfigurationLoading ? (
          <div className="grid grid-cols-1 gap-6">
            <ChartContainerSkeleton />
            <ChartContainerSkeleton />
            <ChartContainerSkeleton />
            <ChartContainerSkeleton />
            <ChartContainerSkeleton />
          </div>
        ) : (
          <>
            <UsageMetricsChart
              workspaceId={owner.sId}
              agentConfigurationId={agentConfiguration.sId}
            />
            <Separator />
            <ToolUsageChart
              workspaceId={owner.sId}
              agentConfigurationId={agentConfiguration.sId}
            />
            <Separator />
            <ErrorRateChart
              workspaceId={owner.sId}
              agentConfigurationId={agentConfiguration.sId}
            />
            <Separator />
            <LatencyChart
              workspaceId={owner.sId}
              agentConfigurationId={agentConfiguration.sId}
            />
          </>
        )}
      </TabContentChildSectionLayout>
    </TabContentLayout>
  );
}

function ChartContainerSkeleton() {
  return (
    <div
      className={cn(
        "bg-card flex flex-col rounded-lg border border-border p-4"
      )}
    >
      <div className="mb-4 flex items-center justify-between">
        <LoadingBlock className="h-6 w-40 rounded-md" />
      </div>
      <div className="flex-1">
        <LoadingBlock className="h-full w-full rounded-xl" />
      </div>
    </div>
  );
}<|MERGE_RESOLUTION|>--- conflicted
+++ resolved
@@ -16,8 +16,6 @@
 import { LatencyChart } from "@app/components/agent_builder/observability/charts/LatencyChart";
 import { ToolUsageChart } from "@app/components/agent_builder/observability/charts/ToolUsageChart";
 import { UsageMetricsChart } from "@app/components/agent_builder/observability/charts/UsageMetricsChart";
-<<<<<<< HEAD
-import { ExportFeedbackCsvButton } from "@app/components/agent_builder/observability/ExportFeedbackCSVButton";
 import { useObservabilityContext } from "@app/components/agent_builder/observability/ObservabilityContext";
 import { ObservabilityFilterSelector } from "@app/components/agent_builder/observability/ObservabilityFilterSelector";
 import { StartConversationWithFredButton } from "@app/components/agent_builder/observability/StartConversationWithFredButton";
@@ -25,16 +23,6 @@
 import { TabContentLayout } from "@app/components/agent_builder/observability/TabContentLayout";
 import { getErrorRateChipInfo } from "@app/components/agent_builder/observability/utils";
 import type { ErrorRatePoint } from "@app/lib/api/assistant/observability/error_rate";
-=======
-import {
-  CHART_CONTAINER_HEIGHT_CLASS,
-  OBSERVABILITY_TIME_RANGE,
-} from "@app/components/agent_builder/observability/constants";
-import {
-  ObservabilityProvider,
-  useObservability,
-} from "@app/components/agent_builder/observability/ObservabilityContext";
->>>>>>> 0ac7a841
 import {
   useAgentAnalytics,
   useAgentConfiguration,
@@ -181,101 +169,6 @@
         )}
       </TabContentChildSectionLayout>
 
-<<<<<<< HEAD
-      <div className="flex gap-2">
-        <ExportFeedbackCsvButton
-          agentConfigurationSId={agentConfigurationSId}
-=======
-          <HeaderGlobalSelector agentConfigurationId={agentConfigurationSId} />
-        </div>
-
-        <div className="grid grid-cols-1 gap-6">
-          {isAgentConfigurationLoading ? (
-            <>
-              <ChartContainerSkeleton />
-              <ChartContainerSkeleton />
-              <ChartContainerSkeleton />
-              <ChartContainerSkeleton />
-              <ChartContainerSkeleton />
-            </>
-          ) : (
-            <>
-              <UsageMetricsChart
-                workspaceId={owner.sId}
-                agentConfigurationId={agentConfiguration.sId}
-              />
-              <FeedbackDistributionChart
-                workspaceId={owner.sId}
-                agentConfigurationId={agentConfiguration.sId}
-              />
-              <ToolUsageChart
-                workspaceId={owner.sId}
-                agentConfigurationId={agentConfiguration.sId}
-              />
-              <ErrorRateChart
-                workspaceId={owner.sId}
-                agentConfigurationId={agentConfiguration.sId}
-              />
-              <LatencyChart
-                workspaceId={owner.sId}
-                agentConfigurationId={agentConfiguration.sId}
-              />
-            </>
-          )}
-        </div>
-      </div>
-    </ObservabilityProvider>
-  );
-}
-
-function HeaderGlobalSelector({
-  agentConfigurationId,
-}: {
-  agentConfigurationId: string;
-}) {
-  const {
-    mode,
-    setMode,
-    period,
-    setPeriod,
-    selectedVersion,
-    setSelectedVersion,
-  } = useObservability();
-
-  const { owner } = useAgentBuilderContext();
-  const { versionMarkers, isVersionMarkersLoading } = useAgentVersionMarkers({
-    workspaceId: owner.sId,
-    agentConfigurationId,
-    days: period,
-    disabled: false,
-  });
-
-  // Default to latest version when entering version mode with available markers
-  useEffect(() => {
-    if (
-      mode === "version" &&
-      !selectedVersion &&
-      versionMarkers &&
-      versionMarkers.length > 0
-    ) {
-      const latest = versionMarkers[versionMarkers.length - 1];
-      setSelectedVersion(latest.version);
-    }
-  }, [mode, selectedVersion, versionMarkers, setSelectedVersion]);
-
-  return (
-    <div className="flex items-center gap-3 pr-2">
-      <ButtonsSwitchList defaultValue={mode} size="xs">
-        <ButtonsSwitch
-          value="timeRange"
-          label="Time range"
-          onClick={() => setMode("timeRange")}
->>>>>>> 0ac7a841
-        />
-        <StartConversationWithFredButton
-          agentConfigurationSId={agentConfigurationSId}
-        />
-      </div>
       <TabContentChildSectionLayout title="Charts">
         {isAgentConfigurationLoading ? (
           <div className="grid grid-cols-1 gap-6">
