--- conflicted
+++ resolved
@@ -54,13 +54,9 @@
 }
 
 function processTableSelection(
-<<<<<<< HEAD
   tablesConfigurations:
     | DataSourceViewSelectionConfigurations
     | null,
-=======
-  tablesConfigurations: DataSourceViewSelectionConfigurations | null,
->>>>>>> a68fe692
   owner: WorkspaceType
 ): TableDataSourceConfiguration[] | null {
   if (!tablesConfigurations || Object.keys(tablesConfigurations).length === 0) {
@@ -240,18 +236,6 @@
               mcpServerViewId: action.configuration.mcpServerViewId,
               name: action.name,
               description: action.description,
-<<<<<<< HEAD
-              dataSources: action.configuration.dataSourceConfigurations
-                ? convertDataSourceConfigurations(
-                    action.configuration.dataSourceConfigurations,
-                    owner
-                  )
-                : null,
-              tables: processTableSelection(
-                action.configuration.tablesConfigurations,
-                owner
-              ),
-=======
               dataSources:
                 action.configuration.dataSourceConfigurations !== null
                   ? convertDataSourceConfigurations(
@@ -268,7 +252,6 @@
                       owner
                     )
                   : null,
->>>>>>> a68fe692
               childAgentId: action.configuration.childAgentId,
               reasoningModel: action.configuration.reasoningModel,
               timeFrame: action.configuration.timeFrame,
