import { useSendNotification } from "@dust-tt/sparkle";
import { zodResolver } from "@hookform/resolvers/zod";
import { useRouter } from "next/router";
import { useEffect } from "react";
import { useForm } from "react-hook-form";

import { useAgentBuilderContext } from "@app/components/agent_builder/AgentBuilderContext";
import type { AgentBuilderFormData } from "@app/components/agent_builder/AgentBuilderFormContext";
import { agentBuilderFormSchema } from "@app/components/agent_builder/AgentBuilderFormContext";
import { AgentBuilderLayout } from "@app/components/agent_builder/AgentBuilderLayout";
import { AgentBuilderLeftPanel } from "@app/components/agent_builder/AgentBuilderLeftPanel";
import { AgentBuilderRightPanel } from "@app/components/agent_builder/AgentBuilderRightPanel";
import { submitAgentBuilderForm } from "@app/components/agent_builder/submitAgentBuilderForm";
import { useMCPServerViewsContext } from "@app/components/assistant_builder/contexts/MCPServerViewsContext";
import { appLayoutBack } from "@app/components/sparkle/AppContentLayout";
import { FormProvider } from "@app/components/sparkle/FormProvider";
import { useFeatureFlags } from "@app/lib/swr/workspaces";
import logger from "@app/logger/logger";
import {
  EXTENDED_MAX_STEPS_USE_PER_RUN_LIMIT,
  GPT_4O_MODEL_CONFIG,
  MAX_STEPS_USE_PER_RUN_LIMIT,
} from "@app/types";

export default function AgentBuilder() {
  const { owner, user, supportedDataSourceViews } = useAgentBuilderContext();
  const { mcpServerViews } = useMCPServerViewsContext();
  const router = useRouter();
  const sendNotification = useSendNotification();

  const { hasFeature } = useFeatureFlags({
    workspaceId: owner.sId,
  });

  const hasExtendedFeature = hasFeature("extended_max_steps_per_run");
  const defaultMaxSteps = hasExtendedFeature
    ? Math.min(10, EXTENDED_MAX_STEPS_USE_PER_RUN_LIMIT)
    : Math.min(10, MAX_STEPS_USE_PER_RUN_LIMIT);

  const form = useForm<AgentBuilderFormData>({
    resolver: zodResolver(agentBuilderFormSchema),
    defaultValues: {
      agentSettings: {
        name: "",
        description: "",
        pictureUrl: "",
<<<<<<< HEAD
        scope: "hidden",
        editors: [user],
        slackProvider: null,
        slackChannels: [],
=======
        tags: [],
>>>>>>> 3fb61d1a
      },
      instructions: "",
      generationSettings: {
        modelSettings: {
          modelId: GPT_4O_MODEL_CONFIG.modelId,
          providerId: "openai",
        },
        temperature: 0.7,
        reasoningEffort: GPT_4O_MODEL_CONFIG.defaultReasoningEffort,
      },
      actions: [],
      maxStepsPerRun: defaultMaxSteps,
    },
  });

  useEffect(() => {
    if (
      supportedDataSourceViews.find(
        (dsv) => dsv.dataSource.connectorProvider === "slack_bot"
      )
    ) {
      form.setValue("agentSettings.slackProvider", "slack_bot");
    } else if (
      supportedDataSourceViews.find(
        (dsv) => dsv.dataSource.connectorProvider === "slack"
      )
    ) {
      form.setValue("agentSettings.slackProvider", "slack");
    }
  }, [supportedDataSourceViews, form]);

  const handleSubmit = async (formData: AgentBuilderFormData) => {
    try {
      const result = await submitAgentBuilderForm({
        formData,
        owner,
        mcpServerViews,
        isDraft: false,
      });

      if (result.isOk()) {
        await router.push(`/w/${owner.sId}/builder/assistants`);
      } else {
        sendNotification({
          title: "Error creating agent",
          description: result.error.message,
          type: "error",
        });
      }
    } catch (error) {
      logger.error("Unexpected error:", error);
    }
  };

  const handleSave = () => {
    void form.handleSubmit(handleSubmit)();
  };

  return (
    <FormProvider form={form} onSubmit={handleSubmit}>
      <AgentBuilderLayout
        leftPanel={
          <AgentBuilderLeftPanel
            title="Create new agent"
            onCancel={async () => {
              await appLayoutBack(owner, router);
            }}
            onSave={handleSave}
            isSaving={form.formState.isSubmitting}
          />
        }
        rightPanel={<AgentBuilderRightPanel />}
      />
    </FormProvider>
  );
}<|MERGE_RESOLUTION|>--- conflicted
+++ resolved
@@ -44,14 +44,11 @@
         name: "",
         description: "",
         pictureUrl: "",
-<<<<<<< HEAD
         scope: "hidden",
         editors: [user],
         slackProvider: null,
         slackChannels: [],
-=======
         tags: [],
->>>>>>> 3fb61d1a
       },
       instructions: "",
       generationSettings: {
