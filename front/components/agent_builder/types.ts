--- conflicted
+++ resolved
@@ -296,24 +296,8 @@
   return {
     id: uniqueId(),
     type: "MCP",
-<<<<<<< HEAD
     configuration,
-    name: mcpServerView?.server.name ?? "",
-=======
-    configuration: {
-      mcpServerViewId: mcpServerView?.sId ?? "not-a-valid-sId",
-      dataSourceConfigurations: null,
-      tablesConfigurations: null,
-      childAgentId: null,
-      reasoningModel: null,
-      timeFrame: null,
-      additionalConfiguration: {},
-      dustAppConfiguration: null,
-      jsonSchema: null,
-      _jsonSchemaString: null,
-    },
     name: mcpServerView?.name ?? mcpServerView?.server.name ?? "",
->>>>>>> 2926fbc8
     description:
       requirements.requiresDataSourceConfiguration ||
       requirements.requiresTableConfiguration
