--- conflicted
+++ resolved
@@ -76,11 +76,8 @@
   "extract_data",
   "search",
   "include_data",
-<<<<<<< HEAD
   "extract_data",
   "query_tables",
-=======
->>>>>>> 57edc623
 ] as const;
 export type AgentBuilderMCPServerName =
   (typeof AGENT_BUILDER_MCP_SERVERS)[number];
@@ -152,7 +149,6 @@
 ] as const;
 export type BuilderFlow = (typeof BUILDER_FLOWS)[number];
 
-<<<<<<< HEAD
 export const DESCRIPTION_MAX_LENGTH = 800;
 
 export const capabilityFormSchema = z.object({
@@ -179,7 +175,7 @@
 
 export type ConfigurationSheetPageId =
   (typeof CONFIGURATION_SHEET_PAGE_IDS)[keyof typeof CONFIGURATION_SHEET_PAGE_IDS];
-=======
+  
 // Zod validation schema for data source configuration - defines the contract/shape
 export const dataSourceConfigurationSchema = z.object({
   sId: z.string().optional(),
@@ -201,5 +197,4 @@
       .nullable()
       .optional(),
   }),
-});
->>>>>>> 57edc623
+});