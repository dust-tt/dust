--- conflicted
+++ resolved
@@ -1,16 +1,11 @@
 import type { ButtonProps } from "@dust-tt/sparkle";
-<<<<<<< HEAD
 import {
   BarFooter,
   BarHeader,
   Button,
   ScrollArea,
   Separator,
-  XMarkIcon,
 } from "@dust-tt/sparkle";
-=======
-import { BarFooter, BarHeader, Button, Separator } from "@dust-tt/sparkle";
->>>>>>> 1cd05c4b
 import React from "react";
 
 import { AgentBuilderCapabilitiesBlock } from "@app/components/agent_builder/capabilities/AgentBuilderCapabilitiesBlock";
