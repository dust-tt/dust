import {
  CloudArrowLeftRightIcon,
  FolderIcon,
  GlobeAltIcon,
  Tree,
} from "@dust-tt/sparkle";
import type {
  ContentNodesViewType,
  DataSourceViewSelectionConfiguration,
  DataSourceViewSelectionConfigurations,
  DataSourceViewType,
  LightWorkspaceType,
} from "@dust-tt/types";
import { defaultSelectionConfiguration } from "@dust-tt/types";
import _ from "lodash";
import type { Dispatch, SetStateAction } from "react";
import { useMemo } from "react";

import DataSourceViewResourceSelectorTree from "@app/components/DataSourceViewResourceSelectorTree";
import { useParentResourcesById } from "@app/hooks/useParentResourcesById";
import { orderDatasourceViewByImportance } from "@app/lib/assistant";
import {
  CONNECTOR_CONFIGURATIONS,
  getConnectorProviderLogoWithFallback,
} from "@app/lib/connector_providers";
import {
  getDisplayNameForDataSource,
  isFolder,
  isManaged,
  isWebsite,
} from "@app/lib/data_sources";

const MIN_TOTAL_DATA_SOURCES_TO_GROUP = 12;
const MIN_DATA_SOURCES_PER_KIND_TO_GROUP = 3;

<<<<<<< HEAD
type DataSourceViewsSelectorProps = {
=======
interface DataSourceViewsSelectorProps {
>>>>>>> 9e06c1e6
  owner: LightWorkspaceType;
  dataSourceViews: DataSourceViewType[];
  selectionConfigurations: DataSourceViewSelectionConfigurations;
  setSelectionConfigurations: Dispatch<
    SetStateAction<DataSourceViewSelectionConfigurations>
  >;
  viewType: ContentNodesViewType;
<<<<<<< HEAD
};
=======
}
>>>>>>> 9e06c1e6

export function DataSourceViewsSelector({
  owner,
  dataSourceViews,
  selectionConfigurations,
  setSelectionConfigurations,
  viewType,
}: DataSourceViewsSelectorProps) {
  // Apply grouping if there are many data sources, and there are enough of each kind
  // So we don't show a long list of data sources to the user

  const applyGrouping =
    dataSourceViews.length >= MIN_TOTAL_DATA_SOURCES_TO_GROUP;

  const groupManaged =
    applyGrouping &&
    dataSourceViews.filter((dsv) => isManaged(dsv.dataSource)).length >=
      MIN_DATA_SOURCES_PER_KIND_TO_GROUP;

  const groupFolders =
    applyGrouping &&
    dataSourceViews.filter((dsv) => isFolder(dsv.dataSource)).length >=
      MIN_DATA_SOURCES_PER_KIND_TO_GROUP;

  const groupWebsites =
    applyGrouping &&
    dataSourceViews.filter((dsv) => isWebsite(dsv.dataSource)).length >=
      MIN_DATA_SOURCES_PER_KIND_TO_GROUP;

  const orderDatasourceViews = useMemo(
    () => orderDatasourceViewByImportance(dataSourceViews),
    [dataSourceViews]
  );

  console.log(">> orderDatasourceViews:", orderDatasourceViews);

  return (
    <Tree isLoading={false}>
      {groupManaged && (
        <Tree.Item
          key="connected"
          label="Connected Data"
          visual={CloudArrowLeftRightIcon}
          type="node"
        >
          {orderDatasourceViews
            .filter((dsv) => isManaged(dsv.dataSource))
            .map((dataSourceView) => (
              <DataSourceViewSelector
                key={dataSourceView.sId}
                owner={owner}
                selectionConfiguration={
                  selectionConfigurations[dataSourceView.sId] ??
                  defaultSelectionConfiguration(dataSourceView)
                }
                setSelectionConfigurations={setSelectionConfigurations}
                viewType={viewType}
              />
            ))}
        </Tree.Item>
      )}

      {orderDatasourceViews
        .filter(
          (dsv) =>
            (!groupFolders && isFolder(dsv.dataSource)) ||
            (!groupWebsites && isWebsite(dsv.dataSource)) ||
            (!groupManaged && isManaged(dsv.dataSource))
        )
        .map((dataSourceView) => (
          <DataSourceViewSelector
            key={dataSourceView.sId}
            owner={owner}
            selectionConfiguration={
              selectionConfigurations[dataSourceView.sId] ??
              defaultSelectionConfiguration(dataSourceView)
            }
            setSelectionConfigurations={setSelectionConfigurations}
            viewType={viewType}
          />
        ))}

      {groupFolders && (
        <Tree.Item key="folders" label="Files" visual={FolderIcon} type="node">
          {dataSourceViews
            .filter((dsv) => isFolder(dsv.dataSource))
            .map((dataSourceView) => (
              <DataSourceViewSelector
                key={dataSourceView.sId}
                owner={owner}
                selectionConfiguration={
                  selectionConfigurations[dataSourceView.sId] ??
                  defaultSelectionConfiguration(dataSourceView)
                }
                setSelectionConfigurations={setSelectionConfigurations}
                viewType={viewType}
              />
            ))}
        </Tree.Item>
      )}

      {groupWebsites && (
        <Tree.Item
          key="websites"
          label="Websites"
          visual={GlobeAltIcon}
          type="node"
        >
          {dataSourceViews
            .filter((dsv) => isWebsite(dsv.dataSource))
            .map((dataSourceView) => (
              <DataSourceViewSelector
                key={dataSourceView.sId}
                owner={owner}
                selectionConfiguration={
                  selectionConfigurations[dataSourceView.sId] ??
                  defaultSelectionConfiguration(dataSourceView)
                }
                setSelectionConfigurations={setSelectionConfigurations}
                viewType={viewType}
              />
            ))}
        </Tree.Item>
      )}
    </Tree>
  );
}

interface DataSourceViewSelectorProps {
  owner: LightWorkspaceType;
  selectionConfiguration: DataSourceViewSelectionConfiguration;
  setSelectionConfigurations: Dispatch<
    SetStateAction<DataSourceViewSelectionConfigurations>
  >;
  viewType: ContentNodesViewType;
}

function DataSourceViewSelector({
  owner,
  selectionConfiguration,
  setSelectionConfigurations,
  viewType,
}: DataSourceViewSelectorProps) {
  const dataSourceView = selectionConfiguration.dataSourceView;
  const config = dataSourceView.dataSource.connectorProvider
    ? CONNECTOR_CONFIGURATIONS[dataSourceView.dataSource.connectorProvider]
    : null;
  const LogoComponent = getConnectorProviderLogoWithFallback(
    dataSourceView.dataSource.connectorProvider,
    FolderIcon
  );

  const internalIds = selectionConfiguration.selectedResources.map(
    (r) => r.internalId
  );

  const { parentsById, setParentsById } = useParentResourcesById({
    selectedResources: selectionConfiguration.selectedResources,
  });

  const selectedParents = [
    ...new Set(Object.values(parentsById).flatMap((c) => [...c])),
  ];

  const isPartiallyChecked = internalIds.length > 0;

  const checkedStatus = selectionConfiguration.isSelectAll
    ? "checked"
    : isPartiallyChecked
      ? "partial"
      : "unchecked";

  const onToggleSelectAll = useMemo(() => {
    return (checked: boolean) => {
      // Setting parentsById
      setParentsById({});

      // Setting selectedResources
      setSelectionConfigurations(
        (prevState: DataSourceViewSelectionConfigurations) => {
          if (!checked) {
            // Nothing is selected at all, remove from the list
            return _.omit(prevState, dataSourceView.sId);
          }

          const config =
            prevState[dataSourceView.sId] ??
            defaultSelectionConfiguration(dataSourceView);

          config.isSelectAll = checked;
          config.selectedResources = [];

          // Return a new object to trigger a re-render
          return { ...prevState, [dataSourceView.sId]: config };
        }
      );
    };
  }, [dataSourceView, setParentsById, setSelectionConfigurations]);

  const isTableView = viewType === "tables";
<<<<<<< HEAD
  console.log(
    ">> checkedStatus:",
    checkedStatus,
    getDisplayNameForDataSource(dataSourceView.dataSource)
  );
=======

  // Folders with viewType "documents" are always considered leaf items.
  // For viewType "tables", folders are not leaf items because users need to select a specific table.
  const isLeafItem = isFolder(dataSourceView.dataSource) && !isTableView;

  // Show the checkbox by default. Hide it only for tables where no child items are partially checked.
  const hideCheckbox = isTableView && !isPartiallyChecked;
>>>>>>> 9e06c1e6

  return (
    <Tree.Item
      key={dataSourceView.dataSource.name}
      label={getDisplayNameForDataSource(dataSourceView.dataSource)}
      visual={LogoComponent}
<<<<<<< HEAD
      type={
        isFolder(dataSourceView.dataSource) && !isTableView ? "leaf" : "node"
      }
      checkbox={
        isTableView && !isPartiallyChecked
=======
      type={isLeafItem ? "leaf" : "node"}
      checkbox={
        hideCheckbox
>>>>>>> 9e06c1e6
          ? undefined
          : {
              checked: checkedStatus,
              onChange: onToggleSelectAll,
            }
      }
    >
      <DataSourceViewResourceSelectorTree
        owner={owner}
        dataSourceView={dataSourceView}
        showExpand={config?.isNested ?? true}
        selectedResourceIds={internalIds}
        selectedParents={selectedParents}
        onSelectChange={(node, parents, selected) => {
          // Setting parentsById
          setParentsById((prevState) => {
            const newParentsById = { ...prevState };
            if (selected) {
              newParentsById[node.internalId] = new Set(parents);
            } else {
              delete newParentsById[node.internalId];
            }
            return newParentsById;
          });

          // Setting selectedResources
          setSelectionConfigurations(
            (prevState: DataSourceViewSelectionConfigurations) => {
              const config =
                prevState[dataSourceView.sId] ??
                defaultSelectionConfiguration(dataSourceView);

              if (selected) {
                config.selectedResources.push(node);
                // filter selectedResources to remove duplicates
                config.selectedResources = _.uniqBy(
                  config.selectedResources,
                  "internalId"
                );
              } else {
                config.selectedResources = config.selectedResources.filter(
                  (r) => r.internalId !== node.internalId
                );
              }

              if (
                config.selectedResources.length === 0 &&
                !config.isSelectAll
              ) {
                // Nothing is selected at all, remove from the list
                return _.omit(prevState, dataSourceView.sId);
              }

              // Return a new object to trigger a re-render
              return { ...prevState, [dataSourceView.sId]: config };
            }
          );
        }}
        parentIsSelected={selectionConfiguration.isSelectAll}
        viewType={viewType}
      />
    </Tree.Item>
  );
}<|MERGE_RESOLUTION|>--- conflicted
+++ resolved
@@ -33,11 +33,7 @@
 const MIN_TOTAL_DATA_SOURCES_TO_GROUP = 12;
 const MIN_DATA_SOURCES_PER_KIND_TO_GROUP = 3;
 
-<<<<<<< HEAD
-type DataSourceViewsSelectorProps = {
-=======
 interface DataSourceViewsSelectorProps {
->>>>>>> 9e06c1e6
   owner: LightWorkspaceType;
   dataSourceViews: DataSourceViewType[];
   selectionConfigurations: DataSourceViewSelectionConfigurations;
@@ -45,11 +41,7 @@
     SetStateAction<DataSourceViewSelectionConfigurations>
   >;
   viewType: ContentNodesViewType;
-<<<<<<< HEAD
-};
-=======
 }
->>>>>>> 9e06c1e6
 
 export function DataSourceViewsSelector({
   owner,
@@ -250,13 +242,6 @@
   }, [dataSourceView, setParentsById, setSelectionConfigurations]);
 
   const isTableView = viewType === "tables";
-<<<<<<< HEAD
-  console.log(
-    ">> checkedStatus:",
-    checkedStatus,
-    getDisplayNameForDataSource(dataSourceView.dataSource)
-  );
-=======
 
   // Folders with viewType "documents" are always considered leaf items.
   // For viewType "tables", folders are not leaf items because users need to select a specific table.
@@ -264,24 +249,15 @@
 
   // Show the checkbox by default. Hide it only for tables where no child items are partially checked.
   const hideCheckbox = isTableView && !isPartiallyChecked;
->>>>>>> 9e06c1e6
 
   return (
     <Tree.Item
       key={dataSourceView.dataSource.name}
       label={getDisplayNameForDataSource(dataSourceView.dataSource)}
       visual={LogoComponent}
-<<<<<<< HEAD
-      type={
-        isFolder(dataSourceView.dataSource) && !isTableView ? "leaf" : "node"
-      }
-      checkbox={
-        isTableView && !isPartiallyChecked
-=======
       type={isLeafItem ? "leaf" : "node"}
       checkbox={
         hideCheckbox
->>>>>>> 9e06c1e6
           ? undefined
           : {
               checked: checkedStatus,
