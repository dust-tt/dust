--- conflicted
+++ resolved
@@ -18,12 +18,7 @@
 import { defaultSelectionConfiguration, removeNulls } from "@dust-tt/types";
 import _ from "lodash";
 import type { Dispatch, SetStateAction } from "react";
-<<<<<<< HEAD
-import { useCallback, useState } from "react";
-import { useMemo } from "react";
-=======
-import { useCallback, useMemo } from "react";
->>>>>>> dc7225e1
+import { useCallback, useMemo, useState } from "react";
 
 import type {
   ContentNodeTreeItemStatus,
@@ -122,14 +117,9 @@
   viewType,
   isRootSelectable,
 }: DataSourceViewsSelectorProps) {
-<<<<<<< HEAD
-  const { spaces, isSpacesLoading } = useSpaces({ workspaceId: owner.sId });
-
   // TODO[kw-search] fills in search resul
   const [searchResults] = useState<SearchResult | undefined>();
 
-=======
->>>>>>> dc7225e1
   const includesConnectorIDs: (string | null)[] = [];
   const excludesConnectorIDs: (string | null)[] = [];
 
@@ -178,13 +168,19 @@
     (useCase === "assistantBuilder" || useCase === "trackerBuilder");
 
   return (
-    <Tree isLoading={false}>
+    <Tree
+      isLoading={false}
+      key={`dataSourceViewsSelector-${searchResults ? searchResults.searchResultId : ""}`}
+    >
       {displayManagedDsv && (
         <Tree.Item
           key="connected"
           label="Connected Data"
           visual={CloudArrowLeftRightIcon}
           type="node"
+          defaultCollapsed={
+            !searchResults || searchResults.dataSourceCategory !== "managed"
+          }
         >
           {orderDatasourceViews
             .filter((dsv) => isManaged(dsv.dataSource))
@@ -201,6 +197,7 @@
                 isRootSelectable={isRootSelectable}
                 defaultCollapsed={filteredDSVs.length > 1}
                 useCase={useCase}
+                searchResults={searchResults}
               />
             ))}
         </Tree.Item>
@@ -228,78 +225,11 @@
           label="Folders"
           visual={FolderIcon}
           type="node"
+          defaultCollapsed={
+            !searchResults || searchResults.dataSourceCategory !== "folder"
+          }
         >
           {folders.map((dataSourceView) => (
-            <DataSourceViewSelector
-              key={dataSourceView.sId}
-              owner={owner}
-              selectionConfiguration={
-                selectionConfigurations[dataSourceView.sId] ??
-                defaultSelectionConfiguration(dataSourceView)
-              }
-              setSelectionConfigurations={setSelectionConfigurations}
-              viewType={viewType}
-              isRootSelectable={isRootSelectable}
-              defaultCollapsed={filteredDSVs.length > 1}
-              useCase={useCase}
-            />
-<<<<<<< HEAD
-          );
-        }}
-      />
-    );
-  } else {
-    return (
-      <Tree
-        isLoading={false}
-        key={`dataSourceViewsSelector-${searchResults ? searchResults.searchResultId : ""}`}
-      >
-        {displayManagedDsv && (
-          <Tree.Item
-            key="connected"
-            label="Connected Data"
-            visual={CloudArrowLeftRightIcon}
-            type="node"
-            defaultCollapsed={
-              !searchResults || searchResults.dataSourceCategory !== "managed"
-            }
-          >
-            {orderDatasourceViews
-              .filter((dsv) => isManaged(dsv.dataSource))
-              .map((dataSourceView) => (
-                <DataSourceViewSelector
-                  key={dataSourceView.sId}
-                  owner={owner}
-                  selectionConfiguration={
-                    selectionConfigurations[dataSourceView.sId] ??
-                    defaultSelectionConfiguration(dataSourceView)
-                  }
-                  setSelectionConfigurations={setSelectionConfigurations}
-                  viewType={viewType}
-                  isRootSelectable={isRootSelectable}
-                  defaultCollapsed={filteredDSVs.length > 1}
-                  useCase={useCase}
-                  searchResults={searchResults}
-                />
-              ))}
-          </Tree.Item>
-        )}
-        {managedDsv.length > 0 &&
-          useCase === "spaceDatasourceManagement" &&
-          managedDsv.map((dataSourceView) => (
-=======
-          ))}
-        </Tree.Item>
-      )}
-      {websites.length > 0 && useCase !== "transcriptsProcessing" && (
-        <Tree.Item
-          key="websites"
-          label="Websites"
-          visual={GlobeAltIcon}
-          type="node"
-        >
-          {websites.map((dataSourceView) => (
->>>>>>> dc7225e1
             <DataSourceViewSelector
               key={dataSourceView.sId}
               owner={owner}
@@ -315,72 +245,38 @@
               searchResults={searchResults}
             />
           ))}
-<<<<<<< HEAD
-        {folders.length > 0 && (
-          <Tree.Item
-            key="folders"
-            label="Folders"
-            visual={FolderIcon}
-            type="node"
-            defaultCollapsed={
-              !searchResults || searchResults.dataSourceCategory !== "folder"
-            }
-          >
-            {folders.map((dataSourceView) => (
-              <DataSourceViewSelector
-                key={dataSourceView.sId}
-                owner={owner}
-                selectionConfiguration={
-                  selectionConfigurations[dataSourceView.sId] ??
-                  defaultSelectionConfiguration(dataSourceView)
-                }
-                setSelectionConfigurations={setSelectionConfigurations}
-                viewType={viewType}
-                isRootSelectable={isRootSelectable}
-                defaultCollapsed={filteredDSVs.length > 1}
-                useCase={useCase}
-                searchResults={searchResults}
-              />
-            ))}
-          </Tree.Item>
-        )}
-        {websites.length > 0 && useCase !== "transcriptsProcessing" && (
-          <Tree.Item
-            key="websites"
-            label="Websites"
-            visual={GlobeAltIcon}
-            type="node"
-            defaultCollapsed={
-              !searchResults || searchResults.dataSourceCategory !== "website"
-            }
-          >
-            {websites.map((dataSourceView) => (
-              <DataSourceViewSelector
-                key={dataSourceView.sId}
-                owner={owner}
-                selectionConfiguration={
-                  selectionConfigurations[dataSourceView.sId] ??
-                  defaultSelectionConfiguration(dataSourceView)
-                }
-                setSelectionConfigurations={setSelectionConfigurations}
-                viewType={viewType}
-                isRootSelectable={isRootSelectable}
-                defaultCollapsed={filteredDSVs.length > 1}
-                useCase={useCase}
-                searchResults={searchResults}
-              />
-            ))}
-          </Tree.Item>
-        )}
-      </Tree>
-    );
-  }
-=======
+        </Tree.Item>
+      )}
+      {websites.length > 0 && useCase !== "transcriptsProcessing" && (
+        <Tree.Item
+          key="websites"
+          label="Websites"
+          visual={GlobeAltIcon}
+          type="node"
+          defaultCollapsed={
+            !searchResults || searchResults.dataSourceCategory !== "website"
+          }
+        >
+          {websites.map((dataSourceView) => (
+            <DataSourceViewSelector
+              key={dataSourceView.sId}
+              owner={owner}
+              selectionConfiguration={
+                selectionConfigurations[dataSourceView.sId] ??
+                defaultSelectionConfiguration(dataSourceView)
+              }
+              setSelectionConfigurations={setSelectionConfigurations}
+              viewType={viewType}
+              isRootSelectable={isRootSelectable}
+              defaultCollapsed={filteredDSVs.length > 1}
+              useCase={useCase}
+              searchResults={searchResults}
+            />
+          ))}
         </Tree.Item>
       )}
     </Tree>
   );
->>>>>>> dc7225e1
 }
 
 interface DataSourceViewSelectorProps {
