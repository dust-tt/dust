import {
  Button,
  PopoverContent,
  PopoverRoot,
  PopoverTrigger,
  ScrollArea,
  Searchbar,
  Separator,
} from "@dust-tt/sparkle";
import type {
  DataSourceViewType,
  SpaceType,
  WorkspaceType,
} from "@dust-tt/types";
import { ChevronDownIcon } from "@heroicons/react/20/solid";
import Link from "next/link";
import { useEffect, useState } from "react";

import { useSpaceDataSourceViews } from "@app/lib/swr/spaces";
import { classNames } from "@app/lib/utils";

export default function DataSourcePicker({
  owner,
  space,
  currentDataSources, // [{ workspace_id, data_source_id }]
  readOnly,
  onDataSourcesUpdate,
}: {
  owner: WorkspaceType;
  space: SpaceType;
  currentDataSources: {
    workspace_id: string;
    data_source_id: string;
  }[];
  readOnly: boolean;
  onDataSourcesUpdate: (
    dataSources: { workspace_id: string; data_source_id: string }[]
  ) => void;
}) {
  const hasDataSourceView =
    currentDataSources.length > 0 &&
    currentDataSources[0].workspace_id &&
    currentDataSources[0].workspace_id.length > 0 &&
    currentDataSources[0].data_source_id &&
    currentDataSources[0].data_source_id.length > 0;

  const {
    spaceDataSourceViews,
    isSpaceDataSourceViewsLoading,
    isSpaceDataSourceViewsError,
  } = useSpaceDataSourceViews({
    spaceId: space.sId,
    workspaceId: owner.sId,
  });

  const [searchFilter, setSearchFilter] = useState("");
  const [filteredDataSourceViews, setFilteredDataSourceViews] =
    useState(spaceDataSourceViews);

  // Look for the selected data source view in the list - data_source_id can is dsv sId or
  // dataSource name, try to find a match
  const selectedDataSourceView = hasDataSourceView
    ? spaceDataSourceViews.find(
        (dsv) =>
          dsv.sId === currentDataSources[0].data_source_id ||
          // Legacy behavior
          dsv.dataSource.name === currentDataSources[0].data_source_id
      )
    : undefined;

  useEffect(() => {
    if (
      !isSpaceDataSourceViewsLoading &&
      !isSpaceDataSourceViewsError &&
      !readOnly &&
      hasDataSourceView
    ) {
      if (!selectedDataSourceView) {
        // If the selected data source view is not found in the list, reset the config
        onDataSourcesUpdate([]);
      }
    }
    // eslint-disable-next-line react-hooks/exhaustive-deps
  }, [
    hasDataSourceView,
    selectedDataSourceView,
    readOnly,
    isSpaceDataSourceViewsLoading,
    isSpaceDataSourceViewsError,
    spaceDataSourceViews,
  ]);

  const getEditLink = (dsv: DataSourceViewType) => {
    return `/w/${owner.sId}/spaces/${dsv.spaceId}/categories/${dsv.category}/data_source_views/${dsv.sId}`;
  };

  useEffect(() => {
    const newDataSources = searchFilter
      ? spaceDataSourceViews.filter((t) =>
          t.dataSource.name.toLowerCase().includes(searchFilter.toLowerCase())
        )
      : spaceDataSourceViews;
    setFilteredDataSourceViews(newDataSources.slice(0, 30));
  }, [spaceDataSourceViews, searchFilter]);

  return (
    <div className="flex items-center">
      <div className="flex items-center">
        {readOnly ? (
          selectedDataSourceView ? (
            <Link href={getEditLink(selectedDataSourceView)}>
              <div className="max-w-20 mr-1 truncate text-sm font-bold text-action-500">
                {selectedDataSourceView.dataSource.name}
              </div>
            </Link>
          ) : (
            "No DataSource"
          )
        ) : (
<<<<<<< HEAD
          <DropdownMenu>
            <div>
              <DropdownMenu.Button
                className={classNames(
                  "inline-flex items-center rounded-md py-1 text-sm font-normal text-gray-700",
                  selectedDataSourceView ? "px-0" : "border px-3",
                  readOnly
                    ? "border-white text-gray-300"
                    : "border-orange-400 text-gray-700",
                  "focus:outline-none focus:ring-0"
                )}
              >
                {selectedDataSourceView ? (
                  <>
                    <Link href={getEditLink(selectedDataSourceView)}>
                      <div className="mr-1 max-w-xs truncate text-sm font-bold text-action-500">
                        {selectedDataSourceView.dataSource.name}
                      </div>
                    </Link>
                    <ChevronDownIcon className="mt-0.5 h-4 w-4 hover:text-gray-700" />
                  </>
                ) : spaceDataSourceViews && spaceDataSourceViews.length > 0 ? (
                  "Select DataSource"
                ) : (
                  <Link
                    href={`/w/${owner.sId}/data-sources/spaces`}
                    className={classNames(
                      readOnly
                        ? "border-white text-gray-300"
                        : "border-orange-400 text-gray-700"
                    )}
                  >
                    Create DataSource
=======
          <PopoverRoot>
            <PopoverTrigger>
              {selectedDataSourceView ? (
                <div
                  className={classNames(
                    "inline-flex items-center rounded-md py-1 text-sm font-normal",
                    readOnly ? "text-gray-300" : "text-gray-700",
                    "focus:outline-none focus:ring-0"
                  )}
                >
                  <Link href={getEditLink(selectedDataSourceView)}>
                    <div className="mr-1 max-w-xs truncate text-sm font-bold text-action-500">
                      {selectedDataSourceView.dataSource.name}
                    </div>
>>>>>>> 522a1b78
                  </Link>
                  <ChevronDownIcon className="mt-0.5 h-4 w-4 hover:text-gray-700" />
                </div>
              ) : spaceDataSourceViews && spaceDataSourceViews.length > 0 ? (
                <Button variant="outline" label="Select DataSource" isSelect />
              ) : (
                <Link
                  href={`/w/${owner.sId}/data-sources/vaults`}
                  className={classNames(
                    readOnly ? "text-gray-300" : "text-gray-700"
                  )}
                >
                  Create DataSource
                </Link>
              )}
            </PopoverTrigger>

            {(spaceDataSourceViews || []).length > 0 && (
              <PopoverContent className="mr-2 p-4">
                <Searchbar
                  name="search"
                  placeholder="Search"
                  value={searchFilter}
                  onChange={(e) => setSearchFilter(e)}
                />
                <ScrollArea className="mt-2 h-[300px]">
                  {(filteredDataSourceViews || []).map((dsv) => (
                    <div
                      key={dsv.sId}
                      className="flex cursor-pointer flex-col items-start hover:opacity-80"
                      onClick={() => {
                        onDataSourcesUpdate([
                          {
                            workspace_id: owner.sId,
                            data_source_id: dsv.sId,
                          },
                        ]);
                        setSearchFilter("");
                      }}
                    >
                      <div className="my-1">
                        <div className="text-sm">{dsv.dataSource.name}</div>
                      </div>
                      <Separator />
                    </div>
                  ))}
                  {filteredDataSourceViews.length === 0 && (
                    <span className="block px-4 py-2 text-sm text-gray-700">
                      No datasources found
                    </span>
                  )}
                </ScrollArea>
              </PopoverContent>
            )}
          </PopoverRoot>
        )}
      </div>
    </div>
  );
}<|MERGE_RESOLUTION|>--- conflicted
+++ resolved
@@ -117,41 +117,6 @@
             "No DataSource"
           )
         ) : (
-<<<<<<< HEAD
-          <DropdownMenu>
-            <div>
-              <DropdownMenu.Button
-                className={classNames(
-                  "inline-flex items-center rounded-md py-1 text-sm font-normal text-gray-700",
-                  selectedDataSourceView ? "px-0" : "border px-3",
-                  readOnly
-                    ? "border-white text-gray-300"
-                    : "border-orange-400 text-gray-700",
-                  "focus:outline-none focus:ring-0"
-                )}
-              >
-                {selectedDataSourceView ? (
-                  <>
-                    <Link href={getEditLink(selectedDataSourceView)}>
-                      <div className="mr-1 max-w-xs truncate text-sm font-bold text-action-500">
-                        {selectedDataSourceView.dataSource.name}
-                      </div>
-                    </Link>
-                    <ChevronDownIcon className="mt-0.5 h-4 w-4 hover:text-gray-700" />
-                  </>
-                ) : spaceDataSourceViews && spaceDataSourceViews.length > 0 ? (
-                  "Select DataSource"
-                ) : (
-                  <Link
-                    href={`/w/${owner.sId}/data-sources/spaces`}
-                    className={classNames(
-                      readOnly
-                        ? "border-white text-gray-300"
-                        : "border-orange-400 text-gray-700"
-                    )}
-                  >
-                    Create DataSource
-=======
           <PopoverRoot>
             <PopoverTrigger>
               {selectedDataSourceView ? (
@@ -166,7 +131,6 @@
                     <div className="mr-1 max-w-xs truncate text-sm font-bold text-action-500">
                       {selectedDataSourceView.dataSource.name}
                     </div>
->>>>>>> 522a1b78
                   </Link>
                   <ChevronDownIcon className="mt-0.5 h-4 w-4 hover:text-gray-700" />
                 </div>
