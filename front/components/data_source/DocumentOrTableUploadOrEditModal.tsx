--- conflicted
+++ resolved
@@ -448,15 +448,9 @@
   });
   const [uploading, setUploading] = useState(false);
   const [isBigFile, setIsBigFile] = useState(false);
-<<<<<<< HEAD
-  const [developerOptionsVisible, setDeveloperOptionsVisible] = useState(false);
+  const [isValidTable, setIsValidTable] = useState(false);
   const [useAppForHeaderDetection, setUseAppForHeaderDetection] =
     useState(false);
-  const isTable = viewType == "tables";
-  const initialId = contentNode?.internalId;
-=======
-  const [isValidTable, setIsValidTable] = useState(false);
->>>>>>> 3c091199
 
   const { table, isTableError, isTableLoading } = useTable({
     owner: owner,
@@ -694,103 +688,25 @@
                   </div>
                 )}
               </div>
-<<<<<<< HEAD
-
-              {isTable &&
-                owner.flags.includes("use_app_for_header_detection") && (
-                  <div>
-                    <Page.SectionHeader
-                      title="Enable header detection"
-                      description={
-                        "Use the LLM model to detect headers in the CSV file."
-                      }
-                      action={{
-                        label: useAppForHeaderDetection ? "Disable" : "Enable",
-                        variant: useAppForHeaderDetection
-                          ? "primary"
-                          : "tertiary",
-                        icon: SparklesIcon,
-                        onClick: () =>
-                          setUseAppForHeaderDetection(
-                            !useAppForHeaderDetection
-                          ),
-                      }}
-                    />
-                  </div>
-                )}
-
-              {!isTable && (
+              {owner.flags.includes("use_app_for_header_detection") && (
                 <div>
                   <Page.SectionHeader
-                    title="Developer Options"
+                    title="Enable header detection"
+                    description={
+                      "Use the LLM model to detect headers in the CSV file."
+                    }
                     action={{
-                      label: developerOptionsVisible ? "Hide" : "Show",
-                      variant: "tertiary",
-                      icon: developerOptionsVisible ? EyeSlashIcon : EyeIcon,
+                      label: useAppForHeaderDetection ? "Disable" : "Enable",
+                      variant: useAppForHeaderDetection
+                        ? "primary"
+                        : "tertiary",
+                      icon: SparklesIcon,
                       onClick: () =>
-                        setDeveloperOptionsVisible(!developerOptionsVisible),
+                        setUseAppForHeaderDetection(!useAppForHeaderDetection),
                     }}
                   />
-                  {developerOptionsVisible && (
-                    <div className="pt-4">
-                      <Page.SectionHeader
-                        title=""
-                        description="Tags can be set to filter Data Source retrieval or provide a user-friendly title for programmatically uploaded documents (`title:User-friendly Title`)."
-                        action={{
-                          label: "Add tag",
-                          variant: "tertiary",
-                          icon: PlusIcon,
-                          onClick: () =>
-                            setTableOrDoc((prev) => ({
-                              ...prev,
-                              tags: [...prev.tags, ""],
-                            })),
-                        }}
-                      />
-                      {tableOrDoc.tags.map((tag, index) => (
-                        <div key={index} className="flex flex-grow flex-row">
-                          <div className="flex flex-1 flex-row gap-8">
-                            <div className="flex flex-1 flex-col">
-                              <Input
-                                className="w-full"
-                                placeholder="Tag"
-                                name="tag"
-                                value={tag}
-                                onChange={(value) => {
-                                  const newTags = [...tableOrDoc.tags];
-                                  newTags[index] = value;
-                                  setTableOrDoc((prev) => ({
-                                    ...prev,
-                                    tags: newTags,
-                                  }));
-                                }}
-                              />
-                            </div>
-                            <div className="flex">
-                              <Button
-                                label="Remove"
-                                icon={TrashIcon}
-                                variant="secondaryWarning"
-                                onClick={() => {
-                                  const newTags = [...tableOrDoc.tags];
-                                  newTags.splice(index, 1);
-                                  setTableOrDoc((prev) => ({
-                                    ...prev,
-                                    tags: newTags,
-                                  }));
-                                }}
-                                labelVisible={false}
-                              />
-                            </div>
-                          </div>
-                        </div>
-                      ))}
-                    </div>
-                  )}
                 </div>
               )}
-=======
->>>>>>> 3c091199
             </div>
           )}
         </Page.Vertical>
