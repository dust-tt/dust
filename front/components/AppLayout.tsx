import { Disclosure, Menu } from "@headlessui/react";
import {
  ChevronRightIcon,
  ComputerDesktopIcon,
} from "@heroicons/react/20/solid";
import { ArrowRightCircleIcon } from "@heroicons/react/24/outline";
import Head from "next/head";
import Link from "next/link";
import { useRouter } from "next/router";
import Script from "next/script";
import { signIn, signOut } from "next-auth/react";

import { classNames } from "@app/lib/utils";
import { AppType } from "@app/types/app";
import { DataSourceType } from "@app/types/data_source";
import { UserType, WorkspaceType } from "@app/types/user";

import { ActionButton, Button } from "./Button";
import WorkspacePicker from "./WorkspacePicker";

export default function AppLayout({
  user,
  owner,
  app,
  dataSource,
  gaTrackingId,
  children,
}: {
  user: UserType | null;
  owner: WorkspaceType;
  app?: AppType;
  dataSource?: DataSourceType;
  gaTrackingId: string;
  children: React.ReactNode;
}) {
  const router = useRouter();

  return (
    <main data-color-mode="light h-full">
      <Head>
        {app ? (
          <title>{`Dust - ${owner.name} > ${app.name}`}</title>
        ) : dataSource ? (
          <title>{`Dust - ${owner.name} > ${dataSource.name}`}</title>
        ) : (
          <title>{`Dust - ${owner.name}`}</title>
        )}
        <link rel="shortcut icon" href="/static/favicon.png" />
        {app ? (
          <>
            <meta name="twitter:card" content="summary" />
            <meta name="twitter:site" content="@dust4ai" />
            <meta
              name="twitter:title"
              content={"[Dust] " + owner.name + " > " + app.name}
            />
            <meta
              name="twitter:description"
              content={app.description ? app.description : ""}
            />
          </>
        ) : null}
      </Head>
<<<<<<< HEAD
      <Disclosure as="nav" className="bg-white">
        {() => (
          <>
            <div className="mx-auto px-4">
              <div className="relative flex h-12 items-center">
                <div className="flex flex-initial items-center justify-center sm:items-stretch sm:justify-start">
                  <div className="flex flex-shrink-0 items-center py-1 pl-2">
                    <div className="flex rotate-[30deg]">
                      <div className="h-2 w-[4px] rounded-md bg-gray-400"></div>
                      <div className="h-2 w-[1px] bg-white"></div>
                      <div className="h-3 w-[4px] rounded-md bg-gray-400"></div>
                    </div>
                    <div className="h-2 w-[4px] bg-white"></div>
                    <div className="select-none text-base font-bold tracking-tight text-gray-800">
                      <Link href="/">DUST</Link>
                    </div>
                  </div>
                </div>
                <nav className="ml-1 flex h-12 flex-1">
                  <ol role="list" className="flex items-center space-x-1">
                    <li>
                      <div className="flex items-center">
                        <ChevronRightIcon
                          className="mr-1 h-5 w-5 shrink pt-0.5 text-gray-400"
                          aria-hidden="true"
                        />
                        {user && user.workspaces.length > 1 ? (
                          <WorkspacePicker
                            user={user}
                            workspace={owner}
                            readOnly={false}
                            onWorkspaceUpdate={(workspace) => {
                              if (workspace.id === owner.id) {
                                if (dataSource) {
                                  void router.push(`/w/${workspace.sId}/ds`);
                                } else if (app) {
                                  void router.push(`/w/${workspace.sId}/a`);
                                } else {
                                  void router.push(`/w/${workspace.sId}`);
                                }
                              } else {
                                void router.push(`/w/${workspace.sId}`);
                              }
                            }}
                          />
                        ) : (
                          <Link
                            href={
                              dataSource
                                ? `/w/${owner.sId}/ds`
                                : app
                                ? `/w/${owner.sId}/a`
                                : `/w/${owner.sId}`
                            }
                            className="text-base font-bold text-gray-800"
                          >
                            {owner.name}
                          </Link>
                        )}
                      </div>
                    </li>

                    {app ? (
                      <li>
                        <div className="flex items-center">
                          <ChevronRightIcon
                            className="mr-1 h-5 w-5 shrink pt-0.5 text-gray-400"
                            aria-hidden="true"
                          />
                          <Link
                            href={`/w/${owner.sId}/a/${app.sId}`}
                            className="w-22 truncate text-base font-bold text-violet-600 sm:w-auto"
                          >
                            {app.name}
                          </Link>
=======
      <div className="flex h-full flex-col">
        <div className="w-full flex-initial">
          <Disclosure as="nav" className="bg-white">
            {() => (
              <>
                <div className="mx-auto px-4">
                  <div className="relative flex h-12 items-center">
                    <div className="flex flex-initial items-center justify-center sm:items-stretch sm:justify-start">
                      <div className="flex flex-shrink-0 items-center py-1 pl-2">
                        <div className="flex rotate-[30deg]">
                          <div className="h-2 w-[4px] rounded-md bg-gray-400"></div>
                          <div className="h-2 w-[1px] bg-white"></div>
                          <div className="h-3 w-[4px] rounded-md bg-gray-400"></div>
>>>>>>> 7b8a8823
                        </div>
                        <div className="h-2 w-[4px] bg-white"></div>
                        <div className="select-none text-base font-bold tracking-tight text-gray-800">
                          <Link href="/">DUST</Link>
                        </div>
                      </div>
                    </div>
                    <nav className="ml-1 flex h-12 flex-1">
                      <ol role="list" className="flex items-center space-x-1">
                        <li>
                          <div className="flex items-center">
                            <ChevronRightIcon
                              className="mr-1 h-5 w-5 shrink pt-0.5 text-gray-400"
                              aria-hidden="true"
                            />
                            {user && user.workspaces.length > 1 ? (
                              <WorkspacePicker
                                user={user}
                                workspace={owner}
                                readOnly={false}
                                onWorkspaceUpdate={(workspace) => {
                                  if (workspace.id === owner.id) {
                                    if (dataSource) {
                                      void router.push(
                                        `/w/${workspace.sId}/ds`
                                      );
                                    } else if (app) {
                                      void router.push(`/w/${workspace.sId}/a`);
                                    } else {
                                      void router.push(`/w/${workspace.sId}`);
                                    }
                                  } else {
                                    void router.push(`/w/${workspace.sId}`);
                                  }
                                }}
                              />
                            ) : (
                              <Link
                                href={
                                  dataSource
                                    ? `/w/${owner.sId}/ds`
                                    : app
                                    ? `/w/${owner.sId}/a`
                                    : `/w/${owner.sId}`
                                }
                                className="text-base font-bold text-gray-800"
                              >
                                {owner.name}
                              </Link>
                            )}
                          </div>
                        </li>

                        {app ? (
                          <li>
                            <div className="flex items-center">
                              <ChevronRightIcon
                                className="mr-1 h-5 w-5 shrink pt-0.5 text-gray-400"
                                aria-hidden="true"
                              />
                              <Link
                                href={`/w/${owner.sId}/a/${app.sId}`}
                                className="w-22 truncate text-base font-bold text-violet-600 sm:w-auto"
                              >
                                {app.name}
                              </Link>
                            </div>
                          </li>
                        ) : null}
                        {dataSource ? (
                          <li>
                            <div className="flex items-center">
                              <ChevronRightIcon
                                className="mr-1 h-5 w-5 shrink pt-0.5 text-gray-400"
                                aria-hidden="true"
                              />
                              <Link
                                href={`/w/${owner.sId}/ds/${dataSource.name}`}
                                className="w-22 truncate text-base font-bold text-violet-600 sm:w-auto"
                              >
                                {dataSource.name}
                              </Link>
                            </div>
                          </li>
                        ) : null}
                      </ol>
                    </nav>
                    <div className="static inset-auto hidden flex-initial items-center pr-4 md:flex">
                      <Link href="https://docs.dust.tt">
                        <Button>
                          <>
                            <ArrowRightCircleIcon className="-ml-1 mr-2 h-4 w-4" />
                            View Documentation
                          </>
                        </Button>
                      </Link>
                    </div>
                    {user ? (
                      <div className="static inset-auto right-0 flex flex-initial items-center pr-2">
                        <Menu as="div" className="relative">
                          <div>
                            <Menu.Button className="focus:outline-nonek flex rounded-full bg-gray-800 text-sm">
                              <span className="sr-only">Open user menu</span>
                              <img
                                className="h-8 w-8 rounded-full"
                                src={
                                  user.image
                                    ? user.image
                                    : "https://gravatar.com/avatar/anonymous"
                                }
                                alt=""
                              />
                            </Menu.Button>
                          </div>
                          <Menu.Items className="absolute right-0 z-10 mt-2 origin-top-right rounded-md bg-white py-1 shadow-lg ring-1 ring-black ring-opacity-5 focus:outline-none">
                            <Menu.Item>
                              {({ active }) => (
                                <a
                                  href="https://docs.dust.tt"
                                  className={classNames(
                                    active ? "bg-gray-50" : "",
                                    "block px-4 py-2 text-sm text-gray-700"
                                  )}
                                >
                                  Documentation
                                </a>
                              )}
                            </Menu.Item>
                            <Menu.Item>
                              {({ active }) => (
                                <a
                                  href="https://discord.gg/8NJR3zQU5X"
                                  target="_blank"
                                  className={classNames(
                                    active ? "bg-gray-50" : "",
                                    "block px-4 py-2 text-sm text-gray-700"
                                  )}
                                >
                                  Discord
                                </a>
                              )}
                            </Menu.Item>
                            <Menu.Item>
                              {({ active }) => (
                                <a
                                  href="https://github.com/dust-tt/dust"
                                  target="_blank"
                                  className={classNames(
                                    active ? "bg-gray-50" : "",
                                    "block px-4 py-2 text-sm text-gray-700"
                                  )}
                                >
                                  GitHub
                                </a>
                              )}
                            </Menu.Item>
                            <Menu.Item>
                              {({ active }) => (
                                <a
                                  href="#"
                                  onClick={() =>
                                    signOut({
                                      callbackUrl: "/",
                                      redirect: true,
                                    })
                                  }
                                  className={classNames(
                                    active ? "bg-gray-50" : "",
                                    "block px-4 py-2 text-sm text-gray-700"
                                  )}
                                >
                                  Sign out
                                </a>
                              )}
                            </Menu.Item>
                          </Menu.Items>
                        </Menu>
                      </div>
                    ) : (
                      <div className="static static inset-auto inset-auto right-0 hidden flex-initial items-center pr-2 sm:flex sm:pr-0">
                        <div className="-mr-2 sm:mr-0">
                          <ActionButton
                            onClick={() =>
                              signIn("github", { callbackUrl: "/api/login" })
                            }
                          >
                            <ComputerDesktopIcon className="-ml-1 mr-2 mt-0.5 h-5 w-5" />
                            Sign in with Github
                          </ActionButton>
                        </div>
                      </div>
                    )}
                  </div>
                </div>
              </>
            )}
          </Disclosure>
        </div>
        <div className="mt-0 flex-1">{children}</div>
      </div>
      <>
        <Script
          src={`https://www.googletagmanager.com/gtag/js?id=${gaTrackingId}`}
          strategy="afterInteractive"
        />
        <Script id="google-analytics" strategy="afterInteractive">
          {`
          window.dataLayer = window.dataLayer || [];
          function gtag(){window.dataLayer.push(arguments);}
          gtag('js', new Date());

          gtag('config', '${gaTrackingId}');
          `}
        </Script>
      </>
    </main>
  );
}<|MERGE_RESOLUTION|>--- conflicted
+++ resolved
@@ -61,83 +61,6 @@
           </>
         ) : null}
       </Head>
-<<<<<<< HEAD
-      <Disclosure as="nav" className="bg-white">
-        {() => (
-          <>
-            <div className="mx-auto px-4">
-              <div className="relative flex h-12 items-center">
-                <div className="flex flex-initial items-center justify-center sm:items-stretch sm:justify-start">
-                  <div className="flex flex-shrink-0 items-center py-1 pl-2">
-                    <div className="flex rotate-[30deg]">
-                      <div className="h-2 w-[4px] rounded-md bg-gray-400"></div>
-                      <div className="h-2 w-[1px] bg-white"></div>
-                      <div className="h-3 w-[4px] rounded-md bg-gray-400"></div>
-                    </div>
-                    <div className="h-2 w-[4px] bg-white"></div>
-                    <div className="select-none text-base font-bold tracking-tight text-gray-800">
-                      <Link href="/">DUST</Link>
-                    </div>
-                  </div>
-                </div>
-                <nav className="ml-1 flex h-12 flex-1">
-                  <ol role="list" className="flex items-center space-x-1">
-                    <li>
-                      <div className="flex items-center">
-                        <ChevronRightIcon
-                          className="mr-1 h-5 w-5 shrink pt-0.5 text-gray-400"
-                          aria-hidden="true"
-                        />
-                        {user && user.workspaces.length > 1 ? (
-                          <WorkspacePicker
-                            user={user}
-                            workspace={owner}
-                            readOnly={false}
-                            onWorkspaceUpdate={(workspace) => {
-                              if (workspace.id === owner.id) {
-                                if (dataSource) {
-                                  void router.push(`/w/${workspace.sId}/ds`);
-                                } else if (app) {
-                                  void router.push(`/w/${workspace.sId}/a`);
-                                } else {
-                                  void router.push(`/w/${workspace.sId}`);
-                                }
-                              } else {
-                                void router.push(`/w/${workspace.sId}`);
-                              }
-                            }}
-                          />
-                        ) : (
-                          <Link
-                            href={
-                              dataSource
-                                ? `/w/${owner.sId}/ds`
-                                : app
-                                ? `/w/${owner.sId}/a`
-                                : `/w/${owner.sId}`
-                            }
-                            className="text-base font-bold text-gray-800"
-                          >
-                            {owner.name}
-                          </Link>
-                        )}
-                      </div>
-                    </li>
-
-                    {app ? (
-                      <li>
-                        <div className="flex items-center">
-                          <ChevronRightIcon
-                            className="mr-1 h-5 w-5 shrink pt-0.5 text-gray-400"
-                            aria-hidden="true"
-                          />
-                          <Link
-                            href={`/w/${owner.sId}/a/${app.sId}`}
-                            className="w-22 truncate text-base font-bold text-violet-600 sm:w-auto"
-                          >
-                            {app.name}
-                          </Link>
-=======
       <div className="flex h-full flex-col">
         <div className="w-full flex-initial">
           <Disclosure as="nav" className="bg-white">
@@ -151,7 +74,6 @@
                           <div className="h-2 w-[4px] rounded-md bg-gray-400"></div>
                           <div className="h-2 w-[1px] bg-white"></div>
                           <div className="h-3 w-[4px] rounded-md bg-gray-400"></div>
->>>>>>> 7b8a8823
                         </div>
                         <div className="h-2 w-[4px] bg-white"></div>
                         <div className="select-none text-base font-bold tracking-tight text-gray-800">
