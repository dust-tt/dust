--- conflicted
+++ resolved
@@ -1,12 +1,8 @@
 import type { AgentActionType } from "@dust-tt/types";
 
-<<<<<<< HEAD
+import { DustAppRunActionDetails } from "@app/components/actions/dust_app_run/DustAppActionDetails";
 import { RetrievalActionDetails } from "@app/components/actions/retrieval/RetrievalAction";
 import { TablesQueryActionDetails } from "@app/components/actions/tables_query/TablesQueryActionDetails";
-=======
-import { DustAppRunActionDetails } from "@app/components/actions/dust_app_run/DustAppActionDetails";
-import { RetrievalActionDetails } from "@app/components/actions/retrieval/RetrievalActionDetails";
->>>>>>> e24eddc8
 
 export interface ActionDetailsComponentBaseProps<
   T extends AgentActionType = AgentActionType
@@ -27,27 +23,19 @@
 };
 
 const actionsSpecification: ActionSpecifications = {
-<<<<<<< HEAD
-  dust_app_run_action: { runningLabel: "Running App" },
-=======
   dust_app_run_action: {
     runningLabel: "Running App",
     detailsComponent: DustAppRunActionDetails,
   },
->>>>>>> e24eddc8
   process_action: { runningLabel: "Gathering latest data" },
   retrieval_action: {
     runningLabel: "Searching data",
     detailsComponent: RetrievalActionDetails,
   },
-<<<<<<< HEAD
   tables_query_action: {
     runningLabel: "Querying tables",
     detailsComponent: TablesQueryActionDetails,
   },
-=======
-  tables_query_action: { runningLabel: "Querying tables" },
->>>>>>> e24eddc8
   websearch_action: { runningLabel: "Searching the web" },
 };
 
