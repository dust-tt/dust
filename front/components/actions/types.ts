import { ConversationIncludeFileActionDetails } from "@app/components/actions/conversation/include_file/IncludeFileActionDetails";
import { DustAppRunActionDetails } from "@app/components/actions/dust_app_run/DustAppRunActionDetails";
import { MCPActionDetails } from "@app/components/actions/mcp/details/MCPActionDetails";
import { ProcessActionDetails } from "@app/components/actions/process/ProcessActionDetails";
import { SearchLabelsActionDetails } from "@app/components/actions/SearchLabelsActionDetails";
<<<<<<< HEAD
import { WebsearchActionDetails } from "@app/components/actions/websearch/WebsearchActionDetails";
=======
import { TablesQueryActionDetails } from "@app/components/actions/tables_query/TablesQueryActionDetails";
>>>>>>> e66abf70
import type { ProgressNotificationContentType } from "@app/lib/actions/mcp_internal_actions/output_schemas";
import type { AgentActionType, LightWorkspaceType } from "@app/types";
import { ACTION_RUNNING_LABELS } from "@app/types";

export interface ActionDetailsComponentBaseProps<
  T extends AgentActionType = AgentActionType,
> {
  action: T;
  owner: LightWorkspaceType;
  lastNotification: ProgressNotificationContentType | null;
  defaultOpen: boolean;
}

interface ActionSpecification<T extends AgentActionType> {
  runningLabel: string;
  detailsComponent: React.ComponentType<ActionDetailsComponentBaseProps<T>>;
}

type ActionType = AgentActionType["type"];

type ActionSpecifications = {
  [K in ActionType]: ActionSpecification<Extract<AgentActionType, { type: K }>>;
};

const actionsSpecification: ActionSpecifications = {
  dust_app_run_action: {
    detailsComponent: DustAppRunActionDetails,
    runningLabel: ACTION_RUNNING_LABELS.dust_app_run_action,
  },
  process_action: {
    detailsComponent: ProcessActionDetails,
    runningLabel: ACTION_RUNNING_LABELS.process_action,
  },
<<<<<<< HEAD
  websearch_action: {
    detailsComponent: WebsearchActionDetails,
    runningLabel: ACTION_RUNNING_LABELS.websearch_action,
  },
  browse_action: {
    detailsComponent: BrowseActionDetails,
    runningLabel: ACTION_RUNNING_LABELS.browse_action,
=======
  tables_query_action: {
    detailsComponent: TablesQueryActionDetails,
    runningLabel: ACTION_RUNNING_LABELS.tables_query_action,
>>>>>>> e66abf70
  },
  conversation_list_files_action: {
    detailsComponent: () => null,
    runningLabel: ACTION_RUNNING_LABELS.conversation_list_files_action,
  },
  conversation_include_file_action: {
    detailsComponent: ConversationIncludeFileActionDetails,
    runningLabel: ACTION_RUNNING_LABELS.conversation_include_file_action,
  },
  search_labels_action: {
    detailsComponent: SearchLabelsActionDetails,
    runningLabel: ACTION_RUNNING_LABELS.search_labels_action,
  },
  tool_action: {
    detailsComponent: MCPActionDetails,
    runningLabel: ACTION_RUNNING_LABELS.tool_action,
  },
};

export function getActionSpecification<T extends ActionType>(
  actionType: T
): ActionSpecification<Extract<AgentActionType, { type: T }>> {
  return actionsSpecification[actionType];
}<|MERGE_RESOLUTION|>--- conflicted
+++ resolved
@@ -3,11 +3,7 @@
 import { MCPActionDetails } from "@app/components/actions/mcp/details/MCPActionDetails";
 import { ProcessActionDetails } from "@app/components/actions/process/ProcessActionDetails";
 import { SearchLabelsActionDetails } from "@app/components/actions/SearchLabelsActionDetails";
-<<<<<<< HEAD
-import { WebsearchActionDetails } from "@app/components/actions/websearch/WebsearchActionDetails";
-=======
 import { TablesQueryActionDetails } from "@app/components/actions/tables_query/TablesQueryActionDetails";
->>>>>>> e66abf70
 import type { ProgressNotificationContentType } from "@app/lib/actions/mcp_internal_actions/output_schemas";
 import type { AgentActionType, LightWorkspaceType } from "@app/types";
 import { ACTION_RUNNING_LABELS } from "@app/types";
@@ -41,20 +37,6 @@
     detailsComponent: ProcessActionDetails,
     runningLabel: ACTION_RUNNING_LABELS.process_action,
   },
-<<<<<<< HEAD
-  websearch_action: {
-    detailsComponent: WebsearchActionDetails,
-    runningLabel: ACTION_RUNNING_LABELS.websearch_action,
-  },
-  browse_action: {
-    detailsComponent: BrowseActionDetails,
-    runningLabel: ACTION_RUNNING_LABELS.browse_action,
-=======
-  tables_query_action: {
-    detailsComponent: TablesQueryActionDetails,
-    runningLabel: ACTION_RUNNING_LABELS.tables_query_action,
->>>>>>> e66abf70
-  },
   conversation_list_files_action: {
     detailsComponent: () => null,
     runningLabel: ACTION_RUNNING_LABELS.conversation_list_files_action,
