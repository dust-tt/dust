--- conflicted
+++ resolved
@@ -188,16 +188,11 @@
   return <GenericActionDetails {...props} />;
 }
 
-<<<<<<< HEAD
-export function GenericActionDetails({ owner, action }: MCPActionDetailsProps) {
-=======
 export function GenericActionDetails({
   owner,
   action,
-  defaultOpen,
   viewType,
 }: MCPActionDetailsProps) {
->>>>>>> 96779f3a
   const inputs =
     Object.keys(action.params).length > 0
       ? JSON.stringify(action.params, undefined, 2)
@@ -205,26 +200,14 @@
 
   return (
     <ActionDetailsWrapper
-<<<<<<< HEAD
-      actionName={action.functionCallName ?? "Calling MCP Server"}
-      visual={MCP_SPECIFICATION.cardIcon}
-    >
-      <div className="flex flex-col gap-4 py-4 pl-6">
-        <span className="heading-base">Inputs</span>
-        <RenderToolItemMarkdown text={inputs} type="input" />
-
-        {action.output && (
-=======
       viewType={viewType}
       actionName={
         asDisplayName(action.functionCallName) ?? "Calling MCP Server"
       }
-      defaultOpen={defaultOpen}
       visual={MCP_SPECIFICATION.cardIcon}
     >
       {viewType !== "conversation" && (
         <div className="dd-privacy-mask flex flex-col gap-4 py-4 pl-6">
->>>>>>> 96779f3a
           <CollapsibleComponent
             rootProps={{ defaultOpen: !action.generatedFiles.length }}
             triggerChildren={
