import {
  ActionDocumentTextIcon,
  ClockIcon,
  cn,
  CollapsibleComponent,
  ContentMessage,
  GlobeAltIcon,
  MagnifyingGlassIcon,
  Markdown,
} from "@dust-tt/sparkle";

import { ActionDetailsWrapper } from "@app/components/actions/ActionDetailsWrapper";
import { MCPAgentManagementActionDetails } from "@app/components/actions/mcp/details/MCPAgentManagementActionDetails";
import { MCPBrowseActionDetails } from "@app/components/actions/mcp/details/MCPBrowseActionDetails";
import {
  DataSourceNodeContentDetails,
  FilesystemPathDetails,
} from "@app/components/actions/mcp/details/MCPDataSourcesFileSystemActionDetails";
import { MCPExtractActionDetails } from "@app/components/actions/mcp/details/MCPExtractActionDetails";
import { MCPGetDatabaseSchemaActionDetails } from "@app/components/actions/mcp/details/MCPGetDatabaseSchemaActionDetails";
import { MCPReasoningActionDetails } from "@app/components/actions/mcp/details/MCPReasoningActionDetails";
import { MCPRunAgentActionDetails } from "@app/components/actions/mcp/details/MCPRunAgentActionDetails";
import { MCPTablesQueryActionDetails } from "@app/components/actions/mcp/details/MCPTablesQueryActionDetails";
import { SearchResultDetails } from "@app/components/actions/mcp/details/MCPToolOutputDetails";
import type { MCPActionType } from "@app/lib/actions/mcp";
import {
  EXECUTE_DATABASE_QUERY_TOOL_NAME,
  FILESYSTEM_CAT_TOOL_NAME,
  FILESYSTEM_FIND_TOOL_NAME,
  FILESYSTEM_LIST_TOOL_NAME,
  FILESYSTEM_LOCATE_IN_TREE_TOOL_NAME,
  GET_DATABASE_SCHEMA_TOOL_NAME,
  INCLUDE_TOOL_NAME,
  isInternalMCPServerOfName,
  PROCESS_TOOL_NAME,
  QUERY_TABLES_TOOL_NAME,
  SEARCH_TOOL_NAME,
  WEBBROWSER_TOOL_NAME,
  WEBSEARCH_TOOL_NAME,
} from "@app/lib/actions/mcp_internal_actions/constants";
import type { ProgressNotificationContentType } from "@app/lib/actions/mcp_internal_actions/output_schemas";
import {
  getOutputText,
  isResourceContentWithText,
  isTextContent,
} from "@app/lib/actions/mcp_internal_actions/output_schemas";
import { makeQueryResource } from "@app/lib/actions/mcp_internal_actions/rendering";
import { MCP_SPECIFICATION } from "@app/lib/actions/utils";
import { isValidJSON } from "@app/lib/utils/json";
import type { LightWorkspaceType } from "@app/types";
import {
  asDisplayName,
  isSupportedImageContentType,
  parseTimeFrame,
} from "@app/types";

export interface MCPActionDetailsProps {
  action: MCPActionType;
  owner: LightWorkspaceType;
  lastNotification: ProgressNotificationContentType | null;
  defaultOpen: boolean;
  messageStatus?: "created" | "succeeded" | "failed" | "cancelled";
  viewType?: "conversation" | "sidebar";
}

export function MCPActionDetails(props: MCPActionDetailsProps) {
  const {
    action: { output, functionCallName, mcpServerId, params },
    defaultOpen,
    viewType,
  } = props;

  const parts = functionCallName ? functionCallName.split("__") : [];
  const toolName = parts[parts.length - 1];

  if (isInternalMCPServerOfName(mcpServerId, "search")) {
    if (toolName === SEARCH_TOOL_NAME) {
      const timeFrame = parseTimeFrame(params.relativeTimeFrame as string);
      const queryResource = makeQueryResource({
        query: params.query as string,
        timeFrame: timeFrame,
        tagsIn: params.tagsIn as string[],
        tagsNot: params.tagsNot as string[],
        nodeIds: params.nodeIds as string[],
      });

      return (
        <SearchResultDetails
          viewType={viewType}
          defaultQuery={queryResource.text}
          actionName="Search data"
          actionOutput={output}
          defaultOpen={defaultOpen}
          visual={MagnifyingGlassIcon}
        />
      );
    }

    if (
      toolName === FILESYSTEM_LIST_TOOL_NAME ||
      toolName === FILESYSTEM_FIND_TOOL_NAME
    ) {
      return (
        <SearchResultDetails
          viewType={viewType}
          actionName="Browse data sources"
          actionOutput={output}
          defaultOpen={defaultOpen}
          visual={ActionDocumentTextIcon}
        />
      );
    }

    if (toolName === FILESYSTEM_CAT_TOOL_NAME) {
      return <DataSourceNodeContentDetails {...props} />;
    }

    if (toolName === FILESYSTEM_LOCATE_IN_TREE_TOOL_NAME) {
      return <FilesystemPathDetails {...props} />;
    }
  }

  if (isInternalMCPServerOfName(mcpServerId, "include_data")) {
    if (toolName === INCLUDE_TOOL_NAME) {
      return (
        <SearchResultDetails
          viewType={viewType}
          actionName="Include data"
          actionOutput={output}
          defaultOpen={defaultOpen}
          visual={ClockIcon}
        />
      );
    }
  }

  if (isInternalMCPServerOfName(mcpServerId, "web_search_&_browse")) {
    if (toolName === WEBSEARCH_TOOL_NAME) {
      return (
        <SearchResultDetails
          viewType={viewType}
          defaultQuery={params.query as string}
          actionName="Web search"
          actionOutput={output}
          defaultOpen={defaultOpen}
          visual={GlobeAltIcon}
        />
      );
    }
    if (toolName === WEBBROWSER_TOOL_NAME) {
      return <MCPBrowseActionDetails {...props} />;
    }
  }

  if (isInternalMCPServerOfName(mcpServerId, "query_tables")) {
    if (toolName === QUERY_TABLES_TOOL_NAME) {
      return <MCPTablesQueryActionDetails {...props} />;
    }
  }

  if (isInternalMCPServerOfName(mcpServerId, "query_tables_v2")) {
    if (toolName === GET_DATABASE_SCHEMA_TOOL_NAME) {
      return <MCPGetDatabaseSchemaActionDetails {...props} />;
    }
    if (toolName === EXECUTE_DATABASE_QUERY_TOOL_NAME) {
      return <MCPTablesQueryActionDetails {...props} />;
    }
  }

  if (isInternalMCPServerOfName(mcpServerId, "reasoning")) {
    return <MCPReasoningActionDetails {...props} />;
  }

  if (isInternalMCPServerOfName(mcpServerId, "extract_data")) {
    if (toolName === PROCESS_TOOL_NAME) {
      return <MCPExtractActionDetails {...props} />;
    }
  }

  if (isInternalMCPServerOfName(mcpServerId, "run_agent")) {
    return <MCPRunAgentActionDetails {...props} />;
  }

  if (isInternalMCPServerOfName(mcpServerId, "agent_management")) {
    return <MCPAgentManagementActionDetails {...props} />;
  }

  return <GenericActionDetails {...props} />;
}

export function GenericActionDetails({
  owner,
  action,
  defaultOpen,
  viewType,
}: MCPActionDetailsProps) {
  const inputs =
    Object.keys(action.params).length > 0
      ? JSON.stringify(action.params, undefined, 2)
      : null;

  return (
    <ActionDetailsWrapper
      viewType={viewType}
      actionName={
        asDisplayName(action.functionCallName) ?? "Calling MCP Server"
      }
      defaultOpen={defaultOpen}
      visual={MCP_SPECIFICATION.cardIcon}
    >
<<<<<<< HEAD
      {viewType === "conversation" ? (
        <RenderToolItemMarkdown text={inputs} type="input" />
      ) : (
        <div className="flex flex-col gap-4 py-4 pl-6">
=======
      <div className="dd-privacy-mask flex flex-col gap-4 py-4 pl-6">
        <CollapsibleComponent
          rootProps={{ defaultOpen: !action.generatedFiles.length }}
          triggerChildren={
            <div
              className={cn(
                "text-foreground dark:text-foreground-night",
                "flex flex-row items-center gap-x-2"
              )}
            >
              <span className="heading-base">Inputs</span>
            </div>
          }
          contentChildren={
            <RenderToolItemMarkdown text={inputs} type="input" />
          }
        />

        {action.output && (
>>>>>>> 1cd05c4b
          <CollapsibleComponent
            rootProps={{ defaultOpen: !action.generatedFiles.length }}
            triggerChildren={
              <div
                className={cn(
                  "text-foreground dark:text-foreground-night",
                  "flex flex-row items-center gap-x-2"
                )}
              >
                <span className="heading-base">Inputs</span>
              </div>
            }
            contentChildren={
              <RenderToolItemMarkdown text={inputs} type="input" />
            }
          />

          {action.output && (
            <CollapsibleComponent
              rootProps={{ defaultOpen: !action.generatedFiles.length }}
              triggerChildren={
                <div
                  className={cn(
                    "text-foreground dark:text-foreground-night",
                    "flex flex-row items-center gap-x-2"
                  )}
                >
                  <span className="heading-base">Output</span>
                </div>
              }
              contentChildren={
                <div className="flex flex-col gap-2">
                  {action.output
                    .filter(
                      (o) => isTextContent(o) || isResourceContentWithText(o)
                    )
                    .map((o, index) => (
                      <RenderToolItemMarkdown
                        key={index}
                        text={getOutputText(o)}
                        type="output"
                      />
                    ))}
                </div>
              }
            />
          )}

          {action.generatedFiles.length > 0 && (
            <>
              <span className="heading-base">Generated Files</span>
              <div className="flex flex-col gap-1">
                {action.generatedFiles.map((file) => {
                  if (isSupportedImageContentType(file.contentType)) {
                    return (
                      <div key={file.fileId} className="mr-5">
                        <img
                          className="rounded-xl"
                          src={`/api/w/${owner.sId}/files/${file.fileId}`}
                          alt={`${file.title}`}
                        />
                      </div>
                    );
                  }
                  return (
                    <div key={file.fileId}>
                      <a
                        href={`/api/w/${owner.sId}/files/${file.fileId}`}
                        target="_blank"
                        rel="noopener noreferrer"
                      >
                        {file.title}
                      </a>
                    </div>
                  );
                })}
              </div>
            </>
          )}
        </div>
      )}
    </ActionDetailsWrapper>
  );
}

const RenderToolItemMarkdown = ({
  text,
  type,
}: {
  text: string | null;
  type: "input" | "output";
}) => {
  if (!text) {
    text =
      type === "input"
        ? "*The tool was called with no specified inputs.*"
        : "*The tool completed with no output.*";
  }

  if (isValidJSON(text)) {
    return <Markdown content={`\`\`\`json\n${text}\n\`\`\``} />;
  }

  return (
    <ContentMessage variant="primary" size="lg">
      <Markdown content={text} />
    </ContentMessage>
  );
};<|MERGE_RESOLUTION|>--- conflicted
+++ resolved
@@ -208,32 +208,8 @@
       defaultOpen={defaultOpen}
       visual={MCP_SPECIFICATION.cardIcon}
     >
-<<<<<<< HEAD
-      {viewType === "conversation" ? (
-        <RenderToolItemMarkdown text={inputs} type="input" />
-      ) : (
-        <div className="flex flex-col gap-4 py-4 pl-6">
-=======
-      <div className="dd-privacy-mask flex flex-col gap-4 py-4 pl-6">
-        <CollapsibleComponent
-          rootProps={{ defaultOpen: !action.generatedFiles.length }}
-          triggerChildren={
-            <div
-              className={cn(
-                "text-foreground dark:text-foreground-night",
-                "flex flex-row items-center gap-x-2"
-              )}
-            >
-              <span className="heading-base">Inputs</span>
-            </div>
-          }
-          contentChildren={
-            <RenderToolItemMarkdown text={inputs} type="input" />
-          }
-        />
-
-        {action.output && (
->>>>>>> 1cd05c4b
+      {viewType !== "conversation" && (
+        <div className="dd-privacy-mask flex flex-col gap-4 py-4 pl-6">
           <CollapsibleComponent
             rootProps={{ defaultOpen: !action.generatedFiles.length }}
             triggerChildren={
