--- conflicted
+++ resolved
@@ -38,25 +38,13 @@
           mcpServerView ? "" : "opacity-50"
         )}
       >
-<<<<<<< HEAD
-        <Avatar visual={getVisual(mcpServer)} />
+        {getAvatar(mcpServer)}
         <div className="flex flex-grow flex-col gap-0 overflow-hidden truncate">
           <div className="truncate text-sm font-semibold text-foreground dark:text-foreground-night">
             {asDisplayName(mcpServer.name)}
           </div>
           <div className="truncate text-sm text-muted-foreground dark:text-muted-foreground-night">
             {mcpServer.description}
-=======
-        <div>{getAvatar(mcpServer)}</div>
-        <div className="flex flex-grow items-center justify-between overflow-hidden truncate">
-          <div className="flex flex-col gap-1">
-            <div className="text-sm font-semibold text-foreground dark:text-foreground-night">
-              {asDisplayName(mcpServer.name)}
-            </div>
-            <div className="text-sm text-muted-foreground dark:text-muted-foreground-night">
-              {mcpServer.description}
-            </div>
->>>>>>> 145605c7
           </div>
         </div>
 
