import {
  Avatar,
  Button,
  Chip,
  classNames,
  Cog6ToothIcon,
  DataTable,
  IconButton,
  SearchInput,
  SliderToggle,
  Spinner,
  TrashIcon,
} from "@dust-tt/sparkle";
import type { CellContext, ColumnDef } from "@tanstack/react-table";
import React, { useMemo, useState } from "react";

import { CreateRemoteMCPServerModal } from "@app/components/actions/mcp/CreateRemoteMCPServerModal";
import { getServerTypeAndIdFromSId } from "@app/lib/actions/mcp_helper";
import {
  DEFAULT_MCP_SERVER_ICON,
  MCP_SERVER_ICONS,
} from "@app/lib/actions/mcp_icons";
import type { MCPServerType } from "@app/lib/actions/mcp_metadata";
import type { MCPServerViewType } from "@app/lib/resources/mcp_server_view_resource";
import {
  useAvailableMCPServers,
  useCreateInternalMCPServer,
  useDeleteMCPServer,
  useMCPServerConnections,
  useMCPServers,
} from "@app/lib/swr/mcp_servers";
import { useSpacesAsAdmin } from "@app/lib/swr/spaces";
import type { LightWorkspaceType, SpaceType } from "@app/types";

type RowData = {
  mcpServer: MCPServerType;
  mcpServerView?: MCPServerViewType;
  isConnected: boolean;
  spaces: SpaceType[];
  onClick: () => void;
};

type CellProps = {
  owner: LightWorkspaceType;
  row: RowData;
};

const Cell = ({ owner, row }: CellProps) => {
  const { mcpServer, mcpServerView, isConnected, spaces } = row;
  const { deleteServer } = useDeleteMCPServer(owner);
  const { createInternalMCPServer } = useCreateInternalMCPServer(owner);

  const [loading, setLoading] = useState(false);
  const { serverType } = getServerTypeAndIdFromSId(mcpServer.id);

  const enabled = mcpServerView !== undefined;
  return (
    <DataTable.CellContent>
      <div
        className={classNames(
          "flex flex-row items-center gap-2 py-3 [&&_*]:grow-0",
          mcpServerView ? "" : "opacity-50"
        )}
      >
        <div>
          <Avatar
            visual={React.createElement(
              MCP_SERVER_ICONS[mcpServer.icon || DEFAULT_MCP_SERVER_ICON]
            )}
          />
        </div>
        <div className="flex items-center justify-between overflow-hidden truncate [&&&]:flex-grow">
          <div className="flex flex-col gap-1">
            <div className="text-sm font-semibold text-foreground dark:text-foreground-night">
              {mcpServer.name}
            </div>
            <div className="text-sm text-muted-foreground dark:text-muted-foreground-night">
              {mcpServer.description}
            </div>
          </div>
        </div>

        <div className="flex gap-2">
          {mcpServerView && !spaces.find((s) => s.kind === "global") && (
            <Chip color="red" size="xs">
              Restricted
            </Chip>
          )}

          {mcpServerView && isConnected && (
            <Chip color="emerald" size="xs">
              Connected
            </Chip>
          )}
          {mcpServerView && !isConnected && mcpServer.authorization && (
            <Chip color="red" size="xs">
              Disconnected
            </Chip>
          )}
        </div>

        {mcpServerView && (
          <Button
            disabled={!mcpServerView}
            variant="outline"
            label="Manage"
            size="sm"
            icon={Cog6ToothIcon}
          />
        )}
        {serverType === "internal" ? (
          <SliderToggle
            disabled={loading}
            selected={enabled}
            onClick={async (e) => {
              e.stopPropagation();
              setLoading(true);
              if (enabled) {
                await deleteServer(mcpServer.id);
              } else {
                await createInternalMCPServer(mcpServer.name);
              }
              setLoading(false);
            }}
          />
        ) : (
          <IconButton
            variant="outline"
            icon={TrashIcon}
            onClick={async (e) => {
              e.stopPropagation();

              await deleteServer(mcpServer.id);
            }}
            size="sm"
          />
        )}
      </div>
    </DataTable.CellContent>
  );
};

type AdminActionsListProps = {
  owner: LightWorkspaceType;
  setMcpServer: (mcpServer: MCPServerType) => void;
};

export const AdminActionsList = ({
  owner,
  setMcpServer,
}: AdminActionsListProps) => {
  const { spaces } = useSpacesAsAdmin({
    workspaceId: owner.sId,
    disabled: false,
  });

  const systemSpace = useMemo(() => {
    return spaces.find((space) => space.kind === "system");
  }, [spaces]);

  const { availableMCPServers, isAvailableMCPServersLoading } =
    useAvailableMCPServers({
      owner,
    });

  const { mcpServers, isMCPServersLoading } = useMCPServers({
    owner,
  });

  const [isCreating, setIsCreating] = useState(false);

  const { connections } = useMCPServerConnections({
    owner,
  });

  const getTableColumns = (): ColumnDef<RowData>[] => {
    const columns: ColumnDef<RowData, any>[] = [];

    columns.push({
      id: "name",
      accessorKey: "name",
      header: "Name",
      cell: (info: CellContext<RowData, string>) => (
        <Cell row={info.row.original} owner={owner} />
      ),
      meta: {
        className: "[&_*]:flex-grow",
      },
    });

    return columns;
  };

  const allServers = [
    ...availableMCPServers,
    ...mcpServers.filter(
      (server) =>
        !availableMCPServers.some((available) => available.id === server.id)
    ),
  ];

  const rows: RowData[] = allServers.map((mcpServer) => {
    const mcpServerWithViews = mcpServers.find((s) => s.id === mcpServer.id);
    const mcpServerView = mcpServerWithViews?.views.find(
      (v) => v.spaceId === systemSpace?.sId
    );
    const spaceIds = mcpServerWithViews
      ? mcpServerWithViews.views.map((v) => v.spaceId)
      : [];
    return {
      mcpServer,
      mcpServerView,
      spaces: spaces.filter((s) => spaceIds?.includes(s.sId)),
      isConnected: !!connections.find(
        (c) => c.internalMCPServerId === mcpServer.id
      ),
      onClick: () => {
        if (mcpServerView && mcpServer) {
          setMcpServer(mcpServer);
        }
      },
<<<<<<< HEAD
=======
      actions: serverView.server.isDefault
        ? []
        : [
            {
              disabled:
                !groupedSpaces.available ||
                groupedSpaces.available.length === 0,
              kind: "submenu",
              label: "Add to space",
              items: (groupedSpaces.available || []).map((s) => ({
                id: s.sId,
                name: s.name,
              })),
              onSelect: async (spaceId) => {
                const space = availableSpaces.find((s) => s.sId === spaceId);
                if (!space) {
                  throw new Error("Space not found");
                }
                await addToSpace(serverView.server, space);
                await mutateMCPServers();
              },
            },
            {
              disabled:
                !groupedSpaces.included || groupedSpaces.included.length === 0,
              kind: "submenu",
              label: "Remove from space",
              items: (groupedSpaces.included || []).map((s) => ({
                id: s.sId,
                name: s.name,
              })),
              onSelect: async (spaceId) => {
                const space = availableSpaces.find((s) => s.sId === spaceId);
                if (!space) {
                  throw new Error("Space not found");
                }

                const viewToDelete = linkedServerViews?.find(
                  (v) => v.spaceId === spaceId
                );
                if (viewToDelete) {
                  await removeFromSpace(viewToDelete, space);
                  await mutateMCPServers();
                }
              },
            },
            {
              kind: "item",
              label: "Edit",
              onSelect: () => {
                setShowDetails(serverView.server);
              },
            },
            {
              kind: "item",
              label: serverType === "internal" ? "Disable" : "Delete",
              onSelect: async () => {
                await deleteServer(serverView.server.id);
              },
            },
          ],
>>>>>>> d72bbe44
    };
  });
  const columns = getTableColumns();

  const [filter, setFilter] = useState("");

  return (
    <>
      <div className="flex flex-row gap-2">
        <SearchInput
          name="filter"
          placeholder="Filter"
          value={filter}
          onChange={(e) => setFilter(e)}
        />
        <CreateRemoteMCPServerModal
          owner={owner}
          setMCPServer={setMcpServer}
          setIsCreating={setIsCreating}
        />
      </div>

      {isAvailableMCPServersLoading || isMCPServersLoading || isCreating ? (
        <div className="mt-16 flex justify-center">
          <Spinner />
        </div>
      ) : (
        <DataTable
          data={rows}
          columns={columns}
          className="pb-4"
          filter={filter}
          filterColumn="name"
        />
      )}
    </>
  );
};<|MERGE_RESOLUTION|>--- conflicted
+++ resolved
@@ -108,7 +108,7 @@
             icon={Cog6ToothIcon}
           />
         )}
-        {serverType === "internal" ? (
+        {serverType === "internal" && !mcpServer.isDefault ? (
           <SliderToggle
             disabled={loading}
             selected={enabled}
@@ -219,70 +219,6 @@
           setMcpServer(mcpServer);
         }
       },
-<<<<<<< HEAD
-=======
-      actions: serverView.server.isDefault
-        ? []
-        : [
-            {
-              disabled:
-                !groupedSpaces.available ||
-                groupedSpaces.available.length === 0,
-              kind: "submenu",
-              label: "Add to space",
-              items: (groupedSpaces.available || []).map((s) => ({
-                id: s.sId,
-                name: s.name,
-              })),
-              onSelect: async (spaceId) => {
-                const space = availableSpaces.find((s) => s.sId === spaceId);
-                if (!space) {
-                  throw new Error("Space not found");
-                }
-                await addToSpace(serverView.server, space);
-                await mutateMCPServers();
-              },
-            },
-            {
-              disabled:
-                !groupedSpaces.included || groupedSpaces.included.length === 0,
-              kind: "submenu",
-              label: "Remove from space",
-              items: (groupedSpaces.included || []).map((s) => ({
-                id: s.sId,
-                name: s.name,
-              })),
-              onSelect: async (spaceId) => {
-                const space = availableSpaces.find((s) => s.sId === spaceId);
-                if (!space) {
-                  throw new Error("Space not found");
-                }
-
-                const viewToDelete = linkedServerViews?.find(
-                  (v) => v.spaceId === spaceId
-                );
-                if (viewToDelete) {
-                  await removeFromSpace(viewToDelete, space);
-                  await mutateMCPServers();
-                }
-              },
-            },
-            {
-              kind: "item",
-              label: "Edit",
-              onSelect: () => {
-                setShowDetails(serverView.server);
-              },
-            },
-            {
-              kind: "item",
-              label: serverType === "internal" ? "Disable" : "Delete",
-              onSelect: async () => {
-                await deleteServer(serverView.server.id);
-              },
-            },
-          ],
->>>>>>> d72bbe44
     };
   });
   const columns = getTableColumns();
