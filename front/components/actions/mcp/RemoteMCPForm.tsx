--- conflicted
+++ resolved
@@ -28,11 +28,7 @@
   useUpdateRemoteMCPServer,
 } from "@app/lib/swr/mcp_servers";
 import type { LightWorkspaceType } from "@app/types";
-<<<<<<< HEAD
-import { asDisplayName, isRedacted, normalizeError } from "@app/types";
-=======
 import { asDisplayName } from "@app/types";
->>>>>>> c489bc4e
 
 interface RemoteMCPFormProps {
   owner: LightWorkspaceType;
@@ -64,11 +60,7 @@
     },
   });
 
-<<<<<<< HEAD
-  const { url, sharedSecret, lastError, lastSyncAt } = mcpServer;
-=======
-  const { url } = mcpServer;
->>>>>>> c489bc4e
+  const { url, lastError, lastSyncAt } = mcpServer;
 
   const { mutateMCPServers } = useMCPServers({
     owner,
