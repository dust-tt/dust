import {
  Button,
  DropdownMenu,
  DropdownMenuContent,
  DropdownMenuItem,
  DropdownMenuTrigger,
  EyeIcon,
  EyeSlashIcon,
  Input,
  Label,
  Page,
  Separator,
  useSendNotification,
  XMarkIcon,
} from "@dust-tt/sparkle";
import { zodResolver } from "@hookform/resolvers/zod";
import { useState } from "react";
import { Controller, useForm } from "react-hook-form";
import { z } from "zod";

import { ALLOWED_ICONS, MCP_SERVER_ICONS } from "@app/lib/actions/mcp_icons";
import type { RemoteMCPServerType } from "@app/lib/actions/mcp_metadata";
import {
  useMCPServers,
  useSyncRemoteMCPServer,
  useUpdateRemoteMCPServer,
} from "@app/lib/swr/mcp_servers";
import type { LightWorkspaceType } from "@app/types";

interface RemoteMCPFormProps {
  owner: LightWorkspaceType;
  mcpServer: RemoteMCPServerType;
  onSave: () => void;
}

const MCPFormSchema = z.object({
  name: z.string().min(1, "Name is required."),
  description: z.string().min(1, "Description is required."),
  icon: z.enum(ALLOWED_ICONS, { required_error: "Icon is required." }),
});

export type MCPFormType = z.infer<typeof MCPFormSchema>;

export function RemoteMCPForm({
  owner,
  mcpServer,
  onSave,
}: RemoteMCPFormProps) {
  const sendNotification = useSendNotification();

  const [isSynchronizing, setIsSynchronizing] = useState(false);
  const [syncError, setSyncError] = useState<string | null>(null);
  const [isSecretVisible, setIsSecretVisible] = useState(false);

  const form = useForm<MCPFormType>({
    resolver: zodResolver(MCPFormSchema),
    defaultValues: {
      name: mcpServer.name,
      description: mcpServer.description,
      icon: mcpServer.icon,
    },
  });

  const { url, sharedSecret } = mcpServer;

  const { mutateMCPServers } = useMCPServers({
    owner,
    disabled: true,
  });

  // Use the serverId from state for the hooks
  const { updateServer } = useUpdateRemoteMCPServer(owner, mcpServer.id);
  const { syncServer } = useSyncRemoteMCPServer(owner, mcpServer.id);

  const onSubmit = async (values: MCPFormType) => {
    try {
      const result = await updateServer({
        name: values.name,
        description: values.description,
        icon: values.icon,
      });
      if (result.success) {
        void mutateMCPServers();

        sendNotification({
          title: "MCP server updated",
          type: "success",
          description: "The MCP server has been successfully updated.",
        });

        form.reset(values);
      } else {
        throw new Error("Failed to update MCP server");
      }
    } catch (err) {
      sendNotification({
        title: "Error updating MCP server",
        type: "error",
        description: err instanceof Error ? err.message : "An error occurred",
      });
    }
  };

  const handleSynchronize = async () => {
    if (!url) {
      setSyncError("Please enter a valid URL before synchronizing.");
      return;
    }

    setSyncError(null);
    setIsSynchronizing(true);

    try {
      const result = await syncServer();

      if (result.success) {
        void mutateMCPServers();

        sendNotification({
          title: "Success",
          type: "success",
          description: "MCP server synchronized successfully.",
        });
      } else {
        throw new Error("Failed to synchronize MCP server");
      }
    } catch (error) {
      console.error("Error synchronizing with MCP:", error);
      sendNotification({
        title: "Error synchronizing MCP server",
        type: "error",
        description:
          error instanceof Error ? error.message : "An error occurred",
      });
      setSyncError(
        error instanceof Error
          ? error.message
          : "Failed to synchronize with MCP server"
      );
    } finally {
      setIsSynchronizing(false);
    }
  };

  const toggleSecretVisibility = () => {
    setIsSecretVisible(!isSecretVisible);
  };

  return (
    <div className="space-y-6">
      {syncError && (
        <div className="rounded-md bg-warning-50 p-4">
          <div className="flex">
            <div className="flex-shrink-0">
              <XMarkIcon className="h-5 w-5 text-warning-400" />
            </div>
            <div className="ml-3">
              <h3 className="text-sm font-medium text-warning-800">
                Synchronization Error
              </h3>
              <div className="mt-2 text-sm text-warning-700">
                <p>{syncError}</p>
              </div>
            </div>
          </div>
        </div>
      )}

      <div className="space-y-2">
        <Label htmlFor="url">URL</Label>
        <div className="flex space-x-2">
          <div className="flex-grow">
            <Input
              value={url}
              disabled
              placeholder="https://example.com/api/mcp"
            />
          </div>
          <Button
            label={isSynchronizing ? "Synchronizing..." : "Synchronize"}
            variant="outline"
            onClick={handleSynchronize}
            disabled={isSynchronizing}
          />
        </div>
      </div>

      <Separator className="my-4" />

      <Page.SectionHeader title="Settings" />
      <div className="flex space-x-2">
        <div className="flex-grow">
          <Label htmlFor="name">Name</Label>
          <Controller
            control={form.control}
            name="name"
            render={({ field }) => (
              <Input
                {...field}
                isError={!!form.formState.errors.name}
                message={form.formState.errors.name?.message}
                placeholder={mcpServer.cachedName}
              />
            )}
          />
        </div>

        <div>
          <Label htmlFor="icon">Icon</Label>
          <br />
          <Controller
            control={form.control}
            name="icon"
            render={({ field }) => {
              const currentIcon = field.value;
              const Icon = MCP_SERVER_ICONS[currentIcon];
              return (
                <DropdownMenu>
                  <DropdownMenuTrigger asChild>
                    <Button
                      className="capitalize"
                      variant="outline"
                      label={currentIcon}
                      icon={Icon}
                      isSelect
                    />
                  </DropdownMenuTrigger>
                  <DropdownMenuContent>
                    {Object.entries(MCP_SERVER_ICONS).map(([value, Icon]) => (
                      <DropdownMenuItem
                        key={value}
                        className="capitalize"
                        label={value}
                        icon={Icon}
                        onClick={() => field.onChange(value)}
                      />
                    ))}
                  </DropdownMenuContent>
                </DropdownMenu>
              );
            }}
          />
        </div>
      </div>

      <div className="space-y-2">
        <Label htmlFor="description">Description</Label>
        <Controller
          control={form.control}
          name="description"
          render={({ field }) => (
            <>
<<<<<<< HEAD
              <TextArea
                error={form.formState.errors.description?.message}
                placeholder={mcpServer.cachedDescription}
=======
              <Input
                isError={!!form.formState.errors.description?.message}
                message={form.formState.errors.description?.message}
>>>>>>> 765a54b0
                {...field}
              />
              <p className="text-xs text-gray-500">
                This is only for internal reference and is not shown to the
                model.
              </p>
            </>
          )}
        />
      </div>

      <div className="flex flex-col items-end gap-2">
        <Button
          label={form.formState.isSubmitting ? "Saving..." : "Save"}
          disabled={!form.formState.isDirty || form.formState.isSubmitting}
          onClick={async (event: Event) => {
            event.preventDefault();
            void form.handleSubmit(onSubmit)();
            onSave();
          }}
        />
      </div>

      <Separator className="my-4" />

      {sharedSecret && (
        <>
          <div className="space-y-2">
            <Label htmlFor="sharedSecret">Shared Secret</Label>
            <div className="relative">
              <Input
                value={sharedSecret}
                readOnly
                type={isSecretVisible ? "text" : "password"}
              />
              <div className="absolute inset-y-0 right-0 flex items-center pr-1">
                <Button
                  icon={isSecretVisible ? EyeSlashIcon : EyeIcon}
                  variant="tertiary"
                  size="xs"
                  onClick={toggleSecretVisibility}
                />
              </div>
            </div>
            <p className="text-xs text-gray-500">
              This is the secret key used to authenticate your MCP server with
              Dust. Keep it secure.
            </p>
          </div>
          <Separator className="my-4" />
        </>
      )}
    </div>
  );
}<|MERGE_RESOLUTION|>--- conflicted
+++ resolved
@@ -250,16 +250,11 @@
           name="description"
           render={({ field }) => (
             <>
-<<<<<<< HEAD
-              <TextArea
-                error={form.formState.errors.description?.message}
-                placeholder={mcpServer.cachedDescription}
-=======
               <Input
+                {...field}
                 isError={!!form.formState.errors.description?.message}
                 message={form.formState.errors.description?.message}
->>>>>>> 765a54b0
-                {...field}
+                placeholder={mcpServer.cachedDescription}
               />
               <p className="text-xs text-gray-500">
                 This is only for internal reference and is not shown to the
