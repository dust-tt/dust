<<<<<<< HEAD
import { Avatar, cn, Icon } from "@dust-tt/sparkle";
=======
import {
  Avatar,
  cn,
  CollapsibleComponent,
  Icon,
  Spinner,
} from "@dust-tt/sparkle";
>>>>>>> 96779f3a
import type { ComponentType } from "react";

interface ActionDetailsWrapperProps {
  actionName: string;
  children: React.ReactNode;
<<<<<<< HEAD
=======
  defaultOpen: boolean;
  viewType: "conversation" | "sidebar";
>>>>>>> 96779f3a
  visual: ComponentType<{ className?: string }>;
}

export function ActionDetailsWrapper({
  actionName,
  children,
<<<<<<< HEAD
=======
  defaultOpen,
  viewType,
>>>>>>> 96779f3a
  visual,
}: ActionDetailsWrapperProps) {
  if (viewType === "conversation") {
    return (
      <div className="flex w-full flex-col gap-y-2 px-2 py-1">
        <div
          className={cn(
            "text-foreground dark:text-foreground-night",
            "flex flex-grow flex-row items-center gap-x-2"
          )}
        >
          <Avatar
            size="sm"
            visual={<Icon visual={visual} />}
            backgroundColor="bg-muted-background dark:bg-muted-background-night"
          />
          <span className="heading-base">{actionName}</span>
          <span className="flex-grow"></span>
          {/* TODO: Align spinner with CoT spinner: <div className="self-start"> */}
          <div>
            <Spinner size="xs" />
          </div>
        </div>
        {children}
      </div>
    );
  }

  return (
    <div>
      <div
        className={cn(
          "text-foreground dark:text-foreground-night",
          "flex flex-row items-center gap-x-2"
        )}
      >
        <Avatar
          size="sm"
          visual={<Icon visual={visual} />}
          backgroundColor="bg-muted-background dark:bg-muted-background-night"
        />
        <span className="heading-base">{actionName}</span>
      </div>
      {children}
    </div>
  );
}<|MERGE_RESOLUTION|>--- conflicted
+++ resolved
@@ -1,6 +1,3 @@
-<<<<<<< HEAD
-import { Avatar, cn, Icon } from "@dust-tt/sparkle";
-=======
 import {
   Avatar,
   cn,
@@ -8,28 +5,19 @@
   Icon,
   Spinner,
 } from "@dust-tt/sparkle";
->>>>>>> 96779f3a
 import type { ComponentType } from "react";
 
 interface ActionDetailsWrapperProps {
   actionName: string;
   children: React.ReactNode;
-<<<<<<< HEAD
-=======
-  defaultOpen: boolean;
   viewType: "conversation" | "sidebar";
->>>>>>> 96779f3a
   visual: ComponentType<{ className?: string }>;
 }
 
 export function ActionDetailsWrapper({
   actionName,
   children,
-<<<<<<< HEAD
-=======
-  defaultOpen,
   viewType,
->>>>>>> 96779f3a
   visual,
 }: ActionDetailsWrapperProps) {
   if (viewType === "conversation") {
