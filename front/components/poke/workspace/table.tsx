--- conflicted
+++ resolved
@@ -8,7 +8,6 @@
   PokeTableCellWithCopy,
   PokeTableRow,
 } from "@app/components/poke/shadcn/ui/table";
-import config from "@app/lib/api/config";
 import { useWorkOSDSyncStatus } from "@app/lib/swr/workos";
 import type { WorkOSConnectionSyncStatus } from "@app/lib/types/workos";
 import type {
@@ -97,19 +96,11 @@
               <PokeTableCell>
                 {owner.workOSOrganizationId && (
                   <Link
-<<<<<<< HEAD
-                    href={`https://dashboard.workos.com/${config.getWorkOSEnvironmentId()}/organizations/${owner.workOSOrganizationId}`}
-                    target="_blank"
-                    className="text-xs text-highlight-400"
-                  >
-                    Dashboard
-=======
                     href={`https://dashboard.workos.com/${workosEnvironmentId}/organizations/${owner.workOSOrganizationId}`}
                     target="_blank"
                     className="text-xs text-highlight-400"
                   >
                     Organization
->>>>>>> 4ba25b91
                   </Link>
                 )}
               </PokeTableCell>
