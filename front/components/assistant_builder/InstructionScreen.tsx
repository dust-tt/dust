import {
  AnthropicLogo,
  Button,
  ContentMessage,
  DropdownMenu,
  GoogleLogo,
  MistralLogo,
  OpenaiLogo,
  Page,
  Spinner,
} from "@dust-tt/sparkle";
import type {
  APIError,
  AssistantCreativityLevel,
  BuilderSuggestionsType,
  ModelConfig,
  PlanType,
  Result,
  SUPPORTED_MODEL_CONFIGS,
  SupportedModel,
} from "@dust-tt/types";
import type { WorkspaceType } from "@dust-tt/types";
import {
  ASSISTANT_CREATIVITY_LEVEL_DISPLAY_NAMES,
  ASSISTANT_CREATIVITY_LEVEL_TEMPERATURES,
  CLAUDE_3_HAIKU_DEFAULT_MODEL_CONFIG,
  CLAUDE_3_OPUS_DEFAULT_MODEL_CONFIG,
  Err,
  GEMINI_PRO_DEFAULT_MODEL_CONFIG,
  GPT_3_5_TURBO_MODEL_CONFIG,
  GPT_4_TURBO_MODEL_CONFIG,
  MISTRAL_LARGE_MODEL_CONFIG,
  MISTRAL_MEDIUM_MODEL_CONFIG,
  MISTRAL_SMALL_MODEL_CONFIG,
  Ok,
} from "@dust-tt/types";
import { Transition } from "@headlessui/react";
import Document from "@tiptap/extension-document";
import Paragraph from "@tiptap/extension-paragraph";
import Text from "@tiptap/extension-text";
import type { Editor, JSONContent } from "@tiptap/react";
import { EditorContent, useEditor } from "@tiptap/react";
import type { ComponentType } from "react";
import React, { useEffect, useMemo, useRef, useState } from "react";

import type { AssistantBuilderState } from "@app/components/assistant_builder/types";
import { getSupportedModelConfig } from "@app/lib/assistant";
import {
  plainTextFromTipTapContent,
  tipTapContentFromPlainText,
} from "@app/lib/client/assistant_builder/instructions";
import { isDevelopmentOrDustWorkspace } from "@app/lib/development";
import { isUpgraded } from "@app/lib/plans/plan_codes";
import { debounce } from "@app/lib/utils/debounce";

export const CREATIVITY_LEVELS = Object.entries(
  ASSISTANT_CREATIVITY_LEVEL_TEMPERATURES
).map(([k, v]) => ({
  label:
    ASSISTANT_CREATIVITY_LEVEL_DISPLAY_NAMES[k as AssistantCreativityLevel],
  value: v,
}));

type ModelProvider = (typeof SUPPORTED_MODEL_CONFIGS)[number]["providerId"];
export const MODEL_PROVIDER_LOGOS: Record<ModelProvider, ComponentType> = {
  openai: OpenaiLogo,
  anthropic: AnthropicLogo,
  mistral: MistralLogo,
  google_ai_studio: GoogleLogo,
};

export const USED_MODEL_CONFIGS: readonly ModelConfig[] = [
  GPT_4_TURBO_MODEL_CONFIG,
  GPT_3_5_TURBO_MODEL_CONFIG,
  CLAUDE_3_OPUS_DEFAULT_MODEL_CONFIG,
  CLAUDE_3_HAIKU_DEFAULT_MODEL_CONFIG,
  MISTRAL_LARGE_MODEL_CONFIG,
  MISTRAL_MEDIUM_MODEL_CONFIG,
  MISTRAL_SMALL_MODEL_CONFIG,
  GEMINI_PRO_DEFAULT_MODEL_CONFIG,
] as const;

const getCreativityLevelFromTemperature = (temperature: number) => {
  const closest = CREATIVITY_LEVELS.reduce((prev, curr) =>
    Math.abs(curr.value - temperature) < Math.abs(prev.value - temperature)
      ? curr
      : prev
  );
  return closest;
};

const useInstructionEditorService = (editor: Editor | null) => {
  const editorService = useMemo(() => {
    return {
      resetContent(content: JSONContent) {
        return editor?.commands.setContent(content);
      },
    };
  }, [editor]);

  return editorService;
};

export function InstructionScreen({
  owner,
  plan,
  builderState,
  setBuilderState,
  setEdited,
  resetAt,
}: {
  owner: WorkspaceType;
  plan: PlanType;
  builderState: AssistantBuilderState;
  setBuilderState: (
    statefn: (state: AssistantBuilderState) => AssistantBuilderState
  ) => void;
  setEdited: (edited: boolean) => void;
  resetAt: number | null;
}) {
  const editor = useEditor({
    extensions: [Document, Text, Paragraph],
    content: tipTapContentFromPlainText(builderState.instructions || ""),
    onUpdate: ({ editor }) => {
      const json = editor.getJSON();
      const plainText = plainTextFromTipTapContent(json);
      setEdited(true);
      setBuilderState((state) => ({
        ...state,
        instructions: plainText,
      }));
    },
  });
  const editorService = useInstructionEditorService(editor);

  useEffect(() => {
    editor?.setOptions({
      editorProps: {
        attributes: {
          class:
            "overflow-auto min-h-[240px] h-full border-structure-200 border bg-structure-50 transition-all " +
            "duration-200 rounded-xl focus:border-action-300 focus:ring-action-300 p-2 focus:outline-action-200",
        },
      },
    });
  }, [editor]);

  useEffect(() => {
    if (resetAt != null) {
      editorService.resetContent(
        tipTapContentFromPlainText(builderState.instructions || "")
      );
    }
    // eslint-disable-next-line react-hooks/exhaustive-deps
  }, [resetAt]);

  return (
    <div className="flex grow flex-col gap-4">
      <div className="flex flex-col sm:flex-row">
        <div className="flex flex-col gap-2">
          <Page.Header title="Instructions" />
          <Page.P>
            <span className="text-sm text-element-700">
              Command or guideline you provide to your assistant to direct its
              responses.
            </span>
          </Page.P>
        </div>
        <div className="flex-grow" />
        <div className="self-end">
          <AdvancedSettings
            plan={plan}
            generationSettings={builderState.generationSettings}
            setGenerationSettings={(generationSettings) => {
              setEdited(true);
              setBuilderState((state) => ({
                ...state,
                generationSettings,
              }));
            }}
          />
        </div>
      </div>
      <div className="relative h-full min-h-[240px] grow gap-1 p-px">
        <EditorContent
          editor={editor}
          className="absolute bottom-0 left-0 right-0 top-0"
        />
      </div>
      {isDevelopmentOrDustWorkspace(owner) && (
        <Suggestions
          owner={owner}
          instructions={builderState.instructions || ""}
        />
      )}
    </div>
  );
}

function AdvancedSettings({
  plan,
  generationSettings,
  setGenerationSettings,
}: {
  plan: PlanType;
  generationSettings: AssistantBuilderState["generationSettings"];
  setGenerationSettings: (
    generationSettingsSettings: AssistantBuilderState["generationSettings"]
  ) => void;
}) {
  const supportedModelConfig = getSupportedModelConfig(
    generationSettings.modelSettings
  );
  if (!supportedModelConfig) {
    // unreachable
    alert("Unsupported model");
  }
  return (
    <DropdownMenu>
      <DropdownMenu.Button>
        <Button
          label="Advanced settings"
          variant="tertiary"
          size="sm"
          type="menu"
        />
      </DropdownMenu.Button>
      <DropdownMenu.Items width={240} overflow="visible">
        <div className="flex flex-col gap-4">
          <div className="flex flex-col items-end gap-2">
            <div className="w-full grow text-sm font-bold text-element-800">
              Model selection
            </div>
            <DropdownMenu>
              <DropdownMenu.Button>
                <Button
                  type="select"
                  labelVisible={true}
                  label={
                    getSupportedModelConfig(generationSettings.modelSettings)
                      .displayName
                  }
                  variant="secondary"
                  hasMagnifying={false}
                  size="sm"
                />
              </DropdownMenu.Button>
              <DropdownMenu.Items origin="topRight" width={250}>
                <div className="z-[120]">
                  {USED_MODEL_CONFIGS.filter(
                    (m) => !(m.largeModel && !isUpgraded(plan))
                  ).map((modelConfig) => (
                    <DropdownMenu.Item
                      key={modelConfig.modelId}
                      icon={MODEL_PROVIDER_LOGOS[modelConfig.providerId]}
                      description={modelConfig.shortDescription}
                      label={modelConfig.displayName}
                      onClick={() => {
                        setGenerationSettings({
                          ...generationSettings,
                          modelSettings: {
                            modelId: modelConfig.modelId,
                            providerId: modelConfig.providerId,
                            // safe because the SupportedModel is derived from the SUPPORTED_MODEL_CONFIGS array
                          } as SupportedModel,
                        });
                      }}
                    />
                  ))}
                </div>
              </DropdownMenu.Items>
            </DropdownMenu>
          </div>
          <div className="flex flex-col items-end gap-2">
            <div className="w-full grow text-sm font-bold text-element-800">
              Creativity level
            </div>
            <DropdownMenu>
              <DropdownMenu.Button>
                <Button
                  type="select"
                  labelVisible={true}
                  label={
                    getCreativityLevelFromTemperature(
                      generationSettings?.temperature
                    ).label
                  }
                  variant="secondary"
                  hasMagnifying={false}
                  size="sm"
                />
              </DropdownMenu.Button>
              <DropdownMenu.Items origin="topRight">
                {CREATIVITY_LEVELS.map(({ label, value }) => (
                  <DropdownMenu.Item
                    key={label}
                    label={label}
                    onClick={() => {
                      setGenerationSettings({
                        ...generationSettings,
                        temperature: value,
                      });
                    }}
                  />
                ))}
              </DropdownMenu.Items>
            </DropdownMenu>
          </div>
        </div>
      </DropdownMenu.Items>
    </DropdownMenu>
  );
}

const STATIC_SUGGESTIONS = [
  "Break down your instructions into steps to leverage the model's reasoning capabilities.",
  "Give context on how you'd like the assistant to act, e.g. 'Act like a senior analyst'.",
  "Add instructions on the format of the answer: tone of voice, answer in bullet points, in code blocks, etc...",
  "Try to be specific: tailor prompts with precise language to avoid ambiguity.",
];

type SuggestionStatus =
  | "no_suggestions"
  | "loading"
  | "suggestions_available"
  | "instructions_are_good"
  | "error";

function Suggestions({
  owner,
  instructions,
}: {
  owner: WorkspaceType;
  instructions: string;
}) {
  // history of all suggestions. The first two are displayed.
  const [suggestions, setSuggestions] = useState<string[]>(
    !instructions ? STATIC_SUGGESTIONS : []
  );
  const [suggestionsStatus, setSuggestionsStatus] = useState<SuggestionStatus>(
    !instructions ? "suggestions_available" : "no_suggestions"
  );

  const [error, setError] = useState<APIError | null>(null);

  const debounceHandle = useRef<NodeJS.Timeout | undefined>(undefined);

  // the ref allows comparing previous instructions to current instructions
  // in the effect below
  const previousInstructions = useRef<string | null>(instructions);

  useEffect(() => {
    // update suggestions when (and only when) instructions change
    if (instructions === previousInstructions.current) {
      return;
    }
    previousInstructions.current = instructions;

    if (!instructions.trim()) {
      setError(null);
      setSuggestionsStatus(
        suggestions.length > 0 ? "suggestions_available" : "no_suggestions"
      );
      clearTimeout(debounceHandle.current);
      return;
    }

    const updateSuggestions = async () => {
      setSuggestionsStatus("loading");
      const updatedSuggestions = await getRankedSuggestions({
        owner,
        currentInstructions: instructions,
        formerSuggestions: suggestions.slice(0, 2),
      });
      if (updatedSuggestions.isErr()) {
        setError(updatedSuggestions.error);
        setSuggestionsStatus("error");
        return;
      }
      if (
        updatedSuggestions.value.status === "ok" &&
        !updatedSuggestions.value.suggestions.length
      ) {
        setSuggestionsStatus("instructions_are_good");
        return;
      }
      setSuggestions(mergeSuggestions(suggestions, updatedSuggestions.value));
      setError(null);
      setSuggestionsStatus("suggestions_available");
    };

    debounce(debounceHandle, updateSuggestions);
    return () => {
      if (debounceHandle.current) {
        clearTimeout(debounceHandle.current);
        debounceHandle.current = undefined;
      }
    };
  }, [instructions, owner, suggestions]);

  return (
    <Transition
      show={suggestionsStatus !== "no_suggestions"}
      enter="transition-[max-height] duration-1000"
      enterFrom="max-h-0"
      enterTo="max-h-full"
      leave="transition-[max-height] duration-1000"
      leaveFrom="max-h-full"
      leaveTo="max-h-0"
    >
      <div className="flex flex-col gap-2">
        <div className="flex gap-1 text-base font-bold text-element-800">
          <div>Tips</div>
<<<<<<< HEAD
          {loading && <Spinner size="sm" />}
=======
          {suggestionsStatus === "loading" && <Spinner2 size="sm" />}
>>>>>>> 3002cb68
        </div>
        <div className="overflow-y-auto scrollbar-hide">
          {(() => {
            if (error) {
              return (
                <ContentMessage size="sm" title="Error" variant="red">
                  Error loading new suggestions:
                  {error.message}
                </ContentMessage>
              );
            }
            if (suggestionsStatus === "instructions_are_good") {
              return (
                <ContentMessage size="sm" variant="slate" title="">
                  Looking good! 🎉
                </ContentMessage>
              );
            }
            return (
              <div className="flex w-max gap-2">
                {suggestions.map((suggestion, index) => (
                  <ContentMessage
                    key={index}
                    size="sm"
                    title=""
                    variant="sky"
                    className="min-width-[320px] transition-all"
                  >
                    {suggestion}
                  </ContentMessage>
                ))}
              </div>
            );
          })()}
        </div>
      </div>
    </Transition>
  );
}

/*  Returns suggestions as per the dust app:
 * - empty array if the instructions are good;
 * - otherwise, 2 former suggestions + 2 new suggestions, ranked by order of relevance.
 */
async function getRankedSuggestions({
  owner,
  currentInstructions,
  formerSuggestions,
}: {
  owner: WorkspaceType;
  currentInstructions: string;
  formerSuggestions: string[];
}): Promise<Result<BuilderSuggestionsType, APIError>> {
  const res = await fetch(`/api/w/${owner.sId}/assistant/builder/suggestions`, {
    method: "POST",
    headers: {
      "Content-Type": "application/json",
    },
    body: JSON.stringify({
      type: "instructions",
      inputs: {
        current_instructions: currentInstructions,
        former_suggestions: formerSuggestions,
      },
    }),
  });
  if (!res.ok) {
    return new Err({
      type: "internal_server_error",
      message: "Failed to get suggestions",
    });
  }
  return new Ok(await res.json());
}

const VISIBLE_SUGGESTIONS_NUMBER = 2;
/**
 *
 * @param suggestions existing suggestions
 * @param dustAppSuggestions suggestions returned by the dust app via getRankedSuggestions
 * @returns suggestions updated with the new ones that ranked better than the visible ones if any
 */
function mergeSuggestions(
  suggestions: string[],
  dustAppSuggestions: BuilderSuggestionsType
): string[] {
  const mergedSuggestions = [...suggestions];
  if (dustAppSuggestions.status === "ok") {
    const visibleSuggestions = suggestions.slice(0, VISIBLE_SUGGESTIONS_NUMBER);
    const bestRankedSuggestions = dustAppSuggestions.suggestions.slice(
      0,
      VISIBLE_SUGGESTIONS_NUMBER
    );
    for (const suggestion of bestRankedSuggestions) {
      if (!visibleSuggestions.includes(suggestion)) {
        mergedSuggestions.unshift(suggestion);
      }
    }
  }
  return mergedSuggestions;
}<|MERGE_RESOLUTION|>--- conflicted
+++ resolved
@@ -411,11 +411,7 @@
       <div className="flex flex-col gap-2">
         <div className="flex gap-1 text-base font-bold text-element-800">
           <div>Tips</div>
-<<<<<<< HEAD
-          {loading && <Spinner size="sm" />}
-=======
-          {suggestionsStatus === "loading" && <Spinner2 size="sm" />}
->>>>>>> 3002cb68
+          {suggestionsStatus === "loading" && <Spinner size="xs" />}
         </div>
         <div className="overflow-y-auto scrollbar-hide">
           {(() => {
