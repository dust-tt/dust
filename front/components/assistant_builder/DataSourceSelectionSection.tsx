import {
  BracesIcon,
  Button,
  ExternalLinkIcon,
  IconButton,
  Tree,
} from "@dust-tt/sparkle";
import type { DataSourceViewType, WorkspaceType } from "@dust-tt/types";
import { useContext, useState } from "react";

import { AssistantBuilderContext } from "@app/components/assistant_builder/AssistantBuilderContext";
import type { AssistantBuilderDataSourceConfiguration } from "@app/components/assistant_builder/types";
import { PermissionTreeChildren } from "@app/components/ConnectorPermissionsTree";
import { EmptyCallToAction } from "@app/components/EmptyCallToAction";
import ManagedDataSourceDocumentModal from "@app/components/ManagedDataSourceDocumentModal";
import { getConnectorProviderLogo } from "@app/lib/connector_providers";
import { getDisplayNameForDataSource } from "@app/lib/data_sources";
import { useConnectorPermissions } from "@app/lib/swr";
import { classNames } from "@app/lib/utils";

export default function DataSourceSelectionSection({
  owner,
  dataSourceConfigurations,
  openDataSourceModal,
}: {
  owner: WorkspaceType;
  dataSourceConfigurations: Record<
    string,
    AssistantBuilderDataSourceConfiguration
  >;
  openDataSourceModal: () => void;
  onDelete?: (name: string) => void;
}) {
  const { dataSourceViews } = useContext(AssistantBuilderContext);
  const [documentToDisplay, setDocumentToDisplay] = useState<string | null>(
    null
  );
  const [dataSourceViewToDisplay, setDataSourceViewToDisplay] =
    useState<DataSourceViewType | null>(null);

  const canAddDataSource = dataSourceViews.length > 0;

  return (
    <>
      <ManagedDataSourceDocumentModal
        owner={owner}
        dataSource={dataSourceViewToDisplay?.dataSource ?? null}
        documentId={documentToDisplay}
        isOpen={!!documentToDisplay}
        setOpen={(open) => {
          if (!open) {
            setDocumentToDisplay(null);
          }
        }}
      />

      <div className="overflow-hidden pt-4">
        <div className="flex flex-row items-start">
          <div className="flex-grow pb-2 text-sm font-semibold text-element-900">
            Selected Data sources
          </div>
          <div>
            {Object.keys(dataSourceConfigurations).length > 0 && (
              <Button
                labelVisible={true}
                label="Manage selection"
                variant="primary"
                size="sm"
                onClick={openDataSourceModal}
                disabled={!canAddDataSource}
                hasMagnifying={false}
              />
            )}
          </div>
        </div>
        {!Object.keys(dataSourceConfigurations).length ? (
          <EmptyCallToAction
            label="Select Data Sources"
            onClick={openDataSourceModal}
            disabled={!canAddDataSource}
          />
        ) : (
          <Tree>
            {Object.values(dataSourceConfigurations).map((dsConfig) => {
              const LogoComponent = getConnectorProviderLogo(
                dsConfig.dataSourceView.dataSource.connectorProvider
              );
              return (
                <Tree.Item
                  key={dsConfig.dataSourceView.sId}
                  type={
                    dsConfig.dataSourceView.dataSource.connectorId
                      ? "node"
                      : "leaf"
                  } // todo make useConnectorPermissions hook work for non managed ds (Folders)
                  label={getDisplayNameForDataSource(
                    dsConfig.dataSourceView.dataSource
                  )}
                  visual={
                    LogoComponent ? (
                      <LogoComponent className="s-h-5 s-w-5" />
                    ) : null
                  }
                  variant="folder" // in case LogoComponent is null
                  className="whitespace-nowrap"
                >
                  {dsConfig.isSelectAll && (
                    <PermissionTreeChildren
                      owner={owner}
<<<<<<< HEAD
                      dataSourceOrView={dsConfig.dataSource}
=======
                      dataSource={dsConfig.dataSourceView.dataSource}
>>>>>>> 26baf3fe
                      parentId={null}
                      permissionFilter="read"
                      canUpdatePermissions={true}
                      displayDocumentSource={(documentId: string) => {
                        setDataSourceViewToDisplay(dsConfig.dataSourceView);
                        setDocumentToDisplay(documentId);
                      }}
                      useConnectorPermissionsHook={useConnectorPermissions}
                      isSearchEnabled={false}
                    />
                  )}
                  {dsConfig.selectedResources.map((node) => {
                    return (
                      <Tree.Item
                        key={`${dsConfig.dataSourceView.sId}-${node.internalId}`}
                        label={node.titleWithParentsContext ?? node.title}
                        type={node.expandable ? "node" : "leaf"}
                        variant={node.type}
                        className="whitespace-nowrap"
                        actions={
                          <div className="mr-8 flex flex-row gap-2">
                            <IconButton
                              size="xs"
                              icon={ExternalLinkIcon}
                              onClick={() => {
                                if (node.sourceUrl) {
                                  window.open(node.sourceUrl, "_blank");
                                }
                              }}
                              className={classNames(
                                node.sourceUrl
                                  ? ""
                                  : "pointer-events-none opacity-0"
                              )}
                              disabled={!node.sourceUrl}
                              variant="tertiary"
                            />
                            <IconButton
                              size="xs"
                              icon={BracesIcon}
                              onClick={() => {
                                if (node.dustDocumentId) {
                                  setDataSourceViewToDisplay(
                                    dsConfig.dataSourceView
                                  );
                                  setDocumentToDisplay(node.dustDocumentId);
                                }
                              }}
                              className={classNames(
                                node.dustDocumentId
                                  ? ""
                                  : "pointer-events-none opacity-0"
                              )}
                              disabled={!node.dustDocumentId}
                              variant="tertiary"
                            />
                          </div>
                        }
                      >
                        <PermissionTreeChildren
                          owner={owner}
<<<<<<< HEAD
                          dataSourceOrView={dsConfig.dataSource}
=======
                          dataSource={dsConfig.dataSourceView.dataSource}
>>>>>>> 26baf3fe
                          parentId={node.internalId}
                          permissionFilter="read"
                          canUpdatePermissions={true}
                          displayDocumentSource={(documentId: string) => {
                            setDataSourceViewToDisplay(dsConfig.dataSourceView);
                            setDocumentToDisplay(documentId);
                          }}
                          useConnectorPermissionsHook={useConnectorPermissions}
                          isSearchEnabled={false}
                        />
                      </Tree.Item>
                    );
                  })}
                </Tree.Item>
              );
            })}
          </Tree>
        )}
      </div>
    </>
  );
}<|MERGE_RESOLUTION|>--- conflicted
+++ resolved
@@ -107,11 +107,7 @@
                   {dsConfig.isSelectAll && (
                     <PermissionTreeChildren
                       owner={owner}
-<<<<<<< HEAD
-                      dataSourceOrView={dsConfig.dataSource}
-=======
                       dataSource={dsConfig.dataSourceView.dataSource}
->>>>>>> 26baf3fe
                       parentId={null}
                       permissionFilter="read"
                       canUpdatePermissions={true}
@@ -173,11 +169,7 @@
                       >
                         <PermissionTreeChildren
                           owner={owner}
-<<<<<<< HEAD
-                          dataSourceOrView={dsConfig.dataSource}
-=======
                           dataSource={dsConfig.dataSourceView.dataSource}
->>>>>>> 26baf3fe
                           parentId={node.internalId}
                           permissionFilter="read"
                           canUpdatePermissions={true}
