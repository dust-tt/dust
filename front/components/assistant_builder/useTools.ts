--- conflicted
+++ resolved
@@ -89,11 +89,7 @@
       label: displayName,
     };
   });
-<<<<<<< HEAD
-
-=======
   
->>>>>>> f463a686
   const { mcpServerViewsWithKnowledge, mcpServerViewsWithoutKnowledge } =
     groupBy(mcpServerViewsWithLabel, (view) => {
       const isWithKnowledge = INTERNAL_KNOWLEDGE_TOOL_SERVER_NAMES.includes(
