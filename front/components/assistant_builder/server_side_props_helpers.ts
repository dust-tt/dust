import assert from "assert";
import { tracer } from "dd-trace";

import type { AssistantBuilderMCPConfiguration } from "@app/components/assistant_builder/types";
import { getDefaultMCPServerActionConfiguration } from "@app/components/assistant_builder/types";
import { REASONING_MODEL_CONFIGS } from "@app/components/providers/types";
import type { MCPServerConfigurationType } from "@app/lib/actions/mcp";
import type { ProcessConfigurationType } from "@app/lib/actions/process";
import type { RetrievalConfigurationType } from "@app/lib/actions/retrieval";
import type {
  TableDataSourceConfiguration,
  TablesQueryConfigurationType,
} from "@app/lib/actions/tables_query";
import { isServerSideMCPServerConfiguration } from "@app/lib/actions/types/guards";
import type { DataSourceConfiguration } from "@app/lib/api/assistant/configuration";
import { getContentNodesForDataSourceView } from "@app/lib/api/data_source_view";
import type { MCPServerViewType } from "@app/lib/api/mcp";
import type { Authenticator } from "@app/lib/auth";
import { AppResource } from "@app/lib/resources/app_resource";
import { DataSourceViewResource } from "@app/lib/resources/data_source_view_resource";
import { SpaceResource } from "@app/lib/resources/space_resource";
import logger from "@app/logger/logger";
import type {
  AgentConfigurationType,
  DataSourceViewSelectionConfiguration,
  DataSourceViewSelectionConfigurations,
  TemplateAgentConfigurationType,
} from "@app/types";

export const getAccessibleSourcesAndApps = async (auth: Authenticator) => {
  return tracer.trace("getAccessibleSourcesAndApps", async () => {
    const accessibleSpaces = (
      await SpaceResource.listWorkspaceSpaces(auth)
    ).filter((space) => !space.isSystem() && space.canRead(auth));

<<<<<<< HEAD
    const [dsViews, allDustApps] = await Promise.all([
      DataSourceViewResource.listBySpaces(auth, accessibleSpaces, {
        includeEditedBy: true,
      }),
      AppResource.listByWorkspace(auth),
=======
    const [allDustApps, allMCPServerViews] = await Promise.all([
      AppResource.listByWorkspace(auth),
      MCPServerViewResource.listBySpaces(auth, accessibleSpaces),
    ]);

    return {
      spaces: accessibleSpaces,
      dustApps: allDustApps,
      mcpServerViews: allMCPServerViews,
    };
  });
};

// We are moving resource fetch to the client side. Until we finish,
// we will keep this duplicated version for fetching actions.
export const getAccessibleSourcesAndAppsForActions = async (
  auth: Authenticator
) => {
  return tracer.trace("getAccessibleSourcesAndAppsForActions", async () => {
    const accessibleSpaces = (
      await SpaceResource.listWorkspaceSpaces(auth)
    ).filter((space) => !space.isSystem() && space.canRead(auth));

    const [dsViews, allMCPServerViews] = await Promise.all([
      DataSourceViewResource.listBySpaces(auth, accessibleSpaces, {
        includeEditedBy: true,
      }),
      MCPServerViewResource.listBySpaces(auth, accessibleSpaces),
>>>>>>> 8f2a331e
    ]);

    return {
      spaces: accessibleSpaces,
      dataSourceViews: dsViews,
<<<<<<< HEAD
      dustApps: allDustApps,
=======
      mcpServerViews: allMCPServerViews,
>>>>>>> 8f2a331e
    };
  });
};

export async function buildInitialActions({
  dataSourceViews,
  configuration,
  mcpServerViews = [],
}: {
  dataSourceViews: DataSourceViewResource[];
  configuration: AgentConfigurationType | TemplateAgentConfigurationType;
  mcpServerViews?: MCPServerViewType[];
}): Promise<AssistantBuilderMCPConfiguration[]> {
  const builderActions: AssistantBuilderMCPConfiguration[] = [];

  for (const action of configuration.actions) {
    assert(
      action.type === "mcp_server_configuration",
      "Legacy action type, non-MCP, are no longer supported."
    );
    const mcpServerView = mcpServerViews.find(
      (mcpServerView) => mcpServerView.server.name === action.name
    );

    const builderAction = await getMCPServerActionConfiguration(
      action,
      dataSourceViews,
      mcpServerView
    );

    if (builderAction) {
      // TODO(durable agents, 2025-06-24): remove this once we have a proper
      // type for the builder action. Namely, initializeBuilderAction return
      // type should be AssistantBuilderMCPConfiguration.
      assert(
        builderAction.type === "MCP",
        "Builder action is not a MCP server configuration"
      );

      if (action.name) {
        builderAction.name = action.name;
      }
      if (action.description) {
        builderAction.description = action.description;
      }

      builderActions.push(builderAction);
    }
  }

  return builderActions;
}

async function getMCPServerActionConfiguration(
  action: MCPServerConfigurationType,
  dataSourceViews: DataSourceViewResource[],
  mcpServerView?: MCPServerViewType
): Promise<AssistantBuilderMCPConfiguration> {
  assert(isServerSideMCPServerConfiguration(action));

  const builderAction = getDefaultMCPServerActionConfiguration(mcpServerView);
  if (builderAction.type !== "MCP") {
    throw new Error("MCP action configuration is not valid");
  }

  builderAction.configuration.mcpServerViewId = action.mcpServerViewId;

  builderAction.name = "";
  builderAction.description = "";

  builderAction.configuration.dataSourceConfigurations = action.dataSources
    ? await renderDataSourcesConfigurations(
        { ...action, dataSources: action.dataSources }, // repeating action.dataSources to satisfy the typing
        dataSourceViews
      )
    : null;

  builderAction.configuration.tablesConfigurations = action.tables
    ? await renderTableDataSourcesConfigurations(
        { ...action, tables: action.tables },
        dataSourceViews
      )
    : null;

  builderAction.configuration.dustAppConfiguration =
    action.dustAppConfiguration;

  builderAction.configuration.childAgentId = action.childAgentId;

  const { reasoningModel } = action;
  if (reasoningModel) {
    const supportedReasoningModel = REASONING_MODEL_CONFIGS.find(
      (m) =>
        m.modelId === reasoningModel.modelId &&
        m.providerId === reasoningModel.providerId &&
        (m.reasoningEffort ?? null) === (reasoningModel.reasoningEffort ?? null)
    );
    if (supportedReasoningModel) {
      const { modelId, providerId, reasoningEffort } = supportedReasoningModel;
      builderAction.configuration.reasoningModel = {
        modelId,
        providerId,
        temperature: null,
        reasoningEffort: reasoningEffort ?? null,
      };
    }
  }

  builderAction.configuration.timeFrame = action.timeFrame;
  builderAction.configuration.jsonSchema = action.jsonSchema;
  builderAction.configuration._jsonSchemaString = action.jsonSchema
    ? JSON.stringify(action.jsonSchema, null, 2)
    : null;
  builderAction.configuration.additionalConfiguration =
    action.additionalConfiguration;

  return builderAction;
}

async function renderDataSourcesConfigurations(
  action:
    | RetrievalConfigurationType
    | ProcessConfigurationType
    | (MCPServerConfigurationType & { dataSources: DataSourceConfiguration[] }),
  dataSourceViews: DataSourceViewResource[]
): Promise<DataSourceViewSelectionConfigurations> {
  const selectedResources = action.dataSources.map((ds) => ({
    dataSourceViewId: ds.dataSourceViewId,
    resources: ds.filter.parents?.in ?? null,
    isSelectAll: !ds.filter.parents,
    tagsFilter: ds.filter.tags || null, // todo(TAF) Remove this when we don't need to support optional tags from builder.
  }));

  const dataSourceConfigurationsArray = await Promise.all(
    selectedResources.map(async (sr) => {
      const dataSourceView = dataSourceViews.find(
        (dsv) => dsv.sId === sr.dataSourceViewId
      );
      if (!dataSourceView) {
        throw new Error(
          `Could not find DataSourceView with id ${sr.dataSourceViewId}`
        );
      }

      const serializedDataSourceView = dataSourceView.toJSON();

      if (!sr.resources) {
        return {
          dataSourceView: serializedDataSourceView,
          selectedResources: [],
          isSelectAll: sr.isSelectAll,
          tagsFilter: sr.tagsFilter,
        };
      }

      const contentNodesRes = await getContentNodesForDataSourceView(
        dataSourceView,
        {
          internalIds: sr.resources,
          viewType: "document",
        }
      );

      if (contentNodesRes.isErr()) {
        logger.error(
          {
            action: {
              id: action.id,
              type: action.type,
            },
            dataSourceView: dataSourceView.toTraceJSON(),
            error: contentNodesRes.error,
            internalIds: sr.resources,
            workspace: {
              id: dataSourceView.workspaceId,
            },
          },
          "Agent Builder: Error fetching content nodes for documents."
        );

        return {
          dataSourceView: serializedDataSourceView,
          selectedResources: [],
          isSelectAll: sr.isSelectAll,
          tagsFilter: sr.tagsFilter,
        };
      }

      return {
        dataSourceView: serializedDataSourceView,
        selectedResources: contentNodesRes.value.nodes,
        isSelectAll: sr.isSelectAll,
        tagsFilter: sr.tagsFilter,
      };
    })
  );

  return dataSourceConfigurationsArray.reduce(
    (acc, curr) => ({
      ...acc,
      [curr.dataSourceView.sId]: curr,
    }),
    {} as DataSourceViewSelectionConfigurations
  );
}

async function renderTableDataSourcesConfigurations(
  action:
    | TablesQueryConfigurationType
    | (MCPServerConfigurationType & { tables: TableDataSourceConfiguration[] }),
  dataSourceViews: DataSourceViewResource[]
): Promise<DataSourceViewSelectionConfigurations> {
  const selectedResources = action.tables.map((table) => ({
    dataSourceViewId: table.dataSourceViewId,
    resources: [table.tableId],
    // `isSelectAll`  & `tagsFilter` are always false for TablesQueryConfiguration.
    isSelectAll: false,
    tagsFilter: null,
  }));

  const dataSourceConfigurationsArray: DataSourceViewSelectionConfiguration[] =
    await Promise.all(
      selectedResources.map(async (sr) => {
        const dataSourceView = dataSourceViews.find(
          (dsv) => dsv.sId === sr.dataSourceViewId
        );
        if (!dataSourceView) {
          throw new Error(
            `Could not find DataSourceView with id ${sr.dataSourceViewId}`
          );
        }

        const serializedDataSourceView = dataSourceView.toJSON();

        const contentNodesRes = await getContentNodesForDataSourceView(
          dataSourceView,
          {
            internalIds: sr.resources,
            viewType: "table",
          }
        );

        if (contentNodesRes.isErr()) {
          logger.error(
            {
              action: {
                id: action.id,
                type: action.type,
              },
              dataSourceView: dataSourceView.toTraceJSON(),
              error: contentNodesRes.error,
              internalIds: sr.resources,
              workspace: {
                id: dataSourceView.workspaceId,
              },
            },
            "Agent Builder: Error fetching content nodes for tables."
          );

          return {
            dataSourceView: serializedDataSourceView,
            selectedResources: [],
            isSelectAll: sr.isSelectAll,
            tagsFilter: sr.tagsFilter,
          };
        }

        return {
          dataSourceView: serializedDataSourceView,
          selectedResources: contentNodesRes.value.nodes,
          isSelectAll: sr.isSelectAll,
          tagsFilter: sr.tagsFilter,
        };
      })
    );

  // Return a map of dataSourceView.sId to selected resources.
  return dataSourceConfigurationsArray.reduce<DataSourceViewSelectionConfigurations>(
    (acc, config) => {
      const { sId } = config.dataSourceView;

      if (!acc[sId]) {
        // Initialize the entry if it doesn't exist.
        acc[sId] = config;
      } else {
        // Append to selectedResources if entry already exists.
        acc[sId].selectedResources.push(...config.selectedResources);
      }

      return acc;
    },
    {}
  );
}<|MERGE_RESOLUTION|>--- conflicted
+++ resolved
@@ -18,6 +18,7 @@
 import type { Authenticator } from "@app/lib/auth";
 import { AppResource } from "@app/lib/resources/app_resource";
 import { DataSourceViewResource } from "@app/lib/resources/data_source_view_resource";
+import { MCPServerViewResource } from "@app/lib/resources/mcp_server_view_resource";
 import { SpaceResource } from "@app/lib/resources/space_resource";
 import logger from "@app/logger/logger";
 import type {
@@ -33,22 +34,13 @@
       await SpaceResource.listWorkspaceSpaces(auth)
     ).filter((space) => !space.isSystem() && space.canRead(auth));
 
-<<<<<<< HEAD
-    const [dsViews, allDustApps] = await Promise.all([
-      DataSourceViewResource.listBySpaces(auth, accessibleSpaces, {
-        includeEditedBy: true,
-      }),
+    const [allDustApps] = await Promise.all([
       AppResource.listByWorkspace(auth),
-=======
-    const [allDustApps, allMCPServerViews] = await Promise.all([
-      AppResource.listByWorkspace(auth),
-      MCPServerViewResource.listBySpaces(auth, accessibleSpaces),
     ]);
 
     return {
       spaces: accessibleSpaces,
       dustApps: allDustApps,
-      mcpServerViews: allMCPServerViews,
     };
   });
 };
@@ -68,17 +60,12 @@
         includeEditedBy: true,
       }),
       MCPServerViewResource.listBySpaces(auth, accessibleSpaces),
->>>>>>> 8f2a331e
     ]);
 
     return {
       spaces: accessibleSpaces,
       dataSourceViews: dsViews,
-<<<<<<< HEAD
-      dustApps: allDustApps,
-=======
       mcpServerViews: allMCPServerViews,
->>>>>>> 8f2a331e
     };
   });
 };
