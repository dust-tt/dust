--- conflicted
+++ resolved
@@ -1,29 +1,10 @@
 import { createContext, useState } from "react";
 import { useEffect } from "react";
 
-<<<<<<< HEAD
-import type {
-  AppType,
-  DataSourceViewType,
-  SpaceType,
-  WorkspaceType,
-} from "@app/types";
+import { DataSourceViewsProvider } from "@app/components/assistant_builder/contexts/DataSourceViewsContext";
+import type { AppType, SpaceType, WorkspaceType } from "@app/types";
 
 import { MCPServerViewsProvider } from "./contexts/MCPServerViewsContext";
-=======
-import { DataSourceViewsProvider } from "@app/components/assistant_builder/contexts/DataSourceViewsContext";
-import { mcpServerViewSortingFn } from "@app/lib/actions/mcp_helper";
-import type { MCPServerViewType } from "@app/lib/api/mcp";
-import type { AppType, SpaceType, WorkspaceType } from "@app/types";
-
-interface AssistantBuilderProviderProps {
-  owner: WorkspaceType;
-  dustApps: AppType[];
-  spaces: SpaceType[];
-  mcpServerViews: MCPServerViewType[];
-  children: React.ReactNode;
-}
->>>>>>> 8f2a331e
 
 type AssistantBuilderContextType = {
   dustApps: AppType[];
@@ -43,7 +24,6 @@
 interface AssistantBuilderProviderProps {
   owner: WorkspaceType;
   dustApps: AppType[];
-  dataSourceViews: DataSourceViewType[];
   spaces: SpaceType[];
   children: React.ReactNode;
 }
@@ -52,11 +32,6 @@
   owner,
   dustApps,
   spaces,
-<<<<<<< HEAD
-=======
-  mcpServerViews,
-  owner,
->>>>>>> 8f2a331e
   children,
 }: AssistantBuilderProviderProps) {
   const [isPreviewPanelOpen, setIsPreviewPanelOpen] = useState(() => {
@@ -87,15 +62,11 @@
         setIsPreviewPanelOpen,
       }}
     >
-<<<<<<< HEAD
       <MCPServerViewsProvider owner={owner} spaces={spaces}>
-        {children}
+        <DataSourceViewsProvider owner={owner}>
+          {children}
+        </DataSourceViewsProvider>
       </MCPServerViewsProvider>
-=======
-      <DataSourceViewsProvider owner={owner}>
-        {children}
-      </DataSourceViewsProvider>
->>>>>>> 8f2a331e
     </AssistantBuilderContext.Provider>
   );
 }