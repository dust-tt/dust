--- conflicted
+++ resolved
@@ -46,11 +46,7 @@
 import { ConfirmContext } from "@app/components/Confirm";
 import { MembersList } from "@app/components/members/MembersList";
 import { useSearchMembers } from "@app/lib/swr/memberships";
-<<<<<<< HEAD
-=======
 import { useCreateTag, useTags } from "@app/lib/swr/tags";
-import { useFeatureFlags } from "@app/lib/swr/workspaces";
->>>>>>> 40b24aad
 import { debounce } from "@app/lib/utils/debounce";
 import type {
   APIError,
@@ -62,10 +58,7 @@
   WorkspaceType,
 } from "@app/types";
 import { Err, isAdmin, Ok } from "@app/types";
-<<<<<<< HEAD
-=======
 import type { TagType } from "@app/types/tag";
->>>>>>> 40b24aad
 
 export function removeLeadingAt(handle: string) {
   return handle.startsWith("@") ? handle.slice(1) : handle;
