import {
  Avatar,
  BoltIcon,
  Button,
  DropdownMenu,
  DropdownMenuContent,
  DropdownMenuItem,
  DropdownMenuLabel,
  DropdownMenuSearchbar,
  DropdownMenuTrigger,
  Spinner,
  useSendNotification,
} from "@dust-tt/sparkle";
import assert from "assert";
import { uniqueId } from "lodash";
import { useState } from "react";

import type {
  ActionSpecificationWithType,
  AssistantBuilderActionType,
  AssistantBuilderDataVisualizationType,
  AssistantBuilderSetActionType,
  AssistantBuilderState,
} from "@app/components/assistant_builder/types";
import {
  getDataVisualizationActionConfiguration,
  getDefaultActionConfiguration,
  getDefaultMCPServerActionConfiguration,
} from "@app/components/assistant_builder/types";
import { getMcpServerViewDisplayName } from "@app/lib/actions/mcp_helper";
import { getAvatar } from "@app/lib/actions/mcp_icons";
import { getMCPServerRequirements } from "@app/lib/actions/mcp_internal_actions/input_configuration";
import type { MCPServerViewType } from "@app/lib/api/mcp";
import type { ModelConfigurationType } from "@app/types";
import { O4_MINI_MODEL_ID } from "@app/types";

type MCPServerViewTypeWithLabel = MCPServerViewType & { label: string };

interface AddToolsDropdownProps {
  setEdited: (edited: boolean) => void;
  setAction: (action: AssistantBuilderSetActionType) => void;
  setBuilderState: (
    stateFn: (state: AssistantBuilderState) => AssistantBuilderState
  ) => void;
  nonDefaultMCPActions: ActionSpecificationWithType[];
  defaultMCPServerViews: MCPServerViewTypeWithLabel[];
  nonDefaultMCPServerViews: MCPServerViewTypeWithLabel[];
  reasoningModels: ModelConfigurationType[];
  isLoading: boolean;
}

const DEFAULT_REASONING_MODEL_ID = O4_MINI_MODEL_ID;

export function AddToolsDropdown({
  setEdited,
  setAction,
  setBuilderState,
  nonDefaultMCPActions,
  defaultMCPServerViews,
  nonDefaultMCPServerViews,
  reasoningModels,
  isLoading,
}: AddToolsDropdownProps) {
  const [searchText, setSearchText] = useState("");
  const [filteredNonMCPActions, setFilteredNonMCPActions] =
    useState(nonDefaultMCPActions);
  const [filteredMCPServerViews, setFilteredMCPServerViews] = useState([
    ...defaultMCPServerViews,
    ...nonDefaultMCPServerViews,
  ]);
  const sendNotification = useSendNotification();

  const noFilteredTools =
    filteredNonMCPActions.length === 0 && filteredMCPServerViews.length === 0;

  function onOpenChange(open: boolean) {
    if (!open) {
      // Delay slightly to avoid flickering when the dropdown is closed.
      setTimeout(() => {
        setSearchText("");
        setFilteredNonMCPActions([]);
        setFilteredMCPServerViews([]);
      }, 200);
    }
  }

  function onChangeSearchText(text: string) {
    setSearchText(text);
    setFilteredNonMCPActions(
      nonDefaultMCPActions.filter((tool) =>
        tool.label.toLowerCase().includes(text.toLowerCase())
      )
    );
    setFilteredMCPServerViews(
      [...defaultMCPServerViews, ...nonDefaultMCPServerViews].filter((view) =>
        view.label.toLowerCase().includes(text.toLowerCase())
      )
    );
  }

  function onClickDefaultTool(
    actionType:
      | AssistantBuilderActionType
      | AssistantBuilderDataVisualizationType
  ) {
    setEdited(true);

    if (actionType === "DATA_VISUALIZATION") {
      // Data visualization is not an action, but we need to show it in the UI like an action.
      // So we need to set visualizationEnabled true and add it as an action.
      setBuilderState((state) => ({
        ...state,
        visualizationEnabled: true,
      }));
    }

    const defaultAction =
      actionType === "DATA_VISUALIZATION"
        ? getDataVisualizationActionConfiguration()
        : getDefaultActionConfiguration(actionType);
    assert(defaultAction);

    setAction({
      type: defaultAction.noConfigurationRequired ? "insert" : "pending",
      action: defaultAction,
    });
  }

  function onClickMCPServer(selectedView: MCPServerViewType) {
    setEdited(true);
    const action = getDefaultMCPServerActionConfiguration(selectedView);
    assert(action);

    const isReasoning =
      getMCPServerRequirements(selectedView).requiresReasoningConfiguration;

    // Reasoning is configurable but we select the reasoning model by default.
    if (action.type === "MCP" && isReasoning) {
      // You should not be able to select reasoning tools if you don't have any reasoning models,
      // but in case you do for some reasons, we show an error notification.
      if (reasoningModels.length === 0) {
        sendNotification({
          title: "No reasoning model available",
          description:
            "Please add a reasoning model to your workspace to be able to use this tool",
          type: "error",
        });
      } else {
        // Use o4-mini (high reasoning effort) as default reasoning model, if it's not available use the first one in the list.
        const defaultReasoningModel =
          reasoningModels.find(
            (model) =>
              model.modelId === DEFAULT_REASONING_MODEL_ID &&
              model.reasoningEffort === "high"
          ) ?? reasoningModels[0];

        setAction({
          type: "pending",
          action: {
            id: uniqueId(),
            ...action,
            configuration: {
              ...action.configuration,
              reasoningModel: {
                modelId: defaultReasoningModel.modelId,
                providerId: defaultReasoningModel.providerId,
                reasoningEffort: defaultReasoningModel.reasoningEffort ?? null,
                temperature: null,
              },
            },
          },
        });
      }

      return;
    }

    setAction({
      type: action.noConfigurationRequired ? "insert" : "pending",
      action: {
        ...action,
        id: uniqueId(),
      },
    });
  }

  return (
    <DropdownMenu modal={false} onOpenChange={onOpenChange}>
      <DropdownMenuTrigger asChild>
        <Button
          variant="outline"
          label="Add tools"
          data-gtm-label="toolAddingButton"
          data-gtm-location="toolsPanel"
          icon={BoltIcon}
          isSelect
        />
      </DropdownMenuTrigger>
      <DropdownMenuContent
        className="md-w-[25rem] w-[20rem]"
        align="start"
        collisionPadding={10}
        dropdownHeaders={
          <DropdownMenuSearchbar
            autoFocus
            name="search-tools"
            placeholder="Search Tools"
            value={searchText}
            onChange={onChangeSearchText}
          />
        }
      >
<<<<<<< HEAD
        {isLoading && <Spinner />}
=======
        {isLoading && (
          <div className="flex h-full w-full items-center justify-center rounded-xl">
            <Spinner />
          </div>
        )}
>>>>>>> 52206793
        {!isLoading &&
          searchText.length > 0 &&
          (noFilteredTools ? (
            <DropdownMenuLabel label="No tools found" />
          ) : (
            <>
              <DropdownMenuLabel label="Search results" />
              {filteredNonMCPActions.map((tool) => (
                <DefaultToolDropdownMenuItem
                  key={tool.label}
                  tool={tool}
                  onClick={(tool) => onClickDefaultTool(tool.type)}
                />
              ))}
              {filteredMCPServerViews.map((view) => (
                <MCPDropdownMenuItem
                  key={view.id}
                  view={view}
                  onClick={onClickMCPServer}
                />
              ))}
            </>
          ))}

        {!isLoading && searchText.length === 0 && (
          <>
            <DropdownMenuLabel label="Top tools" />
            {nonDefaultMCPActions.map((tool) => (
              <DefaultToolDropdownMenuItem
                key={tool.label}
                tool={tool}
                onClick={() => onClickDefaultTool(tool.type)}
              />
            ))}
            {defaultMCPServerViews.map((view) => (
              <MCPDropdownMenuItem
                key={`${view.id}-${view.label}`} // There can be multiple views with the same id.
                view={view}
                onClick={onClickMCPServer}
              />
            ))}
            {nonDefaultMCPServerViews.length > 0 && (
              <>
                <DropdownMenuLabel label="Other tools" />
                {nonDefaultMCPServerViews.map((view) => (
                  <MCPDropdownMenuItem
                    key={`${view.id}-${view.label}`}
                    view={view}
                    onClick={onClickMCPServer}
                  />
                ))}
              </>
            )}
          </>
        )}
      </DropdownMenuContent>
    </DropdownMenu>
  );
}

function DefaultToolDropdownMenuItem({
  tool,
  onClick,
}: {
  tool: ActionSpecificationWithType;
  onClick: (toolType: ActionSpecificationWithType) => void;
}) {
  return (
    <DropdownMenuItem
      truncateText
      icon={<Avatar icon={tool.dropDownIcon} size="sm" />}
      label={tool.label}
      description={tool.description}
      onClick={() => onClick(tool)}
    />
  );
}

function MCPDropdownMenuItem({
  view,
  onClick,
}: {
  view: MCPServerViewTypeWithLabel;
  onClick: (view: MCPServerViewType) => void;
}) {
  return (
    <DropdownMenuItem
      truncateText
      icon={getAvatar(view.server)}
      label={getMcpServerViewDisplayName(view)}
      description={view.server.description}
      onClick={() => onClick(view)}
    />
  );
}<|MERGE_RESOLUTION|>--- conflicted
+++ resolved
@@ -210,15 +210,11 @@
           />
         }
       >
-<<<<<<< HEAD
-        {isLoading && <Spinner />}
-=======
         {isLoading && (
           <div className="flex h-full w-full items-center justify-center rounded-xl">
             <Spinner />
           </div>
         )}
->>>>>>> 52206793
         {!isLoading &&
           searchText.length > 0 &&
           (noFilteredTools ? (
