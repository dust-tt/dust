--- conflicted
+++ resolved
@@ -15,13 +15,9 @@
   AssistantBuilderActionConfiguration,
   AssistantBuilderMCPServerConfiguration,
 } from "@app/components/assistant_builder/types";
-<<<<<<< HEAD
-import { getMCPServerRequirements } from "@app/lib/actions/mcp_internal_actions/input_schemas";
-import { isMCPDustAppRunConfiguration } from "@app/lib/actions/types/guards";
-=======
 import type { MCPServerAvailability } from "@app/lib/actions/mcp_internal_actions/constants";
 import { getMCPServerRequirements } from "@app/lib/actions/mcp_internal_actions/utils";
->>>>>>> 2484d015
+import { isMCPDustAppRunConfiguration } from "@app/lib/actions/types/guards";
 import type { MCPServerViewType } from "@app/lib/api/mcp";
 import type { LightWorkspaceType, SpaceType, TimeFrame } from "@app/types";
 import { asDisplayName, assertNever, slugify } from "@app/types";
@@ -288,7 +284,6 @@
           owner={owner}
         />
       )}
-<<<<<<< HEAD
       {requirements.requiredDustAppConfiguration && (
         <DustAppConfigurationSection
           owner={owner}
@@ -306,10 +301,7 @@
           }}
         />
       )}
-      {requirements.requiresTimeFrameConfiguration && (
-=======
       {requirements.mayRequiresTimeFrameConfiguration && (
->>>>>>> 2484d015
         <TimeFrameConfigurationSection
           onConfigUpdate={(timeFrame: TimeFrame | null) => {
             handleConfigUpdate((old) => ({ ...old, timeFrame }));
