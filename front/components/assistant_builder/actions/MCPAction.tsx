--- conflicted
+++ resolved
@@ -282,7 +282,6 @@
           owner={owner}
         />
       )}
-<<<<<<< HEAD
       {requirements.requiredDustAppConfiguration && (
         <DustAppConfigurationSection
           owner={owner}
@@ -298,14 +297,14 @@
               dustAppConfiguration: dustAppConfig,
             }));
           }}
-=======
+        />
+      )}
       {requirements.requiresTimeFrameConfiguration && (
         <TimeFrameConfigurationSection
           onConfigUpdate={(timeFrame: TimeFrame | null) => {
             handleConfigUpdate((old) => ({ ...old, timeFrame }));
           }}
           timeFrame={actionConfiguration.timeFrame}
->>>>>>> c29d2aaa
         />
       )}
       <AdditionalConfigurationSection
