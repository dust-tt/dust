import { ContentMessage, InformationCircleIcon } from "@dust-tt/sparkle";
import { useCallback, useContext, useMemo, useState } from "react";

import { AdditionalConfigurationSection } from "@app/components/assistant_builder/actions/configuration/AdditionalConfigurationSection";
import AssistantBuilderDataSourceModal from "@app/components/assistant_builder/actions/configuration/AssistantBuilderDataSourceModal";
import { ChildAgentConfigurationSection } from "@app/components/assistant_builder/actions/configuration/ChildAgentConfigurationSection";
import DataSourceSelectionSection from "@app/components/assistant_builder/actions/configuration/DataSourceSelectionSection";
import { DustAppConfigurationSection } from "@app/components/assistant_builder/actions/configuration/DustAppConfigurationSection";
import { ReasoningModelConfigurationSection } from "@app/components/assistant_builder/actions/configuration/ReasoningModelConfigurationSection";
import { TimeFrameConfigurationSection } from "@app/components/assistant_builder/actions/configuration/TimeFrameConfigurationSection";
import { MCPToolsList } from "@app/components/assistant_builder/actions/MCPToolsList";
import { AssistantBuilderContext } from "@app/components/assistant_builder/AssistantBuilderContext";
import type {
  AssistantBuilderActionConfiguration,
  AssistantBuilderMCPServerConfiguration,
} from "@app/components/assistant_builder/types";
import type { MCPServerAvailability } from "@app/lib/actions/mcp_internal_actions/constants";
import { getMCPServerRequirements } from "@app/lib/actions/mcp_internal_actions/utils";
import type { MCPServerViewType } from "@app/lib/api/mcp";
import type { LightWorkspaceType, SpaceType, TimeFrame } from "@app/types";
import { asDisplayName, assertNever } from "@app/types";

interface NoActionAvailableProps {
  owner: LightWorkspaceType;
}

function NoActionAvailable({ owner }: NoActionAvailableProps) {
  return (
    <ContentMessage
      title="You don't have any Tools available"
      icon={InformationCircleIcon}
      variant="warning"
    >
      <div className="flex flex-col gap-y-3">
        {(() => {
          switch (owner.role) {
            case "admin":
              return (
                <div>
                  <strong>
                    Visit the "Tools" section in the Knowledge panel to add
                    Tools.
                  </strong>
                </div>
              );
            case "builder":
            case "user":
              return (
                <div>
                  <strong>Ask your Admins to add Tools.</strong>
                </div>
              );
            case "none":
              return <></>;
            default:
              assertNever(owner.role);
          }
        })()}
      </div>
    </ContentMessage>
  );
}

interface MCPActionProps {
  owner: LightWorkspaceType;
  allowedSpaces: SpaceType[];
  action: AssistantBuilderActionConfiguration;
  isEditing: boolean;
  updateAction: (args: {
    actionName: string;
    actionDescription: string;
    getNewActionConfig: (
      old: AssistantBuilderActionConfiguration["configuration"]
    ) => AssistantBuilderActionConfiguration["configuration"];
  }) => void;
  setEdited: (edited: boolean) => void;
}

export function MCPAction({
  owner,
  allowedSpaces,
  action,
  updateAction,
  setEdited,
}: MCPActionProps) {
  const actionConfiguration =
    action.configuration as AssistantBuilderMCPServerConfiguration;

  const { mcpServerViews } = useContext(AssistantBuilderContext);

  const noMCPServerView = mcpServerViews.length === 0;

  const selectedMCPServerView = mcpServerViews.find(
    (mcpServerView) => mcpServerView.id === actionConfiguration.mcpServerViewId
  );

  // MCPServerView on default MCP server will not allow switching to another one.
  const selectedServerAvailability: MCPServerAvailability | null = useMemo(
    () => selectedMCPServerView?.server.availability ?? null,
    [selectedMCPServerView]
  );

  const [showDataSourcesModal, setShowDataSourcesModal] = useState(false);
  const [showTablesModal, setShowTablesModal] = useState(false);

<<<<<<< HEAD
=======
  const handleServerSelection = useCallback(
    (serverView: MCPServerViewType) => {
      setEdited(true);
      setSelectedMCPServerView(serverView);

      const requirements = getMCPServerRequirements(serverView);
      updateAction({
        actionName: slugify(serverView.server.name),
        actionDescription:
          requirements.requiresDataSourceConfiguration ||
          requirements.requiresTableConfiguration
            ? ""
            : serverView.server.description,
        getNewActionConfig: () => ({
          mcpServerViewId: serverView.id,
          dataSourceConfigurations: null,
          tablesConfigurations: null,
          childAgentId: null,
          reasoningModel: null,
          timeFrame: null,
          // We initialize boolean with false because leaving them unset means false (toggle on the left).
          additionalConfiguration: Object.fromEntries(
            requirements.requiredBooleans.map((key) => [key, false])
          ),
          dustAppConfiguration: null,
        }),
      });
    },
    [setEdited, updateAction]
  );

>>>>>>> df09cdcf
  const handleConfigUpdate = useCallback(
    (
      getNewConfig: (
        old: AssistantBuilderMCPServerConfiguration
      ) => AssistantBuilderMCPServerConfiguration
    ) => {
      setEdited(true);
      updateAction({
        actionName: action.name,
        actionDescription: action.description,
        getNewActionConfig: (old) =>
          getNewConfig(old as AssistantBuilderMCPServerConfiguration),
      });
    },
    [action.description, action.name, setEdited, updateAction]
  );

  if (action.type !== "MCP") {
    return null;
  }

  const requirements = getMCPServerRequirements(selectedMCPServerView);

  if (noMCPServerView) {
    return <NoActionAvailable owner={owner} />;
  }

  return (
    <>
      {/* Additional modals for selecting data sources */}
      {requirements.requiresDataSourceConfiguration && (
        <AssistantBuilderDataSourceModal
          isOpen={showDataSourcesModal}
          setOpen={setShowDataSourcesModal}
          owner={owner}
          onSave={(dataSourceConfigurations) => {
            handleConfigUpdate((old) => ({ ...old, dataSourceConfigurations }));
          }}
          initialDataSourceConfigurations={
            actionConfiguration.dataSourceConfigurations ?? {}
          }
          allowedSpaces={allowedSpaces}
          viewType="document"
        />
      )}
      {requirements.requiresTableConfiguration && (
        <AssistantBuilderDataSourceModal
          isOpen={showTablesModal}
          setOpen={(isOpen) => {
            setShowTablesModal(isOpen);
          }}
          owner={owner}
          onSave={(tablesConfigurations) => {
            handleConfigUpdate((old) => ({ ...old, tablesConfigurations }));
          }}
          initialDataSourceConfigurations={
            actionConfiguration.tablesConfigurations ?? {}
          }
          allowedSpaces={allowedSpaces}
          viewType="table"
        />
      )}
      {/* Server selection */}
      {(selectedServerAvailability === null ||
        selectedServerAvailability === "manual") && (
        <div className="text-sm text-foreground dark:text-foreground-night">
          <div>{selectedMCPServerView?.server.description}</div>
          <br />
          {selectedServerAvailability === "manual" && (
            <div>
              Available to you via{" "}
              <b>
                {
                  allowedSpaces.find(
                    (space) => space.sId === selectedMCPServerView?.spaceId
                  )?.name
                }
              </b>{" "}
              space.
            </div>
          )}
        </div>
      )}
      {/* Configurable blocks */}
      {requirements.requiresDataSourceConfiguration && (
        <DataSourceSelectionSection
          owner={owner}
          dataSourceConfigurations={
            actionConfiguration.dataSourceConfigurations ?? {}
          }
          openDataSourceModal={() => setShowDataSourcesModal(true)}
          onSave={(dataSourceConfigurations) => {
            handleConfigUpdate((old) => ({ ...old, dataSourceConfigurations }));
          }}
          viewType="document"
        />
      )}
      {requirements.requiresTableConfiguration && (
        <DataSourceSelectionSection
          owner={owner}
          dataSourceConfigurations={
            actionConfiguration.tablesConfigurations ?? {}
          }
          openDataSourceModal={() => setShowTablesModal(true)}
          onSave={(tablesConfigurations) => {
            handleConfigUpdate((old) => ({ ...old, tablesConfigurations }));
          }}
          viewType="table"
        />
      )}
      {requirements.requiresChildAgentConfiguration && (
        <ChildAgentConfigurationSection
          onAgentSelect={(childAgentId) => {
            handleConfigUpdate((old) => ({ ...old, childAgentId }));
          }}
          selectedAgentId={actionConfiguration.childAgentId}
          owner={owner}
        />
      )}
      {requirements.requiresReasoningConfiguration && (
        <ReasoningModelConfigurationSection
          onModelSelect={(reasoningModel) => {
            handleConfigUpdate((old) => ({ ...old, reasoningModel }));
          }}
          selectedReasoningModel={actionConfiguration.reasoningModel}
          owner={owner}
        />
      )}
      {requirements.requiredDustAppConfiguration && (
        <DustAppConfigurationSection
          owner={owner}
          allowedSpaces={allowedSpaces}
          selectedConfig={actionConfiguration.dustAppConfiguration}
          onConfigSelect={(dustAppConfig) => {
            handleConfigUpdate((old) => ({
              ...old,
              dustAppConfiguration: dustAppConfig,
            }));
          }}
        />
      )}
      {requirements.mayRequiresTimeFrameConfiguration && (
        <TimeFrameConfigurationSection
          onConfigUpdate={(timeFrame: TimeFrame | null) => {
            handleConfigUpdate((old) => ({ ...old, timeFrame }));
          }}
          timeFrame={actionConfiguration.timeFrame}
        />
      )}
      <AdditionalConfigurationSection
        {...requirements}
        additionalConfiguration={actionConfiguration.additionalConfiguration}
        onConfigUpdate={(key, value) => {
          handleConfigUpdate((old) => ({
            ...old,
            additionalConfiguration: {
              ...old.additionalConfiguration,
              [key]: value,
            },
          }));
        }}
      />
      {selectedMCPServerView && (
        <MCPToolsList tools={selectedMCPServerView.server.tools} />
      )}
    </>
  );
}

export function hasErrorActionMCP(
  action: AssistantBuilderActionConfiguration,
  mcpServerViews: MCPServerViewType[]
): string | null {
  if (action.type === "MCP") {
    const mcpServerView = mcpServerViews.find(
      (mcpServerView) =>
        mcpServerView.id === action.configuration.mcpServerViewId
    );
    if (!mcpServerView) {
      return "Please select a tool.";
    }

    const requirements = getMCPServerRequirements(mcpServerView);
    if (
      requirements.requiresDataSourceConfiguration &&
      !action.configuration.dataSourceConfigurations
    ) {
      return "Please select one or multiple data sources.";
    }
    if (
      requirements.requiresTableConfiguration &&
      !action.configuration.tablesConfigurations
    ) {
      return "Please select one or multiple tables.";
    }
    if (
      requirements.requiresChildAgentConfiguration &&
      !action.configuration.childAgentId
    ) {
      return "Please select a child agent.";
    }
    if (
      requirements.requiresReasoningConfiguration &&
      !action.configuration.reasoningModel
    ) {
      return "Please select a reasoning model.";
    }

    const missingFields = [];
    for (const key of requirements.requiredStrings) {
      if (!(key in action.configuration.additionalConfiguration)) {
        missingFields.push(key);
      }
    }
    for (const key of requirements.requiredNumbers) {
      if (!(key in action.configuration.additionalConfiguration)) {
        missingFields.push(key);
      }
    }
    for (const key in requirements.requiredEnums) {
      if (!(key in action.configuration.additionalConfiguration)) {
        missingFields.push(key);
      }
    }
    if (missingFields.length > 0) {
      return `Some fields are missing: ${missingFields.map(asDisplayName).join(", ")}.`;
    }

    return null;
  }
  return "Please select a tool.";
}<|MERGE_RESOLUTION|>--- conflicted
+++ resolved
@@ -103,40 +103,6 @@
   const [showDataSourcesModal, setShowDataSourcesModal] = useState(false);
   const [showTablesModal, setShowTablesModal] = useState(false);
 
-<<<<<<< HEAD
-=======
-  const handleServerSelection = useCallback(
-    (serverView: MCPServerViewType) => {
-      setEdited(true);
-      setSelectedMCPServerView(serverView);
-
-      const requirements = getMCPServerRequirements(serverView);
-      updateAction({
-        actionName: slugify(serverView.server.name),
-        actionDescription:
-          requirements.requiresDataSourceConfiguration ||
-          requirements.requiresTableConfiguration
-            ? ""
-            : serverView.server.description,
-        getNewActionConfig: () => ({
-          mcpServerViewId: serverView.id,
-          dataSourceConfigurations: null,
-          tablesConfigurations: null,
-          childAgentId: null,
-          reasoningModel: null,
-          timeFrame: null,
-          // We initialize boolean with false because leaving them unset means false (toggle on the left).
-          additionalConfiguration: Object.fromEntries(
-            requirements.requiredBooleans.map((key) => [key, false])
-          ),
-          dustAppConfiguration: null,
-        }),
-      });
-    },
-    [setEdited, updateAction]
-  );
-
->>>>>>> df09cdcf
   const handleConfigUpdate = useCallback(
     (
       getNewConfig: (
