import {
  Checkbox,
  classNames,
  Hoverable,
  IconButton,
  Input,
  TextArea,
} from "@dust-tt/sparkle";
import { ChevronDownIcon, ChevronUpIcon } from "lucide-react";
import React, { useEffect, useState } from "react";

import AssistantBuilderDataSourceModal from "@app/components/assistant_builder/actions/configuration/AssistantBuilderDataSourceModal";
import { ConfigurationSectionContainer } from "@app/components/assistant_builder/actions/configuration/ConfigurationSectionContainer";
import DataSourceSelectionSection from "@app/components/assistant_builder/actions/configuration/DataSourceSelectionSection";
import { JsonSchemaConfigurationSection } from "@app/components/assistant_builder/actions/configuration/JsonSchemaConfigurationSection";
import { TimeUnitDropdown } from "@app/components/assistant_builder/actions/TimeDropdown";
import type {
  AssistantBuilderActionConfiguration,
  AssistantBuilderProcessConfiguration,
  AssistantBuilderTimeFrame,
} from "@app/components/assistant_builder/types";
import { isValidJsonSchema } from "@app/lib/utils/json_schemas";
import type { Result } from "@app/types";
import type { SpaceType, WorkspaceType } from "@app/types";
import { Err, Ok } from "@app/types";

export function hasErrorActionProcess(
  action: AssistantBuilderActionConfiguration
): string | null {
  const errorMessage =
    "You must select at least one data source and generate a valid schema";
  if (action.type !== "PROCESS") {
    return "Invalid action type.";
  }
  if (!isValidJsonSchema(action.configuration._jsonSchemaString).isValid) {
    return errorMessage;
  }
  if (Object.keys(action.configuration.dataSourceConfigurations).length === 0) {
    return errorMessage;
  }
  if (
    action.configuration.tagsFilter &&
    action.configuration.tagsFilter.in.some((tag) => tag === "")
  ) {
    return errorMessage;
  }
  if (
    action.configuration.tagsFilter &&
    action.configuration.tagsFilter.in.length !==
      new Set(action.configuration.tagsFilter.in).size
  ) {
    return errorMessage;
  }
  return null;
}

type ActionProcessProps = {
  owner: WorkspaceType;
  instructions: string | null;
  actionConfiguration: AssistantBuilderProcessConfiguration | null;
  allowedSpaces: SpaceType[];
  updateAction: (
    setNewActionConfig: (
      previousAction: AssistantBuilderProcessConfiguration
    ) => AssistantBuilderProcessConfiguration
  ) => void;
  setEdited: (edited: boolean) => void;
  description: string;
  onDescriptionChange: (description: string) => void;
};

export function ActionProcess({
  owner,
  instructions,
  actionConfiguration,
  allowedSpaces,
  updateAction,
  setEdited,
  description,
  onDescriptionChange,
}: ActionProcessProps &
  (
    | {
        description: string;
        onDescriptionChange: (description: string) => void;
      }
    | {
        description?: undefined;
        onDescriptionChange?: undefined;
      }
  )) {
  const [showDataSourcesModal, setShowDataSourcesModal] = useState(false);
  const [timeFrameError, setTimeFrameError] = useState<string | null>(null);
  const [defaultTimeFrame, setDefaultTimeFrame] =
    useState<AssistantBuilderTimeFrame>({
      value: 1,
      unit: "day",
    });
  const [showAdvancedSettings, setShowAdvancedSettings] = useState(false);
  const toggleAdvancedSettings = () => {
    setShowAdvancedSettings((prev) => !prev);
  };

  useEffect(() => {
    if (actionConfiguration) {
      if (
        actionConfiguration.timeFrame &&
        !actionConfiguration.timeFrame.value
      ) {
        setTimeFrameError("Timeframe must be a number");
      } else {
        // Set the default time frame to the current time frame if it exists,
        // so if the user unchecks the checkbox, it won't reset to initial value
        if (actionConfiguration.timeFrame) {
          setDefaultTimeFrame(actionConfiguration.timeFrame);
        }
        setTimeFrameError(null);
      }
    }
  }, [actionConfiguration]);

  if (!actionConfiguration) {
    return null;
  }
  const timeFrame = actionConfiguration.timeFrame || defaultTimeFrame;
  const timeFrameDisabled = !actionConfiguration.timeFrame;

  return (
    <>
      <AssistantBuilderDataSourceModal
        isOpen={showDataSourcesModal}
        setOpen={(isOpen) => {
          setShowDataSourcesModal(isOpen);
        }}
        owner={owner}
        onSave={(dsConfigs) => {
          setEdited(true);
          updateAction((previousAction) => ({
            ...previousAction,
            dataSourceConfigurations: dsConfigs,
          }));
        }}
        initialDataSourceConfigurations={
          actionConfiguration.dataSourceConfigurations
        }
        allowedSpaces={allowedSpaces}
        viewType="document"
      />
      <div className="text-sm text-muted-foreground dark:text-muted-foreground-night">
        This tool scans selected data sources within the specified time frame,
        extracting information based on a predefined schema. It can process the
        equivalent to a 1,000-page book (500k tokens). Learn more about this
        feature in the{" "}
        <Hoverable
          variant="highlight"
          onClick={() => {
            window.open("https://docs.dust.tt/docs/extract-data", "_blank");
          }}
        >
          documentation
        </Hoverable>
        .
      </div>
      <DataSourceSelectionSection
        owner={owner}
        dataSourceConfigurations={actionConfiguration.dataSourceConfigurations}
        openDataSourceModal={() => {
          setShowDataSourcesModal(true);
        }}
        onSave={(dsConfigs) => {
          setEdited(true);
          updateAction((previousAction) => ({
            ...previousAction,
            dataSourceConfigurations: dsConfigs,
          }));
        }}
        viewType="document"
      />

      {onDescriptionChange && (
        <ConfigurationSectionContainer
          title="Tool Description"
          description={
            <>
              Clarify what the tool should do and what data it should extract.
              For example:
              <span className="mt-1 block italic text-muted-foreground dark:text-muted-foreground-night">
                "Extract from the #reading slack channel a list of books,
                including their title, author, and the reason why they were
                recommended."
              </span>
            </>
          }
        >
          <TextArea
            placeholder={"Extract the list of…"}
            value={description}
            onChange={(e) => onDescriptionChange(e.target.value)}
          />
        </ConfigurationSectionContainer>
      )}

      <div className="flex flex-col gap-4 pt-8">
        <div className="-ml-3 flex flex-row items-center text-lg font-bold text-foreground dark:text-foreground-night">
          <div className="flex items-center">
            <IconButton
              onClick={toggleAdvancedSettings}
              icon={showAdvancedSettings ? ChevronUpIcon : ChevronDownIcon}
              variant="highlight"
            />
            <span>Advanced Settings</span>
          </div>
        </div>
      </div>

      {showAdvancedSettings && (
        <ConfigurationSectionContainer
          title="Time Range"
          description="By default, the time frame is determined automatically based on the
            conversation context. Enable manual time frame selection when you
            need to specify an exact range for data extraction."
        >
          <div className={"flex flex-row items-center gap-4 pb-4"}>
            <Checkbox
              checked={!!actionConfiguration.timeFrame}
              onCheckedChange={(checked) => {
                setEdited(true);
                updateAction((previousAction) => ({
                  ...previousAction,
                  timeFrame: checked ? defaultTimeFrame : undefined,
                }));
              }}
            />
            <div
              className={classNames(
                "text-sm font-semibold",
                timeFrameDisabled ? "text-slate-400" : "text-element-900"
              )}
            >
              Process data from the last
            </div>
            <Input
              type="text"
              messageStatus={timeFrameError ? "error" : "default"}
              value={
                timeFrame.value && !isNaN(timeFrame.value)
                  ? timeFrame.value.toString()
                  : ""
              }
              onChange={(e) => {
                const value = parseInt(e.target.value, 10);
                if (!isNaN(value) || !e.target.value) {
                  setEdited(true);
                  updateAction((previousAction) => ({
                    ...previousAction,
                    timeFrame: {
                      value,
                      unit: timeFrame.unit,
                    },
                  }));
                }
              }}
              disabled={timeFrameDisabled}
            />
            <TimeUnitDropdown
              timeFrame={timeFrame}
              updateAction={updateAction}
              onEdit={() => setEdited(true)}
              disabled={timeFrameDisabled}
            />
          </div>
<<<<<<< HEAD
        </ConfigurationSectionContainer>
=======
          <JsonSchemaConfigurationSection
            instructions={instructions ?? ""}
            description={description ?? ""}
            initialSchema={
              actionConfiguration?._jsonSchemaString ??
              (actionConfiguration?.jsonSchema
                ? JSON.stringify(actionConfiguration.jsonSchema, null, 2)
                : null)
            }
            sectionConfigurationDescription="Optionally, provide a schema for the data to be extracted. If you do not specify a schema, the tool will determine the schema based on the conversation context."
            setEdited={setEdited}
            onConfigUpdate={({ _jsonSchemaString, jsonSchema }) =>
              updateAction((previousAction) => ({
                ...previousAction,
                _jsonSchemaString,
                jsonSchema: jsonSchema ?? previousAction.jsonSchema,
              }))
            }
            generateSchema={(instructions: string) =>
              generateSchema({ owner, instructions })
            }
          />
        </>
>>>>>>> c489bc4e
      )}
      <JsonSchemaConfigurationSection
        instructions={instructions ?? ""}
        schemaEdit={schemaEdit ?? ""}
        setSchemaEdit={setSchemaEdit}
        setEdited={setEdited}
        updateAction={updateAction}
        description={description ?? ""}
        schemaConfigurationDescription="Optionally, provide a schema for the data to be extracted. If you do not specify a schema, the tool will determine the schema based on the conversation context."
        generateSchema={(instructions: string) =>
          generateSchema({ owner, instructions })
        }
      />
    </>
  );
}

export async function generateSchema({
  owner,
  instructions,
}: {
  owner: WorkspaceType;
  instructions: string;
}): Promise<Result<Record<string, unknown>, Error>> {
  const res = await fetch(
    `/api/w/${owner.sId}/assistant/builder/process/generate_schema`,
    {
      method: "POST",
      headers: {
        "Content-Type": "application/json",
      },
      body: JSON.stringify({
        instructions,
      }),
    }
  );
  if (!res.ok) {
    return new Err(new Error("Failed to generate schema"));
  }
  return new Ok((await res.json()).schema || null);
}<|MERGE_RESOLUTION|>--- conflicted
+++ resolved
@@ -214,64 +214,63 @@
       </div>
 
       {showAdvancedSettings && (
-        <ConfigurationSectionContainer
-          title="Time Range"
-          description="By default, the time frame is determined automatically based on the
+        <>
+          <ConfigurationSectionContainer
+            title="Time Range"
+            description="By default, the time frame is determined automatically based on the
             conversation context. Enable manual time frame selection when you
             need to specify an exact range for data extraction."
-        >
-          <div className={"flex flex-row items-center gap-4 pb-4"}>
-            <Checkbox
-              checked={!!actionConfiguration.timeFrame}
-              onCheckedChange={(checked) => {
-                setEdited(true);
-                updateAction((previousAction) => ({
-                  ...previousAction,
-                  timeFrame: checked ? defaultTimeFrame : undefined,
-                }));
-              }}
-            />
-            <div
-              className={classNames(
-                "text-sm font-semibold",
-                timeFrameDisabled ? "text-slate-400" : "text-element-900"
-              )}
-            >
-              Process data from the last
-            </div>
-            <Input
-              type="text"
-              messageStatus={timeFrameError ? "error" : "default"}
-              value={
-                timeFrame.value && !isNaN(timeFrame.value)
-                  ? timeFrame.value.toString()
-                  : ""
-              }
-              onChange={(e) => {
-                const value = parseInt(e.target.value, 10);
-                if (!isNaN(value) || !e.target.value) {
+          >
+            <div className={"flex flex-row items-center gap-4 pb-4"}>
+              <Checkbox
+                checked={!!actionConfiguration.timeFrame}
+                onCheckedChange={(checked) => {
                   setEdited(true);
                   updateAction((previousAction) => ({
                     ...previousAction,
-                    timeFrame: {
-                      value,
-                      unit: timeFrame.unit,
-                    },
+                    timeFrame: checked ? defaultTimeFrame : undefined,
                   }));
+                }}
+              />
+              <div
+                className={classNames(
+                  "text-sm font-semibold",
+                  timeFrameDisabled ? "text-slate-400" : "text-element-900"
+                )}
+              >
+                Process data from the last
+              </div>
+              <Input
+                type="text"
+                messageStatus={timeFrameError ? "error" : "default"}
+                value={
+                  timeFrame.value && !isNaN(timeFrame.value)
+                    ? timeFrame.value.toString()
+                    : ""
                 }
-              }}
-              disabled={timeFrameDisabled}
-            />
-            <TimeUnitDropdown
-              timeFrame={timeFrame}
-              updateAction={updateAction}
-              onEdit={() => setEdited(true)}
-              disabled={timeFrameDisabled}
-            />
-          </div>
-<<<<<<< HEAD
-        </ConfigurationSectionContainer>
-=======
+                onChange={(e) => {
+                  const value = parseInt(e.target.value, 10);
+                  if (!isNaN(value) || !e.target.value) {
+                    setEdited(true);
+                    updateAction((previousAction) => ({
+                      ...previousAction,
+                      timeFrame: {
+                        value,
+                        unit: timeFrame.unit,
+                      },
+                    }));
+                  }
+                }}
+                disabled={timeFrameDisabled}
+              />
+              <TimeUnitDropdown
+                timeFrame={timeFrame}
+                updateAction={updateAction}
+                onEdit={() => setEdited(true)}
+                disabled={timeFrameDisabled}
+              />
+            </div>
+          </ConfigurationSectionContainer>
           <JsonSchemaConfigurationSection
             instructions={instructions ?? ""}
             description={description ?? ""}
@@ -295,20 +294,7 @@
             }
           />
         </>
->>>>>>> c489bc4e
       )}
-      <JsonSchemaConfigurationSection
-        instructions={instructions ?? ""}
-        schemaEdit={schemaEdit ?? ""}
-        setSchemaEdit={setSchemaEdit}
-        setEdited={setEdited}
-        updateAction={updateAction}
-        description={description ?? ""}
-        schemaConfigurationDescription="Optionally, provide a schema for the data to be extracted. If you do not specify a schema, the tool will determine the schema based on the conversation context."
-        generateSchema={(instructions: string) =>
-          generateSchema({ owner, instructions })
-        }
-      />
     </>
   );
 }
