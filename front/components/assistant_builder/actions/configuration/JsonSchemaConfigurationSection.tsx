import {
  Button,
  SparklesIcon,
  TextArea,
  useSendNotification,
} from "@dust-tt/sparkle";
import type { JSONSchema7 as JSONSchema } from "json-schema";
import { useState } from "react";

<<<<<<< HEAD
import { ConfigurationSectionContainer } from "@app/components/assistant_builder/actions/configuration/ConfigurationSectionContainer";
import type { AssistantBuilderProcessConfiguration } from "@app/components/assistant_builder/types";
=======
>>>>>>> c489bc4e
import { isValidJsonSchema } from "@app/lib/utils/json_schemas";
import type { Result } from "@app/types";

interface JsonSchemaConfigurationSectionProps {
  // The agent's instructions and tool description, needed to generate the
  // schema automatically if requested by the user.
  instructions: string;
  description: string;
  // A string that explains this schema configuration section, displayed to the
  // user.
  sectionConfigurationDescription: string;
  initialSchema: string | null;
  setEdited: (edited: boolean) => void;
  onConfigUpdate: ({
    _jsonSchemaString,
    jsonSchema,
  }: {
    _jsonSchemaString: string | null;
    jsonSchema?: JSONSchema | null;
  }) => void;
  generateSchema: (
    instructions: string
  ) => Promise<Result<Record<string, unknown>, Error>>;
}

export function JsonSchemaConfigurationSection({
  instructions,
  description,
  sectionConfigurationDescription,
  initialSchema,
  setEdited,
  onConfigUpdate,
  generateSchema,
}: JsonSchemaConfigurationSectionProps) {
  const [isGeneratingSchema, setIsGeneratingSchema] = useState(false);
  const sendNotification = useSendNotification();
  const [extractSchema, setExtractSchema] = useState(initialSchema);

  const generateSchemaFromInstructions = async () => {
    setEdited(true);
    let fullInstructions = `${instructions}`;
    if (description) {
      fullInstructions += `\n\nTool description:\n${description}`;
    }
    if (instructions !== null) {
      setIsGeneratingSchema(true);
      try {
        const res = await generateSchema(fullInstructions);

        if (res.isOk()) {
          const schemaObject = res.value;
          const schemaString = schemaObject
            ? JSON.stringify(schemaObject, null, 2)
            : null;

          setExtractSchema(schemaString);
          setEdited(true);
          onConfigUpdate({
            jsonSchema: schemaObject,
            _jsonSchemaString: schemaString,
          });
        } else {
          sendNotification({
            title: "Failed to generate schema.",
            type: "error",
            description: `An error occurred while generating the schema: ${res.error.message}`,
          });
        }
      } catch (e) {
        sendNotification({
          title: "Failed to generate schema.",
          type: "error",
          description: `An error occurred while generating the schema. Please contact us if the error persists.`,
        });
      } finally {
        setIsGeneratingSchema(false);
      }
    } else {
      setExtractSchema(null);
      setEdited(true);
      onConfigUpdate({
        jsonSchema: null,
        _jsonSchemaString: null,
      });
    }
  };

  return (
<<<<<<< HEAD
    <ConfigurationSectionContainer
      title="Schema"
      description={schemaConfigurationDescription}
    >
=======
    <>
      <div className="font-semibold text-muted-foreground dark:text-muted-foreground-night">
        Schema
      </div>
      <div className="text-sm text-muted-foreground dark:text-muted-foreground-night">
        {sectionConfigurationDescription}
      </div>
>>>>>>> c489bc4e
      <Button
        tooltip="Automatically re-generate the extraction schema based on Instructions"
        label="Re-generate from Instructions"
        variant="primary"
        icon={SparklesIcon}
        size="sm"
        disabled={isGeneratingSchema || !instructions}
        onClick={generateSchemaFromInstructions}
        className="mb-4"
      />
      <TextArea
        error={
          extractSchema ? isValidJsonSchema(extractSchema).error : undefined
        }
        showErrorLabel={true}
        placeholder={
          '{\n  "type": "object",\n  "properties": {\n    "name": { "type": "string" },\n    ...\n  }\n}'
        }
        value={extractSchema ?? ""}
        disabled={isGeneratingSchema}
        onChange={(e) => {
          const newSchemaString = e.target.value;
          setExtractSchema(newSchemaString);
          setEdited(true);

          const parsedSchema = isValidJsonSchema(newSchemaString);
          if (parsedSchema.isValid) {
            onConfigUpdate({
              jsonSchema: newSchemaString ? JSON.parse(newSchemaString) : null,
              _jsonSchemaString: newSchemaString,
            });
          } else {
            // If parsing fails, still update the string version but don't update the schema
            onConfigUpdate({
              _jsonSchemaString: newSchemaString,
            });
          }
        }}
      />
    </ConfigurationSectionContainer>
  );
}<|MERGE_RESOLUTION|>--- conflicted
+++ resolved
@@ -7,11 +7,7 @@
 import type { JSONSchema7 as JSONSchema } from "json-schema";
 import { useState } from "react";
 
-<<<<<<< HEAD
 import { ConfigurationSectionContainer } from "@app/components/assistant_builder/actions/configuration/ConfigurationSectionContainer";
-import type { AssistantBuilderProcessConfiguration } from "@app/components/assistant_builder/types";
-=======
->>>>>>> c489bc4e
 import { isValidJsonSchema } from "@app/lib/utils/json_schemas";
 import type { Result } from "@app/types";
 
@@ -100,20 +96,10 @@
   };
 
   return (
-<<<<<<< HEAD
     <ConfigurationSectionContainer
       title="Schema"
-      description={schemaConfigurationDescription}
+      description={sectionConfigurationDescription}
     >
-=======
-    <>
-      <div className="font-semibold text-muted-foreground dark:text-muted-foreground-night">
-        Schema
-      </div>
-      <div className="text-sm text-muted-foreground dark:text-muted-foreground-night">
-        {sectionConfigurationDescription}
-      </div>
->>>>>>> c489bc4e
       <Button
         tooltip="Automatically re-generate the extraction schema based on Instructions"
         label="Re-generate from Instructions"
