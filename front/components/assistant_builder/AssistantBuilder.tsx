import "react-image-crop/dist/ReactCrop.css";

import {
  Avatar,
  Button,
  Collapsible,
  ContentMessage,
  ContextItem,
  DropdownMenu,
  Input,
  Modal,
  Page,
  PencilSquareIcon,
  PlusIcon,
  SlackLogo,
  TrashIcon,
} from "@dust-tt/sparkle";
import {
  AgentConfigurationScope,
  ConnectorProvider,
  DataSourceType,
} from "@dust-tt/types";
import { UserType, WorkspaceType } from "@dust-tt/types";
import {
  CLAUDE_DEFAULT_MODEL_CONFIG,
  CLAUDE_INSTANT_DEFAULT_MODEL_CONFIG,
  GEMINI_PRO_DEFAULT_MODEL_CONFIG,
  GPT_3_5_TURBO_MODEL_CONFIG,
  GPT_4_TURBO_MODEL_CONFIG,
  MISTRAL_7B_DEFAULT_MODEL_CONFIG,
  MISTRAL_SMALL_MODEL_CONFIG,
  SupportedModel,
} from "@dust-tt/types";
import { TimeframeUnit } from "@dust-tt/types";
import { AppType } from "@dust-tt/types";
import { PlanType, SubscriptionType } from "@dust-tt/types";
import { PostOrPatchAgentConfigurationRequestBodySchema } from "@dust-tt/types";
import * as t from "io-ts";
import { useRouter } from "next/router";
import { ReactNode, useCallback, useEffect, useState } from "react";
import React from "react";
import ReactTextareaAutosize from "react-textarea-autosize";
import { mutate } from "swr";

import { DeleteAssistantDialog } from "@app/components/assistant/AssistantActions";
import { AvatarPicker } from "@app/components/assistant_builder/AssistantBuilderAvatarPicker";
import AssistantBuilderDatabaseModal from "@app/components/assistant_builder/AssistantBuilderDatabaseModal";
import AssistantBuilderDataSourceModal from "@app/components/assistant_builder/AssistantBuilderDataSourceModal";
import AssistantBuilderDustAppModal from "@app/components/assistant_builder/AssistantBuilderDustAppModal";
import DatabaseSelectionSection from "@app/components/assistant_builder/DatabaseSelectionSection";
import DataSourceSelectionSection from "@app/components/assistant_builder/DataSourceSelectionSection";
import DustAppSelectionSection from "@app/components/assistant_builder/DustAppSelectionSection";
import {
  DROID_AVATAR_FILES,
  DROID_AVATARS_BASE_PATH,
  SPIRIT_AVATAR_FILES,
  SPIRIT_AVATARS_BASE_PATH,
  TIME_FRAME_UNIT_TO_LABEL,
} from "@app/components/assistant_builder/shared";
import { TeamSharingSection } from "@app/components/assistant_builder/TeamSharingSection";
import DataSourceResourceSelectorTree from "@app/components/DataSourceResourceSelectorTree";
import AppLayout from "@app/components/sparkle/AppLayout";
import {
  AppLayoutSimpleCloseTitle,
  AppLayoutSimpleSaveCancelTitle,
} from "@app/components/sparkle/AppLayoutTitle";
import { subNavigationAssistants } from "@app/components/sparkle/navigation";
import { SendNotificationsContext } from "@app/components/sparkle/Notification";
import { getSupportedModelConfig } from "@app/lib/assistant";
import { CONNECTOR_CONFIGURATIONS } from "@app/lib/connector_providers";
import { isDevelopmentOrDustWorkspace } from "@app/lib/development";
import { FREE_TEST_PLAN_CODE } from "@app/lib/plans/plan_codes";
import {
  useAgentConfigurations,
  useSlackChannelsLinkedWithAgent,
} from "@app/lib/swr";
import { classNames } from "@app/lib/utils";

const usedModelConfigs = [
  GPT_4_TURBO_MODEL_CONFIG,
  GPT_3_5_TURBO_MODEL_CONFIG,
  CLAUDE_DEFAULT_MODEL_CONFIG,
  CLAUDE_INSTANT_DEFAULT_MODEL_CONFIG,
  MISTRAL_7B_DEFAULT_MODEL_CONFIG,
<<<<<<< HEAD
  MISTRAL_SMALL_MODEL_CONFIG,
=======
  GEMINI_PRO_DEFAULT_MODEL_CONFIG,
>>>>>>> 2cfa7fba
];

// Actions

const ACTION_MODES = [
  "GENERIC",
  "RETRIEVAL_SEARCH",
  "RETRIEVAL_EXHAUSTIVE",
  "DUST_APP_RUN",
  "DATABASE_QUERY",
] as const;
type ActionMode = (typeof ACTION_MODES)[number];
const ACTION_MODE_TO_LABEL: Record<ActionMode, string> = {
  GENERIC: "No action",
  RETRIEVAL_SEARCH: "Search Data Sources",
  RETRIEVAL_EXHAUSTIVE: "Process Data Sources",
  DUST_APP_RUN: "Run Dust App",
  DATABASE_QUERY: "Query Database",
};

// Retrieval Action

export const CONNECTOR_PROVIDER_TO_RESOURCE_NAME: Record<
  ConnectorProvider,
  {
    singular: string;
    plural: string;
  }
> = {
  notion: { singular: "page", plural: "pages" },
  google_drive: { singular: "folder", plural: "folders" },
  slack: { singular: "channel", plural: "channels" },
  github: { singular: "repository", plural: "repositories" },
  intercom: { singular: "article", plural: "articles" },
};

export type AssistantBuilderDataSourceConfiguration = {
  dataSource: DataSourceType;
  selectedResources: Record<string, string>;
  isSelectAll: boolean;
};

// DustAppRun Action

export type AssistantBuilderDustAppConfiguration = {
  app: AppType;
};

// Database Query Action

export type AssistantBuilderDatabaseQueryConfiguration = {
  dataSourceId: string;
  dataSourceWorkspaceId: string;
  databaseId: string;
  databaseName: string;
};

// Builder State

type AssistantBuilderState = {
  actionMode: ActionMode;
  dataSourceConfigurations: Record<
    string,
    AssistantBuilderDataSourceConfiguration
  >;
  timeFrame: {
    value: number;
    unit: TimeframeUnit;
  };
  dustAppConfiguration: AssistantBuilderDustAppConfiguration | null;
  databaseQueryConfiguration: AssistantBuilderDatabaseQueryConfiguration | null;
  handle: string | null;
  description: string | null;
  scope: Exclude<AgentConfigurationScope, "global">;
  instructions: string | null;
  avatarUrl: string | null;
  generationSettings: {
    modelSettings: SupportedModel;
    temperature: number;
  };
};

// initial state is like the state, but:
// - doesn't allow null handle/description/instructions
// - allows null timeFrame
// - allows null dataSourceConfigurations
export type AssistantBuilderInitialState = {
  actionMode: AssistantBuilderState["actionMode"];
  dataSourceConfigurations:
    | AssistantBuilderState["dataSourceConfigurations"]
    | null;
  timeFrame: AssistantBuilderState["timeFrame"] | null;
  dustAppConfiguration: AssistantBuilderState["dustAppConfiguration"];
  databaseQueryConfiguration: AssistantBuilderState["databaseQueryConfiguration"];
  handle: string;
  description: string;
  scope: Exclude<AgentConfigurationScope, "global">;
  instructions: string;
  avatarUrl: string;
  generationSettings: {
    modelSettings: SupportedModel;
    temperature: number;
  } | null;
};

export const BUILDER_FLOWS = [
  "workspace_assistants",
  "personal_assistants",
] as const;
export type BuilderFlow = (typeof BUILDER_FLOWS)[number];
type AssistantBuilderProps = {
  user: UserType;
  owner: WorkspaceType;
  subscription: SubscriptionType;
  plan: PlanType;
  gaTrackingId: string;
  dataSources: DataSourceType[];
  dustApps: AppType[];
  initialBuilderState: AssistantBuilderInitialState | null;
  agentConfigurationId: string | null;
  flow: BuilderFlow;
};

const DEFAULT_ASSISTANT_STATE: AssistantBuilderState = {
  actionMode: "GENERIC",
  dataSourceConfigurations: {},
  timeFrame: {
    value: 1,
    unit: "month",
  },
  dustAppConfiguration: null,
  databaseQueryConfiguration: null,
  handle: null,
  scope: "private",
  description: null,
  instructions: null,
  avatarUrl: null,
  generationSettings: {
    modelSettings: { modelId: "gpt-4", providerId: "openai" },
    temperature: 0.7,
  },
};

const CREATIVITY_LEVELS = [
  { label: "Deterministic", value: 0 },
  { label: "Factual", value: 0.2 },
  { label: "Balanced", value: 0.7 },
  { label: "Creative", value: 1 },
];

const getCreativityLevelFromTemperature = (temperature: number) => {
  const closest = CREATIVITY_LEVELS.reduce((prev, curr) =>
    Math.abs(curr.value - temperature) < Math.abs(prev.value - temperature)
      ? curr
      : prev
  );
  return closest;
};

export default function AssistantBuilder({
  user,
  owner,
  subscription,
  plan,
  gaTrackingId,
  dataSources,
  dustApps,
  initialBuilderState,
  agentConfigurationId,
  flow,
}: AssistantBuilderProps) {
  const router = useRouter();
  const sendNotification = React.useContext(SendNotificationsContext);
  const slackDataSource = dataSources.find(
    (ds) => ds.connectorProvider === "slack"
  );
  const defaultScope =
    flow === "workspace_assistants" ? "workspace" : "private";

  const [builderState, setBuilderState] = useState<AssistantBuilderState>({
    ...DEFAULT_ASSISTANT_STATE,
    scope: initialBuilderState?.scope ?? defaultScope,
    generationSettings: {
      ...DEFAULT_ASSISTANT_STATE.generationSettings,
      modelSettings:
        plan.code === FREE_TEST_PLAN_CODE
          ? GPT_3_5_TURBO_MODEL_CONFIG
          : GPT_4_TURBO_MODEL_CONFIG,
    },
  });

  const [showDataSourcesModal, setShowDataSourcesModal] = useState(false);
  const [dataSourceToManage, setDataSourceToManage] =
    useState<AssistantBuilderDataSourceConfiguration | null>(null);

  const [showDustAppsModal, setShowDustAppsModal] = useState(false);

  const [showDatabaseModal, setShowDatabaseModal] = useState(false);

  const [edited, setEdited] = useState(false);
  const [isSavingOrDeleting, setIsSavingOrDeleting] = useState(false);
  const [showDeletionModal, setShowDeletionModal] = useState(false);
  const [submitEnabled, setSubmitEnabled] = useState(false);

  const [assistantHandleError, setAssistantHandleError] = useState<
    string | null
  >(null);
  const [timeFrameError, setTimeFrameError] = useState<string | null>(null);
  const { agentConfigurations } = useAgentConfigurations({
    workspaceId: owner.sId,
    agentsGetView: "all",
  });

  const [droidAvatarUrls, setDroidAvatarUrls] = useState<
    { available: boolean; url: string }[]
  >([]);
  const [spiritAvatarUrls, setSpiritAvatarUrls] = useState<
    { available: boolean; url: string }[]
  >([]);
  const [isAvatarModalOpen, setIsAvatarModalOpen] = useState(false);

  useEffect(() => {
    if (agentConfigurations?.length) {
      const BASE_URL = "https://dust.tt/";
      const buildAvatarUrl = (basePath: string, fileName: string) =>
        `${BASE_URL}${basePath}${fileName}`;

      const allDroids = DROID_AVATAR_FILES.map((f) =>
        buildAvatarUrl(DROID_AVATARS_BASE_PATH, f)
      );
      const allSpirits = SPIRIT_AVATAR_FILES.map((f) =>
        buildAvatarUrl(SPIRIT_AVATARS_BASE_PATH, f)
      );

      const usedAvatarFiles = new Set(
        agentConfigurations.map((a) => a.pictureUrl.split("/").pop())
      );

      const availableAvatars = (avatarFiles: string[], basePath: string) =>
        avatarFiles
          .filter((f) => !usedAvatarFiles.has(f))
          .map((f) => buildAvatarUrl(basePath, f));

      let availableUrls = [
        ...availableAvatars(DROID_AVATAR_FILES, DROID_AVATARS_BASE_PATH),
        ...availableAvatars(SPIRIT_AVATAR_FILES, SPIRIT_AVATARS_BASE_PATH),
      ];

      // TODO(@fontanierh): figure out a real solution for avatar exhaustion
      availableUrls = availableUrls.length
        ? availableUrls
        : [...allDroids, ...allSpirits];

      setDroidAvatarUrls(
        DROID_AVATAR_FILES.map((f) => ({
          url: `https://dust.tt/${DROID_AVATARS_BASE_PATH}${f}`,
          available: !usedAvatarFiles.has(f),
        }))
      );
      setSpiritAvatarUrls(
        SPIRIT_AVATAR_FILES.map((f) => ({
          url: `https://dust.tt/${SPIRIT_AVATARS_BASE_PATH}${f}`,
          available: !usedAvatarFiles.has(f),
        }))
      );
      // Only set a random avatar if one isn't already set
      if (!builderState.avatarUrl) {
        setBuilderState((state) => ({
          ...state,
          avatarUrl:
            availableUrls[Math.floor(Math.random() * availableUrls.length)],
        }));
      }
    }
  }, [
    agentConfigurations?.length,
    agentConfigurations,
    builderState.avatarUrl,
  ]);

  useEffect(() => {
    if (initialBuilderState) {
      setBuilderState({
        actionMode: initialBuilderState.actionMode,
        dataSourceConfigurations:
          initialBuilderState.dataSourceConfigurations ?? {
            ...DEFAULT_ASSISTANT_STATE.dataSourceConfigurations,
          },
        timeFrame: initialBuilderState.timeFrame ?? {
          ...DEFAULT_ASSISTANT_STATE.timeFrame,
        },
        dustAppConfiguration: initialBuilderState.dustAppConfiguration,
        databaseQueryConfiguration:
          initialBuilderState.databaseQueryConfiguration,
        handle: initialBuilderState.handle,
        description: initialBuilderState.description,
        scope: initialBuilderState.scope ?? "private",
        instructions: initialBuilderState.instructions,
        avatarUrl: initialBuilderState.avatarUrl,
        generationSettings: initialBuilderState.generationSettings ?? {
          ...DEFAULT_ASSISTANT_STATE.generationSettings,
        },
      });
    }
  }, [initialBuilderState]);

  // This state stores the slack channels that should have the current agent as default.
  const [selectedSlackChannels, setSelectedSlackChannels] = useState<
    {
      channelId: string;
      channelName: string;
    }[]
  >([]);
  // Retrieve all the slack channels that are linked with an agent.
  const { slackChannels: slackChannelsLinkedWithAgent } =
    useSlackChannelsLinkedWithAgent({
      workspaceId: owner.sId,
      dataSourceName: slackDataSource?.name ?? undefined,
    });
  const [slackChannelsInitialized, setSlackChannelsInitialized] =
    useState(false);

  // This effect is used to initially set the selectedSlackChannels state using the data retrieved from the API.
  useEffect(() => {
    if (
      slackChannelsLinkedWithAgent.length &&
      agentConfigurationId &&
      !edited &&
      !slackChannelsInitialized
    ) {
      setSelectedSlackChannels(
        slackChannelsLinkedWithAgent
          .filter(
            (channel) => channel.agentConfigurationId === agentConfigurationId
          )
          .map((channel) => ({
            channelId: channel.slackChannelId,
            channelName: channel.slackChannelName,
          }))
      );
      setSlackChannelsInitialized(true);
    }
  }, [
    slackChannelsLinkedWithAgent,
    agentConfigurationId,
    edited,
    slackChannelsInitialized,
  ]);

  const assistantHandleIsValid = useCallback((handle: string) => {
    return /^[a-zA-Z0-9_-]{1,20}$/.test(removeLeadingAt(handle));
  }, []);

  const assistantHandleIsAvailable = useCallback(
    (handle: string) => {
      return !agentConfigurations.some(
        (agentConfiguration) =>
          agentConfiguration.name.toLowerCase() ===
            removeLeadingAt(handle).toLowerCase() &&
          initialBuilderState?.handle.toLowerCase() !==
            removeLeadingAt(handle).toLowerCase()
      );
    },
    [agentConfigurations, initialBuilderState?.handle]
  );

  const configuredDataSourceCount = Object.keys(
    builderState.dataSourceConfigurations
  ).length;

  const formValidation = useCallback(async () => {
    let valid = true;

    if (!builderState.handle || builderState.handle === "@") {
      setAssistantHandleError(null);
      valid = false;
    } else {
      if (!assistantHandleIsValid(builderState.handle)) {
        if (builderState.handle.length > 20) {
          setAssistantHandleError("The name must be 20 characters or less");
        } else {
          setAssistantHandleError("Only letters, numbers, _ and - allowed");
        }
        valid = false;
      } else if (!assistantHandleIsAvailable(builderState.handle)) {
        setAssistantHandleError("Assistant handle is already taken");
        valid = false;
      } else {
        setAssistantHandleError(null);
      }
    }

    // description
    if (!builderState.description?.trim()) {
      valid = false;
    }

    if (!builderState.instructions?.trim()) {
      valid = false;
    }

    if (
      builderState.actionMode === "RETRIEVAL_SEARCH" ||
      builderState.actionMode === "RETRIEVAL_EXHAUSTIVE"
    ) {
      if (!configuredDataSourceCount) {
        valid = false;
      }
    }
    if (builderState.actionMode === "RETRIEVAL_EXHAUSTIVE") {
      if (!builderState.timeFrame.value) {
        valid = false;
        setTimeFrameError("Timeframe must be a number");
      } else {
        setTimeFrameError(null);
      }
    }

    if (builderState.actionMode === "DUST_APP_RUN") {
      if (!builderState.dustAppConfiguration) {
        valid = false;
      }
    }

    if (builderState.actionMode === "DATABASE_QUERY") {
      if (!builderState.databaseQueryConfiguration) {
        valid = false;
      }
    }

    setSubmitEnabled(valid);
  }, [
    builderState.actionMode,
    builderState.handle,
    builderState.description,
    builderState.instructions,
    configuredDataSourceCount,
    builderState.timeFrame.value,
    builderState.dustAppConfiguration,
    builderState.databaseQueryConfiguration,
    assistantHandleIsAvailable,
    assistantHandleIsValid,
  ]);

  useEffect(() => {
    void formValidation();
  }, [formValidation]);

  const configurableDataSources = dataSources.filter(
    (dataSource) => !builderState.dataSourceConfigurations[dataSource.name]
  );

  const deleteDataSource = (name: string) => {
    setEdited(true);
    setBuilderState(({ dataSourceConfigurations, ...rest }) => {
      const newConfigs = { ...dataSourceConfigurations };
      delete newConfigs[name];
      return { ...rest, dataSourceConfigurations: newConfigs };
    });
  };

  const deleteDustApp = () => {
    setEdited(true);
    setBuilderState((state) => {
      return { ...state, dustAppConfiguration: null };
    });
  };

  const submitForm = async () => {
    if (
      !builderState.handle ||
      !builderState.description ||
      !builderState.instructions ||
      !builderState.avatarUrl
    ) {
      // should be unreachable
      // we keep this for TS
      throw new Error("Form not valid");
    }

    type BodyType = t.TypeOf<
      typeof PostOrPatchAgentConfigurationRequestBodySchema
    >;

    let actionParam: BodyType["assistant"]["action"] | null = null;

    switch (builderState.actionMode) {
      case "GENERIC":
        break;
      case "RETRIEVAL_SEARCH":
      case "RETRIEVAL_EXHAUSTIVE":
        actionParam = {
          type: "retrieval_configuration",
          query:
            builderState.actionMode === "RETRIEVAL_SEARCH" ? "auto" : "none",
          relativeTimeFrame:
            builderState.actionMode === "RETRIEVAL_EXHAUSTIVE"
              ? {
                  duration: builderState.timeFrame.value,
                  unit: builderState.timeFrame.unit,
                }
              : "auto",
          topK: "auto",
          dataSources: Object.values(builderState.dataSourceConfigurations).map(
            ({ dataSource, selectedResources, isSelectAll }) => ({
              dataSourceId: dataSource.name,
              workspaceId: owner.sId,
              filter: {
                parents: !isSelectAll
                  ? { in: Object.keys(selectedResources), not: [] }
                  : null,
                tags: null,
              },
            })
          ),
        };
        break;

      case "DUST_APP_RUN":
        if (builderState.dustAppConfiguration) {
          actionParam = {
            type: "dust_app_run_configuration",
            appWorkspaceId: owner.sId,
            appId: builderState.dustAppConfiguration.app.sId,
          };
        }
        break;

      case "DATABASE_QUERY":
        if (builderState.databaseQueryConfiguration) {
          const config = builderState.databaseQueryConfiguration;
          actionParam = {
            type: "database_query_configuration",
            dataSourceWorkspaceId: config.dataSourceWorkspaceId,
            dataSourceId: config.dataSourceId,
            databaseId: config.databaseId,
          };
        }
        break;

      default:
        ((x: never) => {
          throw new Error(`Unknown data source mode ${x}`);
        })(builderState.actionMode);
    }

    const body: t.TypeOf<
      typeof PostOrPatchAgentConfigurationRequestBodySchema
    > = {
      assistant: {
        name: removeLeadingAt(builderState.handle),
        pictureUrl: builderState.avatarUrl,
        description: builderState.description.trim(),
        status: "active",
        scope: builderState.scope,
        action: actionParam,
        generation: {
          prompt: builderState.instructions.trim(),
          model: builderState.generationSettings.modelSettings,
          temperature: builderState.generationSettings.temperature,
        },
      },
    };

    const res = await fetch(
      !agentConfigurationId
        ? `/api/w/${owner.sId}/assistant/agent_configurations`
        : `/api/w/${owner.sId}/assistant/agent_configurations/${agentConfigurationId}`,
      {
        method: !agentConfigurationId ? "POST" : "PATCH",
        headers: {
          "Content-Type": "application/json",
        },
        body: JSON.stringify(body),
      }
    );

    if (!res.ok) {
      throw new Error("An error occurred while saving the configuration.");
    }

    const newAgentConfiguration = await res.json();
    const agentConfigurationSid = newAgentConfiguration.agentConfiguration.sId;

    // PATCH the linked slack channels if either:
    // - there were already linked channels
    // - there are newly selected channels
    // If the user selected channels that were already routed to a different assistant, the current behavior is to
    // unlink them from the previous assistant and link them to the this one.
    if (
      selectedSlackChannels.length ||
      slackChannelsLinkedWithAgent.filter(
        (channel) => channel.agentConfigurationId === agentConfigurationId
      ).length
    ) {
      const slackLinkRes = await fetch(
        `/api/w/${owner.sId}/assistant/agent_configurations/${agentConfigurationSid}/linked_slack_channels`,
        {
          method: "PATCH",
          headers: {
            "Content-Type": "application/json",
          },
          body: JSON.stringify({
            slack_channel_ids: selectedSlackChannels.map(
              ({ channelId }) => channelId
            ),
          }),
        }
      );

      if (!slackLinkRes.ok) {
        throw new Error("An error occurred while linking Slack channels.");
      }

      await mutate(
        `/api/w/${owner.sId}/data_sources/${slackDataSource?.name}/managed/slack/channels_linked_with_agent`
      );
    }

    return newAgentConfiguration;
  };

  // Hack to keep DATABASE_QUERY disabled if not Dust workspace
  const actions = isDevelopmentOrDustWorkspace(owner)
    ? ACTION_MODE_TO_LABEL
    : Object.fromEntries(
        Object.entries(ACTION_MODE_TO_LABEL).filter(
          ([key]) => key !== "DATABASE_QUERY"
        )
      );

  return (
    <>
      <AssistantBuilderDataSourceModal
        isOpen={showDataSourcesModal}
        setOpen={(isOpen) => {
          setShowDataSourcesModal(isOpen);
          if (!isOpen) {
            setDataSourceToManage(null);
          }
        }}
        owner={owner}
        dataSources={configurableDataSources}
        onSave={({ dataSource, selectedResources, isSelectAll }) => {
          setEdited(true);
          setBuilderState((state) => ({
            ...state,
            dataSourceConfigurations: {
              ...state.dataSourceConfigurations,
              [dataSource.name]: {
                dataSource,
                selectedResources,
                isSelectAll,
              },
            },
          }));
        }}
        dataSourceToManage={dataSourceToManage}
      />
      <AssistantBuilderDustAppModal
        isOpen={showDustAppsModal}
        setOpen={(isOpen) => {
          setShowDustAppsModal(isOpen);
          if (!isOpen) {
            setDataSourceToManage(null);
          }
        }}
        dustApps={dustApps}
        onSave={({ app }) => {
          setEdited(true);
          setBuilderState((state) => ({
            ...state,
            dustAppConfiguration: {
              app,
            },
          }));
        }}
      />
      <AssistantBuilderDatabaseModal
        isOpen={showDatabaseModal}
        setOpen={(isOpen) => {
          setShowDatabaseModal(isOpen);
        }}
        owner={owner}
        dataSources={configurableDataSources}
        onSave={(database) => {
          setEdited(true);
          setBuilderState((state) => ({
            ...state,
            databaseQueryConfiguration: database,
          }));
        }}
        currentDatabase={builderState.databaseQueryConfiguration}
      />
      <AvatarPicker
        owner={owner}
        isOpen={isAvatarModalOpen}
        setOpen={setIsAvatarModalOpen}
        onPick={(avatarUrl) => {
          setEdited(true);
          setBuilderState((state) => ({
            ...state,
            avatarUrl,
          }));
        }}
        droidAvatarUrls={droidAvatarUrls}
        spiritAvatarUrls={spiritAvatarUrls}
      />
      <AppLayout
        subscription={subscription}
        hideSidebar
        user={user}
        owner={owner}
        gaTrackingId={gaTrackingId}
        topNavigationCurrent="assistants"
        subNavigation={subNavigationAssistants({
          owner,
          current: "workspace_assistants",
        })}
        titleChildren={
          !edited ? (
            <AppLayoutSimpleCloseTitle
              title="Create an assistant"
              onClose={async () => {
                if (flow === "workspace_assistants")
                  await router.push(`/w/${owner.sId}/builder/assistants`);
                else await router.push(`/w/${owner.sId}/assistant/assistants`);
              }}
            />
          ) : (
            <AppLayoutSimpleSaveCancelTitle
              title="Edit an Assistant"
              onCancel={async () => {
                if (flow === "workspace_assistants")
                  await router.push(`/w/${owner.sId}/builder/assistants`);
                else await router.push(`/w/${owner.sId}/assistant/assistants`);
              }}
              onSave={
                submitEnabled
                  ? () => {
                      setIsSavingOrDeleting(true);
                      submitForm()
                        .then(async () => {
                          if (flow === "workspace_assistants")
                            await router.push(
                              `/w/${owner.sId}/builder/assistants`
                            );
                          else
                            await router.push(
                              `/w/${owner.sId}/assistant/assistants`
                            );
                          setIsSavingOrDeleting(false);
                        })
                        .catch((e) => {
                          console.error(e);
                          sendNotification({
                            title: "Error saving Assistant",
                            description: `Please try again. If the error persists, reach out to team@dust.tt (error ${e.message})`,
                            type: "error",
                          });
                          setIsSavingOrDeleting(false);
                        });
                    }
                  : undefined
              }
              isSaving={isSavingOrDeleting}
            />
          )
        }
      >
        <div className="flex flex-col space-y-8 pb-8 pt-8">
          <div className="flex w-full flex-col gap-4">
            <div className="text-2xl font-bold text-element-900">Identity</div>
            <div className="flex flex-row items-start gap-8">
              <div className="flex flex-col gap-4">
                <div className="text-lg font-bold text-element-900">Name</div>
                <div className="flex-grow self-stretch text-sm font-normal text-element-700">
                  Choose a name reflecting the expertise, knowledge access or
                  function of your&nbsp;assistant. Mentioning the&nbsp;assistant
                  in a conversation, like{" "}
                  <span className="italic">"@help"</span> will prompt
                  a&nbsp;response from&nbsp;them.
                </div>
                <div className="text-sm">
                  <Input
                    placeholder="SalesAssistant, FrenchTranslator, SupportCenter…"
                    value={builderState.handle}
                    onChange={(value) => {
                      setEdited(true);
                      setBuilderState((state) => ({
                        ...state,
                        handle: value.trim(),
                      }));
                    }}
                    error={assistantHandleError}
                    name="assistantName"
                    showErrorLabel
                    className="text-sm"
                  />
                </div>
                <div className="text-lg font-bold text-element-900">
                  Description
                </div>
                <div className="flex-grow self-stretch text-sm font-normal text-element-700">
                  Add a short description that will help Dust and other
                  workspace members understand
                  the&nbsp;assistant’s&nbsp;purpose.
                </div>
                <div className="text-sm">
                  <Input
                    placeholder="Answer questions about sales, translate from English to French…"
                    value={builderState.description}
                    onChange={(value) => {
                      setEdited(true);
                      setBuilderState((state) => ({
                        ...state,
                        description: value,
                      }));
                    }}
                    error={null} // TODO ?
                    name="assistantDescription"
                    className="text-sm"
                  />
                </div>
              </div>
              <div className="flex flex-col items-center space-y-2">
                <Avatar
                  size="xl"
                  visual={<img src={builderState.avatarUrl || ""} />}
                />
                <Button
                  labelVisible={true}
                  label={"Change"}
                  variant="tertiary"
                  size="xs"
                  icon={PencilSquareIcon}
                  onClick={() => {
                    setIsAvatarModalOpen(true);
                  }}
                />
              </div>
            </div>
          </div>
          <TeamSharingSection
            owner={owner}
            initialScope={initialBuilderState?.scope ?? defaultScope}
            newScope={builderState.scope}
            setNewScope={(
              scope: Exclude<AgentConfigurationScope, "global">
            ) => {
              setEdited(true);
              setBuilderState((state) => ({ ...state, scope }));
            }}
          />
          <div className="mt-8 flex w-full flex-row items-start">
            <div className="flex w-full flex-col gap-4">
              <div className="text-2xl font-bold text-element-900">
                Instructions
              </div>
              <div className="flex-grow gap-y-4 self-stretch text-sm font-normal text-element-700">
                <p>This is your assistant’s heart and soul.</p>
                <p className="pt-2">
                  Describe, as is you were addressing them, their purpose. Be
                  specific on the role (
                  <span className="italic">I want you to act as&nbsp;…</span>),
                  their expected output, and&nbsp;any formatting requirements
                  you have (
                  <span className="italic">
                    ”Present your&nbsp;answer as&nbsp;a&nbsp;table”
                  </span>
                  ).
                </p>
              </div>
              <div className="text-sm">
                <AssistantBuilderTextArea
                  placeholder="I want you to act as…"
                  value={builderState.instructions}
                  onChange={(value) => {
                    setEdited(true);
                    setBuilderState((state) => ({
                      ...state,
                      instructions: value,
                    }));
                  }}
                  error={null}
                  name="assistantInstructions"
                />
              </div>
              <AdvancedSettings
                plan={plan}
                generationSettings={builderState.generationSettings}
                setGenerationSettings={(generationSettings) => {
                  setEdited(true);
                  setBuilderState((state) => ({
                    ...state,
                    generationSettings,
                  }));
                }}
              />
            </div>
          </div>

          <div className="flex flex-col gap-6 text-sm text-element-700">
            <div className="text-2xl font-bold text-element-900">
              Data Sources & Actions
            </div>
            {configurableDataSources.length === 0 &&
              Object.keys(builderState.dataSourceConfigurations).length ===
                0 && (
                <ContentMessage title="You don't have any active data source">
                  <div className="flex flex-col gap-y-3">
                    <div>
                      Assistants can incorporate existing company data and
                      knowledge to formulate answers.
                    </div>
                    <div>
                      There are two types of data sources:{" "}
                      <strong>Folders</strong> (Files you can upload) and{" "}
                      <strong>Connections</strong> (Automatically synchronized
                      with platforms like Notion, Slack, ...).
                    </div>
                    {(() => {
                      switch (owner.role) {
                        case "admin":
                          return (
                            <div>
                              <strong>
                                Visit the "Connections" and "Folders" sections
                                in the Assistants panel to add new data sources.
                              </strong>
                            </div>
                          );
                        case "builder":
                          return (
                            <div>
                              <strong>
                                Only Admins can activate Connections.
                                <br />
                                You can add Data Sources by visiting "Folders"
                                in the Assistants panel.
                              </strong>
                            </div>
                          );
                        case "user":
                          return (
                            <div>
                              <strong>
                                Only Admins and Builders can activate
                                Connections or create Folders.
                              </strong>
                            </div>
                          );
                        case "none":
                          return <></>;
                        default:
                          ((x: never) => {
                            throw new Error("Unkonwn role " + x);
                          })(owner.role);
                      }
                    })()}
                  </div>
                </ContentMessage>
              )}
            <div>
              You can ask the assistant to perform actions before answering,
              like{" "}
              <span className="font-bold text-element-800">
                searching in your data sources
              </span>
              , or use a Dust Application you have built for your specific
              needs.
            </div>
            <div className="flex flex-row items-center space-x-2">
              <div className="text-sm font-semibold text-element-900">
                Action:
              </div>
              <DropdownMenu>
                <DropdownMenu.Button>
                  <Button
                    type="select"
                    labelVisible={true}
                    label={ACTION_MODE_TO_LABEL[builderState.actionMode]}
                    variant="secondary"
                    hasMagnifying={false}
                    size="sm"
                  />
                </DropdownMenu.Button>
                <DropdownMenu.Items origin="bottomRight" width={260}>
                  {Object.entries(actions).map(([key, value]) => (
                    <DropdownMenu.Item
                      key={key}
                      label={value}
                      onClick={() => {
                        setEdited(true);
                        setBuilderState((state) => ({
                          ...state,
                          actionMode: key as ActionMode,
                        }));
                      }}
                    />
                  ))}
                </DropdownMenu.Items>
              </DropdownMenu>
            </div>
            <ActionModeSection
              show={builderState.actionMode === "RETRIEVAL_EXHAUSTIVE"}
            >
              <div>
                The assistant will include as many documents as possible from
                the data sources, using reverse chronological order.
              </div>
              <div className="grid grid-cols-2 gap-8">
                <div className="col-span-1">
                  <strong>
                    <span className="text-warning-500">Warning!</span>{" "}
                    Assistants are limited in the amount of data they can
                    process.
                  </strong>{" "}
                  Select data sources with care, and limit processing to the
                  shortest relevant time frame.
                </div>
                <div className="col-span-1">
                  <strong>Note:</strong> The available data sources are managed
                  by administrators.
                </div>
              </div>
              <DataSourceSelectionSection
                dataSourceConfigurations={builderState.dataSourceConfigurations}
                openDataSourceModal={() => {
                  setShowDataSourcesModal(true);
                }}
                canAddDataSource={configurableDataSources.length > 0}
                onManageDataSource={(name) => {
                  setDataSourceToManage(
                    builderState.dataSourceConfigurations[name]
                  );
                  setShowDataSourcesModal(true);
                }}
                onDelete={deleteDataSource}
              />
              <div className={"flex flex-row items-center gap-4 pb-4"}>
                <div className="text-sm font-semibold text-element-900">
                  Collect data from the last
                </div>
                <input
                  type="text"
                  className={classNames(
                    "h-8 w-16 rounded-md border-gray-300 text-center text-sm",
                    !timeFrameError
                      ? "focus:border-action-500 focus:ring-action-500"
                      : "border-red-500 focus:border-red-500 focus:ring-red-500",
                    "bg-structure-50 stroke-structure-50"
                  )}
                  value={builderState.timeFrame.value || ""}
                  onChange={(e) => {
                    const value = parseInt(e.target.value, 10);
                    if (!isNaN(value) || !e.target.value) {
                      setEdited(true);
                      setBuilderState((state) => ({
                        ...state,
                        timeFrame: {
                          value,
                          unit: builderState.timeFrame.unit,
                        },
                      }));
                    }
                  }}
                />
                <DropdownMenu>
                  <DropdownMenu.Button tooltipPosition="above">
                    <Button
                      type="select"
                      labelVisible={true}
                      label={
                        TIME_FRAME_UNIT_TO_LABEL[builderState.timeFrame.unit]
                      }
                      variant="secondary"
                      size="sm"
                    />
                  </DropdownMenu.Button>
                  <DropdownMenu.Items origin="bottomLeft">
                    {Object.entries(TIME_FRAME_UNIT_TO_LABEL).map(
                      ([key, value]) => (
                        <DropdownMenu.Item
                          key={key}
                          label={value}
                          onClick={() => {
                            setEdited(true);
                            setBuilderState((state) => ({
                              ...state,
                              timeFrame: {
                                value: builderState.timeFrame.value,
                                unit: key as TimeframeUnit,
                              },
                            }));
                          }}
                        />
                      )
                    )}
                  </DropdownMenu.Items>
                </DropdownMenu>
              </div>
            </ActionModeSection>
            <ActionModeSection
              show={builderState.actionMode === "RETRIEVAL_SEARCH"}
            >
              <div>
                The assistant will perform a search on the selected data
                sources, and run the instructions on the results.{" "}
                <span className="font-semibold">
                  It’s the best approach with large quantities of data.
                </span>
              </div>
              <div className="grid grid-cols-2 gap-4">
                <div>
                  <p>
                    <strong>Select your sources with care</strong> The quality
                    of the answers to specific questions will depend on the
                    quality of the data.
                  </p>
                  <p className="mt-1">
                    <strong>
                      You can narrow your search on most recent documents
                    </strong>{" "}
                    by adding instructions in your prompt such as 'Only search
                    in documents from the last 3 months', 'Only look at data
                    from the last 2 days', etc.
                  </p>
                </div>
                <div>
                  <p>
                    <strong>Note:</strong> The available data sources are
                    managed by administrators.
                  </p>
                </div>
              </div>

              <DataSourceSelectionSection
                dataSourceConfigurations={builderState.dataSourceConfigurations}
                openDataSourceModal={() => {
                  setShowDataSourcesModal(true);
                }}
                canAddDataSource={configurableDataSources.length > 0}
                onManageDataSource={(name) => {
                  setDataSourceToManage(
                    builderState.dataSourceConfigurations[name]
                  );
                  setShowDataSourcesModal(true);
                }}
                onDelete={deleteDataSource}
              />
            </ActionModeSection>
            <ActionModeSection
              show={builderState.actionMode === "DUST_APP_RUN"}
            >
              <div className="text-sm text-element-700">
                Your assistant can execute a Dust Application of your design
                before answering. The output of the app (last block) is injected
                in context for the model to generate an answer. The inputs of
                the app will be automatically generated from the context of the
                conversation based on the descriptions you provided in the
                application's input block dataset schema.
              </div>
              <DustAppSelectionSection
                show={builderState.actionMode === "DUST_APP_RUN"}
                dustAppConfiguration={builderState.dustAppConfiguration}
                openDustAppModal={() => {
                  setShowDustAppsModal(true);
                }}
                onDelete={deleteDustApp}
                canSelectDustApp={dustApps.length !== 0}
              />
            </ActionModeSection>
            <ActionModeSection
              show={builderState.actionMode === "DATABASE_QUERY"}
            >
              <div className="text-sm text-element-700">
                Your assistant can search directly from a database built from
                one of your files.
              </div>
              <DatabaseSelectionSection
                show={builderState.actionMode === "DATABASE_QUERY"}
                databaseQueryConfiguration={
                  builderState.databaseQueryConfiguration
                }
                openDatabaseModal={() => {
                  setShowDatabaseModal(true);
                }}
                onDelete={() => {
                  setEdited(true);
                  setBuilderState((state) => {
                    return { ...state, databaseQueryConfiguration: null };
                  });
                }}
                canSelecDatabase={dataSources.length !== 0}
              />
            </ActionModeSection>
          </div>

          <div className="flex flex-row items-start">
            <div className="flex flex-col gap-4">
              {slackDataSource &&
                ["builder", "admin"].includes(owner.role) &&
                builderState.scope !== "private" &&
                initialBuilderState?.scope !== "private" && (
                  <SlackIntegration
                    slackDataSource={slackDataSource}
                    owner={owner}
                    onSave={(channels) => {
                      setEdited(true);
                      setSelectedSlackChannels(channels);
                    }}
                    existingSelection={selectedSlackChannels}
                    assistantHandle={builderState.handle ?? undefined}
                  />
                )}
            </div>
          </div>

          {agentConfigurationId && (
            <div className="flex w-full justify-center pt-8">
              <DeleteAssistantDialog
                owner={owner}
                agentConfigurationId={agentConfigurationId}
                show={showDeletionModal}
                onClose={() => setShowDeletionModal(false)}
                onDelete={async () => {
                  setShowDeletionModal(false);
                  await router.push(`/w/${owner.sId}/builder/assistants`);
                }}
              />
              <Button
                size="md"
                variant="primaryWarning"
                label="Delete this Assistant"
                icon={TrashIcon}
                onClick={() => {
                  setShowDeletionModal(true);
                }}
              />
            </div>
          )}
        </div>
      </AppLayout>
    </>
  );
}

function SlackIntegration({
  slackDataSource,
  owner,
  onSave,
  existingSelection,
  assistantHandle,
}: {
  slackDataSource: DataSourceType;
  owner: WorkspaceType;
  onSave: (channels: { channelId: string; channelName: string }[]) => void;
  existingSelection: { channelId: string; channelName: string }[];
  assistantHandle?: string;
}) {
  const [modalOpen, setModalOpen] = useState(false);
  const [selectedChannelTitleById, setSelectedChannelTitleById] = useState<
    Record<string, string>
  >({});
  const [hasChanged, setHasChanged] = useState(false);

  const selectedChannelIds = new Set(Object.keys(selectedChannelTitleById));

  const resetSelection = useCallback(() => {
    setSelectedChannelTitleById(
      existingSelection.reduce(
        (acc, { channelId, channelName }) => ({
          ...acc,
          [channelId]: channelName,
        }),
        {}
      )
    );
  }, [existingSelection]);

  const openModal = () => {
    resetSelection();
    setModalOpen(true);
  };

  const closeModal = () => {
    setModalOpen(false);
    resetSelection();
  };

  const save = () => {
    onSave(
      Object.entries(selectedChannelTitleById).map(
        ([channelId, channelName]) => ({
          channelId,
          channelName,
        })
      )
    );

    setModalOpen(false);
  };

  const assistantName = assistantHandle
    ? `@${assistantHandle}`
    : "This assistant";

  return (
    <>
      <Modal
        isOpen={modalOpen}
        variant="full-screen"
        hasChanged={hasChanged}
        onClose={closeModal}
        title="Slack bot configuration"
        onSave={save}
      >
        <Page>
          <Page.Header
            title={"Select Slack channels"}
            icon={CONNECTOR_CONFIGURATIONS["slack"].logoComponent}
            description={`Select the channels in which ${assistantName} will answer by default.`}
          />
          <DataSourceResourceSelectorTree
            owner={owner}
            dataSource={slackDataSource}
            selectedParentIds={selectedChannelIds}
            parentsById={{}}
            onSelectChange={({ resourceId, resourceName }, selected) => {
              setHasChanged(true);

              const newSelectedChannelTitleById = {
                ...selectedChannelTitleById,
              };
              if (selected) {
                newSelectedChannelTitleById[resourceId] = resourceName;
              } else {
                delete newSelectedChannelTitleById[resourceId];
              }

              setSelectedChannelTitleById(newSelectedChannelTitleById);
            }}
            expandable={false}
            fullySelected={false}
            // Write are the channels we're in. Builders can get write but cannot get "none"
            // (reserved to admins).
            filterPermission="write"
          />
        </Page>
      </Modal>

      <div className="text-2xl font-bold text-element-900">
        Slack Integration
      </div>
      <div className="text-sm text-element-700">
        You can set this assistant as the default assistant on a selection of
        your Slack public channels. {assistantName} will answer by default when
        the @Dust Slack bot is mentioned in
        {!existingSelection.length
          ? " these channels."
          : " the channels selected below:"}
      </div>
      <div className="pt-2">
        {existingSelection.length ? (
          <Button
            labelVisible={true}
            label={"Manage channels"}
            variant={"secondary"}
            icon={PencilSquareIcon}
            onClick={openModal}
          />
        ) : (
          <Button
            labelVisible={true}
            label={"Select channels"}
            variant={"primary"}
            icon={PlusIcon}
            onClick={openModal}
          />
        )}
      </div>
      {existingSelection.length ? (
        <>
          <ContextItem.List className="mt-2 border-b border-t border-structure-200">
            {existingSelection.map(({ channelId, channelName }) => {
              return (
                <ContextItem
                  key={channelId}
                  title={channelName}
                  visual={<ContextItem.Visual visual={SlackLogo} />}
                  action={
                    <Button.List>
                      <Button
                        icon={TrashIcon}
                        variant="secondaryWarning"
                        label="Remove"
                        labelVisible={false}
                        onClick={() => {
                          onSave(
                            existingSelection.filter(
                              (channel) => channel.channelId !== channelId
                            )
                          );
                        }}
                      />
                    </Button.List>
                  }
                />
              );
            })}
          </ContextItem.List>
        </>
      ) : null}
    </>
  );
}

function AssistantBuilderTextArea({
  placeholder,
  value,
  onChange,
  error,
  name,
}: {
  placeholder: string;
  value: string | null;
  onChange: (value: string) => void;
  error?: string | null;
  name: string;
}) {
  return (
    <ReactTextareaAutosize
      name="name"
      id={name}
      className={classNames(
        "block max-h-64 min-h-48 w-full min-w-0 rounded-md text-sm",
        !error
          ? "border-gray-300 focus:border-action-500 focus:ring-action-500"
          : "border-red-500 focus:border-red-500 focus:ring-red-500",
        "bg-structure-50 stroke-structure-50"
      )}
      placeholder={placeholder}
      value={value ?? ""}
      onChange={(e) => {
        onChange(e.target.value);
      }}
    />
  );
}

function AdvancedSettings({
  plan,
  generationSettings,
  setGenerationSettings,
}: {
  plan: PlanType;
  generationSettings: AssistantBuilderState["generationSettings"];
  setGenerationSettings: (
    generationSettingsSettings: AssistantBuilderState["generationSettings"]
  ) => void;
}) {
  const supportedModelConfig = getSupportedModelConfig(
    generationSettings.modelSettings
  );
  if (!supportedModelConfig) {
    // unreachable
    alert("Unsupported model");
  }
  return (
    <Collapsible>
      <Collapsible.Button label="Advanced settings" />
      <Collapsible.Panel>
        <div className="flex flex-row items-center gap-12">
          <div className="flex flex-1 flex-row items-center gap-2">
            <div className="text-sm font-semibold text-element-900">
              Underlying model:
            </div>
            <DropdownMenu>
              <DropdownMenu.Button>
                <Button
                  type="select"
                  labelVisible={true}
                  label={
                    getSupportedModelConfig(generationSettings.modelSettings)
                      .displayName
                  }
                  variant="secondary"
                  hasMagnifying={false}
                  size="sm"
                />
              </DropdownMenu.Button>
              <DropdownMenu.Items origin="bottomRight">
                {usedModelConfigs
                  .filter(
                    (m) => !(m.largeModel && plan.code === FREE_TEST_PLAN_CODE)
                  )
                  .map((modelConfig) => (
                    <DropdownMenu.Item
                      key={modelConfig.modelId}
                      label={modelConfig.displayName}
                      onClick={() => {
                        setGenerationSettings({
                          ...generationSettings,
                          modelSettings: {
                            modelId: modelConfig.modelId,
                            providerId: modelConfig.providerId,
                            // safe because the SupportedModel is derived from the SUPPORTED_MODEL_CONFIGS array
                          } as SupportedModel,
                        });
                      }}
                    />
                  ))}
              </DropdownMenu.Items>
            </DropdownMenu>
          </div>
          <div className="flex flex-1 flex-row items-center gap-2">
            <div className="text-sm font-semibold text-element-900">
              Creativity level:
            </div>
            <DropdownMenu>
              <DropdownMenu.Button>
                <Button
                  type="select"
                  labelVisible={true}
                  label={
                    getCreativityLevelFromTemperature(
                      generationSettings?.temperature
                    ).label
                  }
                  variant="secondary"
                  hasMagnifying={false}
                  size="sm"
                />
              </DropdownMenu.Button>
              <DropdownMenu.Items origin="bottomRight">
                {CREATIVITY_LEVELS.map(({ label, value }) => (
                  <DropdownMenu.Item
                    key={label}
                    label={label}
                    onClick={() => {
                      setGenerationSettings({
                        ...generationSettings,
                        temperature: value,
                      });
                    }}
                  />
                ))}
              </DropdownMenu.Items>
            </DropdownMenu>
          </div>
        </div>
      </Collapsible.Panel>
    </Collapsible>
  );
}

function ActionModeSection({
  children,
  show,
}: {
  children: ReactNode;
  show: boolean;
}) {
  return show && <div className="flex flex-col gap-6">{children}</div>;
}
function removeLeadingAt(handle: string) {
  return handle.startsWith("@") ? handle.slice(1) : handle;
}<|MERGE_RESOLUTION|>--- conflicted
+++ resolved
@@ -77,16 +77,13 @@
 import { classNames } from "@app/lib/utils";
 
 const usedModelConfigs = [
-  GPT_4_TURBO_MODEL_CONFIG,
-  GPT_3_5_TURBO_MODEL_CONFIG,
   CLAUDE_DEFAULT_MODEL_CONFIG,
   CLAUDE_INSTANT_DEFAULT_MODEL_CONFIG,
+  GEMINI_PRO_DEFAULT_MODEL_CONFIG,
+  GPT_3_5_TURBO_MODEL_CONFIG,
+  GPT_4_TURBO_MODEL_CONFIG,
   MISTRAL_7B_DEFAULT_MODEL_CONFIG,
-<<<<<<< HEAD
   MISTRAL_SMALL_MODEL_CONFIG,
-=======
-  GEMINI_PRO_DEFAULT_MODEL_CONFIG,
->>>>>>> 2cfa7fba
 ];
 
 // Actions
