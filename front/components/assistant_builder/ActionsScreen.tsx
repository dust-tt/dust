import {
  Button,
  CardButton,
  CommandLineIcon,
  DropdownMenu,
  Icon,
  IconButton,
  Input,
  MagnifyingGlassIcon,
  Modal,
  Page,
  PlanetIcon,
  PlusIcon,
  ScanIcon,
  TableIcon,
  TextArea,
  TimeIcon,
  XMarkIcon,
} from "@dust-tt/sparkle";
import type {
  AppType,
  DataSourceType,
  WhitelistableFeature,
  WorkspaceType,
} from "@dust-tt/types";
import { assertNever, MAX_TOOLS_USE_PER_RUN_LIMIT } from "@dust-tt/types";
import _ from "lodash";
import type { ReactNode } from "react";
import React, { useCallback, useEffect, useState } from "react";

import {
  ActionProcess,
  isActionProcessValid,
} from "@app/components/assistant_builder/actions/ProcessAction";
import {
  ActionRetrievalExhaustive,
  ActionRetrievalSearch,
  isActionRetrievalExhaustiveValid,
  isActionRetrievalSearchValid,
} from "@app/components/assistant_builder/actions/RetrievalAction";
import {
  ActionTablesQuery,
  isActionTablesQueryValid,
} from "@app/components/assistant_builder/actions/TablesQueryAction";
import {
  ActionWebsearch,
  isActionWebsearchValid,
} from "@app/components/assistant_builder/actions/WebsearchAction";
import type {
  AssistantBuilderActionConfiguration,
  AssistantBuilderProcessConfiguration,
  AssistantBuilderRetrievalConfiguration,
  AssistantBuilderState,
  AssistantBuilderTablesQueryConfiguration,
} from "@app/components/assistant_builder/types";
import { getDefaultActionConfiguration } from "@app/components/assistant_builder/types";

import {
  ActionDustAppRun,
  isActionDustAppRunValid,
} from "./actions/DustAppRunAction";

const ACTION_SPECIFICATIONS: Record<
  AssistantBuilderActionConfiguration["type"],
  {
    label: string;
    description: string;
    dropDownIcon: React.ComponentProps<typeof Icon>["visual"];
    cardIcon: React.ComponentProps<typeof Icon>["visual"];
    flag: WhitelistableFeature | null;
  }
> = {
  RETRIEVAL_EXHAUSTIVE: {
    label: "Most recent data",
    description: "Include as much data as possible",
    cardIcon: TimeIcon,
    dropDownIcon: TimeIcon,
    flag: null,
  },
  RETRIEVAL_SEARCH: {
    label: "Search",
    description: "Search through selected Data sources",
    cardIcon: MagnifyingGlassIcon,
    dropDownIcon: MagnifyingGlassIcon,
    flag: null,
  },
  PROCESS: {
    label: "Extract data",
    description: "Structured extraction",
    cardIcon: ScanIcon,
    dropDownIcon: ScanIcon,
    flag: null,
  },
  DUST_APP_RUN: {
    label: "Run a Dust App",
    description: "Run a Dust app, then reply",
    cardIcon: CommandLineIcon,
    dropDownIcon: CommandLineIcon,
    flag: null,
  },
  TABLES_QUERY: {
    label: "Query Tables",
    description: "Tables, Spreadsheets, Notion DBs (quantitative)",
    cardIcon: TableIcon,
    dropDownIcon: TableIcon,
    flag: null,
  },
  WEBSEARCH: {
    label: "Web search",
    description: "Perform a web search",
    cardIcon: PlanetIcon,
    dropDownIcon: PlanetIcon,
    flag: "websearch_action",
  },
};

const DATA_SOURCES_ACTION_CATEGORIES = [
  "RETRIEVAL_SEARCH",
  "RETRIEVAL_EXHAUSTIVE",
  "PROCESS",
  "TABLES_QUERY",
] as const satisfies Array<AssistantBuilderActionConfiguration["type"]>;

const CAPABILITIES_ACTION_CATEGORIES = ["WEBSEARCH"] as const satisfies Array<
  AssistantBuilderActionConfiguration["type"]
>;

const ADVANCED_ACTION_CATEGORIES = ["DUST_APP_RUN"] as const satisfies Array<
  AssistantBuilderActionConfiguration["type"]
>;

function ActionModeSection({
  children,
  show,
}: {
  children: ReactNode;
  show: boolean;
}) {
  return show && <div className="flex flex-col gap-6">{children}</div>;
}

export function isActionValid(
  action: AssistantBuilderActionConfiguration
): boolean {
  switch (action.type) {
    case "RETRIEVAL_SEARCH":
      return isActionRetrievalSearchValid(action);
    case "RETRIEVAL_EXHAUSTIVE":
      return isActionRetrievalExhaustiveValid(action);
    case "PROCESS":
      return isActionProcessValid(action);
    case "DUST_APP_RUN":
      return isActionDustAppRunValid(action);
    case "TABLES_QUERY":
      return isActionTablesQueryValid(action);
    case "WEBSEARCH":
      return isActionWebsearchValid(action);
    default:
      assertNever(action);
  }
}

export default function ActionsScreen({
  owner,
  builderState,
  dustApps,
  dataSources,
  setBuilderState,
  setEdited,
}: {
  owner: WorkspaceType;
  builderState: AssistantBuilderState;
  dataSources: DataSourceType[];
  dustApps: AppType[];
  setBuilderState: (
    stateFn: (state: AssistantBuilderState) => AssistantBuilderState
  ) => void;
  setEdited: (edited: boolean) => void;
}) {
  const [newActionModalOpen, setNewActionModalOpen] = React.useState(false);

  const [actionToEdit, setActionToEdit] =
    React.useState<AssistantBuilderActionConfiguration | null>(null);
  const [pendingAction, setPendingAction] =
    React.useState<AssistantBuilderActionConfiguration | null>(null);

  const updateAction = useCallback(
    function _updateAction({
      actionName,
      newActionName,
      newActionDescription,
      getNewActionConfig,
    }: {
      actionName: string;
      newActionName?: string;
      newActionDescription?: string;
      getNewActionConfig: (
        old: AssistantBuilderActionConfiguration["configuration"]
      ) => AssistantBuilderActionConfiguration["configuration"];
    }) {
      setEdited(true);
      setBuilderState((state) => ({
        ...state,
        actions: state.actions.map((action) =>
          action.name === actionName
            ? {
                name: newActionName ?? action.name,
                description: newActionDescription ?? action.description,
                type: action.type,
                // This is quite unsatisfying, but using `as any` here and repeating every
                // other key in the object instead of spreading is actually the safest we can do.
                // There is no way (that I could find) to make typescript understand that
                // type and configuration are compatible.
                configuration: getNewActionConfig(action.configuration) as any,
              }
            : action
        ),
      }));
    },
    [setBuilderState, setEdited]
  );

  const insertAction = useCallback(
    (action: AssistantBuilderActionConfiguration) => {
      setEdited(true);
      setBuilderState((state) => {
        return {
          ...state,
          actions: [...state.actions, action],
        };
      });
    },
    [setBuilderState, setEdited]
  );

  const deleteAction = useCallback(
    (name: string) => {
      setEdited(true);
      setBuilderState((state) => {
        return {
          ...state,
          actions: state.actions.filter((a) => a.name !== name),
        };
      });
    },
    [setBuilderState, setEdited]
  );

  return (
    <>
      <NewActionModal
        isOpen={newActionModalOpen}
        setOpen={setNewActionModalOpen}
        builderState={builderState}
        initialAction={actionToEdit ?? pendingAction}
        onSave={(newAction) => {
          setEdited(true);
          if (actionToEdit) {
            updateAction({
              actionName: actionToEdit.name,
              newActionName: newAction.name,
              newActionDescription: newAction.description,
              getNewActionConfig: () => newAction.configuration,
            });
          } else {
            insertAction(newAction);
          }
          setNewActionModalOpen(false);
          setActionToEdit(null);
          setPendingAction(null);
        }}
        onClose={() => {
          setActionToEdit(null);
          setPendingAction(null);
        }}
        updateAction={updateAction}
        owner={owner}
        setEdited={setEdited}
        dataSources={dataSources}
        dustApps={dustApps}
      />

      <div className="flex min-h-96 flex-col gap-8 text-sm text-element-700">
        <div className="flex flex-col gap-4">
          <div className="flex flex-col gap-2">
            <Page.Header title="Actions & Data sources" />
            <Page.P>
              <span className="text-sm text-element-700">
                Before replying, the assistant can perform actions like{" "}
                <span className="font-bold">searching information</span> from
                your <span className="font-bold">Data sources</span>{" "}
                (Connections and Folders).
              </span>
            </Page.P>
          </div>
          <div className="flex flex-row">
            {builderState.actions.length > 0 && (
              <div>
                <AddAction
                  owner={owner}
                  builderState={builderState}
                  onAddAction={(action) => {
                    setPendingAction(action);
                    setNewActionModalOpen(true);
                  }}
                />
              </div>
            )}
            <div className="flex-grow" />
            <AdvancedSettings
              maxToolsUsePerRun={builderState.maxToolsUsePerRun}
              setMaxToolsUsePerRun={(maxToolsUsePerRun) => {
                setEdited(true);
                setBuilderState((state) => ({
                  ...state,
                  maxToolsUsePerRun,
                }));
              }}
            />
          </div>
        </div>

        <div className="flex h-full min-h-40 flex-col gap-4">
          {builderState.actions.length === 0 && (
            <div
              className={
                "flex h-full items-center justify-center rounded-lg border border-structure-100 bg-structure-50"
              }
            >
              <AddAction
                owner={owner}
                builderState={builderState}
                onAddAction={(action) => {
                  setPendingAction(action);
                  setNewActionModalOpen(true);
                }}
              />
            </div>
          )}
          <div className="mx-auto grid w-full grid-cols-1 gap-3 sm:grid-cols-2 md:grid-cols-3">
            {builderState.actions.map((a) => (
              <div className="flex w-full" key={a.name}>
                <ActionCard
                  action={a}
                  key={a.name}
                  editAction={() => {
                    setActionToEdit(a);
                    setNewActionModalOpen(true);
                  }}
                  deleteAction={() => {
                    deleteAction(a.name);
                  }}
                />
              </div>
            ))}
          </div>
        </div>
      </div>
    </>
  );
}

function NewActionModal({
  isOpen,
  setOpen,
  initialAction,
  onSave,
  onClose,
  owner,
  setEdited,
  dataSources,
  dustApps,
  builderState,
}: {
  isOpen: boolean;
  setOpen: (isOpen: boolean) => void;
  builderState: AssistantBuilderState;
  initialAction: AssistantBuilderActionConfiguration | null;
  onSave: (newAction: AssistantBuilderActionConfiguration) => void;
  onClose: () => void;
  updateAction: (args: {
    actionName: string;
    getNewActionConfig: (
      old: AssistantBuilderActionConfiguration["configuration"]
    ) => AssistantBuilderActionConfiguration["configuration"];
  }) => void;
  owner: WorkspaceType;
  setEdited: (edited: boolean) => void;
  dataSources: DataSourceType[];
  dustApps: AppType[];
}) {
  const [newAction, setNewAction] =
    useState<AssistantBuilderActionConfiguration | null>(null);

  useEffect(() => {
    if (initialAction && !newAction) {
      setNewAction(initialAction);
    }
  }, [initialAction, newAction]);

  const titleValid =
    (initialAction && initialAction?.name === newAction?.name) ||
    ((newAction?.name?.trim() ?? "").length > 0 &&
      !builderState.actions.some((a) => a.name === newAction?.name) &&
      /^[a-z0-9_]+$/.test(newAction?.name ?? ""));

  const descriptionValid = (newAction?.description?.trim() ?? "").length > 0;

  const onCloseLocal = () => {
    onClose();
    setOpen(false);
    setTimeout(() => {
      setNewAction(null);
    }, 500);
  };

  return (
    <Modal
      isOpen={isOpen}
      onClose={onCloseLocal}
      hasChanged={true}
      variant="side-md"
      title=" "
      onSave={
        newAction && titleValid && descriptionValid && isActionValid(newAction)
          ? () => {
              newAction.name = newAction.name.trim();
              newAction.description = newAction.description.trim();
              onSave(newAction);
              onCloseLocal();
            }
          : undefined
      }
    >
      <div className="w-full pt-8">
        <div className="flex flex-col gap-4">
          {newAction && (
            <ActionEditor
              action={newAction}
              updateAction={({
                actionName,
                actionDescription,
                getNewActionConfig,
              }) =>
                setNewAction({
                  ...newAction,
                  configuration: getNewActionConfig(
                    newAction.configuration
                  ) as any,
                  description: actionDescription,
                  name: actionName,
                })
              }
              owner={owner}
              setEdited={setEdited}
              dataSources={dataSources}
              dustApps={dustApps}
              builderState={builderState}
              titleValid={titleValid}
              descriptionValid={descriptionValid}
            />
          )}
        </div>
      </div>
    </Modal>
  );
}

function ActionCard({
  action,
  editAction,
  deleteAction,
}: {
  action: AssistantBuilderActionConfiguration;
  editAction: () => void;
  deleteAction: () => void;
}) {
  const spec = ACTION_SPECIFICATIONS[action.type];
  if (!spec) {
    // Unreachable
    return null;
  }
  return (
    <CardButton
      variant="primary"
      onClick={editAction}
      className="mx-auto inline-block w-72"
    >
      <div className="flex w-full flex-col gap-2 text-sm">
        <div className="flex w-full gap-1 font-medium text-element-900">
          <Icon visual={spec.cardIcon} size="sm" className="text-element-900" />
          <div className="w-full truncate">{spec.label}</div>
          <IconButton
            icon={XMarkIcon}
            variant="tertiary"
            size="sm"
            onClick={(e) => {
              deleteAction();
              e.stopPropagation();
            }}
          />
        </div>
        <div className="w-full truncate text-base text-element-700">
          {_.capitalize(_.toLower(action.name).replace(/_/g, " "))}
        </div>
      </div>
    </CardButton>
  );
}

function ActionEditor({
  action,
  titleValid,
  descriptionValid,
  updateAction,
  owner,
  setEdited,
  dataSources,
  dustApps,
  builderState,
}: {
  action: AssistantBuilderActionConfiguration;
  titleValid: boolean;
  descriptionValid: boolean;
  updateAction: (args: {
    actionName: string;
    actionDescription: string;
    getNewActionConfig: (
      old: AssistantBuilderActionConfiguration["configuration"]
    ) => AssistantBuilderActionConfiguration["configuration"];
  }) => void;
  owner: WorkspaceType;
  setEdited: (edited: boolean) => void;
  dataSources: DataSourceType[];
  dustApps: AppType[];
  builderState: AssistantBuilderState;
}) {
  const isDataSourceAction = [
    "TABLES_QUERY",
    "RETRIEVAL_EXHAUSTIVE",
    "RETRIEVAL_SEARCH",
  ].includes(action.type as any);
  return (
    <>
      <ActionModeSection show={true}>
        {(() => {
          switch (action.type) {
            case "DUST_APP_RUN":
              return (
<<<<<<< HEAD
                <>
                  <Page.Header
                    title={ACTION_SPECIFICATIONS[action.type].label}
                    icon={ACTION_SPECIFICATIONS[action.type].cardIcon}
                  />
                  <ActionDustAppRun
                    owner={owner}
                    actionConfigration={action.configuration}
                    dustApps={dustApps}
                    updateAction={(setNewAction) => {
                      updateAction({
                        actionName: action.name,
                        actionDescription: action.description,
                        getNewActionConfig: (old) =>
                          setNewAction(
                            old as AssistantBuilderDustAppConfiguration
                          ),
                      });
                    }}
                    setEdited={setEdited}
                  />
                </>
=======
                <ActionDustAppRun
                  owner={owner}
                  action={action}
                  dustApps={dustApps}
                  updateAction={updateAction}
                  setEdited={setEdited}
                />
>>>>>>> 60e8deff
              );
            case "RETRIEVAL_SEARCH":
              return (
                <>
                  <Page.Header
                    title={ACTION_SPECIFICATIONS[action.type].label}
                    icon={ACTION_SPECIFICATIONS[action.type].cardIcon}
                  />
                  <ActionRetrievalSearch
                    owner={owner}
                    actionConfiguration={action.configuration}
                    dataSources={dataSources}
                    updateAction={(setNewAction) => {
                      updateAction({
                        actionName: action.name,
                        actionDescription: action.description,
                        getNewActionConfig: (old) =>
                          setNewAction(
                            old as AssistantBuilderRetrievalConfiguration
                          ),
                      });
                    }}
                    setEdited={setEdited}
                  />
                </>
              );
            case "RETRIEVAL_EXHAUSTIVE":
              return (
                <>
                  <Page.Header
                    title={ACTION_SPECIFICATIONS[action.type].label}
                    icon={ACTION_SPECIFICATIONS[action.type].cardIcon}
                  />
                  <ActionRetrievalExhaustive
                    owner={owner}
                    actionConfiguration={action.configuration}
                    dataSources={dataSources}
                    updateAction={(setNewAction) => {
                      updateAction({
                        actionName: action.name,
                        actionDescription: action.description,
                        getNewActionConfig: (old) =>
                          setNewAction(
                            old as AssistantBuilderRetrievalConfiguration
                          ),
                      });
                    }}
                    setEdited={setEdited}
                  />
                </>
              );
            case "PROCESS":
              return (
                <>
                  <Page.Header
                    title={ACTION_SPECIFICATIONS[action.type].label}
                    icon={ACTION_SPECIFICATIONS[action.type].cardIcon}
                  />
                  <ActionProcess
                    owner={owner}
                    instructions={builderState.instructions}
                    actionConfiguration={action.configuration}
                    dataSources={dataSources}
                    updateAction={(setNewAction) => {
                      updateAction({
                        actionName: action.name,
                        actionDescription: action.description,
                        getNewActionConfig: (old) =>
                          setNewAction(
                            old as AssistantBuilderProcessConfiguration
                          ),
                      });
                    }}
                    setEdited={setEdited}
                  />
                </>
              );
            case "TABLES_QUERY":
              return (
                <>
                  <Page.Header
                    title={ACTION_SPECIFICATIONS[action.type].label}
                    icon={ACTION_SPECIFICATIONS[action.type].cardIcon}
                  />
                  <ActionTablesQuery
                    owner={owner}
                    actionConfiguration={action.configuration}
                    dataSources={dataSources}
                    updateAction={(setNewAction) => {
                      updateAction({
                        actionName: action.name,
                        actionDescription: action.description,
                        getNewActionConfig: (old) =>
                          setNewAction(
                            old as AssistantBuilderTablesQueryConfiguration
                          ),
                      });
                    }}
                    setEdited={setEdited}
                  />
                </>
              );
            case "WEBSEARCH":
              return (
                <>
                  <Page.Header
                    title={ACTION_SPECIFICATIONS[action.type].label}
                    icon={ACTION_SPECIFICATIONS[action.type].cardIcon}
                  />
                  <ActionWebsearch />
                </>
              );
            default:
              assertNever(action);
          }
        })()}
      </ActionModeSection>
      <div className="flex flex-col gap-4 pt-8">
        {isDataSourceAction ? (
          <div className="flex flex-col gap-2">
            <div className="font-semibold text-element-800">
              What's the data?
            </div>
            <div className="text-sm text-element-600">
              Clarify the data's content and context to guide your Assistant in
              determining when and how to utilize it.
            </div>
          </div>
        ) : (
          <div className="font-semibold text-element-800">
            Action description
          </div>
        )}
        <TextArea
          placeholder={
            isDataSourceAction
              ? "This data contains...."
              : "My action description.."
          }
          value={action.description}
          onChange={(v) => {
            updateAction({
              actionName: action.name,
              actionDescription: v,
              getNewActionConfig: (old) => old,
            });
          }}
          error={!descriptionValid ? "Description cannot be empty" : null}
        />
        <div className="font-semibold text-element-800">Name of the action</div>
        <Input
          name="actionName"
          placeholder="My action name.."
          value={action.name}
          onChange={(v) => {
            updateAction({
              actionName: v,
              actionDescription: action.description,
              getNewActionConfig: (old) => old,
            });
          }}
          error={!titleValid ? "Name already exists" : null}
          className="text-sm"
        />
      </div>
    </>
  );
}

function AdvancedSettings({
  maxToolsUsePerRun,
  setMaxToolsUsePerRun,
}: {
  maxToolsUsePerRun: number | null;
  setMaxToolsUsePerRun: (maxToolsUsePerRun: number | null) => void;
}) {
  return (
    <DropdownMenu>
      <DropdownMenu.Button>
        <Button
          label="Advanced settings"
          variant="tertiary"
          size="sm"
          type="menu"
        />
      </DropdownMenu.Button>
      <DropdownMenu.Items width={240} overflow="visible">
        <div className="flex flex-col gap-4">
          <div className="flex flex-col gap-2">
            <div className="flex flex-col items-start justify-start">
              <div className="w-full grow text-sm font-bold text-element-800">
                Max actions per run
              </div>
              <div className="w-full grow text-sm text-element-600">
                up to {MAX_TOOLS_USE_PER_RUN_LIMIT}
              </div>
            </div>
            <Input
              value={maxToolsUsePerRun?.toString() ?? ""}
              placeholder=""
              name="maxToolsUsePerRun"
              onChange={(v) => {
                if (!v || v === "") {
                  setMaxToolsUsePerRun(null);
                  return;
                }
                const value = parseInt(v);
                if (
                  !isNaN(value) &&
                  value >= 0 &&
                  value <= MAX_TOOLS_USE_PER_RUN_LIMIT
                ) {
                  setMaxToolsUsePerRun(value);
                }
              }}
            />
          </div>
        </div>
      </DropdownMenu.Items>
    </DropdownMenu>
  );
}

function AddAction({
  owner,
  builderState,
  onAddAction,
}: {
  owner: WorkspaceType;
  builderState: AssistantBuilderState;
  onAddAction: (action: AssistantBuilderActionConfiguration) => void;
}) {
  const onAddLocal = (action: AssistantBuilderActionConfiguration) => {
    let index = 1;
    const suffixedName = () =>
      index > 1 ? `${action.name}_${index}` : action.name;
    while (builderState.actions.some((a) => a.name === suffixedName())) {
      index += 1;
    }
    action.name = suffixedName();
    onAddAction(action);
  };

  const filteredCapabilities = CAPABILITIES_ACTION_CATEGORIES.filter((key) => {
    const flag = ACTION_SPECIFICATIONS[key].flag;
    return !flag || owner.flags.includes(flag);
  });

  return (
    <DropdownMenu>
      <DropdownMenu.Button>
        <Button variant="primary" label="Add an action" icon={PlusIcon} />
      </DropdownMenu.Button>
      <DropdownMenu.Items origin="topLeft" width={320} overflow="visible">
        <DropdownMenu.SectionHeader label="DATA SOURCES" />
        {DATA_SOURCES_ACTION_CATEGORIES.map((key) => {
          const spec = ACTION_SPECIFICATIONS[key];
          const defaultAction = getDefaultActionConfiguration(key);
          if (!defaultAction) {
            // Unreachable
            return null;
          }
          return (
            <DropdownMenu.Item
              key={key}
              label={spec.label}
              icon={spec.dropDownIcon}
              description={spec.description}
              onClick={() => onAddLocal(defaultAction)}
            />
          );
        })}
        {filteredCapabilities.length > 0 && (
          <DropdownMenu.SectionHeader label="CAPABILITIES" />
        )}
        {filteredCapabilities.map((key) => {
          const spec = ACTION_SPECIFICATIONS[key];
          const defaultAction = getDefaultActionConfiguration(key);
          if (!defaultAction) {
            // Unreachable
            return null;
          }
          return (
            <DropdownMenu.Item
              key={key}
              label={spec.label}
              icon={spec.dropDownIcon}
              description={spec.description}
              onClick={() => onAddLocal(defaultAction)}
            />
          );
        })}

        <DropdownMenu.SectionHeader label="ADVANCED ACTIONS" />
        {ADVANCED_ACTION_CATEGORIES.map((key) => {
          const spec = ACTION_SPECIFICATIONS[key];
          const defaultAction = getDefaultActionConfiguration(key);
          if (!defaultAction) {
            // Unreachable
            return null;
          }
          return (
            <DropdownMenu.Item
              key={key}
              label={spec.label}
              icon={spec.dropDownIcon}
              description={spec.description}
              onClick={() => onAddLocal(defaultAction)}
            />
          );
        })}
      </DropdownMenu.Items>
    </DropdownMenu>
  );
}<|MERGE_RESOLUTION|>--- conflicted
+++ resolved
@@ -547,38 +547,18 @@
           switch (action.type) {
             case "DUST_APP_RUN":
               return (
-<<<<<<< HEAD
                 <>
                   <Page.Header
                     title={ACTION_SPECIFICATIONS[action.type].label}
                     icon={ACTION_SPECIFICATIONS[action.type].cardIcon}
                   />
-                  <ActionDustAppRun
-                    owner={owner}
-                    actionConfigration={action.configuration}
-                    dustApps={dustApps}
-                    updateAction={(setNewAction) => {
-                      updateAction({
-                        actionName: action.name,
-                        actionDescription: action.description,
-                        getNewActionConfig: (old) =>
-                          setNewAction(
-                            old as AssistantBuilderDustAppConfiguration
-                          ),
-                      });
-                    }}
-                    setEdited={setEdited}
-                  />
-                </>
-=======
                 <ActionDustAppRun
                   owner={owner}
                   action={action}
                   dustApps={dustApps}
                   updateAction={updateAction}
                   setEdited={setEdited}
-                />
->>>>>>> 60e8deff
+                /></>
               );
             case "RETRIEVAL_SEARCH":
               return (
