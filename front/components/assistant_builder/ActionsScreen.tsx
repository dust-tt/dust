import {
  Avatar,
  BookOpenIcon,
  Button,
  Card,
  CardActionButton,
  CardGrid,
  Chip,
  ContentMessage,
  DropdownMenu,
  DropdownMenuContent,
  DropdownMenuItem,
  DropdownMenuLabel,
  DropdownMenuRadioGroup,
  DropdownMenuRadioItem,
  DropdownMenuSub,
  DropdownMenuSubContent,
  DropdownMenuSubTrigger,
  DropdownMenuTrigger,
  InformationCircleIcon,
  Input,
  MoreIcon,
  Page,
  Popover,
  Sheet,
  SheetContainer,
  SheetContent,
  SheetFooter,
  SheetHeader,
  SheetTitle,
  TextArea,
  XMarkIcon,
} from "@dust-tt/sparkle";
import { VisuallyHidden } from "@radix-ui/react-visually-hidden";
import Link from "next/dist/client/link";
import type { ReactNode } from "react";
import React, {
  useCallback,
  useContext,
  useEffect,
  useMemo,
  useState,
} from "react";

import { DataVisualization } from "@app/components/assistant_builder/actions/DataVisualization";
import {
  ActionDustAppRun,
  isActionDustAppRunValid as hasErrorActionDustAppRun,
} from "@app/components/assistant_builder/actions/DustAppRunAction";
import {
  hasErrorActionMCP,
  MCPAction,
} from "@app/components/assistant_builder/actions/MCPAction";
import {
  ActionProcess,
  hasErrorActionProcess,
} from "@app/components/assistant_builder/actions/ProcessAction";
import { ActionReasoning } from "@app/components/assistant_builder/actions/ReasoningAction";
import {
  ActionRetrievalExhaustive,
  ActionRetrievalSearch,
  hasErrorActionRetrievalExhaustive,
  hasErrorActionRetrievalSearch,
} from "@app/components/assistant_builder/actions/RetrievalAction";
import {
  ActionTablesQuery,
  hasErrorActionTablesQuery,
} from "@app/components/assistant_builder/actions/TablesQueryAction";
import {
  ActionWebNavigation,
  hasErrorActionWebNavigation,
} from "@app/components/assistant_builder/actions/WebNavigationAction";
import { AddToolsDropdown } from "@app/components/assistant_builder/AddToolsDropdown";
import { AssistantBuilderContext } from "@app/components/assistant_builder/AssistantBuilderContext";
import { isLegacyAssistantBuilderConfiguration } from "@app/components/assistant_builder/legacy_agent";
import type {
  AssistantBuilderActionAndDataVisualizationConfiguration,
  AssistantBuilderActionConfiguration,
  AssistantBuilderActionConfigurationWithId,
  AssistantBuilderActionState,
  AssistantBuilderActionType,
  AssistantBuilderDataVisualizationType,
  AssistantBuilderPendingAction,
  AssistantBuilderProcessConfiguration,
  AssistantBuilderReasoningConfiguration,
  AssistantBuilderRetrievalConfiguration,
  AssistantBuilderSetActionType,
  AssistantBuilderState,
  AssistantBuilderTableConfiguration,
} from "@app/components/assistant_builder/types";
import {
  getDefaultActionConfiguration,
  isDefaultActionName,
} from "@app/components/assistant_builder/types";
import {
  isReservedName,
  isUsableAsCapability,
  isUsableInKnowledge,
  useBuilderActionInfo,
} from "@app/components/assistant_builder/useBuilderActionInfo";
import { getAvatar } from "@app/lib/actions/mcp_icons";
<<<<<<< HEAD
import { getMCPServerRequirements } from "@app/lib/actions/mcp_internal_actions/input_schemas";
import type { ActionSpecification } from "@app/lib/actions/utils";
import {
  ACTION_SPECIFICATIONS,
  DATA_VISUALIZATION_SPECIFICATION,
} from "@app/lib/actions/utils";
=======
import type { InternalMCPServerNameType } from "@app/lib/actions/mcp_internal_actions/constants";
import { getMCPServerRequirements } from "@app/lib/actions/mcp_internal_actions/utils";
import { ACTION_SPECIFICATIONS } from "@app/lib/actions/utils";
>>>>>>> 35437b0e
import type { MCPServerViewType } from "@app/lib/api/mcp";
import { useFeatureFlags } from "@app/lib/swr/workspaces";
import type {
  ModelConfigurationType,
  SpaceType,
  WhitelistableFeature,
  WorkspaceType,
} from "@app/types";
import {
  asDisplayName,
  assertNever,
  MAX_STEPS_USE_PER_RUN_LIMIT,
} from "@app/types";

const DATA_SOURCES_ACTION_CATEGORIES = [
  "RETRIEVAL_SEARCH",
  "RETRIEVAL_EXHAUSTIVE",
  "PROCESS",
  "TABLES_QUERY",
] as const satisfies Array<AssistantBuilderActionConfiguration["type"]>;

<<<<<<< HEAD
// Actions in this list are not configurable via the "add tool" menu.
// Instead, they should be handled in the `Capabilities` component.
// Note: not all capabilities are actions (eg: visualization)
const CAPABILITIES_ACTION_CATEGORIES = [
  "WEB_NAVIGATION",
  "REASONING",
] as const satisfies Array<AssistantBuilderActionConfiguration["type"]>;

const isUsableAsCapability = (
  id: string,
  mcpServerViews: MCPServerViewType[]
) => {
  const view = mcpServerViews.find((v) => v.id === id);
  if (!view) {
    return false;
  }
  return view.server.isDefault && getMCPServerRequirements(view).noRequirement;
};

// We reserve the name we use for capability actions, as these aren't
// configurable via the "add tool" menu.
const isReservedName = (name: string) =>
  CAPABILITIES_ACTION_CATEGORIES.some(
    (c) => getDefaultActionConfiguration(c)?.name === name
  );

=======
const ADVANCED_ACTION_CATEGORIES = [
  "DUST_APP_RUN",
  "MCP",
] as const satisfies Array<AssistantBuilderActionConfiguration["type"]>;

>>>>>>> 35437b0e
function ActionModeSection({
  children,
  show,
}: {
  children: ReactNode;
  show: boolean;
}) {
  return show && <div className="flex flex-col gap-6">{children}</div>;
}

export function hasActionError(
  action: AssistantBuilderActionAndDataVisualizationConfiguration,
  mcpServerViews: MCPServerViewType[]
): string | null {
  switch (action.type) {
    case "RETRIEVAL_SEARCH":
      return hasErrorActionRetrievalSearch(action);
    case "RETRIEVAL_EXHAUSTIVE":
      return hasErrorActionRetrievalExhaustive(action);
    case "MCP":
      return hasErrorActionMCP(action, mcpServerViews);
    case "PROCESS":
      return hasErrorActionProcess(action);
    case "DUST_APP_RUN":
      return hasErrorActionDustAppRun(action);
    case "TABLES_QUERY":
      return hasErrorActionTablesQuery(action);
    case "WEB_NAVIGATION":
      return hasErrorActionWebNavigation(action);
    case "REASONING":
    case "DATA_VISUALIZATION":
      return null;
    default:
      assertNever(action);
  }
}

function actionIcon(
  action: AssistantBuilderActionAndDataVisualizationConfiguration,
  mcpServerViews: MCPServerViewType[]
) {
  if (action.type === "MCP") {
    const server = mcpServerViews.find(
      (v) => v.id === action.configuration.mcpServerViewId
    )?.server;

    if (server) {
      return getAvatar(server, "xs");
    }
  }

  if (action.type === "DATA_VISUALIZATION") {
    return (
      <Avatar icon={DATA_VISUALIZATION_SPECIFICATION.cardIcon} size="sm" />
    );
  }

  return (
    <Avatar icon={ACTION_SPECIFICATIONS[action.type].cardIcon} size="sm" />
  );
}

function actionDisplayName(
  action: AssistantBuilderActionAndDataVisualizationConfiguration
) {
  if (action.type === "MCP" || action.type === "DATA_VISUALIZATION") {
    return asDisplayName(action.name);
  }

  return `${ACTION_SPECIFICATIONS[action.type].label}${
    !isDefaultActionName(action) ? " - " + action.name : ""
  }`;
}

type SpaceIdToActions = Record<string, AssistantBuilderActionState[]>;

interface ActionScreenProps {
  owner: WorkspaceType;
  builderState: AssistantBuilderState;
  setBuilderState: (
    stateFn: (state: AssistantBuilderState) => AssistantBuilderState
  ) => void;
  setEdited: (edited: boolean) => void;
  setAction: (action: AssistantBuilderSetActionType) => void;
  pendingAction: AssistantBuilderPendingAction;
  enableReasoningTool: boolean;
  reasoningModels: ModelConfigurationType[];
}

type ActionSpecificationWithType = ActionSpecification & {
  type: AssistantBuilderActionType | AssistantBuilderDataVisualizationType;
};

export default function ActionsScreen({
  owner,
  builderState,
  setBuilderState,
  setEdited,
  setAction,
  pendingAction,
  enableReasoningTool,
  reasoningModels,
}: ActionScreenProps) {
  const { mcpServerViews } = useContext(AssistantBuilderContext);
  const { hasFeature } = useFeatureFlags({
    workspaceId: owner.sId,
  });

<<<<<<< HEAD
  const [
    filteredDefaultToolsWithoutConfiguration,
    setFilteredDefaultToolsWithoutConfiguration,
  ] = useState<ActionSpecificationWithType[]>([]);

  const isCapabilityAction = useCallback(
    (action: AssistantBuilderActionAndDataVisualizationConfiguration) => {
      if (action.type === "MCP") {
        return isUsableAsCapability(
          action.configuration.mcpServerViewId,
          mcpServerViews
        );
      }

      return (CAPABILITIES_ACTION_CATEGORIES as string[]).includes(action.type);
    },
    [mcpServerViews]
  );

  const configurableActions = builderState.actions.filter(
    (a) => !isCapabilityAction(a)
  );

  const isLegacyConfig = isLegacyAssistantBuilderConfiguration(builderState);

  const spaceIdToActions = useMemo(() => {
    return configurableActions.reduce<
      Record<string, AssistantBuilderActionState[]>
    >((acc, action) => {
      const addActionToSpace = (spaceId?: string) => {
        if (spaceId) {
          acc[spaceId] = (acc[spaceId] || []).concat(action);
        }
      };

      const actionType = action.type;

      switch (actionType) {
        case "TABLES_QUERY":
          Object.values(action.configuration).forEach((config) => {
            addActionToSpace(config.dataSourceView.spaceId);
          });
          break;

        case "RETRIEVAL_SEARCH":
        case "RETRIEVAL_EXHAUSTIVE":
        case "PROCESS":
          Object.values(action.configuration.dataSourceConfigurations).forEach(
            (config) => {
              addActionToSpace(config.dataSourceView.spaceId);
            }
          );
          break;

        case "DUST_APP_RUN":
          addActionToSpace(action.configuration.app?.space.sId);
          break;

        case "MCP":
          if (action.configuration.dataSourceConfigurations) {
            Object.values(
              action.configuration.dataSourceConfigurations
            ).forEach((config) => {
              addActionToSpace(config.dataSourceView.spaceId);
            });
          }

          if (action.configuration.tablesConfigurations) {
            Object.values(action.configuration.tablesConfigurations).forEach(
              (config) => {
                addActionToSpace(config.dataSourceView.spaceId);
              }
            );
          }

          if (action.configuration.mcpServerViewId) {
            const mcpServerView = mcpServerViews.find(
              (v) => v.id === action.configuration.mcpServerViewId
            );
            // Default MCP server themselves are not accounted for in the space restriction.
            if (mcpServerView && !mcpServerView.server.isDefault) {
              addActionToSpace(mcpServerView.spaceId);
            }
          }
          break;

        case "WEB_NAVIGATION":
        case "REASONING":
        case "DATA_VISUALIZATION":
          break;

        default:
          assertNever(actionType);
      }
      return acc;
    }, {});
  }, [configurableActions, mcpServerViews]);

  const nonGlobalSpacessUsedInActions = useMemo(() => {
    const nonGlobalSpaces = spaces.filter((s) => s.kind !== "global");
    return nonGlobalSpaces.filter((v) => spaceIdToActions[v.sId]?.length > 0);
  }, [spaceIdToActions, spaces]);
=======
  const isLegacyConfig = isLegacyAssistantBuilderConfiguration(builderState);

  const {
    configurableActions,
    nonGlobalSpacessUsedInActions,
    spaceIdToActions,
  } = useBuilderActionInfo(builderState);
>>>>>>> 35437b0e

  const updateAction = useCallback(
    function _updateAction({
      actionName,
      newActionName,
      newActionDescription,
      getNewActionConfig,
    }: {
      actionName: string;
      newActionName?: string;
      newActionDescription?: string;
      getNewActionConfig: (
        old: AssistantBuilderActionConfiguration["configuration"]
      ) => AssistantBuilderActionConfiguration["configuration"];
    }) {
      setEdited(true);
      setBuilderState((state) => ({
        ...state,
        actions: state.actions.map((action) =>
          action.name === actionName
            ? {
                ...action,
                name: newActionName ?? action.name,
                description: newActionDescription ?? action.description,
                // This is quite unsatisfying, but using `as any` here and repeating every
                // other key in the object instead of spreading is actually the safest we can do.
                // There is no way (that I could find) to make typescript understand that
                // type and configuration are compatible.
                configuration: getNewActionConfig(action.configuration) as any,
              }
            : action
        ),
      }));
    },
    [setBuilderState, setEdited]
  );

  const removeTool = useCallback(
    (selectedAction: AssistantBuilderActionState) => {
      setEdited(true);
      setBuilderState((state) => {
        return {
          ...state,
          actions: state.actions.filter(
            (action) => action.name !== selectedAction.name
          ),
          // We include DATA_VISUALIZATION in the actions list, but it's not a real action.
          // It's a boolean value (visualizationEnabled) so we need to set it to false here.
          visualizationEnabled:
            selectedAction.type === "DATA_VISUALIZATION"
              ? false
              : state.visualizationEnabled,
        };
      });
    },
    [setBuilderState, setEdited]
  );

  return (
    <>
      <NewActionModal
        isOpen={pendingAction.action !== null}
        builderState={builderState}
        initialAction={pendingAction.action}
        isEditing={!!pendingAction.previousActionName}
        spacesUsedInActions={spaceIdToActions}
        onSave={(newAction) => {
          setEdited(true);
          if (!pendingAction.action) {
            return;
          }

          let newActionName = newAction.name;

          const isNewActionOrNameChanged =
            !pendingAction.previousActionName ||
            pendingAction.previousActionName !== newActionName;

          // Making sure the name is not used already.
          if (isNewActionOrNameChanged) {
            let index = 2;
            let isNameUsed = builderState.actions.some(
              (a) => a.name === newActionName
            );
            while (isNameUsed) {
              newActionName = `${newAction.name.replace(/_\d+$/, "")}_${index}`;
              index += 1;
              isNameUsed = builderState.actions.some(
                (a) => a.name === newActionName
              );
            }
          }

          if (pendingAction.previousActionName) {
            updateAction({
              actionName: pendingAction.previousActionName,
              newActionName: newActionName,
              newActionDescription: newAction.description,
              getNewActionConfig: () => newAction.configuration,
            });
          } else {
            setAction({
              type: "insert",
              action: {
                ...newAction,
                name: newActionName,
              },
            });
          }
          setAction({ type: "clear_pending" });
        }}
        onClose={() => {
          setAction({ type: "clear_pending" });
        }}
        updateAction={updateAction}
        owner={owner}
        setEdited={setEdited}
      />

      <div className="flex flex-col gap-8 text-sm text-muted-foreground dark:text-muted-foreground-night">
        <div className="flex flex-col gap-4">
          <div className="flex flex-col gap-2">
            <Page.Header title="Tools & Knowledge" />
            <Page.P>
              <span className="text-sm text-muted-foreground dark:text-muted-foreground-night">
                Configure the tools that your agent is able to use, such as{" "}
                <span className="font-bold">searching</span> in your Data
                Sources or <span className="font-bold">navigating</span> the
                Web.
                <br />
                Before replying, the agent can use multiple of those tools to
                gather information and provide you with the best possible
                answer.
                <br />
                Need help? Check out our{" "}
                <Link
                  href="https://docs.dust.tt/docs/data"
                  className="text-highlight"
                  target="_blank"
                >
                  guide
                </Link>
                .
              </span>
            </Page.P>
          </div>
          <div className="flex flex-row gap-2">
            {isLegacyConfig && (
              <ContentMessage
                title="Update Needed for Your Agent!"
                icon={InformationCircleIcon}
              >
                <p>
                  We're enhancing agents to make them smarter and more
                  versatile. You can now addmultiple tools to an agent, rather
                  than being limited to a single action.
                </p>
                <br />
                <p>Update your agent to unlock these new capabilities!</p>
              </ContentMessage>
            )}
          </div>
          <div className="flex flex-row gap-2">
            <AddKnowledgeDropdown
              hasFeature={hasFeature}
              setAction={setAction}
            />
            <AddToolsDropdown
              actions={builderState.actions}
              mcpServerViews={mcpServerViews}
              hasFeature={hasFeature}
              setBuilderState={setBuilderState}
              setEdited={setEdited}
              setAction={setAction}
              enableReasoningTool={enableReasoningTool}
              setFilteredDefaultToolsWithoutConfiguration={
                setFilteredDefaultToolsWithoutConfiguration
              }
              filteredDefaultToolsWithoutConfiguration={
                filteredDefaultToolsWithoutConfiguration
              }
            />

            {!isLegacyConfig && (
              <>
                <div className="flex-grow" />

                <AdvancedSettings
                  maxStepsPerRun={builderState.maxStepsPerRun}
                  setMaxStepsPerRun={(maxStepsPerRun) => {
                    setEdited(true);
                    setBuilderState((state) => ({
                      ...state,
                      maxStepsPerRun,
                    }));
                  }}
                  setReasoningModel={
                    enableReasoningTool &&
                    builderState.actions.find((a) => a.type === "REASONING")
                      ? (model) => {
                          setEdited(true);
                          setBuilderState((state) => ({
                            ...state,
                            actions: state.actions.map((a) =>
                              a.type === "REASONING"
                                ? {
                                    ...a,
                                    configuration: {
                                      ...a.configuration,
                                      modelId: model.modelId,
                                      providerId: model.providerId,
                                      reasoningEffort:
                                        model.reasoningEffort ?? null,
                                    },
                                  }
                                : a
                            ),
                          }));
                        }
                      : undefined
                  }
                  reasoningModels={reasoningModels}
                  builderState={builderState}
                />
              </>
            )}
          </div>
        </div>
        {nonGlobalSpacessUsedInActions.length > 0 && (
          <div className="w-full">
            <Chip
              color="info"
              size="sm"
              label={`Based on the sources you selected, this agent can only be used by users with access to space${nonGlobalSpacessUsedInActions.length > 1 ? "s" : ""} : ${nonGlobalSpacessUsedInActions.map((v) => v.name).join(", ")}.`}
            />
          </div>
        )}
        <div className="flex h-full min-h-40 flex-col gap-4">
          <CardGrid>
            {builderState.actions.map((action) => (
              <ActionCard
                action={action}
                key={action.name}
                editAction={() => {
                  setAction({
                    type: "edit",
                    action,
                  });
                }}
                removeTool={() => {
                  removeTool(action);
                }}
                isLegacyConfig={isLegacyConfig}
              />
            ))}
          </CardGrid>
        </div>
      </div>
    </>
  );
}

type NewActionModalProps = {
  isOpen: boolean;
  builderState: AssistantBuilderState;
  initialAction: AssistantBuilderActionConfigurationWithId | null;
  isEditing: boolean;
  spacesUsedInActions: SpaceIdToActions;
  onSave: (newAction: AssistantBuilderActionConfigurationWithId) => void;
  onClose: () => void;
  updateAction: (args: {
    actionName: string;
    getNewActionConfig: (
      old: AssistantBuilderActionConfiguration["configuration"]
    ) => AssistantBuilderActionConfiguration["configuration"];
  }) => void;
  owner: WorkspaceType;
  setEdited: (edited: boolean) => void;
};

function NewActionModal({
  isOpen,
  initialAction,
  isEditing,
  spacesUsedInActions,
  onSave,
  onClose,
  owner,
  setEdited,
  builderState,
}: NewActionModalProps) {
  const [newActionConfig, setNewActionConfig] = useState<
    (AssistantBuilderActionConfiguration & { id: string }) | null
  >(null);

  const [showInvalidActionError, setShowInvalidActionError] = useState<
    string | null
  >(null);
  const [showInvalidActionNameError, setShowInvalidActionNameError] = useState<
    string | null
  >(null);
  const [showInvalidActionDescError, setShowInvalidActionDescError] = useState<
    string | null
  >(null);

  const { mcpServerViews } = useContext(AssistantBuilderContext);

  useEffect(() => {
    if (initialAction && !newActionConfig) {
      setNewActionConfig(initialAction);
    }
  }, [initialAction, newActionConfig]);

  const titleError =
    initialAction && initialAction?.name !== newActionConfig?.name
      ? getActionNameError(newActionConfig?.name, builderState.actions)
      : null;

  function getActionNameError(
    name: string | undefined,
    existingActions: AssistantBuilderActionAndDataVisualizationConfiguration[]
  ): string | null {
    if (!name || name.trim().length === 0) {
      return "The name cannot be empty.";
    }
    if (existingActions.some((a) => a.name === name)) {
      return 'This name is already used for another tool. Use the "..." button to rename it.';
    }
    if (!/^[a-z0-9_]+$/.test(name)) {
      return "The name can only contain lowercase letters, numbers, and underscores (no spaces).";
    }

    if (isReservedName(name)) {
      return "This name is reserved for a system tool. Please use a different name.";
    }

    return null;
  }

  const descriptionValid =
    (newActionConfig?.description?.trim() ?? "").length > 0;

  const onCloseLocal = useCallback(() => {
    onClose();
    setTimeout(() => {
      setNewActionConfig(null);
      setShowInvalidActionNameError(null);
      setShowInvalidActionDescError(null);
      setShowInvalidActionError(null);
    }, 500);
  }, [onClose]);

  const onModalSave = useCallback(
    (e: React.MouseEvent<HTMLButtonElement>) => {
      e.preventDefault();
      if (
        newActionConfig &&
        !titleError &&
        descriptionValid &&
        !hasActionError(newActionConfig, mcpServerViews)
      ) {
        newActionConfig.name = newActionConfig.name.trim();
        newActionConfig.description = newActionConfig.description.trim();
        onSave(newActionConfig);
        onCloseLocal();
      } else {
        if (titleError) {
          setShowInvalidActionNameError(titleError);
        }
        if (!descriptionValid) {
          setShowInvalidActionDescError("Description cannot be empty.");
        }
        if (newActionConfig) {
          setShowInvalidActionError(
            hasActionError(newActionConfig, mcpServerViews)
          );
        }
      }
    },
    [
      newActionConfig,
      onCloseLocal,
      onSave,
      titleError,
      descriptionValid,
      mcpServerViews,
    ]
  );

  const updateAction = useCallback(
    ({
      actionName,
      actionDescription,
      getNewActionConfig,
    }: {
      actionName: string;
      actionDescription: string;
      getNewActionConfig: (
        old: AssistantBuilderActionConfiguration["configuration"]
      ) => AssistantBuilderActionConfiguration["configuration"];
    }) => {
      setNewActionConfig((prev) => {
        if (!prev) {
          return null;
        }
        return {
          ...prev,
          configuration: getNewActionConfig(prev.configuration) as any,
          description: actionDescription,
          name: actionName,
        };
      });
      setShowInvalidActionError(null);
    },
    []
  );

  return (
    <Sheet
      open={isOpen}
      onOpenChange={(open) => {
        if (!open) {
          onCloseLocal();
        }
      }}
    >
      <SheetContent size="xl">
        <VisuallyHidden>
          <SheetHeader>
            <SheetTitle></SheetTitle>
          </SheetHeader>
        </VisuallyHidden>

        <SheetContainer>
          <div className="w-full pt-8">
            {newActionConfig && (
              <ActionEditor
                action={newActionConfig}
                isEditing={isEditing}
                spacesUsedInActions={spacesUsedInActions}
                updateAction={updateAction}
                owner={owner}
                setEdited={setEdited}
                builderState={builderState}
                showInvalidActionNameError={showInvalidActionNameError}
                showInvalidActionDescError={showInvalidActionDescError}
                showInvalidActionError={showInvalidActionError}
                setShowInvalidActionNameError={setShowInvalidActionNameError}
                setShowInvalidActionDescError={setShowInvalidActionDescError}
              />
            )}
          </div>
        </SheetContainer>
        <SheetFooter
          leftButtonProps={{
            label: "Cancel",
            variant: "outline",
            onClick: onCloseLocal,
          }}
          rightButtonProps={{
            label: initialAction?.noConfigurationRequired ? "Close" : "Save",
            onClick: onModalSave,
          }}
        />
      </SheetContent>
    </Sheet>
  );
}

function ActionCard({
  action,
  editAction,
  removeTool,
  isLegacyConfig,
}: {
  action: AssistantBuilderActionAndDataVisualizationConfiguration;
  editAction: () => void;
  removeTool: () => void;
  isLegacyConfig: boolean;
}) {
  const { mcpServerViews } = useContext(AssistantBuilderContext);
  const spec =
    action.type === "DATA_VISUALIZATION"
      ? DATA_VISUALIZATION_SPECIFICATION
      : ACTION_SPECIFICATIONS[action.type];

  if (!spec) {
    // Unreachable
    return null;
  }

  const actionError = hasActionError(action, mcpServerViews);
  return (
    <Card
      variant="primary"
      onClick={editAction}
      action={
        <CardActionButton
          size="mini"
          icon={XMarkIcon}
          onClick={(e: any) => {
            removeTool();
            e.stopPropagation();
          }}
        />
      }
    >
      <div className="flex w-full flex-col gap-2 text-sm">
        <div className="flex w-full items-center gap-2 font-medium text-foreground dark:text-foreground-night">
          {actionIcon(action, mcpServerViews)}
          <div className="w-full truncate">{actionDisplayName(action)}</div>
        </div>
        {isLegacyConfig ? (
          <div className="mx-auto">
            <Button
              variant="primary"
              label="Update the description"
              onClick={editAction}
              size="sm"
            />
          </div>
        ) : (
          <div className="w-full text-muted-foreground dark:text-muted-foreground-night">
            {actionError ? (
              <span className="text-warning-500">{actionError}</span>
            ) : (
              <>{action.description}</>
            )}
          </div>
        )}
      </div>
    </Card>
  );
}

interface ActionConfigEditorProps {
  owner: WorkspaceType;
  action: AssistantBuilderActionState;
  isEditing: boolean;
  spacesUsedInActions: SpaceIdToActions;
  instructions: string | null;
  updateAction: (args: {
    actionName: string;
    actionDescription: string;
    getNewActionConfig: (
      old: AssistantBuilderActionConfigurationWithId["configuration"]
    ) => AssistantBuilderActionConfigurationWithId["configuration"];
  }) => void;
  setEdited: (edited: boolean) => void;
  description: string;
  onDescriptionChange: (v: string) => void;
}

function ActionConfigEditor({
  owner,
  action,
  isEditing,
  spacesUsedInActions,
  instructions,
  updateAction,
  setEdited,
  description,
  onDescriptionChange,
}: ActionConfigEditorProps) {
  const { spaces } = useContext(AssistantBuilderContext);

  // Only allow one space across all actions.
  const allowedSpaces = useMemo(() => {
    const isSpaceUsedInOtherActions = (space: SpaceType) => {
      const actionsUsingSpace = spacesUsedInActions[space.sId] ?? [];

      return actionsUsingSpace.some((a) => {
        // We use the id to compare actions, as the configuration can change.
        return a.id !== action.id;
      });
    };

    const usedSpacesInOtherActions = spaces.filter(isSpaceUsedInOtherActions);
    if (usedSpacesInOtherActions.length === 0) {
      return spaces;
    }

    return spaces.filter((space) =>
      usedSpacesInOtherActions.some((s) => s.sId === space.sId)
    );
  }, [action, spaces, spacesUsedInActions]);

  switch (action.type) {
    case "DUST_APP_RUN":
      return (
        <ActionDustAppRun
          allowedSpaces={allowedSpaces}
          owner={owner}
          action={action}
          updateAction={updateAction}
          setEdited={setEdited}
        />
      );

    case "RETRIEVAL_SEARCH":
      return (
        <ActionRetrievalSearch
          owner={owner}
          actionConfiguration={action.configuration}
          allowedSpaces={allowedSpaces}
          updateAction={(setNewActionConfig) => {
            updateAction({
              actionName: action.name,
              actionDescription: action.description,
              getNewActionConfig: (old) =>
                setNewActionConfig(
                  old as AssistantBuilderRetrievalConfiguration
                ),
            });
          }}
          setEdited={setEdited}
        />
      );

    case "RETRIEVAL_EXHAUSTIVE":
      return (
        <ActionRetrievalExhaustive
          owner={owner}
          actionConfiguration={action.configuration}
          allowedSpaces={allowedSpaces}
          updateAction={(setNewActionConfig) => {
            updateAction({
              actionName: action.name,
              actionDescription: action.description,
              getNewActionConfig: (old) =>
                setNewActionConfig(
                  old as AssistantBuilderRetrievalConfiguration
                ),
            });
          }}
          setEdited={setEdited}
        />
      );

    case "MCP":
      return (
        <MCPAction
          owner={owner}
          action={action}
          isEditing={isEditing}
          allowedSpaces={allowedSpaces}
          updateAction={updateAction}
          setEdited={setEdited}
        />
      );

    case "PROCESS":
      return (
        <ActionProcess
          owner={owner}
          instructions={instructions}
          actionConfiguration={action.configuration}
          allowedSpaces={allowedSpaces}
          updateAction={(setNewActionConfig) => {
            updateAction({
              actionName: action.name,
              actionDescription: action.description,
              getNewActionConfig: (old) =>
                setNewActionConfig(old as AssistantBuilderProcessConfiguration),
            });
          }}
          setEdited={setEdited}
          description={description}
          onDescriptionChange={onDescriptionChange}
        />
      );

    case "TABLES_QUERY":
      return (
        <ActionTablesQuery
          owner={owner}
          actionConfiguration={action.configuration}
          allowedSpaces={allowedSpaces}
          updateAction={(setNewActionConfig) => {
            updateAction({
              actionName: action.name,
              actionDescription: action.description,
              getNewActionConfig: (old) =>
                setNewActionConfig(old as AssistantBuilderTableConfiguration),
            });
          }}
          setEdited={setEdited}
        />
      );

    case "WEB_NAVIGATION":
      return <ActionWebNavigation />;

    case "REASONING":
      return <ActionReasoning />;

    case "DATA_VISUALIZATION":
      return <DataVisualization />;

    default:
      assertNever(action);
  }
}

interface ActionEditorProps {
  action: AssistantBuilderActionState;
  isEditing: boolean;
  spacesUsedInActions: SpaceIdToActions;
  showInvalidActionNameError: string | null;
  showInvalidActionDescError: string | null;
  showInvalidActionError: string | null;
  setShowInvalidActionNameError: (error: string | null) => void;
  setShowInvalidActionDescError: (error: string | null) => void;
  updateAction: (args: {
    actionName: string;
    actionDescription: string;
    getNewActionConfig: (
      old: AssistantBuilderActionConfiguration["configuration"]
    ) => AssistantBuilderActionConfiguration["configuration"];
  }) => void;
  owner: WorkspaceType;
  setEdited: (edited: boolean) => void;
  builderState: AssistantBuilderState;
}

function ActionEditor({
  action,
  isEditing,
  spacesUsedInActions,
  showInvalidActionNameError,
  showInvalidActionDescError,
  showInvalidActionError,
  setShowInvalidActionNameError,
  setShowInvalidActionDescError,
  updateAction,
  owner,
  setEdited,
  builderState,
}: ActionEditorProps) {
  const { mcpServerViews } = useContext(AssistantBuilderContext);

  const isActionWithDataSource = useMemo(() => {
    const actionType = action.type;
    switch (actionType) {
      case "DUST_APP_RUN":
      case "PROCESS":
      case "REASONING":
      case "WEB_NAVIGATION":
      case "DATA_VISUALIZATION":
        return false;
      case "TABLES_QUERY":
      case "RETRIEVAL_EXHAUSTIVE":
      case "RETRIEVAL_SEARCH":
        return true;
      case "MCP":
        const selectedMCPServerView = mcpServerViews.find((mcpServerView) =>
          action.type === "MCP"
            ? mcpServerView.id === action.configuration.mcpServerViewId
            : false
        );

        const requirements = getMCPServerRequirements(selectedMCPServerView);
        return (
          requirements.requiresDataSourceConfiguration ||
          requirements.requiresTableConfiguration
        );

      default:
        assertNever(actionType);
    }
  }, [action.type, action.configuration, mcpServerViews]);

  const shouldDisplayAdvancedSettings = !["DUST_APP_RUN"].includes(action.type);

  return (
    <div className="px-1">
      <ActionModeSection show={true}>
        <div className="flex w-full flex-row items-center justify-between px-1">
          <Page.Header
            title={actionDisplayName(action) || "Select tools"}
            icon={
              action.type === "DATA_VISUALIZATION"
                ? DATA_VISUALIZATION_SPECIFICATION.cardIcon
                : ACTION_SPECIFICATIONS[action.type].cardIcon
            }
          />
          {shouldDisplayAdvancedSettings && !action.noConfigurationRequired && (
            <Popover
              trigger={<Button icon={MoreIcon} size="sm" variant="ghost" />}
              popoverTriggerAsChild
              content={
                <div className="flex flex-col gap-4">
                  <div className="flex flex-col items-end gap-2">
                    <div className="w-full grow text-sm font-bold text-muted-foreground dark:text-muted-foreground-night">
                      Name of the tool
                    </div>
                  </div>
                  <Input
                    name="actionName"
                    placeholder="My tool name…"
                    value={action.name}
                    onChange={(e) => {
                      updateAction({
                        actionName: e.target.value.toLowerCase(),
                        actionDescription: action.description,
                        getNewActionConfig: (old) => old,
                      });
                      setShowInvalidActionNameError(null);
                    }}
                    message={showInvalidActionNameError}
                    messageStatus="error"
                    className="text-sm"
                  />
                </div>
              }
            />
          )}
        </div>
        {showInvalidActionNameError && (
          <div className="text-sm text-warning-500">
            {showInvalidActionNameError}
          </div>
        )}

        <ActionConfigEditor
          owner={owner}
          action={action}
          isEditing={isEditing}
          spacesUsedInActions={spacesUsedInActions}
          instructions={builderState.instructions}
          updateAction={updateAction}
          setEdited={setEdited}
          description={action.description}
          onDescriptionChange={(v) => {
            updateAction({
              actionName: action.name,
              actionDescription: v,
              getNewActionConfig: (old) => old,
            });
            setShowInvalidActionDescError(null);
          }}
        />
        {showInvalidActionError && (
          <div className="text-sm text-warning-500">
            {showInvalidActionError}
          </div>
        )}
      </ActionModeSection>
      {isActionWithDataSource && (
        <div className="flex flex-col gap-4 pt-8">
          <div className="flex flex-col gap-2">
            <div className="font-semibold text-muted-foreground dark:text-muted-foreground-night">
              What's the data?
            </div>
            <div className="text-sm text-muted-foreground dark:text-muted-foreground-night">
              Provide a brief description (maximum 800 characters) of the data
              content and context to help the agent determine when to utilize it
              effectively.
            </div>
          </div>
          <TextArea
            placeholder={"This data contains…"}
            value={action.description}
            onChange={(e) => {
              if (e.target.value.length < 800) {
                updateAction({
                  actionName: action.name,
                  actionDescription: e.target.value,
                  getNewActionConfig: (old) => old,
                });
                setShowInvalidActionDescError(null);
              }
            }}
            error={showInvalidActionDescError}
            showErrorLabel
          />
        </div>
      )}
    </div>
  );
}

function AdvancedSettings({
  maxStepsPerRun,
  setMaxStepsPerRun,
  reasoningModels,
  setReasoningModel,
  builderState,
}: {
  maxStepsPerRun: number | null;
  setMaxStepsPerRun: (maxStepsPerRun: number | null) => void;
  reasoningModels?: ModelConfigurationType[];
  setReasoningModel: ((model: ModelConfigurationType) => void) | undefined;
  builderState: AssistantBuilderState;
}) {
  const reasoningConfig = builderState.actions.find(
    (a) => a.type === "REASONING"
  )?.configuration as AssistantBuilderReasoningConfiguration | undefined;

  const reasoningModel =
    reasoningModels?.find(
      (m) =>
        m.modelId === reasoningConfig?.modelId &&
        m.providerId === reasoningConfig?.providerId &&
        (m.reasoningEffort ?? null) ===
          (reasoningConfig?.reasoningEffort ?? null)
    ) ?? reasoningModels?.[0];

  return (
    <DropdownMenu>
      <DropdownMenuTrigger asChild>
        <Button
          label="Advanced settings"
          variant="outline"
          size="sm"
          isSelect
        />
      </DropdownMenuTrigger>
      <DropdownMenuContent className="w-60 p-2" align="end">
        <DropdownMenuLabel
          label={`Max steps per run (up to ${MAX_STEPS_USE_PER_RUN_LIMIT})`}
        />
        <Input
          value={maxStepsPerRun?.toString() ?? ""}
          placeholder=""
          name="maxStepsPerRun"
          onChange={(e) => {
            if (!e.target.value || e.target.value === "") {
              setMaxStepsPerRun(null);
              return;
            }
            const value = parseInt(e.target.value);
            if (
              !isNaN(value) &&
              value >= 0 &&
              value <= MAX_STEPS_USE_PER_RUN_LIMIT
            ) {
              setMaxStepsPerRun(value);
            }
          }}
        />

        {(reasoningModels?.length ?? 0) > 1 && setReasoningModel && (
          <DropdownMenuSub>
            <DropdownMenuSubTrigger label="Reasoning model" className="mt-1" />
            <DropdownMenuSubContent>
              <DropdownMenuRadioGroup
                value={`${reasoningModel?.modelId}-${reasoningModel?.providerId}-${reasoningModel?.reasoningEffort ?? ""}`}
              >
                {(reasoningModels ?? []).map((model) => (
                  <DropdownMenuRadioItem
                    key={`${model.modelId}-${model.providerId}-${model.reasoningEffort ?? ""}`}
                    value={`${model.modelId}-${model.providerId}-${model.reasoningEffort ?? ""}`}
                    label={model.displayName}
                    onClick={() => setReasoningModel(model)}
                  />
                ))}
              </DropdownMenuRadioGroup>
            </DropdownMenuSubContent>
          </DropdownMenuSub>
        )}
      </DropdownMenuContent>
    </DropdownMenu>
  );
}

interface AddKnowledgeDropdownProps {
  hasFeature: (feature: WhitelistableFeature | null | undefined) => boolean;
  setAction: (action: AssistantBuilderSetActionType) => void;
}

function AddKnowledgeDropdown({
  hasFeature,
  setAction,
}: AddKnowledgeDropdownProps) {
  return (
    <DropdownMenu modal={false}>
      <DropdownMenuTrigger asChild>
        <Button label="Add knowledge" size="sm" icon={BookOpenIcon} isSelect />
      </DropdownMenuTrigger>
      <DropdownMenuContent
        align="start"
        className="w-[20rem] md:w-[22rem]"
        collisionPadding={10}
      >
        {DATA_SOURCES_ACTION_CATEGORIES.map((key) => {
          const spec = ACTION_SPECIFICATIONS[key];
          if (!hasFeature(spec.flag)) {
            return null;
          }
          const action = getDefaultActionConfiguration(key);
          if (!action) {
            return null;
          }

          return (
            <DropdownMenuItem
              truncateText
              key={key}
              onClick={() => {
                setAction({
                  type: action.noConfigurationRequired ? "insert" : "pending",
                  action,
                });
              }}
              icon={<Avatar icon={spec.dropDownIcon} size="sm" />}
              label={spec.label}
              description={spec.description}
            />
          );
        })}
      </DropdownMenuContent>
    </DropdownMenu>
  );
}<|MERGE_RESOLUTION|>--- conflicted
+++ resolved
@@ -94,23 +94,15 @@
 } from "@app/components/assistant_builder/types";
 import {
   isReservedName,
-  isUsableAsCapability,
-  isUsableInKnowledge,
   useBuilderActionInfo,
 } from "@app/components/assistant_builder/useBuilderActionInfo";
 import { getAvatar } from "@app/lib/actions/mcp_icons";
-<<<<<<< HEAD
-import { getMCPServerRequirements } from "@app/lib/actions/mcp_internal_actions/input_schemas";
+import { getMCPServerRequirements } from "@app/lib/actions/mcp_internal_actions/utils";
 import type { ActionSpecification } from "@app/lib/actions/utils";
 import {
   ACTION_SPECIFICATIONS,
   DATA_VISUALIZATION_SPECIFICATION,
 } from "@app/lib/actions/utils";
-=======
-import type { InternalMCPServerNameType } from "@app/lib/actions/mcp_internal_actions/constants";
-import { getMCPServerRequirements } from "@app/lib/actions/mcp_internal_actions/utils";
-import { ACTION_SPECIFICATIONS } from "@app/lib/actions/utils";
->>>>>>> 35437b0e
 import type { MCPServerViewType } from "@app/lib/api/mcp";
 import { useFeatureFlags } from "@app/lib/swr/workspaces";
 import type {
@@ -132,40 +124,6 @@
   "TABLES_QUERY",
 ] as const satisfies Array<AssistantBuilderActionConfiguration["type"]>;
 
-<<<<<<< HEAD
-// Actions in this list are not configurable via the "add tool" menu.
-// Instead, they should be handled in the `Capabilities` component.
-// Note: not all capabilities are actions (eg: visualization)
-const CAPABILITIES_ACTION_CATEGORIES = [
-  "WEB_NAVIGATION",
-  "REASONING",
-] as const satisfies Array<AssistantBuilderActionConfiguration["type"]>;
-
-const isUsableAsCapability = (
-  id: string,
-  mcpServerViews: MCPServerViewType[]
-) => {
-  const view = mcpServerViews.find((v) => v.id === id);
-  if (!view) {
-    return false;
-  }
-  return view.server.isDefault && getMCPServerRequirements(view).noRequirement;
-};
-
-// We reserve the name we use for capability actions, as these aren't
-// configurable via the "add tool" menu.
-const isReservedName = (name: string) =>
-  CAPABILITIES_ACTION_CATEGORIES.some(
-    (c) => getDefaultActionConfiguration(c)?.name === name
-  );
-
-=======
-const ADVANCED_ACTION_CATEGORIES = [
-  "DUST_APP_RUN",
-  "MCP",
-] as const satisfies Array<AssistantBuilderActionConfiguration["type"]>;
-
->>>>>>> 35437b0e
 function ActionModeSection({
   children,
   show,
@@ -255,10 +213,6 @@
   reasoningModels: ModelConfigurationType[];
 }
 
-type ActionSpecificationWithType = ActionSpecification & {
-  type: AssistantBuilderActionType | AssistantBuilderDataVisualizationType;
-};
-
 export default function ActionsScreen({
   owner,
   builderState,
@@ -274,118 +228,10 @@
     workspaceId: owner.sId,
   });
 
-<<<<<<< HEAD
-  const [
-    filteredDefaultToolsWithoutConfiguration,
-    setFilteredDefaultToolsWithoutConfiguration,
-  ] = useState<ActionSpecificationWithType[]>([]);
-
-  const isCapabilityAction = useCallback(
-    (action: AssistantBuilderActionAndDataVisualizationConfiguration) => {
-      if (action.type === "MCP") {
-        return isUsableAsCapability(
-          action.configuration.mcpServerViewId,
-          mcpServerViews
-        );
-      }
-
-      return (CAPABILITIES_ACTION_CATEGORIES as string[]).includes(action.type);
-    },
-    [mcpServerViews]
-  );
-
-  const configurableActions = builderState.actions.filter(
-    (a) => !isCapabilityAction(a)
-  );
-
   const isLegacyConfig = isLegacyAssistantBuilderConfiguration(builderState);
 
-  const spaceIdToActions = useMemo(() => {
-    return configurableActions.reduce<
-      Record<string, AssistantBuilderActionState[]>
-    >((acc, action) => {
-      const addActionToSpace = (spaceId?: string) => {
-        if (spaceId) {
-          acc[spaceId] = (acc[spaceId] || []).concat(action);
-        }
-      };
-
-      const actionType = action.type;
-
-      switch (actionType) {
-        case "TABLES_QUERY":
-          Object.values(action.configuration).forEach((config) => {
-            addActionToSpace(config.dataSourceView.spaceId);
-          });
-          break;
-
-        case "RETRIEVAL_SEARCH":
-        case "RETRIEVAL_EXHAUSTIVE":
-        case "PROCESS":
-          Object.values(action.configuration.dataSourceConfigurations).forEach(
-            (config) => {
-              addActionToSpace(config.dataSourceView.spaceId);
-            }
-          );
-          break;
-
-        case "DUST_APP_RUN":
-          addActionToSpace(action.configuration.app?.space.sId);
-          break;
-
-        case "MCP":
-          if (action.configuration.dataSourceConfigurations) {
-            Object.values(
-              action.configuration.dataSourceConfigurations
-            ).forEach((config) => {
-              addActionToSpace(config.dataSourceView.spaceId);
-            });
-          }
-
-          if (action.configuration.tablesConfigurations) {
-            Object.values(action.configuration.tablesConfigurations).forEach(
-              (config) => {
-                addActionToSpace(config.dataSourceView.spaceId);
-              }
-            );
-          }
-
-          if (action.configuration.mcpServerViewId) {
-            const mcpServerView = mcpServerViews.find(
-              (v) => v.id === action.configuration.mcpServerViewId
-            );
-            // Default MCP server themselves are not accounted for in the space restriction.
-            if (mcpServerView && !mcpServerView.server.isDefault) {
-              addActionToSpace(mcpServerView.spaceId);
-            }
-          }
-          break;
-
-        case "WEB_NAVIGATION":
-        case "REASONING":
-        case "DATA_VISUALIZATION":
-          break;
-
-        default:
-          assertNever(actionType);
-      }
-      return acc;
-    }, {});
-  }, [configurableActions, mcpServerViews]);
-
-  const nonGlobalSpacessUsedInActions = useMemo(() => {
-    const nonGlobalSpaces = spaces.filter((s) => s.kind !== "global");
-    return nonGlobalSpaces.filter((v) => spaceIdToActions[v.sId]?.length > 0);
-  }, [spaceIdToActions, spaces]);
-=======
-  const isLegacyConfig = isLegacyAssistantBuilderConfiguration(builderState);
-
-  const {
-    configurableActions,
-    nonGlobalSpacessUsedInActions,
-    spaceIdToActions,
-  } = useBuilderActionInfo(builderState);
->>>>>>> 35437b0e
+  const { nonGlobalSpacessUsedInActions, spaceIdToActions } =
+    useBuilderActionInfo(builderState);
 
   const updateAction = useCallback(
     function _updateAction({
@@ -561,12 +407,6 @@
               setEdited={setEdited}
               setAction={setAction}
               enableReasoningTool={enableReasoningTool}
-              setFilteredDefaultToolsWithoutConfiguration={
-                setFilteredDefaultToolsWithoutConfiguration
-              }
-              filteredDefaultToolsWithoutConfiguration={
-                filteredDefaultToolsWithoutConfiguration
-              }
             />
 
             {!isLegacyConfig && (
