--- conflicted
+++ resolved
@@ -206,11 +206,8 @@
             childAgentId,
             reasoningModel: mcpReasoningModel,
             additionalConfiguration,
-<<<<<<< HEAD
             dustAppConfiguration,
-=======
             timeFrame,
->>>>>>> c29d2aaa
           },
         } = a;
 
