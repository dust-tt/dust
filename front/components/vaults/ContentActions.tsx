--- conflicted
+++ resolved
@@ -157,19 +157,6 @@
     actions.push(makeViewRawContentAction(contentNode, contentActionsRef));
   }
 
-<<<<<<< HEAD
-  return actions;
-};
-
-function makeViewRawContentAction(
-  contentNode: DataSourceViewContentNode,
-  contentActionsRef: RefObject<ContentActionsRef>
-) {
-  return [
-    {
-      label: "View raw content",
-      icon: EyeIcon,
-=======
   // Edit & Delete
   if (
     (canWriteInVault && isFolder(dataSourceView.dataSource)) ||
@@ -191,7 +178,6 @@
     actions.push({
       label: "Delete",
       icon: TrashIcon,
->>>>>>> 2b69f81a
       onClick: () => {
         contentActionsRef.current &&
           contentActionsRef.current?.callAction(
@@ -207,7 +193,7 @@
 };
 
 const makeViewSourceUrlContentAction = (
-  contentNode: LightContentNode,
+  contentNode: DataSourceViewContentNode,
   dataSourceView: DataSourceViewType
 ) => {
   return {
@@ -222,7 +208,7 @@
 };
 
 const makeViewRawContentAction = (
-  contentNode: LightContentNode,
+  contentNode: DataSourceViewContentNode,
   contentActionsRef: RefObject<ContentActionsRef>
 ) => {
   return {
