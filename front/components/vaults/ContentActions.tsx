--- conflicted
+++ resolved
@@ -60,19 +60,6 @@
   // tables and documents which currently leads to 5xx.
   return (
     <>
-<<<<<<< HEAD
-      {(!currentAction.contentNode ||
-        currentAction.contentNode?.type === "file") && (
-        <DocumentUploadOrEditModal
-          contentNode={currentAction.contentNode}
-          dataSourceView={dataSourceView}
-          isOpen={currentAction.action === "DocumentUploadOrEditModal"}
-          onClose={onClose}
-          owner={owner}
-          plan={plan}
-        />
-      )}
-=======
       <DocumentOrTableUploadOrEditModal
         contentNode={currentAction.contentNode}
         dataSourceView={dataSourceView}
@@ -81,7 +68,6 @@
         owner={owner}
         plan={plan}
       />
->>>>>>> 3dd39bfa
       <MultipleDocumentsUpload
         dataSourceView={dataSourceView}
         isOpen={currentAction.action === "MultipleDocumentsUpload"}
@@ -90,22 +76,7 @@
         plan={plan}
       />
       {currentAction.contentNode && (
-<<<<<<< HEAD
-        <DocumentDeleteDialog
-          contentNode={currentAction.contentNode}
-          dataSourceView={dataSourceView}
-          isOpen={currentAction.action === "DocumentDeleteDialog"}
-          onClose={onClose}
-          owner={owner}
-        />
-      )}
-      {(!currentAction.contentNode ||
-        currentAction.contentNode?.type === "database") && (
-        <TableUploadOrEditModal
-          contentNode={currentAction.contentNode}
-=======
         <DocumentOrTableDeleteDialog
->>>>>>> 3dd39bfa
           dataSourceView={dataSourceView}
           isOpen={currentAction.action === "DocumentOrTableDeleteDialog"}
           onClose={onClose}
