--- conflicted
+++ resolved
@@ -355,39 +355,6 @@
         )}
         {connectionManagementVisible && category === "managed" && (
           <div className="flex items-center justify-center text-sm font-normal text-element-700">
-<<<<<<< HEAD
-            <AddConnectionMenu
-              owner={owner}
-              dustClientFacingUrl={dustClientFacingUrl}
-              plan={plan}
-              existingDataSources={vaultDataSourceViews.map(
-                (v) => v.dataSource
-              )}
-              setIsProviderLoading={(provider, isLoading) => {
-                setIsNewConnectorLoading(isLoading);
-                setIsLoadingByProvider((prev) => ({
-                  ...prev,
-                  [provider]: isLoading,
-                }));
-              }}
-              onCreated={async (dataSource) => {
-                const updateDataSourceViews =
-                  await mutateVaultDataSourceViews();
-                if (
-                  dataSource.connectorProvider &&
-                  REDIRECT_TO_EDIT_PERMISSIONS.includes(
-                    dataSource.connectorProvider
-                  )
-                ) {
-                  if (updateDataSourceViews) {
-                    const view = updateDataSourceViews.dataSourceViews.find(
-                      (v: DataSourceViewType) =>
-                        v.dataSource.sId === dataSource.sId
-                    );
-                    if (view) {
-                      setSelectedDataSourceView(view);
-                      setShowConnectorPermissionsModal(true);
-=======
             {isAdmin && (
               <AddConnectionMenu
                 owner={owner}
@@ -397,7 +364,7 @@
                   (v) => v.dataSource
                 )}
                 setIsProviderLoading={(provider, isLoading) => {
-                  setIsNewConnectorLoading(true);
+                  setIsNewConnectorLoading(isLoading);
                   setIsLoadingByProvider((prev) => ({
                     ...prev,
                     [provider]: isLoading,
@@ -421,7 +388,6 @@
                         setSelectedDataSourceView(view);
                         setShowConnectorPermissionsModal(true);
                       }
->>>>>>> 24a4ed0c
                     }
                   }
                   setIsNewConnectorLoading(false);
