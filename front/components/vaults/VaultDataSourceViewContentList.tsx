--- conflicted
+++ resolved
@@ -132,7 +132,6 @@
     }
   };
 
-<<<<<<< HEAD
   const {
     isNodesLoading,
     mutateDataSourceViewContentNodes,
@@ -141,20 +140,10 @@
   } = useDataSourceViewContentNodes({
     dataSourceView,
     owner,
-    internalIds: parentId ? [parentId] : [],
+    internalIds: parentId ? [parentId] : undefined,
     includeChildren: true,
     viewType,
   });
-=======
-  const { isNodesLoading, mutateDataSourceViewContentNodes, nodes } =
-    useDataSourceViewContentNodes({
-      dataSourceView,
-      owner,
-      internalIds: parentId ? [parentId] : undefined,
-      includeChildren: true,
-      viewType,
-    });
->>>>>>> d9d79143
 
   const rows: RowData[] = useMemo(
     () =>
