--- conflicted
+++ resolved
@@ -1,13 +1,4 @@
-import {
-  ChatBubbleBottomCenterTextIcon,
-  DataTable,
-  DocumentIcon,
-  DocumentTextIcon,
-  FolderIcon,
-  Searchbar,
-  Spinner,
-  TableIcon,
-} from "@dust-tt/sparkle";
+import { DataTable, Searchbar, Spinner } from "@dust-tt/sparkle";
 import type {
   DataSourceViewType,
   PlanType,
@@ -22,12 +13,9 @@
   getMenuItems,
 } from "@app/components/vaults/ContentActions";
 import { FoldersHeaderMenu } from "@app/components/vaults/FoldersHeaderMenu";
-<<<<<<< HEAD
+import { getVisualForContentNode } from "@app/lib/content_nodes";
+import { isFolder } from "@app/lib/data_sources";
 import { useDataSourceViewContentNodes } from "@app/lib/swr";
-=======
-import { isFolder } from "@app/lib/data_sources";
-import { useVaultDataSourceViewContent } from "@app/lib/swr";
->>>>>>> e5ff1ccd
 import { classNames } from "@app/lib/utils";
 
 type RowData = {
@@ -73,12 +61,6 @@
 }: VaultDataSourceViewContentListProps) => {
   const [dataSourceSearch, setDataSourceSearch] = useState<string>("");
   const contentActionsRef = useRef<ContentActionsRef>(null);
-  const visualTable = {
-    file: DocumentTextIcon,
-    folder: FolderIcon,
-    database: TableIcon,
-    channel: ChatBubbleBottomCenterTextIcon,
-  };
 
   const { isNodesLoading, mutateDataSourceViewContentNodes, nodes } =
     useDataSourceViewContentNodes({
@@ -92,7 +74,7 @@
   const rows: RowData[] =
     nodes?.map((contentNode) => ({
       ...contentNode,
-      icon: visualTable[contentNode.type] ?? DocumentIcon,
+      icon: getVisualForContentNode(contentNode),
       onClick: () => {
         if (contentNode.expandable) {
           onSelect(contentNode.internalId);
