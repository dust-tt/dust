--- conflicted
+++ resolved
@@ -132,7 +132,6 @@
     }
   };
 
-<<<<<<< HEAD
   const {
     isNodesLoading,
     mutateDataSourceViewContentNodes,
@@ -141,21 +140,11 @@
   } = useDataSourceViewContentNodes({
     dataSourceView,
     owner,
-    internalIds: parentId ? [parentId] : [],
+    internalIds: parentId ? [parentId] : undefined,
     includeChildren: true,
     pagination,
     viewType,
   });
-=======
-  const { isNodesLoading, mutateDataSourceViewContentNodes, nodes } =
-    useDataSourceViewContentNodes({
-      dataSourceView,
-      owner,
-      internalIds: parentId ? [parentId] : undefined,
-      includeChildren: true,
-      viewType,
-    });
->>>>>>> d9d79143
 
   const rows: RowData[] = useMemo(
     () =>
