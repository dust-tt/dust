--- conflicted
+++ resolved
@@ -343,11 +343,8 @@
       <></>
     );
 
-<<<<<<< HEAD
   const emptyContent = parentId ? <div>No content</div> : emptyVaultContent;
-=======
   const isEmpty = rows.length === 0 && !isNodesLoading;
->>>>>>> 6f3be803
 
   return (
     <>
@@ -374,13 +371,8 @@
               }}
             />
           </>
-<<<<<<< HEAD
-        ) : (
-          emptyContent
-=======
->>>>>>> 6f3be803
         )}
-        {isEmpty && !emptyVaultContent}
+        {isEmpty && !emptyContent}
         {isFolder(dataSourceView.dataSource) && (
           <>
             {((viewType === "tables" && hasDocuments) ||
