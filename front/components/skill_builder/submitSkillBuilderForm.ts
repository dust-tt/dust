import type { SkillBuilderFormData } from "@app/components/skill_builder/SkillBuilderFormContext";
import { clientFetch } from "@app/lib/egress/client";
<<<<<<< HEAD
import type { SkillConfigurationType } from "@app/pages/api/w/[wId]/assistant/skill_configurations";
import type { Result, UserType, WorkspaceType } from "@app/types";
=======
import type { PostSkillConfigurationResponseBody } from "@app/pages/api/w/[wId]/assistant/skill_configurations";
import type { Result, WorkspaceType } from "@app/types";
>>>>>>> fcef926b
import { Err, Ok } from "@app/types";
import type { SkillConfiguration } from "@app/types/skill_configuration";

export async function submitSkillBuilderForm({
  formData,
  owner,
  user,
}: {
  formData: SkillBuilderFormData;
  owner: WorkspaceType;
<<<<<<< HEAD
  user: UserType;
}): Promise<Result<SkillConfigurationType, Error>> {
=======
}): Promise<
  Result<PostSkillConfigurationResponseBody["skillConfiguration"], Error>
> {
>>>>>>> fcef926b
  const response = await clientFetch(
    `/api/w/${owner.sId}/assistant/skill_configurations`,
    {
      method: "POST",
      headers: {
        "Content-Type": "application/json",
      },
      body: JSON.stringify({
        name: formData.name,
        description: formData.description,
        instructions: formData.instructions,
        scope: formData.scope,
      }),
    }
  );

  if (!response.ok) {
    const errorData = await response.json();
    return new Err(
      new Error(errorData.error?.message ?? "Failed to create skill")
    );
  }

  const result: { skillConfiguration: SkillConfiguration } =
    await response.json();

  const skillConfiguration = result.skillConfiguration;

  const desiredEditorIds = new Set(formData.editors.map((e) => e.sId));
  const creatorId = user.sId;

  const addEditorIds: string[] = [];
  const removeEditorIds: string[] = [];

  for (const editor of formData.editors) {
    if (editor.sId !== creatorId) {
      addEditorIds.push(editor.sId);
    }
  }

  if (!desiredEditorIds.has(creatorId)) {
    removeEditorIds.push(creatorId);
  }

  if (addEditorIds.length > 0 || removeEditorIds.length > 0) {
    await clientFetch(
      `/api/w/${owner.sId}/assistant/skill_configurations/${skillConfiguration.id}/editors`,
      {
        method: "PATCH",
        headers: {
          "Content-Type": "application/json",
        },
        body: JSON.stringify({
          addEditorIds,
          removeEditorIds,
        }),
      }
    );
  }

  return new Ok(skillConfiguration);
}<|MERGE_RESOLUTION|>--- conflicted
+++ resolved
@@ -1,14 +1,8 @@
 import type { SkillBuilderFormData } from "@app/components/skill_builder/SkillBuilderFormContext";
 import { clientFetch } from "@app/lib/egress/client";
-<<<<<<< HEAD
-import type { SkillConfigurationType } from "@app/pages/api/w/[wId]/assistant/skill_configurations";
+import type { PostSkillConfigurationResponseBody } from "@app/pages/api/w/[wId]/assistant/skill_configurations";
 import type { Result, UserType, WorkspaceType } from "@app/types";
-=======
-import type { PostSkillConfigurationResponseBody } from "@app/pages/api/w/[wId]/assistant/skill_configurations";
-import type { Result, WorkspaceType } from "@app/types";
->>>>>>> fcef926b
 import { Err, Ok } from "@app/types";
-import type { SkillConfiguration } from "@app/types/skill_configuration";
 
 export async function submitSkillBuilderForm({
   formData,
@@ -17,14 +11,10 @@
 }: {
   formData: SkillBuilderFormData;
   owner: WorkspaceType;
-<<<<<<< HEAD
   user: UserType;
-}): Promise<Result<SkillConfigurationType, Error>> {
-=======
 }): Promise<
   Result<PostSkillConfigurationResponseBody["skillConfiguration"], Error>
 > {
->>>>>>> fcef926b
   const response = await clientFetch(
     `/api/w/${owner.sId}/assistant/skill_configurations`,
     {
@@ -48,8 +38,7 @@
     );
   }
 
-  const result: { skillConfiguration: SkillConfiguration } =
-    await response.json();
+  const result: PostSkillConfigurationResponseBody = await response.json();
 
   const skillConfiguration = result.skillConfiguration;
 
