import { ChevronRightIcon, Icon } from "@dust-tt/sparkle";
import Link from "next/link";
import * as React from "react";

import { H4, Strong } from "@app/components/home/ContentComponents";
import { menuConfig } from "@app/components/home/menu/config";
import {
  NavigationMenu,
  NavigationMenuContent,
  NavigationMenuItem,
  NavigationMenuLink,
  NavigationMenuList,
  NavigationMenuTrigger,
  navigationMenuTriggerStyle,
} from "@app/components/home/menu/NavigationMenu";
import { classNames } from "@app/lib/utils";

export function MainNavigation() {
  return (
    <NavigationMenu className="mr-4 hidden xl:flex">
      <NavigationMenuList>
        {menuConfig.mainNav.map((item, index) => {
          return (
            <NavigationMenuItem key={index}>
              {item.href ? (
                <Link
                  href={item.href}
                  target={item.isExternal ? "_blank" : undefined}
                  legacyBehavior
                  passHref
                >
                  <NavigationMenuLink className={navigationMenuTriggerStyle()}>
                    {item.title}
                  </NavigationMenuLink>
                </Link>
              ) : (
                <React.Fragment key={index}>
                  <NavigationMenuTrigger>{item.title}</NavigationMenuTrigger>
                  <NavigationMenuContent>
                    <div className="flex flex-col gap-4 p-6 pb-8">
                      <H4 className="text-muted-foreground" mono>
                        {item.label}
                      </H4>
                      <ul
                        className={classNames(
                          "grid-rows-" + item.rows,
                          "grid w-full grid-flow-col gap-x-8 gap-y-4"
                        )}
                      >
                        {item.items &&
                          item.items.map((item) => (
                            <ListItem
                              key={item.title}
                              title={item.title}
                              href={item.href}
                              isExternal={item.isExternal}
                            />
                          ))}
                      </ul>
                    </div>
                  </NavigationMenuContent>
                </React.Fragment>
              )}
            </NavigationMenuItem>
          );
        })}
      </NavigationMenuList>
    </NavigationMenu>
  );
}

const ListItem = React.forwardRef<
  React.ElementRef<"a">,
  React.ComponentPropsWithoutRef<"a"> & { isExternal?: boolean }
>(({ className = "", title, href, isExternal, ...props }, ref) => {
  if (!href) {
    return (
      <li>
        <Strong className="text-slate-700">{title}</Strong>
      </li>
    );
  }

  return (
    <li>
      <NavigationMenuLink asChild>
        <Link
          ref={ref}
          className={classNames(
<<<<<<< HEAD
            "hover:bg-accent focus:bg-accent block cursor-pointer select-none space-y-1 rounded-md font-semibold leading-none text-primary-400 no-underline outline-none transition-colors hover:text-slate-100 hover:underline hover:underline-offset-4 focus:text-slate-100 active:text-slate-300 dark:text-primary-400-night",
=======
            "label-base block cursor-pointer select-none space-y-1 text-foreground no-underline outline-none transition-colors hover:text-highlight hover:underline hover:underline-offset-4 active:text-highlight-600",
>>>>>>> ee705cc3
            className
          )}
          href={href}
          target={isExternal ? "_blank" : undefined}
          shallow={!isExternal}
          {...props}
        >
          <div className="flex h-6 items-center gap-0.5">
            <Icon
              className="text-primary-300"
              visual={ChevronRightIcon}
              size="md"
            />
            <div className="whitespace-nowrap">{title}</div>
          </div>
        </Link>
      </NavigationMenuLink>
    </li>
  );
});
ListItem.displayName = "ListItem";<|MERGE_RESOLUTION|>--- conflicted
+++ resolved
@@ -87,11 +87,7 @@
         <Link
           ref={ref}
           className={classNames(
-<<<<<<< HEAD
-            "hover:bg-accent focus:bg-accent block cursor-pointer select-none space-y-1 rounded-md font-semibold leading-none text-primary-400 no-underline outline-none transition-colors hover:text-slate-100 hover:underline hover:underline-offset-4 focus:text-slate-100 active:text-slate-300 dark:text-primary-400-night",
-=======
             "label-base block cursor-pointer select-none space-y-1 text-foreground no-underline outline-none transition-colors hover:text-highlight hover:underline hover:underline-offset-4 active:text-highlight-600",
->>>>>>> ee705cc3
             className
           )}
           href={href}
