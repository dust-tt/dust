import { BarChartIcon } from "@dust-tt/sparkle";

import type { IndustryPageConfig } from "@app/components/home/content/Industry/configs/utils";
import { createLayoutConfig } from "@app/components/home/content/Industry/configs/utils";

export const investmentConfig: IndustryPageConfig = {
  layout: createLayoutConfig([
    "hero",
    "painPoints",
    "dustInAction",
    "customerStories",
    "justUseDust",
  ]),
  hero: {
    chip: {
      label: "Investment Firms",
      color: "blue",
      icon: BarChartIcon,
    },
    title: (
      <>
        Dust for
        <br /> Investment
        <br /> Firms
      </>
    ),
    description:
      "Accelerate research, enhance due diligence, and streamline operations with AI-powered workflows designed for investment professionals.",
    ctaButtons: {
      primary: {
        label: "Get started",
        href: "/home/pricing",
      },
      secondary: {
        label: "Talk to sales",
        href: "/home/contact",
      },
    },
    heroImage: {
      src: "/static/landing/industry/Dust_Connectors.webp",
      alt: "Investment Firms AI-powered workflows illustration",
    },
  },
  painPoints: {
<<<<<<< HEAD
    title: "Transform how you work",
    painPoints: [
      {
        icon: "/static/landing/industry/d-blue.svg",
        title: "Deal sourcing excellence: accelerated target identification",
=======
    title: "3 pain points Dust solves",
    painPoints: [
      {
        icon: "/static/landing/industry/d-blue.svg",
        title: "Operational costs",
>>>>>>> a964f035
        description:
          "Transform deal sourcing with intelligent market scanning and automated target research. Turn scattered industry data into comprehensive investment opportunities with instant competitive intelligence.",
        color: "blue",
      },
      {
        icon: "/static/landing/industry/d-red.svg",
<<<<<<< HEAD
        title: "Due diligence speed: comprehensive analysis at scale",
=======
        title: "Customer retention",
>>>>>>> a964f035
        description:
          "Accelerate due diligence processes with automated document analysis and risk assessment. Transform weeks of manual review into rapid, thorough evaluations with consistent quality.",
        color: "red",
      },
      {
        icon: "/static/landing/industry/d-green.svg",
<<<<<<< HEAD
        title: "Portfolio optimization: data-driven value creation",
=======
        title: "Revenue leakage",
>>>>>>> a964f035
        description:
          "Maximize portfolio performance with real-time monitoring and strategic insights. Convert complex data across investments into actionable recommendations for sustainable growth.",
        color: "green",
      },
    ],
  },  
  dustInAction: {
    title: "Dust in Action",
    useCases: [
      {
        title: "Target identification & research",
        image: "/static/landing/industry/features/Search_assistant.webp",
        bgColor: "bg-pink-100",
        features: [
          {
            icon: "bg-pink-500",
            title: "Sales research",
            description:
              "Identify high-potential investment targets through comprehensive market and company analysis.",
          },
          {
            icon: "bg-purple-500 rounded-tl-full",
            title: "Target intelligence",
            description:
              "Gather detailed intelligence on potential acquisition targets and competitive landscape analysis.",
          },
          {
            icon: "bg-blue-500 rounded-tr-full",
            title: "Market analysis",
            description:
              "Analyze market trends, sector dynamics, and investment opportunities with real-time data insights.",
          },
          {
            icon: "bg-green-500 rounded-bl-full",
            title: "Pipeline management",
            description:
              "Streamline deal pipeline management with automated tracking and prioritization of investment opportunities.",
          },
          {
            icon: "bg-yellow-400 rounded-br-full",
            title: "Competitive intelligence",
            description:
              "Monitor competitor activities, market positioning, and strategic moves in target sectors.",
          },
        ],
      },
      {
        title: "Due diligence",
        image: "/static/landing/industry/features/Doc_analysis.webp",
        bgColor: "bg-yellow-100",
        features: [
          {
            icon: "bg-yellow-500",
            title: "Investment history & DD",
            description:
              "Comprehensive analysis of investment history, financial performance, and risk assessment.",
          },
          {
            icon: "bg-purple-500 rounded-tl-full",
            title: "ESG assessments",
            description:
              "Evaluate environmental, social, and governance factors for sustainable investment decisions.",
          },
          {
            icon: "bg-blue-500 rounded-tr-full",
            title: "Financial analysis",
            description:
              "Deep financial modeling, valuation analysis, and performance benchmarking against industry standards.",
          },
        ],
      },
      {
        title: "Portfolio support",
        image: "/static/landing/industry/features/Radar_partner.webp",
        bgColor: "bg-gray-100",
        features: [
          {
            icon: "bg-gray-600",
            title: "Board preparation",
            description:
              "Automate board meeting prep with comprehensive portfolio updates and strategic recommendations.",
          },
          {
            icon: "bg-blue-500 rounded-tl-full",
            title: "Performance monitoring",
            description:
              "Track portfolio company performance with real-time metrics and automated reporting dashboards.",
          },
          {
            icon: "bg-green-500 rounded-tr-full",
            title: "Value creation",
            description:
              "Identify value creation opportunities and operational improvements across portfolio companies.",
          },
          {
            icon: "bg-purple-500 rounded-bl-full",
            title: "Exit planning",
            description:
              "Strategic exit planning support with market timing analysis and buyer identification.",
          },
        ],
      },
      {
        title: "Reporting & content",
        image: "/static/landing/industry/features/Document_generation.webp",
        bgColor: "bg-orange-100",
        features: [
          {
            icon: "bg-orange-500",
            title: "LP portfolio reporting",
            description:
              "Generate comprehensive limited partner reports with portfolio performance and market insights.",
          },
          {
            icon: "bg-blue-500 rounded-tl-full",
            title: "Marketing & social",
            description:
              "Create compelling marketing materials and maintain thought leadership through strategic content.",
          },
          {
            icon: "bg-purple-500 rounded-tr-full",
            title: "Compliance support",
            description:
              "Ensure regulatory compliance with automated documentation and reporting requirements.",
          },
        ],
      },
    ],
  },
  customerStories: {
    title: "Customer stories",
    stories: [
      {
        title: "How Clay is powering 4x team growth with Dust",
        content:
          "Clay uses Dust AI agents to scale their GTM team 4x while maintaining sales velocity and achieving 100% adoption across their growing team.",
        href: "https://blog.dust.tt/clay-scaling-gtme-team/",
        src: "https://blog.dust.tt/content/images/size/w2000/2025/06/clay_dust_agents.jpg",
      },
      {
        title:
          "20%+ productivity gains in Sales: Insights from Alan and Payfit",
        content:
          "Leading companies share how Dust agents deliver significant productivity improvements and measurable ROI in sales operations.",
        href: "https://blog.dust.tt/generative-ai-insights-alan-payfit-leaders/",
        src: "https://blog.dust.tt/content/images/size/w2000/2025/01/Founder.jpg",
      },
      {
        title:
          "50% Time Savings: How Didomi Transformed Privacy Compliance with AI",
        content:
          "Didomi's legal team cuts workload by 50% using Dust's AI assistants for privacy compliance and legal document management.",
        href: "https://blog.dust.tt/how-thomas-uses-ai-assistants-to-manage-legal-and-data-privacy-at-didomi/",
        src: "https://blog.dust.tt/content/images/size/w2000/2025/01/dust_didomi.png",
      },
      {
        title:
          "50,000 Hours Saved: How Qonto Revolutionized Compliance and Risk Assessment with AI",
        content:
          "Germi, Qonto's AI assistant, analyzes German industry codes and screens prohibited activities, automating compliance checks across European markets.",
        href: "https://blog.dust.tt/qonto-dust-ai-partnership/",
        src: "https://blog.dust.tt/content/images/size/w2000/2025/01/dust_qonto.png",
      },
      {
        title: "Kyriba's adoption of Dust across all functions",
        content:
          "43% of Kyriba employees save more than 3 hours weekly leveraging Dust for RFPs.",
        href: "https://blog.dust.tt/kyriba-accelerating-innovation-with-dust/",
        src: "https://blog.dust.tt/content/images/size/w2000/2024/10/kyriba_dust.jpg",
      },
    ],
  },
  justUseDust: {
    title: "Just use Dust",
    titleColor: "text-blue-600",
    ctaButtons: {
      primary: {
        label: "Get started",
        href: "/home/pricing",
      },
      secondary: {
        label: "Talk to sales",
        href: "/home/contact",
      },
    },
    bgColor: "bg-blue-50",
    decorativeShapes: true,
  },
};<|MERGE_RESOLUTION|>--- conflicted
+++ resolved
@@ -42,41 +42,25 @@
     },
   },
   painPoints: {
-<<<<<<< HEAD
     title: "Transform how you work",
     painPoints: [
       {
         icon: "/static/landing/industry/d-blue.svg",
         title: "Deal sourcing excellence: accelerated target identification",
-=======
-    title: "3 pain points Dust solves",
-    painPoints: [
-      {
-        icon: "/static/landing/industry/d-blue.svg",
-        title: "Operational costs",
->>>>>>> a964f035
         description:
           "Transform deal sourcing with intelligent market scanning and automated target research. Turn scattered industry data into comprehensive investment opportunities with instant competitive intelligence.",
         color: "blue",
       },
       {
         icon: "/static/landing/industry/d-red.svg",
-<<<<<<< HEAD
         title: "Due diligence speed: comprehensive analysis at scale",
-=======
-        title: "Customer retention",
->>>>>>> a964f035
         description:
           "Accelerate due diligence processes with automated document analysis and risk assessment. Transform weeks of manual review into rapid, thorough evaluations with consistent quality.",
         color: "red",
       },
       {
         icon: "/static/landing/industry/d-green.svg",
-<<<<<<< HEAD
         title: "Portfolio optimization: data-driven value creation",
-=======
-        title: "Revenue leakage",
->>>>>>> a964f035
         description:
           "Maximize portfolio performance with real-time monitoring and strategic insights. Convert complex data across investments into actionable recommendations for sustainable growth.",
         color: "green",
