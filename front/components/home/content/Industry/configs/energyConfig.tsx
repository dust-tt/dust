--- conflicted
+++ resolved
@@ -42,11 +42,7 @@
   },
 
   painPoints: {
-<<<<<<< HEAD
     title: "Transform how you work",
-=======
-    title: "3 pain points Dust solves",
->>>>>>> a964f035
     painPoints: [
       {
         icon: "/static/landing/industry/d-blue.svg",
