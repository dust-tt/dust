import { BookOpenIcon } from "@dust-tt/sparkle";

import type { IndustryPageConfig } from "@app/components/home/content/Industry/configs/utils";
import { createLayoutConfig } from "@app/components/home/content/Industry/configs/utils";

export const mediaConfig: IndustryPageConfig = {
  layout: createLayoutConfig([
    "hero",
    "painPoints",
    "dustInAction",
    "justUseDust",
  ]),
  hero: {
    chip: {
      label: "Media Companies",
      color: "blue",
      icon: BookOpenIcon,
    },
    title: (
      <>
        Dust for
        <br /> Media
        <br /> Companies
      </>
    ),
    description:
      "Accelerate content creation, improve audience engagement, and streamline operations with AI-powered workflows.",
    ctaButtons: {
      primary: {
        label: "Get started",
        href: "/home/pricing",
      },
      secondary: {
        label: "Talk to sales",
        href: "/home/contact",
      },
    },
    heroImage: {
      src: "/static/landing/industry/Dust_Connectors.webp",
      alt: "Media Companies AI-powered workflows illustration",
    },
  },
  painPoints: {
<<<<<<< HEAD
    title: "Transform how you work",
    painPoints: [
      {
        icon: "/static/landing/industry/d-blue.svg",
        title: "Content excellence: accelerated production workflows",
=======
    title: "3 pain points Dust solves",
    painPoints: [
      {
        icon: "/static/landing/industry/d-blue.svg",
        title: "Editorial & content production pressure",
>>>>>>> a964f035
        description:
          "Streamline editorial processes and boost content quality across multiple channels. Transform tight deadlines into competitive advantages with intelligent production workflows.",
        color: "blue",
      },
      {
        icon: "/static/landing/industry/d-red.svg",
<<<<<<< HEAD
        title: "Audience intelligence: smart personalization at scale",
=======
        title: "Audience management & personalization improvement",
>>>>>>> a964f035
        description:
          "Unlock deeper audience insights and deliver precisely targeted content experiences. Turn diverse audience segments into engaged communities through intelligent personalization.",
        color: "red",
      },
      {
        icon: "/static/landing/industry/d-green.svg",
<<<<<<< HEAD
        title: "Revenue growth: optimized engagement & monetization",
=======
        title: "Audience engagement & revenue optimization",
>>>>>>> a964f035
        description:
          "Maximize audience retention and revenue potential by adapting instantly to consumption patterns. Convert changing market dynamics into sustainable growth opportunities.",
        color: "green",
      },
    ],
  },
  dustInAction: {
    title: "Dust in Action",
    useCases: [
      {
        title: "Editorial & newsroom operations",
<<<<<<< HEAD
        image: "/static/landing/industry/features/Radar_pressdigest.svg",
=======
        image: "/static/landing/industry/features/Radar_pressdigest.webp",
>>>>>>> a964f035
        bgColor: "bg-blue-100",
        features: [
          {
            icon: "bg-blue-500",
            title: "Story research & briefings",
            description:
              "Automatically gather background information, sources, and context for breaking news and feature stories.",
          },
          {
            icon: "bg-purple-500 rounded-tl-full",
            title: "Content planning & coordination",
            description:
              "Optimize editorial calendars, manage assignments, and coordinate multi-platform publishing.",
          },
          {
            icon: "bg-green-500 rounded-tr-full",
            title: "Fact-checking & verification",
            description:
              "Accelerate fact-checking processes with AI-assisted source verification and information validation.",
          },
          {
            icon: "bg-yellow-400",
            title: "SEO & headlines optimization",
            description:
              "Generate compelling headlines and optimize content for search engines and social media platforms.",
          },
          {
            icon: "bg-red-500 rounded-bl-full",
            title: "Interview preparation",
            description:
              "Compile comprehensive briefings, background research, and strategic questions for interviews.",
          },
        ],
      },
      {
        title: "Audience & engagement",
<<<<<<< HEAD
        image: "/static/landing/industry/features/Social_post.svg",
=======
        image: "/static/landing/industry/features/Social_post.webp",
>>>>>>> a964f035
        bgColor: "bg-pink-100",
        features: [
          {
            icon: "bg-pink-500",
            title: "Content performance analytics",
            description:
              "Track engagement metrics across platforms and identify top-performing content patterns.",
          },
          {
            icon: "bg-blue-500 rounded-tl-full",
            title: "Audience segmentation analysis",
            description:
              "Understand reader preferences, demographics, and consumption behaviors for targeted content.",
          },
          {
            icon: "bg-purple-500 rounded-tr-full",
            title: "Social media strategy",
            description:
              "Optimize social media presence with data-driven content strategies and engagement tactics.",
          },
          {
            icon: "bg-green-500 rounded-bl-full",
            title: "Newsletter & email campaigns",
            description:
              "Create personalized email content and optimize newsletter performance with audience insights.",
          },
          {
            icon: "bg-yellow-400 rounded-br-full",
            title: "Community management",
            description:
              "Monitor and respond to audience feedback, comments, and engagement across all channels.",
          },
        ],
      },
      {
        title: "Strategic intelligence",
<<<<<<< HEAD
        image: "/static/landing/industry/features/Radar_AIDigest.svg",
=======
        image: "/static/landing/industry/features/Radar_AIDigest.webp",
>>>>>>> a964f035
        bgColor: "bg-gray-900",
        features: [
          {
            icon: "bg-gray-300",
            title: "Competitive coverage analysis",
            description:
              "Monitor competitor content strategies, performance metrics, and market positioning.",
          },
          {
            icon: "bg-blue-500 rounded-tl-full",
            title: "Opportunity trend identification",
            description:
              "Identify emerging topics, trending stories, and content opportunities before competitors.",
          },
          {
            icon: "bg-purple-500 rounded-tr-full",
            title: "Revenue forecasting & strategy",
            description:
              "Analyze revenue trends, subscription patterns, and monetization opportunities.",
          },
          {
            icon: "bg-green-500 rounded-bl-full",
            title: "Market trend monitoring",
            description:
              "Track industry developments, regulatory changes, and technological advancements affecting media landscape.",
          },
        ],
      },
      {
        title: "Legal & business affairs",
        image:
          "/static/landing/industry/features/Compliance_verification_2.webp",
        bgColor: "bg-yellow-100",
        features: [
          {
            icon: "bg-yellow-500",
            title: "Rights management & licensing",
            description:
              "Track content usage rights, licensing agreements, and copyright compliance across all platforms.",
          },
          {
            icon: "bg-blue-500 rounded-tl-full",
            title: "Regulatory compliance monitoring",
            description:
              "Stay updated on media regulations, privacy laws, and industry standards affecting content publication.",
          },
          {
            icon: "bg-purple-500 rounded-tr-full",
            title: "Contract analysis & management",
            description:
              "Streamline contract reviews, vendor agreements, and talent contracts with AI-assisted analysis.",
          },
          {
            icon: "bg-green-500 rounded-bl-full",
            title: "Compliance documentation",
            description:
              "Maintain comprehensive records for legal compliance, audit trails, and regulatory reporting requirements.",
          },
        ],
      },
    ],
  },
  customerStories: {
    title: "Customer stories",
    stories: [
      {
        title: "How Clay is powering 4x team growth with Dust",
        content:
          "Clay uses Dust AI agents to scale their GTM team 4x while maintaining sales velocity and achieving 100% adoption across their growing team.",
        href: "https://blog.dust.tt/clay-scaling-gtme-team/",
        src: "https://blog.dust.tt/content/images/size/w2000/2025/06/clay_dust_agents.jpg",
      },
      {
        title:
          "20%+ productivity gains in Sales: Insights from Alan and Payfit",
        content:
          "Leading companies share how Dust agents deliver significant productivity improvements and measurable ROI in sales operations.",
        href: "https://blog.dust.tt/generative-ai-insights-alan-payfit-leaders/",
        src: "https://blog.dust.tt/content/images/size/w2000/2025/01/Founder.jpg",
      },
      {
        title:
          "50% Time Savings: How Didomi Transformed Privacy Compliance with AI",
        content:
          "Didomi's legal team cuts workload by 50% using Dust's AI assistants for privacy compliance and legal document management.",
        href: "https://blog.dust.tt/how-thomas-uses-ai-assistants-to-manage-legal-and-data-privacy-at-didomi/",
        src: "https://blog.dust.tt/content/images/size/w2000/2025/01/dust_didomi.png",
      },
      {
        title:
          "50,000 Hours Saved: How Qonto Revolutionized Compliance and Risk Assessment with AI",
        content:
          "Germi, Qonto's AI assistant, analyzes German industry codes and screens prohibited activities, automating compliance checks across European markets.",
        href: "https://blog.dust.tt/qonto-dust-ai-partnership/",
        src: "https://blog.dust.tt/content/images/size/w2000/2025/01/dust_qonto.png",
      },
      {
        title: "Kyriba's adoption of Dust across all functions",
        content:
          "43% of Kyriba employees save more than 3 hours weekly leveraging Dust for RFPs.",
        href: "https://blog.dust.tt/kyriba-accelerating-innovation-with-dust/",
        src: "https://blog.dust.tt/content/images/size/w2000/2024/10/kyriba_dust.jpg",
      },
    ],
  },
  justUseDust: {
    title: "Just use Dust",
    titleColor: "text-blue-600",
    ctaButtons: {
      primary: {
        label: "Get started",
        href: "/home/pricing",
      },
      secondary: {
        label: "Talk to sales",
        href: "/home/contact",
      },
    },
    bgColor: "bg-blue-50",
    decorativeShapes: true,
  },
};<|MERGE_RESOLUTION|>--- conflicted
+++ resolved
@@ -41,41 +41,25 @@
     },
   },
   painPoints: {
-<<<<<<< HEAD
     title: "Transform how you work",
     painPoints: [
       {
         icon: "/static/landing/industry/d-blue.svg",
         title: "Content excellence: accelerated production workflows",
-=======
-    title: "3 pain points Dust solves",
-    painPoints: [
-      {
-        icon: "/static/landing/industry/d-blue.svg",
-        title: "Editorial & content production pressure",
->>>>>>> a964f035
         description:
           "Streamline editorial processes and boost content quality across multiple channels. Transform tight deadlines into competitive advantages with intelligent production workflows.",
         color: "blue",
       },
       {
         icon: "/static/landing/industry/d-red.svg",
-<<<<<<< HEAD
         title: "Audience intelligence: smart personalization at scale",
-=======
-        title: "Audience management & personalization improvement",
->>>>>>> a964f035
         description:
           "Unlock deeper audience insights and deliver precisely targeted content experiences. Turn diverse audience segments into engaged communities through intelligent personalization.",
         color: "red",
       },
       {
         icon: "/static/landing/industry/d-green.svg",
-<<<<<<< HEAD
         title: "Revenue growth: optimized engagement & monetization",
-=======
-        title: "Audience engagement & revenue optimization",
->>>>>>> a964f035
         description:
           "Maximize audience retention and revenue potential by adapting instantly to consumption patterns. Convert changing market dynamics into sustainable growth opportunities.",
         color: "green",
@@ -87,11 +71,7 @@
     useCases: [
       {
         title: "Editorial & newsroom operations",
-<<<<<<< HEAD
         image: "/static/landing/industry/features/Radar_pressdigest.svg",
-=======
-        image: "/static/landing/industry/features/Radar_pressdigest.webp",
->>>>>>> a964f035
         bgColor: "bg-blue-100",
         features: [
           {
@@ -128,11 +108,7 @@
       },
       {
         title: "Audience & engagement",
-<<<<<<< HEAD
         image: "/static/landing/industry/features/Social_post.svg",
-=======
-        image: "/static/landing/industry/features/Social_post.webp",
->>>>>>> a964f035
         bgColor: "bg-pink-100",
         features: [
           {
@@ -169,11 +145,7 @@
       },
       {
         title: "Strategic intelligence",
-<<<<<<< HEAD
         image: "/static/landing/industry/features/Radar_AIDigest.svg",
-=======
-        image: "/static/landing/industry/features/Radar_AIDigest.webp",
->>>>>>> a964f035
         bgColor: "bg-gray-900",
         features: [
           {
