--- conflicted
+++ resolved
@@ -59,13 +59,8 @@
         className
       )}
     >
-<<<<<<< HEAD
-      <div className="flex aspect-video items-center justify-center bg-primary-800 p-4">
+      <div className="flex aspect-video w-full items-center justify-center bg-primary-800 p-4">
         <div className="max-w-lg">{children ? children : null}</div>
-=======
-      <div className="flex aspect-video w-full items-center justify-center bg-primary-800 p-4">
-        <div className="max-w-[400px]">{children ? children : null}</div>
->>>>>>> 1b4e1051
       </div>
       <div className="flex flex-col gap-3 px-6 pb-6 pt-4">
         <H3 className="text-foreground" mono>
@@ -356,7 +351,7 @@
 // Single quote card component
 const QuoteCard = ({ quote, logo, name, title }: QuoteProps) => (
   <div className="flex h-full w-full flex-col rounded-lg bg-gray-50 p-4 sm:rounded-xl sm:p-5 md:p-6">
-    <div className="font-objektiv sm:line-clamp-7 mb-4 line-clamp-5 flex flex-col items-start text-left text-base font-normal text-gray-900 sm:text-base md:text-lg">
+    <div className="sm:line-clamp-7 mb-4 line-clamp-5 flex flex-col items-start text-left font-objektiv text-base font-normal text-gray-900 sm:text-base md:text-lg">
       "{quote}"
     </div>
     <div className="mt-auto flex items-center justify-between">
