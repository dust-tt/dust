import { Button, cn, RocketIcon } from "@dust-tt/sparkle";
import Image from "next/image";
import type { ReactNode } from "react";
import React from "react";

import {
  Grid,
  H1,
  H2,
  H3,
  H5,
  P,
  Strong,
} from "@app/components/home/ContentComponents";
import { classNames } from "@app/lib/utils";

interface ImgBlockProps {
  children?: React.ReactNode;
  title: React.ReactNode;
  content: React.ReactNode | React.ReactNode[];
  className?: string;
}

export const ImgBlock: React.FC<ImgBlockProps> = ({
  children,
  title,
  content,
  className = "",
}) => {
  const renderContent = () => {
    if (Array.isArray(content)) {
      return content.map((item, index) => (
        <P key={index} size="md" className="text-muted-foreground">
          {item}
        </P>
      ));
    } else {
      return (
        <P size="md" className="text-muted-foreground">
          {content}
        </P>
      );
    }
  };

  return (
    <div
      className={classNames(
        "flex flex-col gap-2 overflow-hidden bg-muted-background",
        className
      )}
    >
      <div className="flex aspect-video items-center justify-center bg-primary-800 p-4">
        <div className="max-w-[400px]">{children ? children : null}</div>
      </div>
      <div className="flex flex-col gap-3 px-6 pb-6 pt-4">
        <H3 className="text-foreground" mono>
          {title}
        </H3>
        {renderContent()}
      </div>
    </div>
  );
};

interface BlogBlockProps {
  children?: React.ReactNode;
  title: React.ReactNode;
  content: React.ReactNode;
  href: string;
  className?: string;
}

export const BlogBlock: React.FC<BlogBlockProps> = ({
  children,
  title,
  content,
  href,
  className = "",
}) => {
  return (
    <a
      href={href}
      target="_blank"
      className={classNames(
        className,
        "flex h-full w-full flex-col overflow-hidden bg-muted-background",
        "group transition duration-300 ease-out",
        "hover:bg-primary-100"
      )}
    >
      {children ? (
        <div className="relative aspect-[16/9] w-full overflow-hidden">
          {React.Children.map(children, (child) => {
            if (
              React.isValidElement<React.ImgHTMLAttributes<HTMLImageElement>>(
                child
              ) &&
              child.type === "img"
            ) {
              return React.cloneElement(child, {
                className: classNames(
                  "absolute h-full w-full object-cover",
                  "brightness-100 transition duration-300 ease-out",
                  "group-hover:brightness-110"
                ),
              });
            }
            return child;
          })}
        </div>
      ) : null}
      <div className="flex flex-col p-8">
        <div className="flex flex-col gap-2">
          <H5 className="line-clamp-2 text-foreground" mono>
            {title}
          </H5>
          <P size="sm" className="line-clamp-3 text-muted-foreground">
            {content}
          </P>
        </div>
      </div>
    </a>
  );
};

interface HeaderContentBlockProps {
  title: ReactNode;
  subtitle?: ReactNode;
  uptitle?: string;
  hasCTA?: boolean;
}

export const HeaderContentBlock = ({
  title,
  subtitle,
  uptitle,
  hasCTA = true,
}: HeaderContentBlockProps) => (
  <Grid>
    <div
      className={classNames(
        "sm:pt-18 flex flex-col justify-end gap-12 pt-12 lg:pt-36",
        "col-span-12",
        "sm:col-span-12 md:col-span-12",
        "lg:col-span-8 lg:col-start-2",
        "xl:col-span-8 xl:col-start-2",
        "2xl:col-start-3"
      )}
    >
      {uptitle && (
        <P size="lg" className="text-brand-hunter-green">
          {uptitle}
        </P>
      )}
      <H1>{title}</H1>
      {subtitle && (
        <P size="lg" className="text-foreground">
          {subtitle}
        </P>
      )}
      {hasCTA && (
        <div className="flex flex-col gap-4 xs:flex-row sm:flex-row md:flex-row">
          <Button
            variant="highlight"
            size="md"
            label="Get started"
            href="/pricing"
            icon={RocketIcon}
            className="w-full xs:w-auto sm:w-auto md:w-auto"
          />
          <Button
            href="/home/contact"
            variant="outline"
            size="md"
            label="Talk to sales"
            className="w-full xs:w-auto sm:w-auto md:w-auto"
          />
        </div>
      )}
    </div>
  </Grid>
);

interface MetricComponentProps {
  metrics: {
    value: string;
    description: ReactNode;
    logo?: string;
  }[];
  color?: "blue" | "green" | "rose" | "golden";
}

const getColorClasses = (color: MetricComponentProps["color"] = "golden") => {
  switch (color) {
    case "blue":
      return {
        bg: "bg-brand-electric-blue/10",
        text: "text-brand-electric-blue",
      };
    case "green":
      return {
        bg: "bg-green-100",
        text: "text-green-600",
      };
    case "rose":
      return {
        bg: "bg-brand-red-rose/10",
        text: "text-brand-red-rose",
      };
    case "golden":
      return {
        bg: "bg-golden-100",
        text: "text-golden-600",
      };
  }
};

<<<<<<< HEAD
        <div className="flex flex-col items-center">
          <P size="lg" className="max-w-[400px] text-black">
            {metric.description}
          </P>
=======
export const MetricSection = ({
  metrics,
  color = "golden",
}: MetricComponentProps) => {
  const colors = getColorClasses(color);

  return (
    <div className="flex flex-col gap-y-8 md:grid md:grid-cols-2 md:gap-x-8 md:gap-y-8 lg:flex lg:flex-row lg:justify-center lg:gap-8">
      {metrics.map((metric, index) => (
        <div key={index} className="h-full flex-1 lg:flex-1">
          <div
            className={classNames(
              "flex h-[220px] w-[220px] flex-col items-center justify-center rounded-full",
              "mx-auto",
              colors.bg
            )}
          >
            {metric.logo && (
              <Image
                alt="alan"
                src={metric.logo}
                width={100}
                height={50}
                className="mb-3"
              />
            )}
            <H2
              className={classNames(
                "text-center text-5xl font-medium",
                colors.text
              )}
            >
              <span>{metric.value}</span>
            </H2>
            <P size="sm" className="mt-3 px-6 text-center text-foreground">
              {metric.description}
            </P>
          </div>
>>>>>>> ee705cc3
        </div>
      ))}
    </div>
  );
};

interface QuoteProps {
  quote: string;
  name: string;
  title: string;
  logo: string;
}

export const QuoteSection = ({ quote, logo, name, title }: QuoteProps) => (
  <div className="col-span-12 my-16 flex flex-col items-center justify-center md:my-12 lg:col-span-10 lg:col-start-2 lg:my-8">
    <div
      className={cn(
        "flex max-w-[500px] flex-col items-center p-4 text-center font-sans italic text-foreground",
        "copy-base xs:copy-lg sm:copy-xl md:copy-xl lg:copy-2xl"
      )}
    >
      &ldquo; {quote} &rdquo;
    </div>
    <div className="align-center flex justify-center">
      <div className="flex items-center justify-center gap-4">
        <Image
          src={logo}
          width={160}
          height={40}
          alt="Company Logo"
          className="h-auto w-[120px] object-contain xs:w-[140px] sm:w-[160px]"
        />
        <div className="flex flex-col">
          <P
            size="md"
            className={cn(
              "text-foreground",
              "xs:copy-left copy-base sm:copy-lg md:copy-xl"
            )}
          >
            <Strong>{name}</Strong>
          </P>
          <P
            size="sm"
            className={cn(
              "-mt-1 italic text-muted-foreground",
              "xs:copy-left copy-sm xs:copy-base sm:copy-lg md:copy-lg"
            )}
          >
            {title}
          </P>
        </div>
      </div>
    </div>
  </div>
);

export function ContentBlock({
  title,
  description,
  image,
  imageAlt,
}: {
  title: string;
  description: string;
  image: string;
  imageAlt: string;
}) {
  return (
    <div className="flex flex-col gap-4">
      <Image
        src={image}
        alt={imageAlt}
        width={1200}
        height={630}
        className="w-full"
      />
      <H2>{title}</H2>
      <P>{description}</P>
    </div>
  );
}<|MERGE_RESOLUTION|>--- conflicted
+++ resolved
@@ -216,12 +216,6 @@
   }
 };
 
-<<<<<<< HEAD
-        <div className="flex flex-col items-center">
-          <P size="lg" className="max-w-[400px] text-black">
-            {metric.description}
-          </P>
-=======
 export const MetricSection = ({
   metrics,
   color = "golden",
@@ -260,7 +254,6 @@
               {metric.description}
             </P>
           </div>
->>>>>>> ee705cc3
         </div>
       ))}
     </div>
