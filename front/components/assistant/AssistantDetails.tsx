import {
  Avatar,
  BracesIcon,
  ChatBubbleBottomCenterTextIcon,
  CommandLineIcon,
  ContentMessage,
  DocumentTextIcon,
  ElementModal,
  ExternalLinkIcon,
  FolderIcon,
  Icon,
  IconButton,
  Page,
  PlanetIcon,
  ServerIcon,
  Spinner,
  Square3Stack3DIcon,
  Tree,
} from "@dust-tt/sparkle";
import type {
  AgentActionConfigurationType,
  AgentConfigurationScope,
  AgentConfigurationType,
  ContentNode,
  CoreAPITable,
  DataSourceConfiguration,
  DataSourceViewType,
  DustAppRunConfigurationType,
  RetrievalConfigurationType,
  TablesQueryConfigurationType,
  WorkspaceType,
} from "@dust-tt/types";
import {
  assertNever,
  isBrowseConfiguration,
  isDustAppRunConfiguration,
  isProcessConfiguration,
  isRetrievalConfiguration,
  isTablesQueryConfiguration,
  isWebsearchConfiguration,
} from "@dust-tt/types";
import { useCallback, useContext, useEffect, useMemo, useState } from "react";
import type { KeyedMutator } from "swr";

import { AssistantDetailsDropdownMenu } from "@app/components/assistant/AssistantDetailsDropdownMenu";
import AssistantListActions from "@app/components/assistant/AssistantListActions";
import { ReadOnlyTextArea } from "@app/components/assistant/ReadOnlyTextArea";
import { assistantUsageMessage } from "@app/components/assistant/Usage";
import { SharingDropdown } from "@app/components/assistant_builder/Sharing";
import { PermissionTreeChildren } from "@app/components/ConnectorPermissionsTree";
import DataSourceViewDocumentModal from "@app/components/DataSourceViewDocumentModal";
import { SendNotificationsContext } from "@app/components/sparkle/Notification";
import { updateAgentScope } from "@app/lib/client/dust_api";
import { getConnectorProviderLogo } from "@app/lib/connector_providers";
import { getVisualForContentNode } from "@app/lib/content_nodes";
import { getDisplayNameForDataSource } from "@app/lib/data_sources";
import {
  useAgentConfiguration,
  useAgentUsage,
  useApp,
  useConnectorPermissions,
  useDataSourceContentNodes,
  useDataSourceViews,
} from "@app/lib/swr";
import { classNames, timeAgoFrom } from "@app/lib/utils";
import type { GetAgentConfigurationsResponseBody } from "@app/pages/api/w/[wId]/assistant/agent_configurations";

type AssistantDetailsProps = {
  owner: WorkspaceType;
  onClose: () => void;
  mutateAgentConfigurations?: KeyedMutator<GetAgentConfigurationsResponseBody>;
  assistantId: string | null;
};

export function AssistantDetails({
  assistantId,
  onClose,
  mutateAgentConfigurations,
  owner,
}: AssistantDetailsProps) {
  const sendNotification = useContext(SendNotificationsContext);
  const agentUsage = useAgentUsage({
    workspaceId: owner.sId,
    agentConfigurationId: assistantId,
  });
  const {
    agentConfiguration,
    mutateAgentConfiguration: mutateCurrentAgentConfiguration,
  } = useAgentConfiguration({
    workspaceId: owner.sId,
    agentConfigurationId: assistantId,
  });

  const { dataSourceViews } = useDataSourceViews(owner);

  const [isUpdatingScope, setIsUpdatingScope] = useState(false);

  if (!agentConfiguration) {
    return <></>;
  }

  const updateScope = async (
    scope: Exclude<AgentConfigurationScope, "global">
  ) => {
    setIsUpdatingScope(true);

    const { success, errorMessage } = await updateAgentScope({
      scope,
      owner,
      agentConfigurationId: agentConfiguration.sId,
    });

    if (success) {
      sendNotification({
        title: `Assistant sharing updated.`,
        type: "success",
      });
      if (mutateAgentConfigurations) {
        await mutateAgentConfigurations();
      }
      await mutateCurrentAgentConfiguration();
    } else {
      sendNotification({
        title: `Error updating assistant sharing.`,
        description: errorMessage,
        type: "error",
      });
    }

    setIsUpdatingScope(false);
  };

  const usageSentence = assistantUsageMessage({
    assistantName: agentConfiguration.name,
    usage: agentUsage.agentUsage,
    isLoading: agentUsage.isAgentUsageLoading,
    isError: agentUsage.isAgentUsageError,
    shortVersion: true,
  });
  const editedSentence =
    agentConfiguration.versionCreatedAt &&
    `Last edited ${timeAgoFrom(
      Date.parse(agentConfiguration.versionCreatedAt),
      { useLongFormat: true }
    )} ago`;
  const DescriptionSection = () => (
    <div className="flex flex-col gap-5">
      <div className="flex flex-col gap-3 sm:flex-row">
        <Avatar
          name="Assistant avatar"
          visual={agentConfiguration.pictureUrl}
          size="lg"
        />
        <div className="flex grow flex-col gap-1">
          <div
            className={classNames(
              "font-bold text-element-900",
              agentConfiguration.name.length > 20 ? "text-md" : "text-lg"
            )}
          >{`@${agentConfiguration.name}`}</div>
          {agentConfiguration.status === "active" && (
            <>
              <SharingDropdown
                owner={owner}
                agentConfiguration={agentConfiguration}
                initialScope={agentConfiguration.scope}
                newScope={agentConfiguration.scope}
                disabled={isUpdatingScope}
                setNewScope={(scope) => updateScope(scope)}
              />
              <AssistantListActions
                agentConfiguration={agentConfiguration}
                owner={owner}
                isParentHovered={true}
                onAssistantListUpdate={() => void mutateAgentConfigurations?.()}
              />
            </>
          )}
        </div>
        {agentConfiguration.status === "active" && (
          <div>
            <AssistantDetailsDropdownMenu
              agentConfigurationId={agentConfiguration.sId}
              owner={owner}
              variant="button"
              onAgentDeletion={() => {
                void mutateCurrentAgentConfiguration();
                void mutateAgentConfigurations?.();
              }}
            />
          </div>
        )}
      </div>
      {agentConfiguration.status === "archived" && (
        <ContentMessage
          variant="amber"
          title="This assistant has been deleted."
          size="md"
        >
          It is no longer active and cannot be used.
        </ContentMessage>
      )}

      <div className="text-sm text-element-900">
        {agentConfiguration.description}
      </div>
      {agentConfiguration.scope === "global" && usageSentence && (
        <div className="text-xs">{usageSentence}</div>
      )}
      {(agentConfiguration.scope === "workspace" ||
        agentConfiguration.scope === "published") && (
        <div className="grid grid-cols-1 gap-2 text-xs sm:grid-cols-2">
          {agentConfiguration.lastAuthors && (
            <div>
              <span className="font-bold">By: </span>{" "}
              {agentConfiguration.lastAuthors.join(", ")}
            </div>
          )}
          {usageSentence ? (
            <div>
              {editedSentence + ", "}
              {usageSentence}
            </div>
          ) : (
            <div className="justify-self-end">{editedSentence}</div>
          )}
        </div>
      )}
      <Page.Separator />
    </div>
  );

  const InstructionsSection = () =>
    agentConfiguration.instructions ? (
      <div className="flex flex-col gap-2">
        <div className="text-lg font-bold text-element-800">Instructions</div>
        <ReadOnlyTextArea content={agentConfiguration.instructions} />
      </div>
    ) : (
      "This assistant has no instructions."
    );

  const ActionsSection = ({
    actions,
  }: {
    actions: AgentConfigurationType["actions"];
  }) => {
    const [retrievalActions, otherActions] = useMemo(() => {
      return actions.reduce(
        ([dataSources, otherActions], a) => {
          if (isRetrievalConfiguration(a)) {
            dataSources.push(a);
          } else {
            otherActions.push(a);
          }
          return [dataSources, otherActions];
        },
        [
          [] as RetrievalConfigurationType[],
          [] as AgentActionConfigurationType[],
        ]
      );
    }, [actions]);

    return (
      !!actions.length && (
        <>
          {!!retrievalActions.length && (
            <div>
              <div className="pb-2 text-lg font-bold text-element-800">
                Data sources
              </div>
              {retrievalActions.map((a, index) => (
                <div className="flex flex-col gap-2" key={`action-${index}`}>
                  <DataSourceViewsSection
                    owner={owner}
                    dataSourceViews={dataSourceViews}
                    dataSourceConfigurations={a.dataSources}
                  />
                </div>
              ))}
            </div>
          )}
          {otherActions.map((action, index) =>
            isDustAppRunConfiguration(action) ? (
              <div className="flex flex-col gap-2" key={`action-${index}`}>
                <div className="text-lg font-bold text-element-800">Action</div>
                <DustAppSection dustApp={action} owner={owner} />
              </div>
            ) : isTablesQueryConfiguration(action) ? (
              <div className="flex flex-col gap-2" key={`action-${index}`}>
                <div className="text-lg font-bold text-element-800">Tables</div>
                <TablesQuerySection tablesQueryConfig={action} />
              </div>
            ) : isProcessConfiguration(action) ? (
              <div className="flex flex-col gap-2" key={`action-${index}`}>
                <div className="text-lg font-bold text-element-800">
                  Extract from data sources
                </div>
                <DataSourceViewsSection
                  owner={owner}
                  dataSourceViews={dataSourceViews}
                  dataSourceConfigurations={action.dataSources}
                />
              </div>
            ) : isWebsearchConfiguration(action) ? (
              <div className="flex flex-col gap-2" key={`action-${index}`}>
                <div className="text-lg font-bold text-element-800">
                  Web navigation
                </div>
                <div className="flex items-center gap-2">
                  <Icon visual={PlanetIcon} size="xs" />
                  <div>
                    Assistant can navigate the web (browse any provided links,
                    make a google search, etc.) to answer
                  </div>
                </div>
              </div>
            ) : isBrowseConfiguration(action) ? (
              false
            ) : (
              !isRetrievalConfiguration(action) && assertNever(action)
            )
          )}
        </>
      )
    );
  };
  return (
    <ElementModal
      openOnElement={agentConfiguration}
      title=""
      onClose={() => onClose()}
      hasChanged={false}
      variant="side-sm"
    >
      <div className="flex flex-col gap-5 pt-6 text-sm text-element-700">
        <DescriptionSection />
        <ActionsSection actions={agentConfiguration?.actions ?? []} />
        <InstructionsSection />
      </div>
    </ElementModal>
  );
}

function DataSourceViewsSection({
  owner,
  dataSourceViews,
  dataSourceConfigurations,
}: {
  owner: WorkspaceType;
  dataSourceViews: DataSourceViewType[];
  dataSourceConfigurations: DataSourceConfiguration[];
}) {
  const [documentToDisplay, setDocumentToDisplay] = useState<string | null>(
    null
  );
  const [dataSourceViewToDisplay, setDataSourceViewToDisplay] =
    useState<DataSourceViewType | null>(null);

  return (
    <div className="flex flex-col gap-1">
      <DataSourceViewDocumentModal
        owner={owner}
        dataSourceView={dataSourceViewToDisplay}
        documentId={documentToDisplay}
        isOpen={!!documentToDisplay}
        setOpen={(open) => {
          if (!open) {
            setDocumentToDisplay(null);
          }
        }}
      />
      <Tree>
        {dataSourceConfigurations.map((dsConfig) => {
          const dataSourceView = dataSourceViews.find(
            (dsv) => dsv.sId === dsConfig.dataSourceViewId
          );

          let DsLogo = null;
          let dataSourceName = dsConfig.dataSourceId;

          if (dataSourceView) {
            const { dataSource } = dataSourceView;
            DsLogo = getConnectorProviderLogo(dataSource.connectorProvider);
            dataSourceName = getDisplayNameForDataSource(dataSource);
          }

          const isAllSelected = dsConfig.filter.parents === null;

          return (
            <Tree.Item
              key={dsConfig.dataSourceId}
              type={
                dataSourceView && dataSourceView.dataSource.connectorId
                  ? "node"
                  : "leaf"
              }
              label={dataSourceName}
              visual={DsLogo ?? FolderIcon}
              className="whitespace-nowrap"
            >
              {dataSourceView && isAllSelected && (
                <PermissionTreeChildren
                  owner={owner}
                  dataSource={dataSourceView.dataSource}
                  parentId={null}
                  permissionFilter="read"
                  canUpdatePermissions={false}
                  displayDocumentSource={(documentId: string) => {
                    setDataSourceViewToDisplay(dataSourceView);
                    setDocumentToDisplay(documentId);
                  }}
                  useConnectorPermissionsHook={useConnectorPermissions}
                  isSearchEnabled={false}
                />
              )}
              {dataSourceView && !isAllSelected && (
                <DataSourceViewSelectedNodes
                  owner={owner}
                  dataSourceView={dataSourceView}
                  dataSourceConfiguration={dsConfig}
                  setDataSourceViewToDisplay={setDataSourceViewToDisplay}
                  setDocumentToDisplay={setDocumentToDisplay}
                />
              )}
            </Tree.Item>
          );
        })}
      </Tree>
    </div>
  );
}

function DataSourceViewSelectedNodes({
  dataSourceConfiguration,
  dataSourceView,
  owner,
  setDataSourceViewToDisplay,
  setDocumentToDisplay,
}: {
  dataSourceConfiguration: DataSourceConfiguration;
  dataSourceView: DataSourceViewType;
  owner: WorkspaceType;
  setDataSourceViewToDisplay: (dsv: DataSourceViewType) => void;
  setDocumentToDisplay: (documentId: string) => void;
}) {
  const { dataSource } = dataSourceView;

  // TODO(GROUPS_INFRA: Refactor to use the vaults/data_source_views endpoint)
  const dataSourceViewSelectedNodes = useDataSourceContentNodes({
    owner,
    dataSource,
    internalIds: dataSourceConfiguration.filter.parents?.in ?? [],
  });

  return (
    <>
<<<<<<< HEAD
      {dataSourceSelectedNodes.nodes.map((node) => (
=======
      {dataSourceViewSelectedNodes.nodes.map((node) => (
>>>>>>> af97f09e
        <Tree.Item
          key={node.internalId}
          label={node.titleWithParentsContext ?? node.title}
          type={node.expandable ? "node" : "leaf"}
          visual={getVisualForContentNode(node)}
          className="whitespace-nowrap"
          actions={
            <div className="mr-8 flex flex-row gap-2">
              <IconButton
                size="xs"
                icon={ExternalLinkIcon}
                onClick={() => {
                  if (node.sourceUrl) {
                    window.open(node.sourceUrl, "_blank");
                  }
                }}
                className={classNames(
                  node.sourceUrl ? "" : "pointer-events-none opacity-0"
                )}
                disabled={!node.sourceUrl}
                variant="tertiary"
              />
              <IconButton
                size="xs"
                icon={BracesIcon}
                onClick={() => {
                  if (node.dustDocumentId) {
                    setDataSourceViewToDisplay(dataSourceView);
                    setDocumentToDisplay(node.dustDocumentId);
                  }
                }}
                className={classNames(
                  node.dustDocumentId ? "" : "pointer-events-none opacity-0"
                )}
                disabled={!node.dustDocumentId}
                variant="tertiary"
              />
            </div>
          }
        >
          <PermissionTreeChildren
            owner={owner}
            dataSource={dataSource}
            parentId={node.internalId}
            permissionFilter="read"
            canUpdatePermissions={true}
            displayDocumentSource={(documentId: string) => {
              setDataSourceViewToDisplay(dataSourceView);
              setDocumentToDisplay(documentId);
            }}
            useConnectorPermissionsHook={useConnectorPermissions}
            isSearchEnabled={false}
          />
        </Tree.Item>
      ))}
    </>
  );
}

function DustAppSection({
  owner,
  dustApp,
}: {
  owner: WorkspaceType;
  dustApp: DustAppRunConfigurationType;
}) {
  const { app } = useApp({ workspaceId: owner.sId, appId: dustApp.appId });
  return (
    <div className="flex flex-col gap-2">
      <div>The following tool is run before answering:</div>
      <div className="flex items-center gap-2 capitalize">
        <div>
          <CommandLineIcon />
        </div>
        <div>{app ? app.name : ""}</div>
      </div>
    </div>
  );
}

function TablesQuerySection({
  tablesQueryConfig,
}: {
  tablesQueryConfig: TablesQueryConfigurationType;
}) {
  const [tables, setTables] = useState<CoreAPITable[] | null>(null);
  const [isLoading, setIsLoading] = useState<boolean>(false);
  const [isError, setIsError] = useState<boolean>(false);

  const getTables = useCallback(async () => {
    if (!tablesQueryConfig.tables.length) {
      return;
    }

    const tableEndpoints = tablesQueryConfig.tables.map(
      (t) =>
        `/api/w/${t.workspaceId}/data_sources/${t.dataSourceId}/tables/${t.tableId}`
    );

    const results = await Promise.all(
      tableEndpoints.map((endpoint) =>
        fetch(endpoint, {
          method: "GET",
          headers: { "Content-Type": "application/json" },
        })
      )
    );

    const tablesParsed = [];
    for (const res of results) {
      if (!res.ok) {
        throw new Error((await res.json()).error.message);
      }
      tablesParsed.push((await res.json()).table);
    }

    setTables(tablesParsed);
  }, [tablesQueryConfig.tables]);

  useEffect(() => {
    if (!tablesQueryConfig.tables || isLoading || isError || tables?.length) {
      return;
    }
    setIsLoading(true);
    getTables()
      .catch(() => setIsError(true))
      .finally(() => setIsLoading(false));
  }, [getTables, isLoading, tablesQueryConfig.tables, tables?.length, isError]);

  return (
    <div className="flex flex-col gap-2">
      {isLoading ? (
        <Spinner />
      ) : !tablesQueryConfig.tables.length ? (
        <span>No tables are currently linked to this assistant.</span>
      ) : tables ? (
        <>
          <div>The following tables are queried before answering:</div>
          {tables.map((t) => (
            <div
              className="flex flex-row items-center gap-2"
              key={`${t.data_source_id}/${t.table_id}`}
            >
              <div>
                <ServerIcon />
              </div>
              <div key={`${t.data_source_id}/${t.table_id}`}>{t.name}</div>
            </div>
          ))}
        </>
      ) : (
        <div>Error loading tables.</div>
      )}
    </div>
  );
}<|MERGE_RESOLUTION|>--- conflicted
+++ resolved
@@ -1,10 +1,8 @@
 import {
   Avatar,
   BracesIcon,
-  ChatBubbleBottomCenterTextIcon,
   CommandLineIcon,
   ContentMessage,
-  DocumentTextIcon,
   ElementModal,
   ExternalLinkIcon,
   FolderIcon,
@@ -14,14 +12,12 @@
   PlanetIcon,
   ServerIcon,
   Spinner,
-  Square3Stack3DIcon,
   Tree,
 } from "@dust-tt/sparkle";
 import type {
   AgentActionConfigurationType,
   AgentConfigurationScope,
   AgentConfigurationType,
-  ContentNode,
   CoreAPITable,
   DataSourceConfiguration,
   DataSourceViewType,
@@ -456,11 +452,7 @@
 
   return (
     <>
-<<<<<<< HEAD
-      {dataSourceSelectedNodes.nodes.map((node) => (
-=======
       {dataSourceViewSelectedNodes.nodes.map((node) => (
->>>>>>> af97f09e
         <Tree.Item
           key={node.internalId}
           label={node.titleWithParentsContext ?? node.title}
