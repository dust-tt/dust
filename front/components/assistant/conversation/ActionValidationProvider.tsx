import {
  ActionPieChartIcon,
  Button,
  Checkbox,
  CodeBlock,
  CollapsibleComponent,
  Dialog,
  DialogContainer,
  DialogContent,
  DialogFooter,
  DialogHeader,
  DialogTitle,
  Icon,
  Label,
  Spinner,
} from "@dust-tt/sparkle";
import type { ReactNode } from "react";
import {
  createContext,
  useCallback,
  useContext,
  useEffect,
  useMemo,
  useState,
} from "react";

import { useNavigationLock } from "@app/components/assistant_builder/useNavigationLock";
import { useValidateAction } from "@app/hooks/useValidateAction";
import type { MCPValidationOutputType } from "@app/lib/actions/constants";
import { getAvatarFromIcon } from "@app/lib/actions/mcp_icons";
import { useBlockedActions } from "@app/lib/swr/blocked_actions";
import type {
  ConversationWithoutContentType,
  LightAgentMessageType,
  LightWorkspaceType,
  MCPActionValidationRequest,
} from "@app/types";
import { asDisplayName, pluralize } from "@app/types";

function useValidationQueue({
  pendingValidations,
}: {
  pendingValidations: MCPActionValidationRequest[];
}) {
  // We store two states: the current validation and a queue.
  // The current validation is the one displayed in the dialog that can be validated.
  // The queue does not store the current validation.
  const [validationQueue, setValidationQueue] = useState<
    // Store validations by `actionId` to prevent duplicate entries.
    Record<string, MCPActionValidationRequest>
  >({});

<<<<<<< HEAD
  const [currentValidation, setCurrentValidation] = useState<{
=======
  const [currentItem, setCurrentItem] = useState<{
>>>>>>> f658135d
    message?: LightAgentMessageType;
    validationRequest: MCPActionValidationRequest;
  } | null>(null);

  useEffect(() => {
    const nextValidation = pendingValidations[0];
    if (nextValidation) {
<<<<<<< HEAD
      setCurrentValidation({ validationRequest: nextValidation });
=======
      setCurrentItem({ validationRequest: nextValidation });
>>>>>>> f658135d
    }
    if (pendingValidations.length > 1) {
      setValidationQueue(
        Object.fromEntries(
          pendingValidations
            .slice(1)
            .map((validation) => [validation.actionId, validation])
        )
      );
    }
  }, [pendingValidations]);

<<<<<<< HEAD
  const handleValidationRequest = useCallback(
=======
  const enqueueValidation = useCallback(
>>>>>>> f658135d
    ({
      message,
      validationRequest,
    }: {
      message: LightAgentMessageType;
      validationRequest: MCPActionValidationRequest;
    }) => {
<<<<<<< HEAD
      setCurrentValidation((current) => {
=======
      setCurrentItem((current) => {
>>>>>>> f658135d
        if (
          current === null ||
          current.validationRequest.actionId === validationRequest.actionId
        ) {
          return { message, validationRequest };
        }

        setValidationQueue((prevRecord) => ({
          ...prevRecord,
          [validationRequest.actionId]: validationRequest,
        }));
        return current;
      });
    },
    []
  );

  // We don't update the current validation here to avoid content flickering.
  const shiftValidationQueue = useCallback(() => {
    const enqueuedActionIds = Object.keys(validationQueue);

    if (enqueuedActionIds.length > 0) {
      const nextValidationActionId = enqueuedActionIds[0];
      const nextValidation = validationQueue[nextValidationActionId];

      setValidationQueue((prevRecord) => {
        const newRecord = { ...prevRecord };
        delete newRecord[nextValidationActionId];
        return newRecord;
      });
      setCurrentItem({ validationRequest: nextValidation });
      return nextValidation;
    }

    return null;
  }, [validationQueue]);

  const validationQueueLength = useMemo(
    () => Object.keys(validationQueue).length,
    [validationQueue]
  );

  const clearCurrentValidation = () => {
    setCurrentItem(null);
  };

  return {
    validationQueueLength,
    currentItem,
    enqueueValidation,
    shiftValidationQueue,
    clearCurrentValidation,
  };
}

type ActionValidationContextType = {
<<<<<<< HEAD
  showValidationDialog: (params?: {
    message: LightAgentMessageType;
    validationRequest: MCPActionValidationRequest;
  }) => void;
=======
  enqueueValidation: (params: {
    message: LightAgentMessageType;
    validationRequest: MCPActionValidationRequest;
  }) => void;
  showValidationDialog: () => void;
>>>>>>> f658135d
  hasPendingValidations: boolean;
  totalPendingValidations: number;
};

const ActionValidationContext = createContext<
  ActionValidationContextType | undefined
>(undefined);

export function useActionValidationContext() {
  const context = useContext(ActionValidationContext);
  if (!context) {
    throw new Error(
      "useActionValidationContext must be used within an ActionValidationContext"
    );
  }
  return context;
}

interface ActionValidationProviderProps {
  owner: LightWorkspaceType;
  conversation: ConversationWithoutContentType | null;
  children: ReactNode;
}

export function ActionValidationProvider({
  owner,
  conversation,
  children,
}: ActionValidationProviderProps) {
  const { blockedActions } = useBlockedActions({
    conversationId: conversation?.sId || null,
    workspaceId: owner.sId,
  });

  // Filter blocked actions to only get validation required ones.
  // TODO(durable-agents): also display blocked_authentication_required.
  const pendingValidations = useMemo(() => {
    return blockedActions.filter(
      (action) => action.status === "blocked_validation_required"
    );
  }, [blockedActions]);

  const {
    validationQueueLength,
    currentItem,
    clearCurrentValidation,
    enqueueValidation,
    shiftValidationQueue,
  } = useValidationQueue({ pendingValidations });

  const [isDialogOpen, setIsDialogOpen] = useState(false);
  const [neverAskAgain, setNeverAskAgain] = useState(false);
  const [errorMessage, setErrorMessage] = useState<string | null>(null);

  const { validateAction, isValidating } = useValidateAction({
    owner,
    conversation,
    onError: setErrorMessage,
  });

  useNavigationLock(isDialogOpen);

  const submitValidation = async (status: MCPValidationOutputType) => {
    if (!currentItem) {
      return;
    }

<<<<<<< HEAD
    let approved = status;
    if (status === "approved" && neverAskAgain) {
      approved = "always_approved";
    }

    setErrorMessage(null);
    setIsProcessing(true);

    const { validationRequest, message } = currentValidation;

    const response = await fetch(
      `/api/w/${owner.sId}/assistant/conversations/${validationRequest.conversationId}/messages/${validationRequest.messageId}/validate-action`,
      {
        method: "POST",
        headers: {
          "Content-Type": "application/json",
        },
        body: JSON.stringify({
          actionId: validationRequest.actionId,
          approved,
        }),
      }
    );

    // Retry on blocked tools on the main conversation if there is one that is != from the event's.
    if (
      conversation?.sId &&
      message &&
      conversation.sId !== validationRequest.conversationId
    ) {
      await fetch(
        `/api/w/${owner.sId}/assistant/conversations/${conversation.sId}/messages/${message.sId}/retry?blocked_only=true`,
        {
          method: "POST",
          headers: {
            "Content-Type": "application/json",
          },
        }
      );
    }

    setIsProcessing(false);
=======
    const { validationRequest, message } = currentItem;

    const result = await validateAction({
      validationRequest,
      message,
      approved:
        status === "approved" && neverAskAgain ? "always_approved" : status,
    });
>>>>>>> f658135d

    if (result.success) {
      setNeverAskAgain(false);
      setErrorMessage(null);
    }
  };

  const handleSubmit = (approved: MCPValidationOutputType) => {
    void submitValidation(approved);

<<<<<<< HEAD
    const foundItem = takeNextFromQueue();
    if (foundItem) {
      setCurrentValidation({ validationRequest: foundItem });
    } else {
      // To avoid content flickering, we will clear out the current validation in onDialogAnimationEnd.
=======
    const nextValidationRequest = shiftValidationQueue();
    // We will clear out the current validation in onDialogAnimationEnd to avoid content flickering.
    if (!nextValidationRequest) {
>>>>>>> f658135d
      setIsDialogOpen(false);
    }
  };

  // To avoid content flickering, we will clear out the current validation when closing animation ends.
  const onDialogAnimationEnd = () => {
    // This is safe to check because the dialog closing animation is triggered after isDialogOpen is set to false.
    if (!isDialogOpen) {
      clearCurrentValidation();
      setErrorMessage(null);
    }
  };

<<<<<<< HEAD
  // This will be used as a dependency of the hook down the line so we need to use useCallback.
  const showValidationDialog = useCallback(
    (params?: {
      message: LightAgentMessageType;
      validationRequest: MCPActionValidationRequest;
    }) => {
      if (!isDialogOpen) {
        setIsDialogOpen(true);
      }

      // If we have a new validation request, queue it.
      if (params) {
        handleValidationRequest(params);
      }
    },
    [handleValidationRequest, isDialogOpen]
  );
=======
  // We need the useCallback because this will be used as a dependency of the hook down the line.
  const showValidationDialog = useCallback(() => {
    if (!isDialogOpen) {
      setIsDialogOpen(true);
    }
  }, [isDialogOpen]);
>>>>>>> f658135d

  const hasPendingValidations =
    currentItem !== null || validationQueueLength > 0;
  const totalPendingValidations = (currentItem ? 1 : 0) + validationQueueLength;
  const validationRequest = currentItem?.validationRequest;

  return (
    <ActionValidationContext.Provider
      value={{
        showValidationDialog,
        enqueueValidation,
        hasPendingValidations,
        totalPendingValidations,
      }}
    >
      {children}

      <Dialog open={isDialogOpen}>
        <DialogContent isAlertDialog onAnimationEnd={onDialogAnimationEnd}>
          <DialogHeader hideButton>
            <DialogTitle
              visual={
<<<<<<< HEAD
                currentValidation?.validationRequest.metadata.icon ? (
                  getAvatarFromIcon(
                    currentValidation.validationRequest.metadata.icon
                  )
=======
                validationRequest?.metadata.icon ? (
                  getAvatarFromIcon(validationRequest?.metadata.icon)
>>>>>>> f658135d
                ) : (
                  <Icon visual={ActionPieChartIcon} size="sm" />
                )
              }
            >
              Tool Validation Required
            </DialogTitle>
          </DialogHeader>
          <DialogContainer>
            <div className="flex flex-col gap-4">
              <div>
                Allow{" "}
<<<<<<< HEAD
                <b>
                  @{currentValidation?.validationRequest.metadata.agentName}
                </b>{" "}
                to use the tool{" "}
                <b>
                  {asDisplayName(
                    currentValidation?.validationRequest.metadata.toolName
                  )}
                </b>{" "}
                from{" "}
                <b>
                  {asDisplayName(
                    currentValidation?.validationRequest.metadata.mcpServerName
                  )}
                </b>
                ?
              </div>
              {currentValidation?.validationRequest.inputs &&
                Object.keys(currentValidation.validationRequest.inputs).length >
                  0 && (
=======
                <span className="font-semibold">
                  @{validationRequest?.metadata.agentName}
                </span>{" "}
                to use the tool{" "}
                <span className="font-semibold">
                  {asDisplayName(validationRequest?.metadata.toolName)}
                </span>{" "}
                from{" "}
                <span className="font-semibold">
                  {asDisplayName(validationRequest?.metadata.mcpServerName)}
                </span>
                ?
              </div>
              {validationRequest?.inputs &&
                Object.keys(validationRequest?.inputs).length > 0 && (
>>>>>>> f658135d
                  <CollapsibleComponent
                    triggerChildren={
                      <span className="font-medium text-muted-foreground dark:text-muted-foreground-night">
                        Details
                      </span>
                    }
                    contentChildren={
                      <div>
                        <div className="max-h-80 overflow-auto rounded-lg bg-muted dark:bg-muted-night">
                          <CodeBlock
                            wrapLongLines
                            className="language-json overflow-y-auto"
                          >
<<<<<<< HEAD
                            {JSON.stringify(
                              currentValidation?.validationRequest.inputs,
                              null,
                              2
                            )}
=======
                            {JSON.stringify(validationRequest?.inputs, null, 2)}
>>>>>>> f658135d
                          </CodeBlock>
                        </div>
                      </div>
                    }
                  />
                )}

              {validationQueueLength > 0 && (
                <div className="mt-2 text-sm font-medium text-info-900 dark:text-info-900-night">
                  {validationQueueLength} more request
                  {pluralize(validationQueueLength)} in the queue
                </div>
              )}

              {errorMessage && (
                <div className="mt-2 text-sm font-medium text-warning-800 dark:text-warning-800-night">
                  {errorMessage}
                </div>
              )}
            </div>
<<<<<<< HEAD
            {currentValidation?.validationRequest.stake === "low" && (
=======
            {validationRequest?.stake === "low" && (
>>>>>>> f658135d
              <div className="mt-5">
                <Label className="copy-sm flex w-fit cursor-pointer flex-row items-center gap-2 py-2 pr-2 font-normal">
                  <Checkbox
                    checked={neverAskAgain}
                    onCheckedChange={(check) => {
                      setNeverAskAgain(!!check);
                    }}
                  />
                  <span>Always allow this tool</span>
                </Label>
              </div>
            )}
          </DialogContainer>
          <DialogFooter>
            <Button
              label="Decline"
              variant="outline"
              onClick={() => handleSubmit("rejected")}
              disabled={isValidating}
            >
              {isValidating && (
                <div className="flex items-center">
                  <span className="mr-2">Declining</span>
                  <Spinner size="xs" variant="dark" />
                </div>
              )}
            </Button>
            <Button
              label="Allow"
              variant="highlight"
              onClick={() => handleSubmit("approved")}
              disabled={isValidating}
            >
              {isValidating && (
                <div className="flex items-center">
                  <span className="mr-2">Approving</span>
                  <Spinner size="xs" variant="light" />
                </div>
              )}
            </Button>
          </DialogFooter>
        </DialogContent>
      </Dialog>
    </ActionValidationContext.Provider>
  );
}<|MERGE_RESOLUTION|>--- conflicted
+++ resolved
@@ -50,11 +50,7 @@
     Record<string, MCPActionValidationRequest>
   >({});
 
-<<<<<<< HEAD
-  const [currentValidation, setCurrentValidation] = useState<{
-=======
   const [currentItem, setCurrentItem] = useState<{
->>>>>>> f658135d
     message?: LightAgentMessageType;
     validationRequest: MCPActionValidationRequest;
   } | null>(null);
@@ -62,11 +58,7 @@
   useEffect(() => {
     const nextValidation = pendingValidations[0];
     if (nextValidation) {
-<<<<<<< HEAD
-      setCurrentValidation({ validationRequest: nextValidation });
-=======
       setCurrentItem({ validationRequest: nextValidation });
->>>>>>> f658135d
     }
     if (pendingValidations.length > 1) {
       setValidationQueue(
@@ -79,11 +71,7 @@
     }
   }, [pendingValidations]);
 
-<<<<<<< HEAD
-  const handleValidationRequest = useCallback(
-=======
   const enqueueValidation = useCallback(
->>>>>>> f658135d
     ({
       message,
       validationRequest,
@@ -91,11 +79,7 @@
       message: LightAgentMessageType;
       validationRequest: MCPActionValidationRequest;
     }) => {
-<<<<<<< HEAD
-      setCurrentValidation((current) => {
-=======
       setCurrentItem((current) => {
->>>>>>> f658135d
         if (
           current === null ||
           current.validationRequest.actionId === validationRequest.actionId
@@ -152,18 +136,11 @@
 }
 
 type ActionValidationContextType = {
-<<<<<<< HEAD
-  showValidationDialog: (params?: {
-    message: LightAgentMessageType;
-    validationRequest: MCPActionValidationRequest;
-  }) => void;
-=======
   enqueueValidation: (params: {
     message: LightAgentMessageType;
     validationRequest: MCPActionValidationRequest;
   }) => void;
   showValidationDialog: () => void;
->>>>>>> f658135d
   hasPendingValidations: boolean;
   totalPendingValidations: number;
 };
@@ -231,50 +208,6 @@
       return;
     }
 
-<<<<<<< HEAD
-    let approved = status;
-    if (status === "approved" && neverAskAgain) {
-      approved = "always_approved";
-    }
-
-    setErrorMessage(null);
-    setIsProcessing(true);
-
-    const { validationRequest, message } = currentValidation;
-
-    const response = await fetch(
-      `/api/w/${owner.sId}/assistant/conversations/${validationRequest.conversationId}/messages/${validationRequest.messageId}/validate-action`,
-      {
-        method: "POST",
-        headers: {
-          "Content-Type": "application/json",
-        },
-        body: JSON.stringify({
-          actionId: validationRequest.actionId,
-          approved,
-        }),
-      }
-    );
-
-    // Retry on blocked tools on the main conversation if there is one that is != from the event's.
-    if (
-      conversation?.sId &&
-      message &&
-      conversation.sId !== validationRequest.conversationId
-    ) {
-      await fetch(
-        `/api/w/${owner.sId}/assistant/conversations/${conversation.sId}/messages/${message.sId}/retry?blocked_only=true`,
-        {
-          method: "POST",
-          headers: {
-            "Content-Type": "application/json",
-          },
-        }
-      );
-    }
-
-    setIsProcessing(false);
-=======
     const { validationRequest, message } = currentItem;
 
     const result = await validateAction({
@@ -283,7 +216,6 @@
       approved:
         status === "approved" && neverAskAgain ? "always_approved" : status,
     });
->>>>>>> f658135d
 
     if (result.success) {
       setNeverAskAgain(false);
@@ -294,17 +226,9 @@
   const handleSubmit = (approved: MCPValidationOutputType) => {
     void submitValidation(approved);
 
-<<<<<<< HEAD
-    const foundItem = takeNextFromQueue();
-    if (foundItem) {
-      setCurrentValidation({ validationRequest: foundItem });
-    } else {
-      // To avoid content flickering, we will clear out the current validation in onDialogAnimationEnd.
-=======
     const nextValidationRequest = shiftValidationQueue();
     // We will clear out the current validation in onDialogAnimationEnd to avoid content flickering.
     if (!nextValidationRequest) {
->>>>>>> f658135d
       setIsDialogOpen(false);
     }
   };
@@ -318,32 +242,12 @@
     }
   };
 
-<<<<<<< HEAD
-  // This will be used as a dependency of the hook down the line so we need to use useCallback.
-  const showValidationDialog = useCallback(
-    (params?: {
-      message: LightAgentMessageType;
-      validationRequest: MCPActionValidationRequest;
-    }) => {
-      if (!isDialogOpen) {
-        setIsDialogOpen(true);
-      }
-
-      // If we have a new validation request, queue it.
-      if (params) {
-        handleValidationRequest(params);
-      }
-    },
-    [handleValidationRequest, isDialogOpen]
-  );
-=======
   // We need the useCallback because this will be used as a dependency of the hook down the line.
   const showValidationDialog = useCallback(() => {
     if (!isDialogOpen) {
       setIsDialogOpen(true);
     }
   }, [isDialogOpen]);
->>>>>>> f658135d
 
   const hasPendingValidations =
     currentItem !== null || validationQueueLength > 0;
@@ -366,15 +270,8 @@
           <DialogHeader hideButton>
             <DialogTitle
               visual={
-<<<<<<< HEAD
-                currentValidation?.validationRequest.metadata.icon ? (
-                  getAvatarFromIcon(
-                    currentValidation.validationRequest.metadata.icon
-                  )
-=======
                 validationRequest?.metadata.icon ? (
                   getAvatarFromIcon(validationRequest?.metadata.icon)
->>>>>>> f658135d
                 ) : (
                   <Icon visual={ActionPieChartIcon} size="sm" />
                 )
@@ -387,28 +284,6 @@
             <div className="flex flex-col gap-4">
               <div>
                 Allow{" "}
-<<<<<<< HEAD
-                <b>
-                  @{currentValidation?.validationRequest.metadata.agentName}
-                </b>{" "}
-                to use the tool{" "}
-                <b>
-                  {asDisplayName(
-                    currentValidation?.validationRequest.metadata.toolName
-                  )}
-                </b>{" "}
-                from{" "}
-                <b>
-                  {asDisplayName(
-                    currentValidation?.validationRequest.metadata.mcpServerName
-                  )}
-                </b>
-                ?
-              </div>
-              {currentValidation?.validationRequest.inputs &&
-                Object.keys(currentValidation.validationRequest.inputs).length >
-                  0 && (
-=======
                 <span className="font-semibold">
                   @{validationRequest?.metadata.agentName}
                 </span>{" "}
@@ -424,7 +299,6 @@
               </div>
               {validationRequest?.inputs &&
                 Object.keys(validationRequest?.inputs).length > 0 && (
->>>>>>> f658135d
                   <CollapsibleComponent
                     triggerChildren={
                       <span className="font-medium text-muted-foreground dark:text-muted-foreground-night">
@@ -438,15 +312,7 @@
                             wrapLongLines
                             className="language-json overflow-y-auto"
                           >
-<<<<<<< HEAD
-                            {JSON.stringify(
-                              currentValidation?.validationRequest.inputs,
-                              null,
-                              2
-                            )}
-=======
                             {JSON.stringify(validationRequest?.inputs, null, 2)}
->>>>>>> f658135d
                           </CodeBlock>
                         </div>
                       </div>
@@ -467,11 +333,7 @@
                 </div>
               )}
             </div>
-<<<<<<< HEAD
-            {currentValidation?.validationRequest.stake === "low" && (
-=======
             {validationRequest?.stake === "low" && (
->>>>>>> f658135d
               <div className="mt-5">
                 <Label className="copy-sm flex w-fit cursor-pointer flex-row items-center gap-2 py-2 pr-2 font-normal">
                   <Checkbox
