import type { McpServer } from "@modelcontextprotocol/sdk/server/mcp.js";
import type { Editor } from "@tiptap/react";
import { z } from "zod";

import { CoEditionContentSchema } from "@app/components/assistant/conversation/co_edition/tools/editor/types";
import {
  contentToHtml,
  getDocumentPositions,
} from "@app/components/assistant/conversation/co_edition/tools/editor/utils";

const InsertNodeSchema = z.object({
  position: z
    .number()
    .describe("The position where to insert the new node (0-based index)"),
  node: CoEditionContentSchema,
});

export function registerInsertNodeTool(server: McpServer, editor: Editor) {
  server.tool(
    "insert_node",
    `Insert a single node at a specific position. IMPORTANT:
    1. ALWAYS call getEditorContentForModel before using this tool to get the current editor state
    2. Remember that each insertion can change the document structure and affect subsequent positions
    3. For images, use the image reference format with a valid fileId (starts with 'fil_')

    Best used when:
    - You need to add new content between existing nodes
    - You want to expand the document with multiple paragraphs
    - You want to insert an image with its file ID

<<<<<<< HEAD
    DO NOT:
    - Assume positions remain the same after previous insertions
    - Use this tool without first getting the current editor content
    - Use invalid file IDs for images`,
=======
    DO NOT assume positions remain the same after previous insertions
    DO NOT use this tool without first getting the current editor content
    DO NOT use invalid file IDs for images`,
>>>>>>> de1c60b7
    { params: InsertNodeSchema },
    async ({ params }) => {
      editor
        .chain()
        .focus()
        .command(({ commands, tr }) => {
          const positions = getDocumentPositions(tr.doc);
          const targetPosition = positions[params.position];
          const insertPos = targetPosition
            ? targetPosition.pos
            : tr.doc.content.size;

          const n = contentToHtml(params.node);
          commands.insertContentAt(insertPos, n);

          return true;
        })
        .run();

      return {
        content: [
          {
            type: "text",
            text: `Successfully inserted node at position ${params.position}`,
          },
        ],
      };
    }
  );
}<|MERGE_RESOLUTION|>--- conflicted
+++ resolved
@@ -28,16 +28,9 @@
     - You want to expand the document with multiple paragraphs
     - You want to insert an image with its file ID
 
-<<<<<<< HEAD
-    DO NOT:
-    - Assume positions remain the same after previous insertions
-    - Use this tool without first getting the current editor content
-    - Use invalid file IDs for images`,
-=======
     DO NOT assume positions remain the same after previous insertions
     DO NOT use this tool without first getting the current editor content
     DO NOT use invalid file IDs for images`,
->>>>>>> de1c60b7
     { params: InsertNodeSchema },
     async ({ params }) => {
       editor
