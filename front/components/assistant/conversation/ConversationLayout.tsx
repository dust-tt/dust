import {
  cn,
  ResizableHandle,
  ResizablePanel,
  ResizablePanelGroup,
} from "@dust-tt/sparkle";
import { useRouter } from "next/router";
import React, { useMemo } from "react";

import { AssistantDetails } from "@app/components/assistant/AssistantDetails";
import { ActionValidationProvider } from "@app/components/assistant/conversation/ActionValidationProvider";
import { CoEditionProvider } from "@app/components/assistant/conversation/co_edition/CoEditionProvider";
import { CONVERSATION_VIEW_SCROLL_LAYOUT } from "@app/components/assistant/conversation/constant";
import { InteractiveContentContainer } from "@app/components/assistant/conversation/content/InteractiveContentContainer";
import {
  InteractiveContentProvider,
  useInteractiveContentContext,
} from "@app/components/assistant/conversation/content/InteractiveContentContext";
import { ConversationErrorDisplay } from "@app/components/assistant/conversation/ConversationError";
import {
  ConversationsNavigationProvider,
  useConversationsNavigation,
} from "@app/components/assistant/conversation/ConversationsNavigationProvider";
import { ConversationTitle } from "@app/components/assistant/conversation/ConversationTitle";
import { FileDropProvider } from "@app/components/assistant/conversation/FileUploaderContext";
import { GenerationContextProvider } from "@app/components/assistant/conversation/GenerationContextProvider";
import { InputBarProvider } from "@app/components/assistant/conversation/input_bar/InputBarContext";
import { AssistantSidebarMenu } from "@app/components/assistant/conversation/SidebarMenu";
import { WelcomeTourGuide } from "@app/components/assistant/WelcomeTourGuide";
import { useWelcomeTourGuide } from "@app/components/assistant/WelcomeTourGuideProvider";
import AppContentLayout from "@app/components/sparkle/AppContentLayout";
import { useURLSheet } from "@app/hooks/useURLSheet";
import { useConversation } from "@app/lib/swr/conversations";
import { useFeatureFlags } from "@app/lib/swr/workspaces";
import type {
  ConversationError,
  ConversationType,
  LightWorkspaceType,
  SubscriptionType,
  UserType,
  WorkspaceType,
} from "@app/types";

export interface ConversationLayoutProps {
  baseUrl: string;
  conversationId: string | null;
  owner: WorkspaceType;
  subscription: SubscriptionType;
  user: UserType;
  isAdmin: boolean;
}

export default function ConversationLayout({
  children,
  pageProps,
}: {
  children: React.ReactNode;
  pageProps: ConversationLayoutProps;
}) {
  const { baseUrl, owner, subscription, user, isAdmin } = pageProps;

  return (
    <ConversationsNavigationProvider
      initialConversationId={pageProps.conversationId}
    >
      <ActionValidationProvider owner={owner}>
        <ConversationLayoutContent
          baseUrl={baseUrl}
          owner={owner}
          subscription={subscription}
          user={user}
          isAdmin={isAdmin}
        >
          {children}
        </ConversationLayoutContent>
      </ActionValidationProvider>
    </ConversationsNavigationProvider>
  );
}

interface ConversationLayoutContentProps {
  baseUrl: string;
  children: React.ReactNode;
  owner: LightWorkspaceType;
  subscription: SubscriptionType;
  user: UserType;
  isAdmin: boolean;
}

const ConversationLayoutContent = ({
  baseUrl,
  children,
  owner,
  subscription,
  user,
  isAdmin,
}: ConversationLayoutContentProps) => {
  const router = useRouter();
  const { onOpenChange: onOpenChangeAssistantModal } =
    useURLSheet("assistantDetails");
  const { activeConversationId } = useConversationsNavigation();
  const { conversation, conversationError } = useConversation({
    conversationId: activeConversationId,
    workspaceId: owner.sId,
  });

  const { hasFeature } = useFeatureFlags({
    workspaceId: owner.sId,
  });

  const hasCoEditionFeatureFlag = useMemo(
    () => hasFeature("co_edition"),
    [hasFeature]
  );

  const assistantSId = useMemo(() => {
    const sid = router.query.assistantDetails ?? [];
    if (sid && typeof sid === "string") {
      return sid;
    }
    return null;
  }, [router.query.assistantDetails]);

  // Logic for the welcome tour guide. We display it if the welcome query param is set to true.
  const { startConversationRef, spaceMenuButtonRef, createAgentButtonRef } =
    useWelcomeTourGuide();

  const shouldDisplayWelcomeTourGuide = useMemo(() => {
    return router.query.welcome === "true" && !activeConversationId;
  }, [router.query.welcome, activeConversationId]);

  const onTourGuideEnd = () => {
    void router.push(router.asPath.replace("?welcome=true", ""), undefined, {
      shallow: true,
    });
    // Focus back on input bar
  };

  return (
    <InputBarProvider>
      <AppContentLayout
        hasTitle={!!activeConversationId}
        subscription={subscription}
        owner={owner}
        pageTitle={
          conversation?.title
            ? `Dust - ${conversation?.title}`
            : `Dust - New Conversation`
        }
<<<<<<< HEAD
        noSidePadding
        hasTopPadding={false}
=======
>>>>>>> 75bdab08
        navChildren={<AssistantSidebarMenu owner={owner} />}
      >
        <AssistantDetails
          owner={owner}
          user={user}
          assistantId={assistantSId}
          onClose={() => onOpenChangeAssistantModal(false)}
        />
        <CoEditionProvider
          owner={owner}
          hasCoEditionFeatureFlag={hasCoEditionFeatureFlag}
        >
          <InteractiveContentProvider>
            <ConversationInnerLayout
              conversation={conversation}
              owner={owner}
              baseUrl={baseUrl}
              conversationError={conversationError}
              activeConversationId={activeConversationId}
            >
<<<<<<< HEAD
              <InteractiveContentProvider>
                <ConversationInnerLayout
                  conversation={conversation}
                  owner={owner}
                  activeConversationId={activeConversationId}
                  baseUrl={baseUrl}
                >
                  {children}
                </ConversationInnerLayout>
              </InteractiveContentProvider>
            </CoEditionProvider>
            {shouldDisplayWelcomeTourGuide && (
              <WelcomeTourGuide
                owner={owner}
                user={user}
                isAdmin={isAdmin}
                startConversationRef={startConversationRef}
                spaceMenuButtonRef={spaceMenuButtonRef}
                createAgentButtonRef={createAgentButtonRef}
                onTourGuideEnd={onTourGuideEnd}
              />
            )}
          </>
=======
              {children}
            </ConversationInnerLayout>
          </InteractiveContentProvider>
        </CoEditionProvider>
        {shouldDisplayWelcomeTourGuide && (
          <WelcomeTourGuide
            owner={owner}
            user={user}
            isAdmin={isAdmin}
            startConversationRef={startConversationRef}
            spaceMenuButtonRef={spaceMenuButtonRef}
            createAgentButtonRef={createAgentButtonRef}
            onTourGuideEnd={onTourGuideEnd}
          />
>>>>>>> 75bdab08
        )}
      </AppContentLayout>
    </InputBarProvider>
  );
};

interface ConversationInnerLayoutProps {
  children: React.ReactNode;
  conversation: ConversationType | null;
  owner: LightWorkspaceType;
<<<<<<< HEAD
  activeConversationId: string | null;
  baseUrl: string;
=======
  baseUrl: string;
  conversationError: ConversationError | null;
  activeConversationId: string | null;
>>>>>>> 75bdab08
}

function ConversationInnerLayout({
  children,
  conversation,
  owner,
<<<<<<< HEAD
  activeConversationId,
  baseUrl,
=======
  baseUrl,
  conversationError,
  activeConversationId,
>>>>>>> 75bdab08
}: ConversationInnerLayoutProps) {
  const { isContentOpen } = useInteractiveContentContext();

  return (
    <div className="flex h-full w-full flex-col">
      <ResizablePanelGroup
        direction="horizontal"
        className="flex h-full w-full flex-1"
      >
        <ResizablePanel defaultSize={100}>
<<<<<<< HEAD
          <FileDropProvider>
            <GenerationContextProvider>
              <div className="flex h-full flex-col">
                {/* Conversation Title */}
                {activeConversationId && (
                  <div className="shrink-0 border-b border-border bg-background px-4 py-3 dark:border-border-night dark:bg-background-night sm:px-8">
                    <ConversationTitle owner={owner} baseUrl={baseUrl} />
                  </div>
                )}
                <div
                  id={CONVERSATION_VIEW_SCROLL_LAYOUT}
                  className={cn(
                    "flex-1 overflow-y-auto scroll-smooth px-4 sm:px-8",
                    // Hide conversation on mobile when interactive content is opened.
                    isContentOpen && "hidden md:block"
                  )}
                >
                  {children}
                </div>
              </div>
            </GenerationContextProvider>
          </FileDropProvider>
=======
          <div className="flex h-full flex-col">
            {activeConversationId && (
              <ConversationTitle owner={owner} baseUrl={baseUrl} />
            )}
            {conversationError ? (
              <ConversationErrorDisplay error={conversationError} />
            ) : (
              <FileDropProvider>
                <GenerationContextProvider>
                  <div
                    id={CONVERSATION_VIEW_SCROLL_LAYOUT}
                    className={cn(
                      "h-full overflow-y-auto scroll-smooth px-4 sm:px-8",
                      // Hide conversation on mobile when interactive content is opened.
                      isContentOpen && "hidden md:block"
                    )}
                  >
                    {children}
                  </div>
                </GenerationContextProvider>
              </FileDropProvider>
            )}
          </div>
>>>>>>> 75bdab08
        </ResizablePanel>

        {/* Interactive Content Panel */}
        {isContentOpen && <ResizableHandle className="hidden md:block" />}
        <ResizablePanel
          minSize={20}
          defaultSize={70}
          className={cn(
            !isContentOpen && "hidden",
            // On mobile: overlay full screen with absolute positioning.
            "md:relative",
            isContentOpen && "absolute inset-0 md:relative md:inset-auto"
          )}
        >
          {isContentOpen && (
            // On mobile: adding a padding-top to account for the conversation title.
            <div
              className={cn(
                "bg-structure-50 dark:bg-structure-950 h-full md:bg-transparent md:pt-0"
              )}
            >
              <InteractiveContentContainer
                conversation={conversation}
                isOpen={isContentOpen}
                owner={owner}
              />
            </div>
          )}
        </ResizablePanel>
      </ResizablePanelGroup>
    </div>
  );
}<|MERGE_RESOLUTION|>--- conflicted
+++ resolved
@@ -147,11 +147,6 @@
             ? `Dust - ${conversation?.title}`
             : `Dust - New Conversation`
         }
-<<<<<<< HEAD
-        noSidePadding
-        hasTopPadding={false}
-=======
->>>>>>> 75bdab08
         navChildren={<AssistantSidebarMenu owner={owner} />}
       >
         <AssistantDetails
@@ -166,37 +161,13 @@
         >
           <InteractiveContentProvider>
             <ConversationInnerLayout
+              activeConversationId={activeConversationId}
+              baseUrl={baseUrl}
               conversation={conversation}
+              conversationError={conversationError}
+              conversationError={conversationError}
               owner={owner}
-              baseUrl={baseUrl}
-              conversationError={conversationError}
-              activeConversationId={activeConversationId}
             >
-<<<<<<< HEAD
-              <InteractiveContentProvider>
-                <ConversationInnerLayout
-                  conversation={conversation}
-                  owner={owner}
-                  activeConversationId={activeConversationId}
-                  baseUrl={baseUrl}
-                >
-                  {children}
-                </ConversationInnerLayout>
-              </InteractiveContentProvider>
-            </CoEditionProvider>
-            {shouldDisplayWelcomeTourGuide && (
-              <WelcomeTourGuide
-                owner={owner}
-                user={user}
-                isAdmin={isAdmin}
-                startConversationRef={startConversationRef}
-                spaceMenuButtonRef={spaceMenuButtonRef}
-                createAgentButtonRef={createAgentButtonRef}
-                onTourGuideEnd={onTourGuideEnd}
-              />
-            )}
-          </>
-=======
               {children}
             </ConversationInnerLayout>
           </InteractiveContentProvider>
@@ -211,7 +182,6 @@
             createAgentButtonRef={createAgentButtonRef}
             onTourGuideEnd={onTourGuideEnd}
           />
->>>>>>> 75bdab08
         )}
       </AppContentLayout>
     </InputBarProvider>
@@ -222,28 +192,18 @@
   children: React.ReactNode;
   conversation: ConversationType | null;
   owner: LightWorkspaceType;
-<<<<<<< HEAD
-  activeConversationId: string | null;
-  baseUrl: string;
-=======
   baseUrl: string;
   conversationError: ConversationError | null;
   activeConversationId: string | null;
->>>>>>> 75bdab08
 }
 
 function ConversationInnerLayout({
   children,
   conversation,
   owner,
-<<<<<<< HEAD
-  activeConversationId,
-  baseUrl,
-=======
   baseUrl,
   conversationError,
   activeConversationId,
->>>>>>> 75bdab08
 }: ConversationInnerLayoutProps) {
   const { isContentOpen } = useInteractiveContentContext();
 
@@ -254,30 +214,6 @@
         className="flex h-full w-full flex-1"
       >
         <ResizablePanel defaultSize={100}>
-<<<<<<< HEAD
-          <FileDropProvider>
-            <GenerationContextProvider>
-              <div className="flex h-full flex-col">
-                {/* Conversation Title */}
-                {activeConversationId && (
-                  <div className="shrink-0 border-b border-border bg-background px-4 py-3 dark:border-border-night dark:bg-background-night sm:px-8">
-                    <ConversationTitle owner={owner} baseUrl={baseUrl} />
-                  </div>
-                )}
-                <div
-                  id={CONVERSATION_VIEW_SCROLL_LAYOUT}
-                  className={cn(
-                    "flex-1 overflow-y-auto scroll-smooth px-4 sm:px-8",
-                    // Hide conversation on mobile when interactive content is opened.
-                    isContentOpen && "hidden md:block"
-                  )}
-                >
-                  {children}
-                </div>
-              </div>
-            </GenerationContextProvider>
-          </FileDropProvider>
-=======
           <div className="flex h-full flex-col">
             {activeConversationId && (
               <ConversationTitle owner={owner} baseUrl={baseUrl} />
@@ -301,7 +237,6 @@
               </FileDropProvider>
             )}
           </div>
->>>>>>> 75bdab08
         </ResizablePanel>
 
         {/* Interactive Content Panel */}
