--- conflicted
+++ resolved
@@ -90,11 +90,7 @@
 }: ConversationLayoutContentProps) => {
   const router = useRouter();
   const { onOpenChange: onOpenChangeAssistantModal } =
-<<<<<<< HEAD
     useURLSheet("agentDetails");
-=======
-    useURLSheet("assistantDetails");
->>>>>>> d03531e7
   const { activeConversationId } = useConversationsNavigation();
   const { conversation, conversationError } = useConversation({
     conversationId: activeConversationId,
@@ -111,20 +107,12 @@
   );
 
   const assistantSId = useMemo(() => {
-<<<<<<< HEAD
     const sid = router.query.agentDetails ?? [];
-=======
-    const sid = router.query.assistantDetails ?? [];
->>>>>>> d03531e7
     if (isString(sid)) {
       return sid;
     }
     return null;
-<<<<<<< HEAD
   }, [router.query.agentDetails]);
-=======
-  }, [router.query.assistantDetails]);
->>>>>>> d03531e7
 
   // Logic for the welcome tour guide. We display it if the welcome query param is set to true.
   const { startConversationRef, spaceMenuButtonRef, createAgentButtonRef } =
@@ -155,6 +143,13 @@
           }
           navChildren={<AssistantSidebarMenu owner={owner} />}
         >
+          <AssistantDetails
+            owner={owner}
+            user={user}
+            assistantId={assistantSId}
+            onClose={() => onOpenChangeAssistantModal(false)}
+          />
+
           <AssistantDetails
             owner={owner}
             user={user}
