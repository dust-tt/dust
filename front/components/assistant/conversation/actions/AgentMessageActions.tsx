import { TOOL_RUNNING_LABEL } from "@dust-tt/client";
import {
  BrainIcon,
  Button,
  Card,
  cn,
  CommandLineIcon,
  Markdown,
} from "@dust-tt/sparkle";
import { useEffect, useMemo, useState } from "react";

import { ActionDetailsWrapper } from "@app/components/actions/ActionDetailsWrapper";
import { MCPActionDetails } from "@app/components/actions/mcp/details/MCPActionDetails";
import { useConversationSidePanelContext } from "@app/components/assistant/conversation/ConversationSidePanelContext";
import type { MCPActionType } from "@app/lib/actions/mcp";
import type {
  ActionProgressState,
  AgentStateClassification,
} from "@app/lib/assistant/state/messageReducer";
import type { LightAgentMessageType, LightWorkspaceType } from "@app/types";
import { assertNever } from "@app/types";

interface AgentMessageActionsProps {
  agentMessage: LightAgentMessageType;
  lastAgentStateClassification: AgentStateClassification;
  actionProgress: ActionProgressState;
  owner: LightWorkspaceType;
}

export function AgentMessageActions({
  agentMessage,
  lastAgentStateClassification,
  actionProgress,
  owner,
}: AgentMessageActionsProps) {
  const [chipLabel, setChipLabel] = useState<string | undefined>("Thinking");
  const { openPanel } = useConversationSidePanelContext();

  useEffect(() => {
    switch (lastAgentStateClassification) {
      case "thinking":
        setChipLabel("Thinking");
        break;
      case "acting":
        if (agentMessage.actions && agentMessage.actions.length > 0) {
          setChipLabel(TOOL_RUNNING_LABEL);
        }
        break;
      case "done":
        setChipLabel(undefined);
        break;
      default:
        assertNever(lastAgentStateClassification);
    }
  }, [lastAgentStateClassification, agentMessage.actions]);

  const isThinkingOrActing = useMemo(
    () => agentMessage.status === "created",
    [agentMessage.status]
  );

  const lastAction = agentMessage.actions[agentMessage.actions.length - 1];
  return (
<<<<<<< HEAD
    <ActionDetails
      hasActions={agentMessage.actions.length > 0}
      lastAction={isMCPActionType(lastAction) ? lastAction : undefined}
      isActionStepDone={!isThinkingOrActing}
      isActing={lastAgentStateClassification === "acting"}
      label={chipLabel}
      owner={owner}
      chainOfThought={agentMessage.chainOfThought || "..."}
      onClick={() =>
        openPanel({
          type: "actions",
          messageId: agentMessage.sId,
          metadata: {
            actionProgress,
            isActing: lastAgentStateClassification === "acting",
            messageStatus: agentMessage.status,
          },
        })
      }
    />
=======
    <div className="flex flex-col items-start gap-y-4">
      <ActionDetails
        hasActions={agentMessage.actions.length > 0}
        isActionStepDone={!isThinkingOrActing}
        label={chipLabel}
        onClick={() =>
          openPanel({
            type: "actions",
            messageId: agentMessage.sId,
            metadata: {
              actionProgress,
            },
          })
        }
      />
    </div>
>>>>>>> 59a954bd
  );
}

function isMCPActionType(
  action: { type: "tool_action"; id: number } | undefined
): action is MCPActionType {
  return action !== undefined && "functionCallName" in action;
}

function ActionDetails({
  hasActions,
  lastAction,
  label,
  isActionStepDone,
  isActing,
  owner,
  chainOfThought,
  onClick,
}: {
  hasActions: boolean;
  lastAction: MCPActionType | undefined;
  label?: string;
  isActionStepDone: boolean;
  isActing: boolean;
  owner: LightWorkspaceType;
  chainOfThought: string;
  onClick: () => void;
}) {
  if (!label && (!isActionStepDone || !hasActions)) {
    return null;
  }

  return label ? (
    <div
      key={label}
      onClick={lastAction ? onClick : undefined}
      className={cn(
        "flex max-w-[500px] flex-col gap-y-4",
        lastAction ? "cursor-pointer" : ""
      )}
    >
      {lastAction && isActing ? (
        <Card variant="secondary" size="md">
          <MCPActionDetails
            action={lastAction}
            owner={owner}
            lastNotification={null}
            defaultOpen={true}
            hideOutput={true}
          />
        </Card>
      ) : (
        <Card variant="secondary" size="md">
          <ActionDetailsWrapper
            actionName={"Thinking"}
            defaultOpen={true}
            visual={BrainIcon}
          >
            <div className="flex flex-col gap-4 pl-6 pt-4 text-red-500 dark:text-muted-foreground-night">
              <Markdown
                content={chainOfThought}
                isStreaming={false}
                forcedTextSize="text-sm"
                textColor="text-muted-foreground dark:text-muted-foreground-night"
                isLastMessage={true}
              />
            </div>
          </ActionDetailsWrapper>
        </Card>
      )}
    </div>
  ) : (
    <div className="flex flex-col items-start gap-y-4">
      <Button
        size="sm"
        label="Tools inspection"
        icon={CommandLineIcon}
        variant="outline"
        onClick={onClick}
      />
    </div>
  );
}<|MERGE_RESOLUTION|>--- conflicted
+++ resolved
@@ -61,7 +61,6 @@
 
   const lastAction = agentMessage.actions[agentMessage.actions.length - 1];
   return (
-<<<<<<< HEAD
     <ActionDetails
       hasActions={agentMessage.actions.length > 0}
       lastAction={isMCPActionType(lastAction) ? lastAction : undefined}
@@ -76,30 +75,10 @@
           messageId: agentMessage.sId,
           metadata: {
             actionProgress,
-            isActing: lastAgentStateClassification === "acting",
-            messageStatus: agentMessage.status,
           },
         })
       }
     />
-=======
-    <div className="flex flex-col items-start gap-y-4">
-      <ActionDetails
-        hasActions={agentMessage.actions.length > 0}
-        isActionStepDone={!isThinkingOrActing}
-        label={chipLabel}
-        onClick={() =>
-          openPanel({
-            type: "actions",
-            messageId: agentMessage.sId,
-            metadata: {
-              actionProgress,
-            },
-          })
-        }
-      />
-    </div>
->>>>>>> 59a954bd
   );
 }
 
