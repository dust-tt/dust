--- conflicted
+++ resolved
@@ -40,58 +40,18 @@
   const lastAction = agentMessage.actions[agentMessage.actions.length - 1];
   const hasActions = agentMessage.actions.length > 0;
   const chainOfThought = agentMessage.chainOfThought || "";
-  const onClick = () => {
-    openPanel({
-      type: "actions",
-      messageId: agentMessage.sId,
-      metadata: {
-        actionProgress,
-      },
-    });
-  };
 
-<<<<<<< HEAD
-  return (
-    <div className="flex flex-col items-start gap-y-4">
-      <ActionDetails
-        hasActions={agentMessage.actions.length > 0}
-        isActionStepDone={!isThinkingOrActing}
-        label={chipLabel}
-        onClick={() =>
-          openPanel({
-            type: "actions",
-            messageId: agentMessage.sId,
-            metadata: {
-              actionProgress,
-            },
-          })
-        }
-      />
-    </div>
-  );
-}
-
-function ActionDetails({
-  hasActions,
-  label,
-  isActionStepDone,
-  onClick,
-}: {
-  hasActions: boolean;
-  label?: string;
-  isActionStepDone: boolean;
-  onClick: () => void;
-}) {
-  if (!label && (!isActionStepDone || !hasActions)) {
-    return null;
-  }
-
-  return label ? (
-=======
   return lastAgentStateClassification !== "done" ? (
->>>>>>> 96779f3a
     <div
-      onClick={lastAction ? onClick : undefined}
+      onClick={() => {
+        openPanel({
+          type: "actions",
+          messageId: agentMessage.sId,
+          metadata: {
+            actionProgress,
+          },
+        });
+      }}
       className={cn(
         "flex max-w-[500px] flex-col gap-y-4",
         lastAction ? "cursor-pointer" : ""
