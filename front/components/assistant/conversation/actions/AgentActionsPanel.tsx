--- conflicted
+++ resolved
@@ -45,22 +45,7 @@
 
   const { actionProgress } = messageMetadata;
   const isActing = fullAgentMessage.status === "created";
-<<<<<<< HEAD
   const steps = fullAgentMessage.parsedContents;
-=======
-
-  const actions = fullAgentMessage.actions;
-
-  const groupedActionsByStep = actions
-    ? actions.reduce<Record<number, MCPActionType[]>>((acc, current) => {
-        const currentStep = current.step + 1;
-        return {
-          ...acc,
-          [currentStep]: [...(acc[currentStep] || []), current],
-        };
-      }, {})
-    : {};
->>>>>>> 96779f3a
 
   return (
     <div className="flex h-full flex-col">
@@ -75,7 +60,6 @@
           </div>
         ) : (
           <div className="flex flex-col gap-4">
-<<<<<<< HEAD
             {Object.entries(steps).map(([step, entries]) => {
               if (!entries || entries.length === 0) {
                 return null;
@@ -114,6 +98,7 @@
                         return (
                           <div key={`action-${entry.action.id}`}>
                             <MCPActionDetails
+                              viewType="sidebar"
                               action={entry.action}
                               lastNotification={lastNotification}
                               defaultOpen={true}
@@ -128,34 +113,6 @@
                 </>
               );
             })}
-=======
-            {Object.entries(groupedActionsByStep).map(([step, actions]) => (
-              <div
-                className="flex flex-col gap-4 pb-4 duration-1000 animate-in fade-in"
-                key={step}
-              >
-                <p className="heading-xl text-foreground dark:text-foreground-night">
-                  Step {step}
-                </p>
-                {actions.map((action, idx) => {
-                  const lastNotification =
-                    actionProgress.get(action.id)?.progress ?? null;
-                  return (
-                    <div key={`action-${action.id}`}>
-                      <MCPActionDetails
-                        viewType="sidebar"
-                        action={action}
-                        lastNotification={lastNotification}
-                        defaultOpen={idx === 0 && step === "1"}
-                        owner={owner}
-                        messageStatus={fullAgentMessage.status}
-                      />
-                    </div>
-                  );
-                })}
-              </div>
-            ))}
->>>>>>> 96779f3a
             {isActing && (
               <div className="flex justify-center">
                 <Spinner variant="color" />
