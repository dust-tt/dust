--- conflicted
+++ resolved
@@ -176,12 +176,8 @@
 }: UserMessageProps) {
   const [shouldShowEditor, setShouldShowEditor] = useState(false);
   const [isMenuOpen, setIsMenuOpen] = useState(false);
-<<<<<<< HEAD
-  const { ref: userMessageHoveredRef, isHovering: isUserMessageHovered } = useHover();
-=======
   const { ref: userMessageHoveredRef, isHovering: isUserMessageHovered } =
     useHover();
->>>>>>> afafc53e
   const isAdmin = owner.role === "admin";
   const { deleteMessage, isDeleting } = useDeleteMessage({
     owner,
@@ -326,12 +322,9 @@
   const timestamp = formatTimestring(message.created);
   const name = message.context.fullName ?? undefined;
 
-<<<<<<< HEAD
   // When there are multiple citations, we want to show the message bigger even if the message itself is short
   const shouldShowBiggerUserMessage = citations && citations.length > 2;
 
-=======
->>>>>>> afafc53e
   return (
     <>
       {shouldShowEditor ? (
@@ -390,15 +383,8 @@
                       variant="ghost-secondary"
                       aria-label="Message actions"
                       className={cn(
-<<<<<<< HEAD
-                        "transition-opacity duration-200",
-                        isUserMessageHovered || isMenuOpen
-                          ? "opacity-100"
-                          : "opacity-100 sm:opacity-0" // always show on small screens
-=======
                         "opacity-100 transition-opacity duration-200",
                         !isUserMessageHovered && !isMenuOpen && "sm:opacity-0" // always show on small screens
->>>>>>> afafc53e
                       )}
                     />
                   </DropdownMenuTrigger>
@@ -415,15 +401,11 @@
                 </DropdownMenu>
               )}
             </div>
-<<<<<<< HEAD
             <ConversationMessageContent
               citations={citations}
               type="user"
               className={cn(shouldShowBiggerUserMessage && "@sm:min-w-100")}
             >
-=======
-            <ConversationMessageContent citations={citations} type="user">
->>>>>>> afafc53e
               <UserMessageContent
                 message={message}
                 isDeleted={isDeleted}
