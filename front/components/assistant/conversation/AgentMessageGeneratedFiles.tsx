--- conflicted
+++ resolved
@@ -59,19 +59,15 @@
 
 interface AgentMessageCanvasGeneratedFilesProps {
   files: LightAgentMessageType["generatedFiles"];
+  onClick?: () => void;
   variant?: "list" | "grid";
-  onClick?: () => void;
 }
 
 export function AgentMessageCanvasGeneratedFiles({
   files,
-<<<<<<< HEAD
+  onClick,
   variant = "list",
-  onClick,
-}: InteractiveAgentMessageGeneratedFilesProps) {
-=======
 }: AgentMessageCanvasGeneratedFilesProps) {
->>>>>>> 8ab587e1
   const { openPanel } = useConversationSidePanelContext();
 
   if (files.length === 0) {
@@ -107,16 +103,12 @@
                 </CitationTitle>
               )}
             </div>
-<<<<<<< HEAD
             <CitationDescription>
               <div className="flow-row flex items-center gap-2">
                 <Icon visual={SparklesIcon} size="xs" />
-                Interactive Content
+                Canvas
               </div>
             </CitationDescription>
-=======
-            <CitationDescription>Canvas</CitationDescription>
->>>>>>> 8ab587e1
           </Citation>
         );
       })}
