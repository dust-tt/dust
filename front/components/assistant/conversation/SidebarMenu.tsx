import {
  Avatar,
  BracesIcon,
  Button,
  ChatBubbleBottomCenterTextIcon,
  Checkbox,
  ContactsRobotIcon,
  DocumentIcon,
  DotIcon,
  DropdownMenu,
  DropdownMenuContent,
  DropdownMenuItem,
  DropdownMenuLabel,
  DropdownMenuPortal,
  DropdownMenuSearchbar,
  DropdownMenuSub,
  DropdownMenuSubContent,
  DropdownMenuSubTrigger,
  DropdownMenuTrigger,
  ExclamationCircleIcon,
  Icon,
  Label,
  ListCheckIcon,
  MagicIcon,
  MoreIcon,
  NavigationList,
  NavigationListItem,
  NavigationListItemAction,
  NavigationListLabel,
  PencilSquareIcon,
  PlusIcon,
  SearchInput,
  Spinner,
  TrashIcon,
  XMarkIcon,
} from "@dust-tt/sparkle";
import moment from "moment";
import type { NextRouter } from "next/router";
import { useRouter } from "next/router";
import {
  useCallback,
  useContext,
  useEffect,
  useMemo,
  useRef,
  useState,
} from "react";
import { useInView } from "react-intersection-observer";

import {
  ConversationMenu,
  useConversationMenu,
} from "@app/components/assistant/conversation/ConversationMenu";
import { useConversationsNavigation } from "@app/components/assistant/conversation/ConversationsNavigationProvider";
import { DeleteConversationsDialog } from "@app/components/assistant/conversation/DeleteConversationsDialog";
import { InputBarContext } from "@app/components/assistant/conversation/input_bar/InputBarContext";
import { SidebarContext } from "@app/components/sparkle/SidebarContext";
import { useSendNotification } from "@app/hooks/useNotification";
import { useYAMLUpload } from "@app/hooks/useYAMLUpload";
import { useAgentConfigurations } from "@app/lib/swr/assistants";
import {
  useConversations,
  useDeleteConversation,
} from "@app/lib/swr/conversations";
import { useFeatureFlags } from "@app/lib/swr/workspaces";
import { TRACKING_AREAS, withTracking } from "@app/lib/tracking";
import { removeDiacritics, subFilter } from "@app/lib/utils";
import {
  getAgentBuilderRoute,
  getConversationRoute,
} from "@app/lib/utils/router";
import type { ConversationWithoutContentType, WorkspaceType } from "@app/types";
import { isBuilder } from "@app/types";

type AssistantSidebarMenuProps = {
  owner: WorkspaceType;
};

type GroupLabel =
  | "Today"
  | "Yesterday"
  | "Last Week"
  | "Last Month"
  | "Last 12 Months"
  | "Older";

export function AssistantSidebarMenu({ owner }: AssistantSidebarMenuProps) {
  const router = useRouter();
  const { conversationsNavigationRef } = useConversationsNavigation();

  const agentsSearchInputRef = useRef<HTMLInputElement>(null);
  const [searchText, setSearchText] = useState("");
  const { agentConfigurations } = useAgentConfigurations({
    workspaceId: owner.sId,
    agentsGetView: "list",
  });
  const editableAgents = useMemo(
    () => agentConfigurations.filter((agent) => agent.canEdit),
    [agentConfigurations]
  );
  const filteredAgents = useMemo(
    () =>
      editableAgents
        .filter((agent) =>
          agent.name.toLowerCase().includes(searchText.toLowerCase().trim())
        )
        .sort((a, b) => a.name.localeCompare(b.name)),
    [editableAgents, searchText]
  );

  const { setSidebarOpen } = useContext(SidebarContext);
  const { conversations, isConversationsError } = useConversations({
    workspaceId: owner.sId,
  });
  const [isMultiSelect, setIsMultiSelect] = useState(false);
  const [selectedConversations, setSelectedConversations] = useState<
    ConversationWithoutContentType[]
  >([]);
  const doDelete = useDeleteConversation(owner);

  const { featureFlags, hasFeature } = useFeatureFlags({
    workspaceId: owner.sId,
  });

  const isRestrictedFromAgentCreation =
    featureFlags.includes("disallow_agent_creation_to_users") &&
    !isBuilder(owner);

  const [showDeleteDialog, setShowDeleteDialog] = useState<
    "all" | "selection" | null
  >(null);
  const [isDeleting, setIsDeleting] = useState(false);
  const [titleFilter, setTitleFilter] = useState<string>("");
  const { isUploading: isUploadingYAML, triggerYAMLUpload } = useYAMLUpload({
    owner,
  });
  const sendNotification = useSendNotification();

  const toggleMultiSelect = useCallback(() => {
    setIsMultiSelect((prev) => !prev);
    setSelectedConversations([]);
  }, [setIsMultiSelect, setSelectedConversations]);

  const toggleConversationSelection = useCallback(
    (c: ConversationWithoutContentType) => {
      if (selectedConversations.includes(c)) {
        setSelectedConversations((prev) => prev.filter((id) => id !== c));
      } else {
        setSelectedConversations((prev) => [...prev, c]);
      }
    },
    [selectedConversations, setSelectedConversations]
  );

  const deleteSelection = useCallback(async () => {
    setIsDeleting(true);
    const total = selectedConversations.length;
    let successCount = 0;
    if (total > 0) {
      for (const conversation of selectedConversations) {
        const ok = await doDelete(conversation);
        if (ok) {
          successCount += 1;
        }
      }
      toggleMultiSelect();
    }
    setIsDeleting(false);
    setShowDeleteDialog(null);
    if (!total) {
      return;
    }
    if (successCount === total) {
      sendNotification({
        type: "success",
        title: "Conversations successfully deleted",
        description: `${total} conversation${total > 1 ? "s" : ""} have been deleted.`,
      });
    } else if (successCount === 0) {
      sendNotification({
        type: "error",
        title: "Failed to delete conversations",
        description: `Could not delete the selected ${total > 1 ? "conversations" : "conversation"}.`,
      });
    } else {
      sendNotification({
        type: "error",
        title: "Some conversations couldn’t be deleted",
        description: `Deleted ${successCount} of ${total} conversations.`,
      });
    }
  }, [doDelete, selectedConversations, sendNotification, toggleMultiSelect]);

  const deleteAll = useCallback(async () => {
    setIsDeleting(true);
    const total = conversations.length;
    let successCount = 0;
    for (const conversation of conversations) {
      const ok = await doDelete(conversation);
      if (ok) {
        successCount += 1;
      }
    }
    if (!total) {
      return;
    }
    if (successCount === total) {
      sendNotification({
        type: "success",
        title: "Conversations successfully deleted",
        description: `${total} conversation${total > 1 ? "s" : ""} have been deleted.`,
      });
    } else if (successCount === 0) {
      sendNotification({
        type: "error",
        title: "Failed to delete conversations",
        description: "Could not delete conversation history.",
      });
    } else {
      sendNotification({
        type: "error",
        title: "Some conversations couldn’t be deleted",
        description: `Deleted ${successCount} of ${total} conversations.`,
      });
    }
    setIsDeleting(false);
    setShowDeleteDialog(null);
  }, [conversations, doDelete, sendNotification]);

  const groupConversationsByDate = (
    conversations: ConversationWithoutContentType[]
  ) => {
    const today = moment().startOf("day");
    const yesterday = moment().subtract(1, "days").startOf("day");
    const lastWeek = moment().subtract(1, "weeks").startOf("day");
    const lastMonth = moment().subtract(1, "months").startOf("day");
    const lastYear = moment().subtract(1, "years").startOf("day");

    const groups: Record<GroupLabel, ConversationWithoutContentType[]> = {
      Today: [],
      Yesterday: [],
      "Last Week": [],
      "Last Month": [],
      "Last 12 Months": [],
      Older: [],
    };

    conversations.forEach((conversation: ConversationWithoutContentType) => {
      if (
        titleFilter &&
        !subFilter(
          removeDiacritics(titleFilter).toLowerCase(),
          removeDiacritics(conversation.title ?? "").toLowerCase()
        )
      ) {
        return;
      }

      const updatedAt = moment(conversation.updated ?? conversation.created);
      if (updatedAt.isSameOrAfter(today)) {
        groups["Today"].push(conversation);
      } else if (updatedAt.isSameOrAfter(yesterday)) {
        groups["Yesterday"].push(conversation);
      } else if (updatedAt.isSameOrAfter(lastWeek)) {
        groups["Last Week"].push(conversation);
      } else if (updatedAt.isSameOrAfter(lastMonth)) {
        groups["Last Month"].push(conversation);
      } else if (updatedAt.isSameOrAfter(lastYear)) {
        groups["Last 12 Months"].push(conversation);
      } else {
        groups["Older"].push(conversation);
      }
    });

    return groups;
  };

  // Handle "infinite" scroll
  // We only start with 10 conversations shown (no need more on mobile) and load more until we fill the parent container.
  // We use an intersection observer to detect when the bottom of the list is visible and load more conversations.
  // That way, the list starts lightweight and only show more conversations when needed.
  const CONVERSATIONS_PER_PAGE = 10;

  const [conversationsPage, setConversationsPage] = useState(0);

  const nextPage = useCallback(() => {
    setConversationsPage(conversationsPage + 1);
  }, [setConversationsPage, conversationsPage]);

  const previousEntry = useRef<IntersectionObserverEntry | undefined>(
    undefined
  );

  const { ref, inView, entry } = useInView({
    root: conversationsNavigationRef.current,
    threshold: 0,
  });

  useEffect(() => {
    if (
      // The observer is in view.
      inView &&
      // We have more conversations to show.
      conversations.length > conversationsPage * CONVERSATIONS_PER_PAGE &&
      // The entry is different from the previous one to avoid multiple calls for the same intersection.
      entry != previousEntry.current
    ) {
      previousEntry.current = entry;
      nextPage();
    }
  }, [inView, nextPage, entry, conversations.length, conversationsPage]);

  const conversationsByDate = conversations.length
    ? groupConversationsByDate(
        conversations.slice(0, (conversationsPage + 1) * CONVERSATIONS_PER_PAGE)
      )
    : ({} as Record<GroupLabel, ConversationWithoutContentType[]>);

  const { setAnimate } = useContext(InputBarContext);

  const handleNewClick = useCallback(async () => {
    setSidebarOpen(false);
    const { cId } = router.query;
    const isNewConversation =
      router.pathname === "/w/[wId]/conversation/[cId]" &&
      typeof cId === "string" &&
      cId === "new";
    if (isNewConversation) {
      setAnimate(true);
    }
  }, [setSidebarOpen, router, setAnimate]);

  return (
    <>
      <DeleteConversationsDialog
        isOpen={showDeleteDialog !== null}
        isDeleting={isDeleting}
        onClose={() => setShowDeleteDialog(null)}
        onDelete={showDeleteDialog === "all" ? deleteAll : deleteSelection}
        // eslint-disable-next-line @typescript-eslint/prefer-nullish-coalescing
        type={showDeleteDialog || "all"}
        selectedCount={selectedConversations.length}
      />
      <div className="flex grow flex-col">
        <div className="flex h-0 min-h-full w-full overflow-y-auto">
          <div className="flex w-full flex-col">
            {isMultiSelect ? (
              <div className="z-50 flex justify-between gap-2 border-b border-border-dark/60 p-2 dark:border-border-dark/60">
                <Button
                  variant={
                    selectedConversations.length === 0 ? "outline" : "warning"
                  }
                  label="Delete"
                  disabled={selectedConversations.length === 0}
                  onClick={() => setShowDeleteDialog("selection")}
                />
                <Button
                  variant="ghost"
                  icon={XMarkIcon}
                  onClick={toggleMultiSelect}
                />
              </div>
            ) : (
              <div className="z-50 flex justify-end gap-2 p-2">
                <SearchInput
                  name="search"
                  placeholder="Search"
                  value={titleFilter}
                  onChange={setTitleFilter}
                />
                <Button
                  label="New"
                  href={getConversationRoute(owner.sId)}
                  icon={ChatBubbleBottomCenterTextIcon}
                  className="shrink"
                  tooltip="Create a new conversation"
                  onClick={handleNewClick}
                />
                <DropdownMenu modal={false}>
                  <DropdownMenuTrigger asChild>
                    <Button size="sm" icon={MoreIcon} variant="outline" />
                  </DropdownMenuTrigger>
                  <DropdownMenuContent>
                    {!isRestrictedFromAgentCreation && (
                      <>
                        <DropdownMenuLabel>Agents</DropdownMenuLabel>
                        <DropdownMenuSub>
                          <DropdownMenuSubTrigger
                            icon={PlusIcon}
                            label="New agent"
                          />
                          <DropdownMenuPortal>
                            <DropdownMenuSubContent className="pointer-events-auto">
                              <DropdownMenuItem
                                href={getAgentBuilderRoute(owner.sId, "new")}
                                icon={DocumentIcon}
                                label="From scratch"
                                data-gtm-label="assistantCreationButton"
                                data-gtm-location="sidebarMenu"
                                onClick={withTracking(
                                  TRACKING_AREAS.BUILDER,
                                  "create_from_scratch"
                                )}
                              />
                              <DropdownMenuItem
                                href={getAgentBuilderRoute(owner.sId, "create")}
                                icon={MagicIcon}
                                label="From template"
                                data-gtm-label="assistantCreationButton"
                                data-gtm-location="sidebarMenu"
                                onClick={withTracking(
                                  TRACKING_AREAS.BUILDER,
                                  "create_from_template"
                                )}
                              />
                              {hasFeature("agent_to_yaml") && (
                                <DropdownMenuItem
                                  icon={
                                    isUploadingYAML ? (
                                      <Spinner size="xs" />
                                    ) : (
                                      BracesIcon
                                    )
                                  }
                                  label={
                                    isUploadingYAML
                                      ? "Uploading..."
                                      : "From YAML"
                                  }
                                  disabled={isUploadingYAML}
                                  onClick={triggerYAMLUpload}
                                  data-gtm-label="yamlUploadButton"
                                  data-gtm-location="sidebarMenu"
                                />
                              )}
                            </DropdownMenuSubContent>
                          </DropdownMenuPortal>
                        </DropdownMenuSub>
                        {editableAgents.length > 0 && (
                          <DropdownMenuSub>
                            <DropdownMenuSubTrigger
                              icon={PencilSquareIcon}
                              label="Edit agent"
                            />
                            <DropdownMenuPortal>
<<<<<<< HEAD
                              <DropdownMenuSubContent className="min-w-64">
=======
                              <DropdownMenuSubContent className="pointer-events-auto">
>>>>>>> 1e1fa8da
                                <DropdownMenuSearchbar
                                  ref={agentsSearchInputRef}
                                  name="search"
                                  value={searchText}
                                  onChange={setSearchText}
                                  placeholder="Search"
                                />
                                {filteredAgents.map((agent) => (
                                  <DropdownMenuItem
                                    key={agent.sId}
                                    href={getAgentBuilderRoute(
                                      owner.sId,
                                      agent.sId
                                    )}
                                    truncateText
                                    label={agent.name}
                                    icon={() => (
                                      <Avatar
                                        size="sm"
                                        visual={agent.pictureUrl}
                                      />
                                    )}
                                  />
                                ))}
                              </DropdownMenuSubContent>
                            </DropdownMenuPortal>
                          </DropdownMenuSub>
                        )}
                      </>
                    )}
                    {isBuilder(owner) && (
                      <DropdownMenuItem
                        href={getAgentBuilderRoute(owner.sId, "manage")}
                        icon={ContactsRobotIcon}
                        label="Manage agents"
                        data-gtm-label="assistantManagementButton"
                        data-gtm-location="sidebarMenu"
                        onClick={withTracking(
                          TRACKING_AREAS.BUILDER,
                          "manage_agents"
                        )}
                      />
                    )}
                    <DropdownMenuLabel>Conversations</DropdownMenuLabel>
                    <DropdownMenuItem
                      label="Edit conversations"
                      onClick={toggleMultiSelect}
                      icon={ListCheckIcon}
                      disabled={conversations.length === 0}
                    />
                    <DropdownMenuItem
                      label="Clear conversation history"
                      onClick={() => setShowDeleteDialog("all")}
                      icon={TrashIcon}
                      disabled={conversations.length === 0}
                    />
                  </DropdownMenuContent>
                </DropdownMenu>
              </div>
            )}
            {isConversationsError && (
              <Label className="px-3 py-4 text-xs font-medium text-muted-foreground dark:text-muted-foreground-night">
                Error loading conversations
              </Label>
            )}
            <NavigationList
              className="dd-privacy-mask h-full w-full px-3"
              viewportRef={conversationsNavigationRef}
            >
              {conversationsByDate && conversations.length > 0 && (
                <>
                  {Object.keys(conversationsByDate).map((dateLabel) => (
                    <RenderConversations
                      key={dateLabel}
                      conversations={
                        conversationsByDate[dateLabel as GroupLabel]
                      }
                      dateLabel={dateLabel}
                      isMultiSelect={isMultiSelect}
                      selectedConversations={selectedConversations}
                      toggleConversationSelection={toggleConversationSelection}
                      router={router}
                      owner={owner}
                    />
                  ))}
                  {conversationsNavigationRef.current && (
                    <div
                      // Change the key each page to force a re-render and get a new entry
                      key={`infinite-scroll-conversation-${conversationsPage}`}
                      id="infinite-scroll-conversations"
                      ref={ref}
                      style={{ height: "2px" }}
                    />
                  )}
                </>
              )}
            </NavigationList>
          </div>
        </div>
      </div>
    </>
  );
}

const RenderConversations = ({
  conversations,
  dateLabel,
  ...props
}: {
  conversations: ConversationWithoutContentType[];
  dateLabel: string;
  isMultiSelect: boolean;
  selectedConversations: ConversationWithoutContentType[];
  toggleConversationSelection: (c: ConversationWithoutContentType) => void;
  router: NextRouter;
  owner: WorkspaceType;
}) => {
  if (!conversations.length) {
    return null;
  }

  return (
    <>
      <NavigationListLabel
        label={dateLabel}
        isSticky
        className="bg-muted-background dark:bg-muted-background-night"
      />
      {conversations.map((conversation) => (
        <RenderConversation
          key={conversation.sId}
          conversation={conversation}
          {...props}
        />
      ))}
    </>
  );
};

const RenderConversation = ({
  conversation,
  isMultiSelect,
  selectedConversations,
  toggleConversationSelection,
  router,
  owner,
}: {
  conversation: ConversationWithoutContentType;
  isMultiSelect: boolean;
  selectedConversations: ConversationWithoutContentType[];
  toggleConversationSelection: (c: ConversationWithoutContentType) => void;
  router: NextRouter;
  owner: WorkspaceType;
}) => {
  const { sidebarOpen, setSidebarOpen } = useContext(SidebarContext);
  const {
    isMenuOpen,
    menuTriggerPosition,
    handleRightClick,
    handleMenuOpenChange,
  } = useConversationMenu();

  const conversationLabel =
    // eslint-disable-next-line @typescript-eslint/prefer-nullish-coalescing
    conversation.title ||
    (moment(conversation.created).isSame(moment(), "day")
      ? "New Conversation"
      : `Conversation from ${new Date(conversation.created).toLocaleDateString()}`);

  const UnreadIcon = () => (
    <Icon visual={DotIcon} className="-ml-1 -mr-2 text-highlight" />
  );

  return (
    <>
      {isMultiSelect ? (
        <div className="flex items-center px-2 py-2">
          <Checkbox
            id={`conversation-${conversation.sId}`}
            className="bg-background dark:bg-background-night"
            checked={selectedConversations.includes(conversation)}
            onCheckedChange={() => toggleConversationSelection(conversation)}
          />
          <Label
            htmlFor={`conversation-${conversation.sId}`}
            className="copy-sm ml-2 text-muted-foreground dark:text-muted-foreground-night"
          >
            {conversationLabel}
          </Label>
        </div>
      ) : (
        <NavigationListItem
          selected={router.query.cId === conversation.sId}
          icon={
            conversation.actionRequired
              ? ExclamationCircleIcon
              : conversation.unread
                ? UnreadIcon
                : undefined
          }
          label={conversationLabel}
          moreMenu={
            <ConversationMenu
              activeConversationId={conversation.sId}
              conversation={conversation}
              owner={owner}
              trigger={<NavigationListItemAction />}
              isConversationDisplayed={router.query.cId === conversation.sId}
              isOpen={isMenuOpen}
              onOpenChange={handleMenuOpenChange}
              triggerPosition={menuTriggerPosition}
            />
          }
          onContextMenu={handleRightClick}
          onClick={async () => {
            // Side bar is the floating sidebar that appears when the screen is small.
            if (sidebarOpen) {
              setSidebarOpen(false);
              // Wait a bit before moving to the new conversation to avoid the sidebar from flickering.
              await new Promise((resolve) => setTimeout(resolve, 600));
            }
            await router.push(
              getConversationRoute(owner.sId, conversation.sId),
              undefined,
              {
                shallow: true,
              }
            );
          }}
        />
      )}
    </>
  );
};<|MERGE_RESOLUTION|>--- conflicted
+++ resolved
@@ -443,11 +443,7 @@
                               label="Edit agent"
                             />
                             <DropdownMenuPortal>
-<<<<<<< HEAD
-                              <DropdownMenuSubContent className="min-w-64">
-=======
                               <DropdownMenuSubContent className="pointer-events-auto">
->>>>>>> 1e1fa8da
                                 <DropdownMenuSearchbar
                                   ref={agentsSearchInputRef}
                                   name="search"
