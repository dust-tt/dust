--- conflicted
+++ resolved
@@ -215,10 +215,9 @@
                 variant="highlight"
                 disabled={editorService.isEmpty() || disableSendButton}
                 onClick={async () => {
-                  const jsonContent = editorService.getTextAndMentions();
                   onEnterKeyDown(
                     editorService.isEmpty(),
-                    jsonContent,
+                    editorService.getMarkdownAndMentions(),
                     () => {
                       editorService.clearEditor();
                       resetEditorContainerSize();
@@ -227,33 +226,9 @@
                   );
                 }}
               />
-<<<<<<< HEAD
             )}
           </div>
         )}
-=======
-            </div>
-          )}
-        </div>
-        <Button
-          size="sm"
-          isLoading={disableSendButton}
-          icon={ArrowUpIcon}
-          variant="highlight"
-          disabled={editorService.isEmpty() || disableSendButton}
-          onClick={async () => {
-            onEnterKeyDown(
-              editorService.isEmpty(),
-              editorService.getMarkdownAndMentions(),
-              () => {
-                editorService.clearEditor();
-                resetEditorContainerSize();
-              },
-              editorService.setLoading
-            );
-          }}
-        />
->>>>>>> 5d9ef8e7
       </div>
     );
   }
