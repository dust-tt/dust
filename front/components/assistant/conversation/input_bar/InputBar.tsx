import { Button, cn, RainbowEffect, StopIcon } from "@dust-tt/sparkle";
<<<<<<< HEAD
import type {
  AgentMention,
  LightAgentConfigurationType,
  MentionType,
  Result,
  UploadedContentFragment,
  WorkspaceType,
} from "@dust-tt/types";
import { compareAgentsForSort } from "@dust-tt/types";
=======
>>>>>>> 3d85554c
import { useContext, useEffect, useMemo, useRef, useState } from "react";

import { useFileDrop } from "@app/components/assistant/conversation/FileUploaderContext";
import { GenerationContext } from "@app/components/assistant/conversation/GenerationContextProvider";
import { InputBarAttachments } from "@app/components/assistant/conversation/input_bar/InputBarAttachments";
import type { InputBarContainerProps } from "@app/components/assistant/conversation/input_bar/InputBarContainer";
import InputBarContainer, {
  INPUT_BAR_ACTIONS,
} from "@app/components/assistant/conversation/input_bar/InputBarContainer";
import { InputBarContext } from "@app/components/assistant/conversation/input_bar/InputBarContext";
import { useFileUploaderService } from "@app/hooks/useFileUploaderService";
import type { DustError } from "@app/lib/error";
import { getSpaceIcon } from "@app/lib/spaces";
import { useUnifiedAgentConfigurations } from "@app/lib/swr/assistants";
import { useConversation } from "@app/lib/swr/conversations";
import { useSpaces } from "@app/lib/swr/spaces";
import { classNames } from "@app/lib/utils";
import type {
  AgentMention,
  ContentFragmentsType,
  DataSourceViewContentNode,
  LightAgentConfigurationType,
  MentionType,
  Result,
  WorkspaceType,
} from "@app/types";
import { compareAgentsForSort } from "@app/types";

const DEFAULT_INPUT_BAR_ACTIONS = [...INPUT_BAR_ACTIONS];

/**
 *
 * @param additionalAgentConfiguration when trying an agent in a modal or drawer we
 * need to pass the agent configuration to the input bar (it may not be in the
 * user's list of agents)
 */
export function AssistantInputBar({
  owner,
  onSubmit,
  conversationId,
  stickyMentions,
  additionalAgentConfiguration,
  actions = DEFAULT_INPUT_BAR_ACTIONS,
  disableAutoFocus = false,
  isFloating = true,
}: {
  owner: WorkspaceType;
  onSubmit: (
    input: string,
    mentions: MentionType[],
    contentFragments: ContentFragmentsType
  ) => Promise<Result<undefined, DustError>>;
  conversationId: string | null;
  stickyMentions?: AgentMention[];
  additionalAgentConfiguration?: LightAgentConfigurationType;
  actions?: InputBarContainerProps["actions"];
  disableAutoFocus: boolean;
  isFloating?: boolean;
  isFloatingWithoutMargin?: boolean;
}) {
  const [disableSendButton, setDisableSendButton] = useState(false);
  const [isFocused, setIsFocused] = useState(false);
  const rainbowEffectRef = useRef<HTMLDivElement>(null);

  const [attachedNodes, setAttachedNodes] = useState<
    DataSourceViewContentNode[]
  >([]);

  const { spaces } = useSpaces({ workspaceId: owner.sId });
  const spacesMap = useMemo(
    () =>
      Object.fromEntries(
        spaces?.map((space) => [
          space.sId,
          {
            name: space.kind === "global" ? "Company Data" : space.name,
            icon: getSpaceIcon(space),
          },
        ]) || []
      ),
    [spaces]
  );

  useEffect(() => {
    const container = rainbowEffectRef.current;
    if (!container) {
      return;
    }

    const onFocusIn = () => setIsFocused(true);
    const onFocusOut = () => setIsFocused(false);

    container.addEventListener("focusin", onFocusIn);
    container.addEventListener("focusout", onFocusOut);

    return () => {
      container.removeEventListener("focusin", onFocusIn);
      container.removeEventListener("focusout", onFocusOut);
    };
  }, []);

  const { mutateConversation } = useConversation({
    conversationId,
    workspaceId: owner.sId,
    options: { disabled: true }, // We just want to get the mutation function
  });

  // We use this specific hook because this component is involved in the new conversation page.
  const { agentConfigurations: baseAgentConfigurations } =
    useUnifiedAgentConfigurations({
      workspaceId: owner.sId,
    });

  // Files upload.

  const fileUploaderService = useFileUploaderService({
    owner,
    useCase: "conversation",
    useCaseMetadata: conversationId ? { conversationId } : undefined,
  });

  const { droppedFiles, setDroppedFiles } = useFileDrop();

  useEffect(() => {
    if (droppedFiles.length > 0) {
      // Handle the dropped files.
      void fileUploaderService.handleFilesUpload(droppedFiles);

      // Clear the dropped files after handling them.
      setDroppedFiles([]);
    }
  }, [droppedFiles, setDroppedFiles, fileUploaderService]);

  const agentConfigurations = useMemo(() => {
    if (
      baseAgentConfigurations.find(
        (a) => a.sId === additionalAgentConfiguration?.sId
      ) ||
      !additionalAgentConfiguration
    ) {
      return baseAgentConfigurations;
    }
    return [...baseAgentConfigurations, additionalAgentConfiguration];
  }, [baseAgentConfigurations, additionalAgentConfiguration]);

  const [isAnimating, setIsAnimating] = useState<boolean>(false);
  const { animate, selectedAssistant } = useContext(InputBarContext);
  const animationTimeoutRef = useRef<NodeJS.Timeout | null>(null);

  useEffect(() => {
    if (animate && !isAnimating) {
      setIsAnimating(true);

      // Clear any existing timeout to ensure animations do not overlap.
      if (animationTimeoutRef.current) {
        clearTimeout(animationTimeoutRef.current);
      }

      // Set timeout to set setIsAnimating to false after the duration.
      animationTimeoutRef.current = setTimeout(() => {
        setIsAnimating(false);
        // Reset the ref after the timeout clears.
        animationTimeoutRef.current = null;
      }, 700);
    }
  }, [animate, isAnimating]);

  // Cleanup timeout on component unmount.
  useEffect(() => {
    return () => {
      if (animationTimeoutRef.current) {
        clearTimeout(animationTimeoutRef.current);
      }
    };
  }, []);

  const activeAgents = agentConfigurations.filter((a) => a.status === "active");
  activeAgents.sort(compareAgentsForSort);

  const handleSubmit: InputBarContainerProps["onEnterKeyDown"] = async (
    isEmpty,
    markdownAndMentions,
    resetEditorText,
    setLoading
  ) => {
    if (isEmpty || fileUploaderService.isProcessingFiles) {
      return;
    }

    const { mentions: rawMentions, markdown } = markdownAndMentions;
    const mentions: MentionType[] = [
      ...new Set(rawMentions.map((mention) => mention.id)),
    ].map((id) => ({ configurationId: id }));

    // When we are creating a new conversation, we will disable the input bar, show a loading
    // spinner and in case of error, re-enable the input bar
    if (!conversationId) {
      setLoading(true);
      setDisableSendButton(true);

      const r = await onSubmit(markdown, mentions, {
        uploaded: fileUploaderService.getFileBlobs().map((cf) => {
          return {
            title: cf.filename,
            fileId: cf.fileId,
          };
        }),
        contentNodes: attachedNodes,
      });

      setLoading(false);
      setDisableSendButton(false);
      if (r.isOk()) {
        resetEditorText();
        fileUploaderService.resetUpload();
      }
    } else {
      void onSubmit(markdown, mentions, {
        uploaded: fileUploaderService.getFileBlobs().map((cf) => {
          return {
            title: cf.filename,
            fileId: cf.fileId,
          };
        }),
        contentNodes: attachedNodes,
      });

      resetEditorText();
      fileUploaderService.resetUpload();
      setAttachedNodes([]);
    }
  };

  const handleNodesAttachmentSelect = (node: DataSourceViewContentNode) => {
    const isNodeAlreadyAttached = attachedNodes.some(
      (attachedNode) => attachedNode.internalId === node.internalId
    );
    if (!isNodeAlreadyAttached) {
      setAttachedNodes((prev) => [...prev, node]);
    }
  };

  const handleNodesAttachmentRemove = (node: DataSourceViewContentNode) => {
    setAttachedNodes((prev) =>
      prev.filter((n) => n.internalId !== node.internalId)
    );
  };

  const [isStopping, setIsStopping] = useState<boolean>(false);

  // GenerationContext: to know if we are generating or not
  const generationContext = useContext(GenerationContext);
  if (!generationContext) {
    throw new Error(
      "FixedAssistantInputBar must be used within a GenerationContextProvider"
    );
  }

  const handleStopGeneration = async () => {
    if (!conversationId) {
      return;
    }
    setIsStopping(true); // we don't set it back to false immediately cause it takes a bit of time to cancel
    await fetch(
      `/api/w/${owner.sId}/assistant/conversations/${conversationId}/cancel`,
      {
        method: "POST",
        headers: {
          "Content-Type": "application/json",
        },
        body: JSON.stringify({
          action: "cancel",
          messageIds: generationContext.generatingMessages
            .filter((m) => m.conversationId === conversationId)
            .map((m) => m.messageId),
        }),
      }
    );
    mutateConversation();
  };

  useEffect(() => {
    if (
      isStopping &&
      !generationContext.generatingMessages.some(
        (m) => m.conversationId === conversationId
      )
    ) {
      setIsStopping(false);
    }
  }, [isStopping, generationContext.generatingMessages, conversationId]);

  return (
    <div className="flex w-full flex-col">
      {generationContext.generatingMessages.some(
        (m) => m.conversationId === conversationId
      ) && (
        <div className="flex justify-center px-4 pb-4">
          <Button
            className="mt-4"
            variant="outline"
            label={isStopping ? "Stopping generation..." : "Stop generation"}
            icon={StopIcon}
            onClick={handleStopGeneration}
            disabled={isStopping}
          />
        </div>
      )}

      <div ref={rainbowEffectRef} className="flex w-full flex-col">
        <RainbowEffect
          className="w-full"
          containerClassName="w-full"
          size={isFocused ? "large" : "medium"}
          disabled={!isFloating}
        >
          <div
            className={classNames(
              "relative flex w-full flex-1 flex-col items-stretch gap-0 self-stretch pl-3 sm:flex-row",
              "rounded-3xl transition-all",
              "bg-muted-background dark:bg-muted-background-night",
              "border",
              "border-border-dark dark:border-border-dark-night",
              "sm:border-border-dark/50 sm:focus-within:border-border-dark",
              "dark:focus-within:border-border-dark-night sm:focus-within:border-border-dark",
              isFloating
                ? classNames(
                    "focus-within:ring-1 dark:focus-within:ring-1",
                    "dark:focus-within:ring-highlight/30-night focus-within:ring-highlight/30",
                    "sm:focus-within:ring-2 dark:sm:focus-within:ring-2"
                  )
                : classNames(
                    "focus-within:border-highlight-300",
                    "dark:focus-within:border-highlight-300-night"
                  ),
              isAnimating ? "duration-600 animate-shake" : "duration-300"
            )}
          >
            <div className="relative flex w-full flex-1 flex-col">
              <InputBarAttachments
                files={{ service: fileUploaderService }}
                nodes={{
                  items: attachedNodes,
                  spacesMap,
                  onRemove: handleNodesAttachmentRemove,
                }}
              />
              <InputBarContainer
                actions={actions}
                disableAutoFocus={disableAutoFocus}
                allAssistants={activeAgents}
                agentConfigurations={agentConfigurations}
                owner={owner}
                selectedAssistant={selectedAssistant}
                onEnterKeyDown={handleSubmit}
                stickyMentions={stickyMentions}
                fileUploaderService={fileUploaderService}
                disableSendButton={
                  disableSendButton || fileUploaderService.isProcessingFiles
                }
                onNodeSelect={handleNodesAttachmentSelect}
                attachedNodes={attachedNodes}
              />
            </div>
          </div>
        </RainbowEffect>
      </div>
    </div>
  );
}

export function FixedAssistantInputBar({
  owner,
  onSubmit,
  stickyMentions,
  conversationId,
  additionalAgentConfiguration,
  actions = DEFAULT_INPUT_BAR_ACTIONS,
  disableAutoFocus = false,
}: {
  owner: WorkspaceType;
  onSubmit: (
    input: string,
    mentions: MentionType[],
    contentFragments: ContentFragmentsType
  ) => Promise<Result<undefined, DustError>>;
  stickyMentions?: AgentMention[];
  conversationId: string | null;
  additionalAgentConfiguration?: LightAgentConfigurationType;
  actions?: InputBarContainerProps["actions"];
  disableAutoFocus?: boolean;
}) {
  return (
    <div
      className={cn(
        "sticky bottom-0 z-20 flex max-h-screen w-full",
        "pb-2",
        "sm:w-full sm:max-w-4xl sm:pb-8"
      )}
    >
      <AssistantInputBar
        owner={owner}
        onSubmit={onSubmit}
        conversationId={conversationId}
        stickyMentions={stickyMentions}
        additionalAgentConfiguration={additionalAgentConfiguration}
        actions={actions}
        disableAutoFocus={disableAutoFocus}
      />
    </div>
  );
}<|MERGE_RESOLUTION|>--- conflicted
+++ resolved
@@ -1,16 +1,4 @@
 import { Button, cn, RainbowEffect, StopIcon } from "@dust-tt/sparkle";
-<<<<<<< HEAD
-import type {
-  AgentMention,
-  LightAgentConfigurationType,
-  MentionType,
-  Result,
-  UploadedContentFragment,
-  WorkspaceType,
-} from "@dust-tt/types";
-import { compareAgentsForSort } from "@dust-tt/types";
-=======
->>>>>>> 3d85554c
 import { useContext, useEffect, useMemo, useRef, useState } from "react";
 
 import { useFileDrop } from "@app/components/assistant/conversation/FileUploaderContext";
