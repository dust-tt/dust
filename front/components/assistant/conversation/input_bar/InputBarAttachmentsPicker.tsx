import {
  AttachmentIcon,
  Button,
  CloudArrowUpIcon,
  DropdownMenu,
  DropdownMenuContent,
  DropdownMenuItem,
  DropdownMenuSearchbar,
  DropdownMenuSeparator,
  DropdownMenuTrigger,
  Input,
  ScrollArea,
  ScrollBar,
  Spinner,
} from "@dust-tt/sparkle";
import { useMemo, useRef, useState } from "react";

import { InfiniteScroll } from "@app/components/InfiniteScroll";
import { useDebounce } from "@app/hooks/useDebounce";
import type { FileUploaderService } from "@app/hooks/useFileUploaderService";
import type { DataSourceContentNode } from "@app/lib/api/search";
import { getConnectorProviderLogoWithFallback } from "@app/lib/connector_providers";
import {
  getLocationForDataSourceViewContentNode,
  getVisualForDataSourceViewContentNode,
} from "@app/lib/content_nodes";
import {
  useSpaces,
  useSpacesSearchWithInfiniteScroll,
} from "@app/lib/swr/spaces";
import type { DataSourceViewContentNode, LightWorkspaceType } from "@app/types";
import { MIN_SEARCH_QUERY_SIZE } from "@app/types";

interface InputBarAttachmentsPickerProps {
  owner: LightWorkspaceType;
  fileUploaderService: FileUploaderService;
  onNodeSelect: (node: DataSourceViewContentNode) => void;
  isLoading?: boolean;
  attachedNodes: DataSourceViewContentNode[];
}

const PAGE_SIZE = 25;

function getUnfoldedNodes(resultNodes: DataSourceContentNode[]) {
  return resultNodes.flatMap((node) => {
    const { dataSourceViews, ...rest } = node;
    return dataSourceViews.map((view) => ({
      ...rest,
      dataSourceView: view,
    }));
  });
}

export const InputBarAttachmentsPicker = ({
  owner,
  fileUploaderService,
  onNodeSelect,
  attachedNodes,
  isLoading = false,
}: InputBarAttachmentsPickerProps) => {
  const fileInputRef = useRef<HTMLInputElement>(null);
  const itemsContainerRef = useRef<HTMLDivElement>(null);
  const [isOpen, setIsOpen] = useState(false);

  const {
    inputValue: search,
    debouncedValue: searchQuery,
    isDebouncing,
    setValue: setSearch,
  } = useDebounce("", {
    delay: 300,
    minLength: MIN_SEARCH_QUERY_SIZE,
  });

  const { spaces, isSpacesLoading } = useSpaces({ workspaceId: owner.sId });

  const {
    searchResultNodes,
    isSearchLoading,
    isSearchValidating,
    hasMore,
    nextPage,
  } = useSpacesSearchWithInfiniteScroll({
    includeDataSources: true,
    owner,
    search: searchQuery,
    viewType: "all",
    pageSize: PAGE_SIZE,
    disabled: isSpacesLoading || !searchQuery,
    spaceIds: spaces.map((s) => s.sId),
    searchSourceUrls: true,
  });

  const attachedNodeIds = useMemo(() => {
    return attachedNodes.map((node) => node.internalId);
  }, [attachedNodes]);

  const spacesMap = useMemo(
    () => Object.fromEntries(spaces.map((space) => [space.sId, space.name])),
    [spaces]
  );

  const unfoldedNodes = useMemo(
    () => getUnfoldedNodes(searchResultNodes),
    [searchResultNodes]
  );

  const searchbarRef = (element: HTMLInputElement) => {
    if (element) {
      element.focus();
    }
  };

  const showLoader = isSearchLoading || isSearchValidating || isDebouncing;

  return (
    <DropdownMenu
      open={isOpen}
      onOpenChange={(open) => {
        if (!open) {
          setSearch("");
        }
      }}
    >
      <DropdownMenuTrigger asChild>
        <Button
          variant="ghost-secondary"
          icon={AttachmentIcon}
          size="xs"
          disabled={isLoading}
          onClick={() => setIsOpen(!isOpen)}
        />
      </DropdownMenuTrigger>
      <DropdownMenuContent
        className="w-100"
        side="bottom"
        onInteractOutside={() => setIsOpen(false)}
      >
        <Input
          type="file"
          ref={fileInputRef}
          style={{ display: "none" }}
          onChange={async (e) => {
            setIsOpen(false);
            await fileUploaderService.handleFileChange(e);
            if (fileInputRef.current) {
              fileInputRef.current.value = "";
            }
          }}
          multiple={true}
        />
        <DropdownMenuItem
          key="upload-item"
          label="Upload file"
          icon={CloudArrowUpIcon}
          onClick={() => fileInputRef.current?.click()}
        />
        <DropdownMenuSeparator />
        <DropdownMenuSearchbar
          ref={searchbarRef}
          name="search-files"
          placeholder="Search knowledge"
          value={search}
          onChange={setSearch}
          disabled={isLoading}
          onKeyDown={(e) => {
            if (e.key === "ArrowDown") {
              e.preventDefault();
              const firstMenuItem =
                itemsContainerRef.current?.querySelector('[role="menuitem"]');
              (firstMenuItem as HTMLElement)?.focus();
            }
          }}
        />
        {searchQuery && (
          <>
            <DropdownMenuSeparator />
            <ScrollArea className="flex max-h-96 flex-col" hideScrollBar>
<<<<<<< HEAD
              <div ref={itemsContainerRef}>
                {unfoldedNodes.map((item, index) => (
                  <DropdownMenuItem
                    key={index}
                    label={item.title}
                    icon={() =>
                      getVisualForDataSourceViewContentNode(item)({
                        className: "min-w-4",
                      })
                    }
                    extraIcon={getConnectorProviderLogoWithFallback({
                      provider:
                        item.dataSourceView.dataSource.connectorProvider,
                    })}
                    disabled={
                      attachedNodeIds.includes(item.internalId) ||
                      item.type === "folder"
                    }
                    description={`${spacesMap[item.dataSourceView.spaceId]} - ${getLocationForDataSourceViewContentNode(item)}`}
                    onClick={() => {
                      setSearch("");
                      onNodeSelect(item);
                      setIsOpen(false);
                    }}
                  />
                ))}
                {unfoldedNodes.length === 0 && !showLoader && (
                  <div className="flex items-center justify-center py-4 text-sm text-element-700">
=======
              <div className="pt-0" ref={itemsContainerRef}>
                {unfoldedNodes.length > 0 ? (
                  unfoldedNodes.map((item, index) => (
                    <DropdownMenuItem
                      key={index}
                      label={item.title}
                      icon={() =>
                        getVisualForDataSourceViewContentNode(item)({
                          className: "min-w-4",
                        })
                      }
                      extraIcon={getConnectorProviderLogoWithFallback({
                        provider:
                          item.dataSourceView.dataSource.connectorProvider,
                      })}
                      disabled={
                        attachedNodeIds.includes(item.internalId) ||
                        // TODO(attach-ds): remove this condition
                        item.type === "folder"
                      }
                      description={`${spacesMap[item.dataSourceView.spaceId]} - ${getLocationForDataSourceViewContentNode(item)}`}
                      onClick={() => {
                        setSearch("");
                        onNodeSelect(item);
                        setIsOpen(false);
                      }}
                    />
                  ))
                ) : isSearchLoading || isDebouncing ? (
                  <div className="flex justify-center py-4">
                    <Spinner variant="dark" size="sm" />
                  </div>
                ) : (
                  <div className="p-2 text-sm text-gray-500">
>>>>>>> c6045220
                    No results found
                  </div>
                )}
              </div>
              <InfiniteScroll
                nextPage={nextPage}
                hasMore={hasMore}
                showLoader={showLoader}
                loader={
                  <div className="flex justify-center py-4">
                    <Spinner variant="dark" size="sm" />
                  </div>
                }
              />
              <ScrollBar className="py-0" />
            </ScrollArea>
          </>
        )}
      </DropdownMenuContent>
    </DropdownMenu>
  );
};<|MERGE_RESOLUTION|>--- conflicted
+++ resolved
@@ -176,7 +176,6 @@
           <>
             <DropdownMenuSeparator />
             <ScrollArea className="flex max-h-96 flex-col" hideScrollBar>
-<<<<<<< HEAD
               <div ref={itemsContainerRef}>
                 {unfoldedNodes.map((item, index) => (
                   <DropdownMenuItem
@@ -193,6 +192,7 @@
                     })}
                     disabled={
                       attachedNodeIds.includes(item.internalId) ||
+                      // TODO(attach-ds): remove this condition
                       item.type === "folder"
                     }
                     description={`${spacesMap[item.dataSourceView.spaceId]} - ${getLocationForDataSourceViewContentNode(item)}`}
@@ -205,42 +205,6 @@
                 ))}
                 {unfoldedNodes.length === 0 && !showLoader && (
                   <div className="flex items-center justify-center py-4 text-sm text-element-700">
-=======
-              <div className="pt-0" ref={itemsContainerRef}>
-                {unfoldedNodes.length > 0 ? (
-                  unfoldedNodes.map((item, index) => (
-                    <DropdownMenuItem
-                      key={index}
-                      label={item.title}
-                      icon={() =>
-                        getVisualForDataSourceViewContentNode(item)({
-                          className: "min-w-4",
-                        })
-                      }
-                      extraIcon={getConnectorProviderLogoWithFallback({
-                        provider:
-                          item.dataSourceView.dataSource.connectorProvider,
-                      })}
-                      disabled={
-                        attachedNodeIds.includes(item.internalId) ||
-                        // TODO(attach-ds): remove this condition
-                        item.type === "folder"
-                      }
-                      description={`${spacesMap[item.dataSourceView.spaceId]} - ${getLocationForDataSourceViewContentNode(item)}`}
-                      onClick={() => {
-                        setSearch("");
-                        onNodeSelect(item);
-                        setIsOpen(false);
-                      }}
-                    />
-                  ))
-                ) : isSearchLoading || isDebouncing ? (
-                  <div className="flex justify-center py-4">
-                    <Spinner variant="dark" size="sm" />
-                  </div>
-                ) : (
-                  <div className="p-2 text-sm text-gray-500">
->>>>>>> c6045220
                     No results found
                   </div>
                 )}
