import type { LightAgentConfigurationType } from "@dust-tt/types";
import Bold from "@tiptap/extension-bold";
import { MentionPluginKey } from "@tiptap/extension-mention";
import Placeholder from "@tiptap/extension-placeholder";
import type { Editor, JSONContent } from "@tiptap/react";
import { useEditor } from "@tiptap/react";
import { StarterKit } from "@tiptap/starter-kit";
import { useEffect, useMemo } from "react";

import { MentionStorage } from "@app/components/assistant/conversation/input_bar/editor/MentionStorage";
import { MentionWithPaste } from "@app/components/assistant/conversation/input_bar/editor/MentionWithPaste";
import type { EditorSuggestions } from "@app/components/assistant/conversation/input_bar/editor/suggestion";
import { makeGetAssistantSuggestions } from "@app/components/assistant/conversation/input_bar/editor/suggestion";
import { ParagraphExtension } from "@app/components/text_editor/extensions";
import { isMobile } from "@app/lib/utils";

export interface EditorMention {
  id: string;
  label: string;
}

function getTextAndMentionsFromNode(node?: JSONContent) {
  let textContent = "";
  let mentions: EditorMention[] = [];

  if (!node) {
    return { mentions, text: textContent };
  }

  // Check if the node is of type 'text' and concatenate its text.
  if (node.type === "text") {
    textContent += node.text;
  }

  // If the node is a 'mention', concatenate the mention label and add to mentions array.
  if (node.type === "mention") {
    // TODO: We should not expose `sId` here.
    textContent += `:mention[${node.attrs?.label}]{sId=${node.attrs?.id}}`;
    mentions.push({
      id: node.attrs?.id,
      label: node.attrs?.label,
    });
  }

  // If the node is a 'hardBreak' or a 'paragraph', add a newline character.
  if (node.type && ["hardBreak", "paragraph"].includes(node.type)) {
    textContent += "\n";
  }

  // If the node has content, recursively get text and mentions from each child node
  if (node.content) {
    node.content.forEach((childNode) => {
      const childResult = getTextAndMentionsFromNode(childNode);
      textContent += childResult.text;
      mentions = mentions.concat(childResult.mentions);
    });
  }

  return { text: textContent, mentions: mentions };
}

export function getJSONFromText(
  text: string,
  agentConfigurations: LightAgentConfigurationType[]
): JSONContent {
  const mentionRegex =
    /(:mention\[[a-zA-Z0-9_.=-]+]\{sId=([a-zA-Z0-9_.=-]+)})+/g;
  const trimmedText = text.trim();
  const content = [];
  let matches;
  let lastIndex = 0;
  while ((matches = mentionRegex.exec(trimmedText)) !== null) {
    if (mentionRegex.lastIndex - matches[0].length > 0) {
      content.push({
        type: "text",
        text: trimmedText.substring(
          lastIndex,
          mentionRegex.lastIndex - matches[0].length
        ),
      });
    }
    lastIndex = mentionRegex.lastIndex;
    const id = matches[2];
    const label =
      agentConfigurations.find((a) => a.sId === id)?.name || "Unknown";
    content.push({
      type: "mention",
      attrs: { id, label },
    });
  }
  if (lastIndex < trimmedText.length) {
    content.push({
      type: "text",
      text: trimmedText.substring(lastIndex),
    });
  }

  return {
    type: "doc",
    content: [
      {
        type: "paragraph",
        content,
      },
    ],
  };
}

const useEditorService = (editor: Editor | null) => {
  const editorService = useMemo(() => {
    // Return the service object with utility functions
    return {
      // Insert mention helper function
      insertMention: ({ id, label }: { id: string; label: string }) => {
        const shouldAddSpaceBeforeMention =
          !editor?.isEmpty &&
          editor?.getText()[editor?.getText().length - 1] !== " ";
        editor
          ?.chain()
          .focus()
          .insertContent(shouldAddSpaceBeforeMention ? " " : "") // Add an extra space before the mention.
          .insertContent({
            type: "mention",
            attrs: { id, label },
          })
          .insertContent(" ") // Add an extra space after the mention.
          .run();
      },

      resetWithMentions: (
        mentions: EditorMention[],
        disableAutoFocus: boolean
      ) => {
        const chainCommands = editor?.chain();

        if (!disableAutoFocus) {
          chainCommands?.focus();
        }

        chainCommands?.clearContent();

        mentions.forEach(
          (m) =>
            chainCommands
              ?.insertContent({
                type: "mention",
                attrs: m,
              })
              .insertContent(" ") // Add an extra space after the mention.
        );

        chainCommands?.run();
      },

      focusEnd() {
        editor?.commands.focus("end");
      },

      isEmpty() {
        return editor?.isEmpty ?? true;
      },

      getJSONContent() {
        return editor?.getJSON();
      },

      setJSONContent(content: JSONContent) {
        editor?.commands.setContent(content);
      },

      getTextAndMentions() {
        const { mentions, text } = getTextAndMentionsFromNode(
          editor?.getJSON()
        );

        return {
          mentions,
          text: text.trim(),
        };
      },

      hasMention(mention: EditorMention) {
        const { mentions } = this.getTextAndMentions();
        return mentions.some((m) => m.id === mention.id);
      },

      getTrimmedText() {
        return editor?.getText().trim();
      },

      clearEditor() {
        return editor?.commands.clearContent();
      },

      setLoading(loading: boolean) {
        if (loading) {
          editor?.view.dom.classList.add("loading-text");
        } else {
          editor?.view.dom.classList.remove("loading-text");
        }
        return editor?.setEditable(!loading);
      },
    };
  }, [editor]);

  return editorService;
};

export type EditorService = ReturnType<typeof useEditorService>;

export interface CustomEditorProps {
  onEnterKeyDown: (
    isEmpty: boolean,
    textAndMentions: ReturnType<typeof getTextAndMentionsFromNode>,
    clearEditor: () => void,
    setLoading: (loading: boolean) => void
  ) => void;
  suggestions: EditorSuggestions;
  resetEditorContainerSize: () => void;
  disableAutoFocus: boolean;
  content?: JSONContent;
}

const CustomBold = Bold.extend({
  addKeyboardShortcuts() {
    return {
      "Mod-b": () => false,
    };
  },
});

const useCustomEditor = ({
  onEnterKeyDown,
  resetEditorContainerSize,
  suggestions,
  disableAutoFocus,
  content,
}: CustomEditorProps) => {
  const editor = useEditor({
    autofocus: disableAutoFocus ? false : "end",
    enableInputRules: false, // Disable Markdown when typing.
<<<<<<< HEAD
    enablePasteRules: [MentionWithPaste.name], // We don't want Markdown when pasting but we allow CustomMention extension as it will handle parsing @assistant-name from plain text back into a mention.
    content,
=======
    enablePasteRules: [MentionWithPaste.name], // We don't want Markdown when pasting but we allow CustomMention extension as it will handle parsing @agent-name from plain text back into a mention.
>>>>>>> 6922bd30
    extensions: [
      StarterKit.configure({
        heading: false,
        // Disable the paragraph extension to handle Enter key press manually.
        paragraph: false,
        // Disable the default Bold extension from StarterKit
        bold: false,
      }),
      CustomBold,
      ParagraphExtension,
      MentionStorage,
      MentionWithPaste.configure({
        HTMLAttributes: {
          class:
            "min-w-0 px-0 py-0 border-none outline-none focus:outline-none focus:border-none ring-0 focus:ring-0 text-brand font-medium",
        },
        suggestion: makeGetAssistantSuggestions(),
      }),
      Placeholder.configure({
        placeholder: "Ask a question or get some @help",
        emptyNodeClass:
          "first:before:text-gray-400 first:before:float-left first:before:content-[attr(data-placeholder)] first:before:pointer-events-none first:before:h-0",
      }),
    ],
  });

  // Sync the extension's MentionStorage suggestions whenever the local suggestions state updates.
  useEffect(() => {
    if (editor) {
      editor.storage.MentionStorage.suggestions = suggestions;
    }
  }, [suggestions, editor]);

  editor?.setOptions({
    editorProps: {
      attributes: {
        class: "border-0 outline-none overflow-y-auto h-full scrollbar-hide",
      },
      handleKeyDown: (view, event) => {
        if (
          event.key === "Enter" &&
          !event.shiftKey &&
          !event.ctrlKey &&
          !event.metaKey &&
          !event.altKey
        ) {
          const mentionPluginState = MentionPluginKey.getState(view.state);
          // Let the mention extension handle the event if its dropdown is currently opened.
          if (mentionPluginState?.active) {
            return false;
          }

          // On mobile, we want to let the user go to the next line and not immediately send
          if (isMobile(navigator)) {
            return false;
          }

          // Prevent the default Enter key behavior
          event.preventDefault();

          const clearEditor = () => {
            editor.commands.clearContent();
            resetEditorContainerSize();
          };

          const setLoading = (loading: boolean) => {
            if (loading) {
              editor?.view.dom.classList.add("loading-text");
            } else {
              editor?.view.dom.classList.remove("loading-text");
            }
            return editor?.setEditable(!loading);
          };

          onEnterKeyDown(
            editor.isEmpty,
            getTextAndMentionsFromNode(editor.getJSON()),
            clearEditor,
            setLoading
          );

          // Return true to indicate that this key event has been handled.
          return true;
        }

        // Return false to let other keydown handlers or TipTap's default behavior process the event.
        return false;
      },
    },
  });

  const editorService = useEditorService(editor);

  // Expose the editor instance and the editor service.
  return {
    editor,
    editorService,
  };
};

export default useCustomEditor;<|MERGE_RESOLUTION|>--- conflicted
+++ resolved
@@ -239,12 +239,8 @@
   const editor = useEditor({
     autofocus: disableAutoFocus ? false : "end",
     enableInputRules: false, // Disable Markdown when typing.
-<<<<<<< HEAD
-    enablePasteRules: [MentionWithPaste.name], // We don't want Markdown when pasting but we allow CustomMention extension as it will handle parsing @assistant-name from plain text back into a mention.
+    enablePasteRules: [MentionWithPaste.name], // We don't want Markdown when pasting but we allow CustomMention extension as it will handle parsing @agent-name from plain text back into a mention.
     content,
-=======
-    enablePasteRules: [MentionWithPaste.name], // We don't want Markdown when pasting but we allow CustomMention extension as it will handle parsing @agent-name from plain text back into a mention.
->>>>>>> 6922bd30
     extensions: [
       StarterKit.configure({
         heading: false,
