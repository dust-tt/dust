import type { LightAgentConfigurationType } from "@dust-tt/types";
import { MentionPluginKey } from "@tiptap/extension-mention";
import Placeholder from "@tiptap/extension-placeholder";
import type { Editor, JSONContent } from "@tiptap/react";
import { useEditor } from "@tiptap/react";
import { StarterKit } from "@tiptap/starter-kit";
import { useEffect, useMemo } from "react";

import { DataSourceLinkExtension } from "@app/components/assistant/conversation/input_bar/editor/extensions/DataSourceLinkExtension";
import { MarkdownStyleExtension } from "@app/components/assistant/conversation/input_bar/editor/extensions/MarkdownStyleExtension";
import { MentionStorageExtension } from "@app/components/assistant/conversation/input_bar/editor/extensions/MentionStorageExtension";
import { MentionWithPasteExtension } from "@app/components/assistant/conversation/input_bar/editor/extensions/MentionWithPasteExtension";
import { ParagraphExtension } from "@app/components/assistant/conversation/input_bar/editor/extensions/ParagraphExtension";
import { URLDetectionExtension } from "@app/components/assistant/conversation/input_bar/editor/extensions/URLDetectionExtension";
import { createMarkdownSerializer } from "@app/components/assistant/conversation/input_bar/editor/markdownSerializer";
import type { EditorSuggestions } from "@app/components/assistant/conversation/input_bar/editor/suggestion";
import { makeGetAssistantSuggestions } from "@app/components/assistant/conversation/input_bar/editor/suggestion";
import type { NodeCandidate, UrlCandidate } from "@app/lib/connectors";
import { isMobile } from "@app/lib/utils";

import { URLStorageExtension } from "./extensions/URLStorageExtension";

export interface EditorMention {
  id: string;
  label: string;
}

function getTextAndMentionsFromNode(node?: JSONContent) {
  let textContent = "";
  let mentions: EditorMention[] = [];

  if (!node) {
    return { mentions, text: textContent };
  }

  // Check if the node is of type 'text' and concatenate its text.
  if (node.type === "text") {
    textContent += node.text;
  }

  // If the node is a 'mention', concatenate the mention label and add to mentions array.
  if (node.type === "mention") {
    // TODO: We should not expose `sId` here.
    textContent += `:mention[${node.attrs?.label}]{sId=${node.attrs?.id}}`;
    mentions.push({
      id: node.attrs?.id,
      label: node.attrs?.label,
    });
  }

  // If the node is a 'hardBreak' or a 'paragraph', add a newline character.
  if (node.type && ["hardBreak", "paragraph"].includes(node.type)) {
    textContent += "\n";
  }

  // If the node has content, recursively get text and mentions from each child node
  if (node.content) {
    node.content.forEach((childNode) => {
      const childResult = getTextAndMentionsFromNode(childNode);
      textContent += childResult.text;
      mentions = mentions.concat(childResult.mentions);
    });
  }

  return { text: textContent, mentions: mentions };
}

// TODO: Replace with MarkdownParser
export function getJSONFromText(
  text: string,
  agentConfigurations: LightAgentConfigurationType[]
): JSONContent {
  const mentionRegex =
    /(:mention\[[a-zA-Z0-9_.=-]+]\{sId=([a-zA-Z0-9_.=-]+)})+/g;
  const trimmedText = text.trim();
  const content = [];
  let matches;
  let lastIndex = 0;
  while ((matches = mentionRegex.exec(trimmedText)) !== null) {
    if (mentionRegex.lastIndex - matches[0].length > 0) {
      content.push({
        type: "text",
        text: trimmedText.substring(
          lastIndex,
          mentionRegex.lastIndex - matches[0].length
        ),
      });
    }
    lastIndex = mentionRegex.lastIndex;
    const id = matches[2];
    const label =
      agentConfigurations.find((a) => a.sId === id)?.name || "Unknown";
    content.push({
      type: "mention",
      attrs: { id, label },
    });
  }
  if (lastIndex < trimmedText.length) {
    content.push({
      type: "text",
      text: trimmedText.substring(lastIndex),
    });
  }

  return {
    type: "doc",
    content: [
      {
        type: "paragraph",
        content,
      },
    ],
  };
}

const useEditorService = (editor: Editor | null) => {
  const markdownSerializer = useMemo(() => {
    if (!editor?.schema) {
      return null;
    }

    return createMarkdownSerializer(editor.schema);
  }, [editor]);

  const editorService = useMemo(() => {
    // Return the service object with utility functions.
    return {
      // Insert mention helper function.
      insertMention: ({ id, label }: { id: string; label: string }) => {
        const shouldAddSpaceBeforeMention =
          !editor?.isEmpty &&
          editor?.getText()[editor?.getText().length - 1] !== " ";
        editor
          ?.chain()
          .focus()
          .insertContent(shouldAddSpaceBeforeMention ? " " : "") // Add an extra space before the mention.
          .insertContent({
            type: "mention",
            attrs: { id, label },
          })
          .insertContent(" ") // Add an extra space after the mention.
          .run();
      },

      resetWithMentions: (
        mentions: EditorMention[],
        disableAutoFocus: boolean
      ) => {
        const chainCommands = editor?.chain();

        if (!disableAutoFocus) {
          chainCommands?.focus();
        }

        chainCommands?.clearContent();

        mentions.forEach(
          (m) =>
            chainCommands
              ?.insertContent({
                type: "mention",
                attrs: m,
              })
              .insertContent(" ") // Add an extra space after the mention.
        );

        chainCommands?.run();
      },

      focusEnd() {
        editor?.commands.focus("end");
      },

      isEmpty() {
        return editor?.isEmpty ?? true;
      },

      getJSONContent() {
        return editor?.getJSON();
      },

      setJSONContent(content: JSONContent) {
        editor?.commands.setContent(content);
      },

      getTextAndMentions() {
        const { mentions, text } = getTextAndMentionsFromNode(
          editor?.getJSON()
        );

        return {
          mentions,
          text: text.trim(),
        };
      },

      getMarkdownAndMentions() {
        if (!editor?.state.doc) {
          return {
            markdown: "",
            mentions: [],
          };
        }

        return {
          markdown: markdownSerializer?.serialize(editor.state.doc) ?? "",
          mentions: this.getTextAndMentions().mentions,
        };
      },

      hasMention(mention: EditorMention) {
        const { mentions } = this.getTextAndMentions();
        return mentions.some((m) => m.id === mention.id);
      },

      getTrimmedText() {
        return editor?.getText().trim();
      },

      clearEditor() {
        return editor?.commands.clearContent();
      },

      setLoading(loading: boolean) {
        if (loading) {
          editor?.view.dom.classList.add("loading-text");
        } else {
          editor?.view.dom.classList.remove("loading-text");
        }
        return editor?.setEditable(!loading);
      },
    };
  }, [editor, markdownSerializer]);

  return editorService;
};

export type EditorService = ReturnType<typeof useEditorService>;

export interface CustomEditorProps {
  onEnterKeyDown: (
    isEmpty: boolean,
    markdownAndMentions: ReturnType<
      ReturnType<typeof useEditorService>["getMarkdownAndMentions"]
    >,
    clearEditor: () => void,
    setLoading: (loading: boolean) => void
  ) => void;
  suggestions: EditorSuggestions;
  resetEditorContainerSize: () => void;
  disableAutoFocus: boolean;
<<<<<<< HEAD
  content?: JSONContent;
=======
  onUrlDetected?: (candidate: UrlCandidate | NodeCandidate) => void;
>>>>>>> 3d85554c
}

const useCustomEditor = ({
  onEnterKeyDown,
  resetEditorContainerSize,
  suggestions,
  disableAutoFocus,
<<<<<<< HEAD
  content,
=======
  onUrlDetected,
>>>>>>> 3d85554c
}: CustomEditorProps) => {
  const extensions = [
    StarterKit.configure({
      hardBreak: false, // Disable the built-in Shift+Enter.
      paragraph: false,
      strike: false,
    }),
    MentionStorageExtension,
    DataSourceLinkExtension,
    MentionWithPasteExtension.configure({
      HTMLAttributes: {
        class:
          "min-w-0 px-0 py-0 border-none outline-none focus:outline-none focus:border-none ring-0 focus:ring-0 text-highlight-500 font-semibold",
      },
      suggestion: makeGetAssistantSuggestions(),
    }),
    Placeholder.configure({
      placeholder: "Ask a question or get some @help",
      emptyNodeClass:
        "first:before:text-gray-400 first:before:float-left first:before:content-[attr(data-placeholder)] first:before:pointer-events-none first:before:h-0",
    }),
    MarkdownStyleExtension,
    ParagraphExtension,
    URLStorageExtension,
  ];
  if (onUrlDetected) {
    extensions.push(
      URLDetectionExtension.configure({
        onUrlDetected,
      })
    );
  }

  const editor = useEditor({
    autofocus: disableAutoFocus ? false : "end",
<<<<<<< HEAD
    content,
    extensions: [
      StarterKit.configure({
        hardBreak: false, // Disable the built-in Shift+Enter.
        paragraph: false,
        strike: false,
      }),
      MentionStorageExtension,
      MentionWithPasteExtension.configure({
        HTMLAttributes: {
          class:
            "min-w-0 px-0 py-0 border-none outline-none focus:outline-none focus:border-none ring-0 focus:ring-0 text-brand font-medium",
        },
        suggestion: makeGetAssistantSuggestions(),
      }),
      Placeholder.configure({
        placeholder: "Ask a question or get some @help",
        emptyNodeClass:
          "first:before:text-gray-400 first:before:float-left first:before:content-[attr(data-placeholder)] first:before:pointer-events-none first:before:h-0",
      }),
      MarkdownStyleExtension,
      ParagraphExtension,
    ],
=======
    extensions,
>>>>>>> 3d85554c
  });

  // Sync the extension's MentionStorage suggestions whenever the local suggestions state updates.
  useEffect(() => {
    if (editor) {
      editor.storage.MentionStorage.suggestions = suggestions;
    }
  }, [suggestions, editor]);

  editor?.setOptions({
    editorProps: {
      attributes: {
        class: "border-0 outline-none overflow-y-auto h-full scrollbar-hide",
      },
      handleKeyDown: (view, event) => {
        if (
          event.key === "Enter" &&
          !event.shiftKey &&
          !event.ctrlKey &&
          !event.metaKey &&
          !event.altKey
        ) {
          const mentionPluginState = MentionPluginKey.getState(view.state);
          // Let the mention extension handle the event if its dropdown is currently opened.
          if (mentionPluginState?.active) {
            return false;
          }

          // On mobile, we want to let the user go to the next line and not immediately send
          if (isMobile(navigator)) {
            return false;
          }

          // Prevent the default Enter key behavior
          event.preventDefault();

          const clearEditor = () => {
            editor.commands.clearContent();
            resetEditorContainerSize();
          };

          const setLoading = (loading: boolean) => {
            if (loading) {
              editor?.view.dom.classList.add("loading-text");
            } else {
              editor?.view.dom.classList.remove("loading-text");
            }
            return editor?.setEditable(!loading);
          };

          onEnterKeyDown(
            editor.isEmpty,
            editorService.getMarkdownAndMentions(),
            clearEditor,
            setLoading
          );

          // Return true to indicate that this key event has been handled.
          return true;
        }

        // Return false to let other keydown handlers or TipTap's default behavior process the event.
        return false;
      },
    },
  });

  const editorService = useEditorService(editor);

  // Expose the editor instance and the editor service.
  return {
    editor,
    editorService,
  };
};

export default useCustomEditor;<|MERGE_RESOLUTION|>--- conflicted
+++ resolved
@@ -1,4 +1,3 @@
-import type { LightAgentConfigurationType } from "@dust-tt/types";
 import { MentionPluginKey } from "@tiptap/extension-mention";
 import Placeholder from "@tiptap/extension-placeholder";
 import type { Editor, JSONContent } from "@tiptap/react";
@@ -17,6 +16,7 @@
 import { makeGetAssistantSuggestions } from "@app/components/assistant/conversation/input_bar/editor/suggestion";
 import type { NodeCandidate, UrlCandidate } from "@app/lib/connectors";
 import { isMobile } from "@app/lib/utils";
+import type { LightAgentConfigurationType } from "@app/types";
 
 import { URLStorageExtension } from "./extensions/URLStorageExtension";
 
@@ -249,11 +249,8 @@
   suggestions: EditorSuggestions;
   resetEditorContainerSize: () => void;
   disableAutoFocus: boolean;
-<<<<<<< HEAD
   content?: JSONContent;
-=======
   onUrlDetected?: (candidate: UrlCandidate | NodeCandidate) => void;
->>>>>>> 3d85554c
 }
 
 const useCustomEditor = ({
@@ -261,11 +258,8 @@
   resetEditorContainerSize,
   suggestions,
   disableAutoFocus,
-<<<<<<< HEAD
   content,
-=======
   onUrlDetected,
->>>>>>> 3d85554c
 }: CustomEditorProps) => {
   const extensions = [
     StarterKit.configure({
@@ -301,33 +295,8 @@
 
   const editor = useEditor({
     autofocus: disableAutoFocus ? false : "end",
-<<<<<<< HEAD
     content,
-    extensions: [
-      StarterKit.configure({
-        hardBreak: false, // Disable the built-in Shift+Enter.
-        paragraph: false,
-        strike: false,
-      }),
-      MentionStorageExtension,
-      MentionWithPasteExtension.configure({
-        HTMLAttributes: {
-          class:
-            "min-w-0 px-0 py-0 border-none outline-none focus:outline-none focus:border-none ring-0 focus:ring-0 text-brand font-medium",
-        },
-        suggestion: makeGetAssistantSuggestions(),
-      }),
-      Placeholder.configure({
-        placeholder: "Ask a question or get some @help",
-        emptyNodeClass:
-          "first:before:text-gray-400 first:before:float-left first:before:content-[attr(data-placeholder)] first:before:pointer-events-none first:before:h-0",
-      }),
-      MarkdownStyleExtension,
-      ParagraphExtension,
-    ],
-=======
     extensions,
->>>>>>> 3d85554c
   });
 
   // Sync the extension's MentionStorage suggestions whenever the local suggestions state updates.
