--- conflicted
+++ resolved
@@ -9,16 +9,6 @@
   SlackLogo,
   useSendNotification,
 } from "@dust-tt/sparkle";
-<<<<<<< HEAD
-import { useSendNotification } from "@dust-tt/sparkle";
-import type {
-  ConversationType,
-  MessageWithContentFragmentsType,
-  UserType,
-  WorkspaceType,
-} from "@dust-tt/types";
-=======
->>>>>>> 3d85554c
 import React from "react";
 import { useSWRConfig } from "swr";
 
@@ -28,6 +18,7 @@
 import type { AgentMessageFeedbackType } from "@app/lib/api/assistant/feedback";
 import { useSubmitFunction } from "@app/lib/client/utils";
 import type {
+  ConversationType,
   MessageWithContentFragmentsType,
   UserType,
   WorkspaceType,
