--- conflicted
+++ resolved
@@ -18,33 +18,7 @@
   Separator,
   useCopyToClipboard,
 } from "@dust-tt/sparkle";
-<<<<<<< HEAD
-import type {
-  AgentActionSpecificEvent,
-  AgentActionSuccessEvent,
-  AgentActionType,
-  AgentErrorEvent,
-  AgentGenerationCancelledEvent,
-  AgentMessageSuccessEvent,
-  AgentMessageType,
-  ConversationType,
-  GenerationTokensEvent,
-  LightAgentConfigurationType,
-  RetrievalActionType,
-  UserType,
-  WebsearchActionType,
-  WorkspaceType,
-} from "@dust-tt/types";
-import {
-  assertNever,
-  GLOBAL_AGENTS_SID,
-  isRetrievalActionType,
-  isWebsearchActionType,
-  removeNulls,
-} from "@dust-tt/types";
-=======
 import { marked } from "marked";
->>>>>>> 3d85554c
 import Link from "next/link";
 import { useRouter } from "next/router";
 import {
@@ -97,12 +71,14 @@
   AgentGenerationCancelledEvent,
   AgentMessageSuccessEvent,
   AgentMessageType,
+  ConversationType,
   GenerationTokensEvent,
   LightAgentConfigurationType,
   UserType,
   WorkspaceType,
 } from "@app/types";
-import { assertNever, GLOBAL_AGENTS_SID, removeNulls } from "@app/types";
+import { GLOBAL_AGENTS_SID } from "@app/types";
+import { assertNever, removeNulls } from "@app/types";
 
 function cleanUpCitations(message: string): string {
   const regex = / ?:cite\[[a-zA-Z0-9, ]+\]/g;
