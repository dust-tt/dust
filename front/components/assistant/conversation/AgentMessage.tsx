--- conflicted
+++ resolved
@@ -198,17 +198,6 @@
                 metadata: eventPayload.data.metadata,
               },
             });
-<<<<<<< HEAD
-          } else if (
-            (eventType === "tool_error" &&
-              isPersonalAuthenticationRequiredErrorContent(
-                eventPayload.data.error
-              )) ||
-            eventType === "tool_personal_auth_required"
-          ) {
-            void mutateBlockedActions();
-          }
-=======
             break;
           case "tool_error":
             if (
@@ -218,6 +207,10 @@
             ) {
               void mutateBlockedActions();
             }
+            break;
+
+          case "tool_personal_auth_required":
+            void mutateBlockedActions();
             break;
 
           case "agent_message_success":
@@ -238,7 +231,6 @@
             break;
           default:
             assertNever(eventType);
->>>>>>> da77cfc0
         }
       },
       [
