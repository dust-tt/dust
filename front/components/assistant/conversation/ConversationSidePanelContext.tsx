--- conflicted
+++ resolved
@@ -66,47 +66,12 @@
 
   const panelRef = React.useRef<ImperativePanelHandle | null>(null);
 
-<<<<<<< HEAD
-  const setPanelRef = (ref: ImperativePanelHandle | null) => {
-    panelRef.current = ref;
-  };
-
-  const openPanel = (params: OpenPanelParams) => {
-    setCurrentPanel(params.type);
-
-    switch (params.type) {
-      case AGENT_ACTIONS_SIDE_PANEL_TYPE: {
-        /**
-         * If the panel is already open for the same messageId,
-         * we close it.
-         */
-        if (params.messageId === data) {
-          closePanel();
-          return;
-        }
-
-        setData(params.messageId);
-        break;
-      }
-
-      case INTERACTIVE_CONTENT_SIDE_PANEL_TYPE:
-        params.timestamp
-          ? setData(`${params.fileId}@${params.timestamp}`)
-          : setData(params.fileId);
-        break;
-
-      default:
-        assertNever(params);
-    }
-  };
-=======
   const setPanelRef = useCallback(
     (ref: ImperativePanelHandle | null) => {
       panelRef.current = ref;
     },
     [panelRef]
   );
->>>>>>> a62e69ca
 
   const closePanel = useCallback(() => {
     if (panelRef && panelRef.current) {
@@ -133,7 +98,7 @@
           break;
         }
 
-        case CONTENT_CREATION_SIDE_PANEL_TYPE:
+        case INTERACTIVE_CONTENT_SIDE_PANEL_TYPE:
           params.timestamp
             ? setData(`${params.fileId}@${params.timestamp}`)
             : setData(params.fileId);
