--- conflicted
+++ resolved
@@ -147,16 +147,7 @@
   return (
     <PopoverRoot open={isOpen} onOpenChange={setIsOpen} modal={true}>
       <PopoverTrigger asChild>
-<<<<<<< HEAD
-        <Button
-          size="xs"
-          variant="ghost"
-          label="Share"
-          icon={ArrowUpOnSquareIcon}
-        />
-=======
-        <Button variant="ghost" label="Share" />
->>>>>>> d05c48fd
+        <Button variant="ghost" label="Share" icon={ArrowUpOnSquareIcon} />
       </PopoverTrigger>
       <PopoverContent className="flex w-96 flex-col" align="end">
         <div className="flex flex-col gap-3">
