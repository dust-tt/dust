import { datadogLogs } from "@datadog/browser-logs";
import {
  ArrowDownOnSquareIcon,
  ArrowGoBackIcon,
  Button,
  CodeBlock,
  CommandLineIcon,
  DropdownMenu,
  DropdownMenuContent,
  DropdownMenuItem,
  DropdownMenuTrigger,
  EyeIcon,
  FullscreenExitIcon,
  FullscreenIcon,
  Spinner,
} from "@dust-tt/sparkle";
import React, { useCallback, useEffect, useRef } from "react";

import { VisualizationActionIframe } from "@app/components/assistant/conversation/actions/VisualizationActionIframe";
import { DEFAULT_RIGHT_PANEL_SIZE } from "@app/components/assistant/conversation/constant";
import { CenteredState } from "@app/components/assistant/conversation/content_creation/CenteredState";
import { ContentCreationHeader } from "@app/components/assistant/conversation/content_creation/ContentCreationHeader";
import { ShareContentCreationFilePopover } from "@app/components/assistant/conversation/content_creation/ShareContentCreationFilePopover";
import { useConversationSidePanelContext } from "@app/components/assistant/conversation/ConversationSidePanelContext";
import { useDesktopNavigation } from "@app/components/navigation/DesktopNavigationContext";
import { useHashParam } from "@app/hooks/useHashParams";
import { useSendNotification } from "@app/hooks/useNotification";
import { isUsingConversationFiles } from "@app/lib/files";
import { useVisualizationRevert } from "@app/lib/swr/conversations";
import { useFileContent } from "@app/lib/swr/files";
import { useFileMetadata } from "@app/lib/swr/files";
import type {
  ConversationWithoutContentType,
  LightWorkspaceType,
} from "@app/types";
import { FULL_SCREEN_HASH_PARAM } from "@app/types/conversation_side_panel";

interface ExportContentDropdownProps {
  iframeRef: React.RefObject<HTMLIFrameElement>;
  owner: LightWorkspaceType;
  fileId: string;
}

function ExportContentDropdown({
  iframeRef,
  owner,
  fileId,
}: ExportContentDropdownProps) {
  const sendNotification = useSendNotification();
  const exportAsPng = () => {
    if (iframeRef.current?.contentWindow) {
      iframeRef.current.contentWindow.postMessage({ type: `EXPORT_PNG` }, "*");
    } else {
      datadogLogs.logger.info(
        "Failed to export content as PNG: No iframe content window found"
      );
    }
  };

  const downloadAsCode = () => {
    try {
      const downloadUrl = `/api/w/${owner.sId}/files/${fileId}?action=download`;
      // Open the download URL in a new tab/window. Otherwise we get a CORS error due to the redirection
      // to cloud storage.
      window.open(downloadUrl, "_blank");
    } catch (error) {
      console.error("Download failed:", error);
      sendNotification({
        title: "Download Failed",
        type: "error",
        description: "An error occurred while opening the download link.",
      });
    }
  };

  return (
    <DropdownMenu>
      <DropdownMenuTrigger asChild>
        <Button
          icon={ArrowDownOnSquareIcon}
          isSelect
          size="xs"
          tooltip="Export content"
          variant="ghost"
        />
      </DropdownMenuTrigger>
      <DropdownMenuContent>
        <DropdownMenuItem onClick={exportAsPng}>Export as PNG</DropdownMenuItem>
        <DropdownMenuItem onClick={downloadAsCode}>
          Export as template
        </DropdownMenuItem>
      </DropdownMenuContent>
    </DropdownMenu>
  );
}

interface ClientExecutableRendererProps {
  conversation: ConversationWithoutContentType;
  fileId: string;
  fileName: string;
  owner: LightWorkspaceType;
<<<<<<< HEAD
  lastEditedByAgentConfigurationId?: string;
=======
  contentHash?: string;
>>>>>>> eafbf5d9
}

export function ClientExecutableRenderer({
  conversation,
  fileId,
  fileName,
  owner,
<<<<<<< HEAD
  lastEditedByAgentConfigurationId,
=======
  contentHash,
>>>>>>> eafbf5d9
}: ClientExecutableRendererProps) {
  const { isNavigationBarOpen, setIsNavigationBarOpen } =
    useDesktopNavigation();
  const isNavBarPrevOpenRef = useRef(isNavigationBarOpen);
  const prevPanelSizeRef = useRef(DEFAULT_RIGHT_PANEL_SIZE);

  const { closePanel, panelRef } = useConversationSidePanelContext();
  const iframeRef = React.useRef<HTMLIFrameElement>(null);

  const panel = panelRef?.current;

  const [fullScreenHash, setFullScreenHash] = useHashParam(
    FULL_SCREEN_HASH_PARAM
  );
  const isFullScreen = fullScreenHash === "true";

  const { fileContent, isFileContentLoading, error } = useFileContent({
    fileId,
    owner,
    cacheKey: contentHash,
  });

  const { fileMetadata } = useFileMetadata({ fileId, owner });

  // Ideally we should not show the revert button when it's not applicable (e.g. there is no edit)
  // but it's not easy to compute here so we show the button all the time for now.
  const { handleVisualizationRevert } = useVisualizationRevert({
    workspaceId: owner.sId,
    conversationId: conversation.sId,
    agentConfigurationId: lastEditedByAgentConfigurationId ?? null,
  });

  const isFileUsingConversationFiles = React.useMemo(
    () => (fileContent ? isUsingConversationFiles(fileContent) : false),
    [fileContent]
  );

  const [showCode, setShowCode] = React.useState(false);

  const restoreLayout = useCallback(() => {
    if (panel) {
      setIsNavigationBarOpen(isNavBarPrevOpenRef.current ?? true);
      panel.resize(prevPanelSizeRef.current ?? DEFAULT_RIGHT_PANEL_SIZE);
    }
  }, [panel, setIsNavigationBarOpen]);

  const exitFullScreen = useCallback(() => {
    setFullScreenHash(undefined);
  }, [setFullScreenHash]);

  const goToFullScreen = () => {
    isNavBarPrevOpenRef.current = isNavigationBarOpen;

    if (panel) {
      prevPanelSizeRef.current = panel.getSize();
    }

    setFullScreenHash("true");
  };

  const onClosePanel = () => {
    if (panel && isFullScreen) {
      setFullScreenHash(undefined);
      restoreLayout();
    }

    closePanel();
  };

  useEffect(() => {
    if (!panel) {
      return;
    }

    if (isFullScreen) {
      panel.resize(100);
      setIsNavigationBarOpen(false);
    } else {
      // Only exit fullscreen if we're currently at 100% & nav bar is closed (= full screen mode)
      if (panel.getSize() === 100 && !isNavigationBarOpen) {
        restoreLayout();
      }
    }
  }, [
    panel,
    isFullScreen,
    isNavigationBarOpen,
    setIsNavigationBarOpen,
    restoreLayout,
  ]);

  // ESC key event listener to exit full screen mode
  useEffect(() => {
    const handleKeyDown = (event: KeyboardEvent) => {
      if (event.key === "Escape" && isFullScreen) {
        exitFullScreen();
      }
    };

    document.addEventListener("keydown", handleKeyDown);
    return () => {
      document.removeEventListener("keydown", handleKeyDown);
    };
  }, [isFullScreen, exitFullScreen]);

  if (isFileContentLoading) {
    return (
      <CenteredState>
        <Spinner size="sm" />
        <span>Loading Content Creation...</span>
      </CenteredState>
    );
  }

  if (error) {
    return (
      <CenteredState>
        <p className="text-warning-500">Error loading file: {error}</p>
      </CenteredState>
    );
  }

  return (
    <div className="flex h-full flex-col">
      <ContentCreationHeader onClose={onClosePanel}>
        <Button
          variant="ghost"
          size="xs"
          icon={ArrowGoBackIcon}
          tooltip={"Revert the last change"}
          onClick={() => handleVisualizationRevert(fileId, fileName)}
        />
        <Button
          icon={isFullScreen ? FullscreenExitIcon : FullscreenIcon}
          variant="ghost"
          size="xs"
          onClick={isFullScreen ? exitFullScreen : goToFullScreen}
          tooltip={`${isFullScreen ? "Exit" : "Go to"} full screen mode`}
        />

        <Button
          icon={showCode ? EyeIcon : CommandLineIcon}
          onClick={() => setShowCode(!showCode)}
          size="xs"
          tooltip={showCode ? "Switch to Rendering" : "Switch to Code"}
          variant="ghost"
        />
        <ExportContentDropdown
          iframeRef={iframeRef}
          owner={owner}
          fileId={fileId}
        />
        <ShareContentCreationFilePopover
          fileId={fileId}
          owner={owner}
          isUsingConversationFiles={isFileUsingConversationFiles}
        />
      </ContentCreationHeader>

      {/* Content */}
      <div className="flex-1 overflow-hidden">
        {showCode ? (
          <div className="h-full overflow-auto px-4">
            <CodeBlock wrapLongLines className="language-tsx">
              {fileContent}
            </CodeBlock>
          </div>
        ) : (
          <div className="h-full">
            <VisualizationActionIframe
              agentConfigurationId={
                fileMetadata?.useCaseMetadata
                  .lastEditedByAgentConfigurationId ?? ""
              }
              workspaceId={owner.sId}
              visualization={{
                code: fileContent ?? "",
                complete: true,
                identifier: `viz-${fileId}`,
              }}
              key={`viz-${fileId}`}
              conversationId={conversation.sId}
              isInDrawer={true}
              ref={iframeRef}
            />
          </div>
        )}
      </div>
    </div>
  );
}<|MERGE_RESOLUTION|>--- conflicted
+++ resolved
@@ -99,11 +99,8 @@
   fileId: string;
   fileName: string;
   owner: LightWorkspaceType;
-<<<<<<< HEAD
   lastEditedByAgentConfigurationId?: string;
-=======
   contentHash?: string;
->>>>>>> eafbf5d9
 }
 
 export function ClientExecutableRenderer({
@@ -111,11 +108,8 @@
   fileId,
   fileName,
   owner,
-<<<<<<< HEAD
   lastEditedByAgentConfigurationId,
-=======
   contentHash,
->>>>>>> eafbf5d9
 }: ClientExecutableRendererProps) {
   const { isNavigationBarOpen, setIsNavigationBarOpen } =
     useDesktopNavigation();
