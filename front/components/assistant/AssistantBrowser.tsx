import {
  AssistantPreview,
  Button,
  ListAddIcon,
  PlanetIcon,
  PlusIcon,
  RobotIcon,
  RocketIcon,
  Searchbar,
  Tab,
  Tooltip,
  UserGroupIcon,
  UserIcon,
} from "@dust-tt/sparkle";
import type {
  LightAgentConfigurationType,
  WorkspaceType,
} from "@dust-tt/types";
import { MODEL_PROVIDER_IDS } from "@dust-tt/types";
import Link from "next/link";
import React, { useMemo, useState } from "react";
import type { KeyedMutator } from "swr";

import { AssistantDetails } from "@app/components/assistant/AssistantDetails";
import { subFilter } from "@app/lib/utils";
import type { GetAgentConfigurationsResponseBody } from "@app/pages/api/w/[wId]/assistant/agent_configurations";

interface AssistantListProps {
  owner: WorkspaceType;
  agents: LightAgentConfigurationType[];
  // for speed purposes, there is a partially loaded state for which we
  // can show a subset of the agents
  loadingStatus: "loading" | "partial" | "finished";
  handleAssistantClick: (agent: LightAgentConfigurationType) => void;
  mutateAgentConfigurations: KeyedMutator<GetAgentConfigurationsResponseBody>;
}

const ALL_AGENTS_TABS = [
  // default shown tab = earliest in this list with non-empty agents
  { label: "Most popular", icon: RocketIcon, id: "most_popular" },
  { label: "Company", icon: PlanetIcon, id: "workspace" },
  { label: "Shared", icon: UserGroupIcon, id: "published" },
  { label: "Personal", icon: UserIcon, id: "personal" },
  { label: "In my list", icon: ListAddIcon, id: "list" },
  { label: "All", icon: RobotIcon, id: "all" },
] as const;

type TabId = (typeof ALL_AGENTS_TABS)[number]["id"];

export function AssistantBrowser({
  owner,
  agents,
  loadingStatus,
  handleAssistantClick,
  mutateAgentConfigurations,
}: AssistantListProps) {
  const [assistantSearch, setAssistantSearch] = useState<string>("");
<<<<<<< HEAD
  const whiteListedProviders = owner.whiteListedProviders ?? MODEL_PROVIDER_IDS;
=======
  const [assistantIdToShow, setAssistantIdToShow] = useState<string | null>(
    null
  );
>>>>>>> 08e35af4

  const agentsByTab = useMemo(() => {
    const filteredAgents: LightAgentConfigurationType[] = agents.filter(
      (a) =>
        (a.status === "active" &&
          a.scope !== "global" &&
          (assistantSearch.trim() === "" ||
            subFilter(assistantSearch.toLowerCase(), a.name.toLowerCase()))) ||
        (whiteListedProviders.includes(a.model.providerId) &&
          a.scope === "global")
    );

    return {
      // do not show the "all" tab while still loading all agents
      all: loadingStatus !== "finished" ? [] : filteredAgents,
      published: filteredAgents.filter((a) => a.scope === "published"),
      workspace: filteredAgents.filter((a) => a.scope === "workspace"),
      personal: filteredAgents.filter((a) => a.scope === "private"),
      list: filteredAgents.filter(
        (a) => a.scope === "published" && a.userListStatus === "in-list"
      ),
      // TODO: Implement most popular agents (upcoming PR for issue #5454)
      most_popular: filteredAgents
        .filter((a) => a.usage && a.usage.messageCount > 0)
        .sort(
          (a, b) => (b.usage?.messageCount || 0) - (a.usage?.messageCount || 0)
        )
        .slice(0, 0), // Placeholder -- most popular agents are not implemented yet
    };
  }, [agents, loadingStatus, assistantSearch, whiteListedProviders]);

  const visibleTabs = useMemo(() => {
    return ALL_AGENTS_TABS.filter((tab) => agentsByTab[tab.id].length > 0);
  }, [agentsByTab]);

  const [selectedTab, setSelectedTab] = useState<TabId | null>(
    visibleTabs[0]?.id || null
  );

  const displayedTab =
    assistantSearch.trim() !== "" // If search is active, show all agents
      ? "all"
      : visibleTabs.find((tab) => tab.id === selectedTab)
      ? selectedTab
      : visibleTabs.length > 0
      ? visibleTabs[0].id
      : null;

  return (
    <>
      <AssistantDetails
        assistantId={assistantIdToShow}
        onClose={() => setAssistantIdToShow(null)}
        owner={owner}
        mutateAgentConfigurations={mutateAgentConfigurations}
      />
      {/* Search bar */}
      <div
        id="search-container"
        className="flex w-full flex-row items-center justify-center gap-4 px-4 align-middle"
      >
        <Searchbar
          name="search"
          size="sm"
          placeholder="Search (Name)"
          value={assistantSearch}
          onChange={setAssistantSearch}
        />
        <Button.List>
          <Tooltip label="Create your own assistant">
            <Link
              href={`/w/${owner.sId}/builder/assistants/create?flow=personal_assistants`}
            >
              <div className="hidden sm:block">
                <Button
                  variant="primary"
                  icon={PlusIcon}
                  label="Create An Assistant"
                  size="sm"
                />
              </div>
              <div className="sm:hidden">
                <Button
                  variant="primary"
                  icon={PlusIcon}
                  label="Create An Assistant"
                  labelVisible={false}
                  size="sm"
                  className="sm:hidden"
                />
              </div>
            </Link>
          </Tooltip>
        </Button.List>
      </div>

      {/* Assistant tabs */}
      <div className="flex flex-row space-x-4 px-4">
        <Tab
          className="grow"
          tabs={visibleTabs.map((tab) => ({
            ...tab,
            current: tab.id === displayedTab,
          }))}
          setCurrentTab={setSelectedTab}
        />
      </div>
      {!displayedTab && (
        <div className="text-center">
          No assistants found. Try adjusting your search criteria.
        </div>
      )}

      {displayedTab && (
        <div className="grid w-full grid-cols-1 gap-2 px-4 md:grid-cols-3">
          {agentsByTab[displayedTab].map((agent) => {
            return (
              <div
                key={agent.sId}
                className="rounded-xl border border-structure-100"
              >
                <div
                  onClick={(e) => {
                    e.preventDefault();
                    handleAssistantClick(agent);
                  }}
                >
                  <AssistantPreview
                    title={agent.name}
                    pictureUrl={agent.pictureUrl}
                    subtitle={agent.lastAuthors?.join(", ") ?? ""}
                    description=""
                    variant="minimal"
                    onClick={() => handleAssistantClick(agent)}
                    onActionClick={() => setAssistantIdToShow(agent.sId)}
                  />
                </div>
              </div>
            );
          })}
        </div>
      )}
    </>
  );
}<|MERGE_RESOLUTION|>--- conflicted
+++ resolved
@@ -55,13 +55,10 @@
   mutateAgentConfigurations,
 }: AssistantListProps) {
   const [assistantSearch, setAssistantSearch] = useState<string>("");
-<<<<<<< HEAD
-  const whiteListedProviders = owner.whiteListedProviders ?? MODEL_PROVIDER_IDS;
-=======
   const [assistantIdToShow, setAssistantIdToShow] = useState<string | null>(
     null
   );
->>>>>>> 08e35af4
+  const whiteListedProviders = owner.whiteListedProviders ?? MODEL_PROVIDER_IDS;
 
   const agentsByTab = useMemo(() => {
     const filteredAgents: LightAgentConfigurationType[] = agents.filter(
