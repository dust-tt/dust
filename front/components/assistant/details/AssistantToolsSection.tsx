--- conflicted
+++ resolved
@@ -14,11 +14,6 @@
   isMCPServerConfiguration,
   isProcessConfiguration,
   isServerSideMCPServerConfiguration,
-<<<<<<< HEAD
-  isWebsearchConfiguration,
-=======
-  isTablesQueryConfiguration,
->>>>>>> e66abf70
 } from "@app/lib/actions/types/guards";
 import type { MCPServerTypeWithViews } from "@app/lib/api/mcp";
 import { useMCPServers } from "@app/lib/swr/mcp_servers";
@@ -160,12 +155,6 @@
       avatar: <Avatar icon={CommandIcon} size="xs" />,
       order: 3,
     };
-<<<<<<< HEAD
-  } else if (isBrowseConfiguration(action)) {
-=======
-  } else if (isTablesQueryConfiguration(action)) {
->>>>>>> e66abf70
-    return null;
   } else {
     return assertNever(action);
   }
