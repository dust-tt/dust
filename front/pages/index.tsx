--- conflicted
+++ resolved
@@ -52,16 +52,11 @@
 import { PricePlans } from "@app/components/PlansTables";
 import { getSession } from "@app/lib/auth";
 import { getUserFromSession } from "@app/lib/iam/session";
-<<<<<<< HEAD
 import { makeGetServerSidePropsRequirementsWrapper } from "@app/lib/iam/session";
-=======
-import { withGetServerSidePropsRequirements } from "@app/lib/iam/session";
->>>>>>> 7bfbfe49
 import { classNames } from "@app/lib/utils";
 
 const { GA_TRACKING_ID = "" } = process.env;
 
-<<<<<<< HEAD
 export const getServerSideProps = makeGetServerSidePropsRequirementsWrapper({
   requireAuth: false,
 })<{
@@ -70,14 +65,6 @@
   // Fetch session explicitly as this page redirects logged in users to our home page.
   const session = await getSession(context.req, context.res);
   const user = await getUserFromSession(session);
-=======
-export const getServerSideProps = withGetServerSidePropsRequirements<{
-  gaTrackingId: string;
-}>(
-  async (context) => {
-    const session = await getSession(context.req, context.res);
-    const user = await getUserFromSession(session);
->>>>>>> 7bfbfe49
 
     if (user && user.workspaces.length > 0) {
       let url = `/w/${user.workspaces[0].sId}`;
