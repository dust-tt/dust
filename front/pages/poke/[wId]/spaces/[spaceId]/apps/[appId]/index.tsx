--- conflicted
+++ resolved
@@ -20,12 +20,9 @@
 import { ViewAppTable } from "@app/components/poke/apps/view";
 import { PluginList } from "@app/components/poke/plugins/PluginList";
 import PokeLayout from "@app/components/poke/PokeLayout";
-<<<<<<< HEAD
 import config from "@app/lib/api/config";
 import { getSpecification } from "@app/lib/api/run";
-=======
 import { useTheme } from "@app/components/sparkle/ThemeContext";
->>>>>>> ed9f0551
 import { withSuperUserAuthRequirements } from "@app/lib/iam/session";
 import { BaseDustProdActionRegistry } from "@app/lib/registry";
 import { AppResource } from "@app/lib/resources/app_resource";
@@ -133,7 +130,6 @@
   );
 }
 
-<<<<<<< HEAD
 function AppSpecification({
   owner,
   app,
@@ -145,6 +141,7 @@
   specification: SpecificationType;
   specificationHashes: string[] | null;
 }) {
+  const { isDark } = useTheme();
   const registryApp = Object.values(BaseDustProdActionRegistry).find(
     (a) => a.app.appId === app.sId
   );
@@ -182,10 +179,6 @@
     }
   };
 
-=======
-function AppSpecification({ app }: { app: AppType }) {
-  const { isDark } = useTheme();
->>>>>>> ed9f0551
   return (
     <div className="border-material-200 my-4 flex min-h-48 flex-col rounded-lg border bg-slate-100 dark:bg-slate-100-night">
       <div className="flex justify-between gap-3 rounded-t-lg bg-slate-300 p-4 dark:bg-slate-300-night">
@@ -239,12 +232,8 @@
       </div>
       <div className="p-4">
         <JsonViewer
-<<<<<<< HEAD
-          value={specification}
-=======
           theme={isDark ? "dark" : "light"}
           value={JSON.parse(app.savedSpecification ?? "{}")}
->>>>>>> ed9f0551
           rootName={false}
           defaultInspectDepth={2}
         />
