import {
  ArrowRightIcon,
  Button,
  Div3D,
  GithubIcon,
  Hover3D,
  Icon,
  LinkedinIcon,
  Separator,
} from "@dust-tt/sparkle";
import Link from "next/link";
import type { ReactElement } from "react";

import {
  Grid,
  H1,
  H2,
  P,
  Strong,
} from "@app/components/home/ContentComponents";
import type { LandingLayoutProps } from "@app/components/home/LandingLayout";
import LandingLayout from "@app/components/home/LandingLayout";
import {
  getParticleShapeIndexByName,
  shapeNames,
} from "@app/components/home/Particles";
import { classNames } from "@app/lib/utils";

export async function getServerSideProps() {
  return {
    props: {
      shape: getParticleShapeIndexByName(shapeNames.icosahedron),
      gtmTrackingId: process.env.NEXT_PUBLIC_GTM_TRACKING_ID ?? null,
    },
  };
}

const PEOPLE: Record<
  string,
  {
    name: string;
    title: string;
    image: string;
    linkedIn: string | null;
    github: string | null;
  }
> = {
  spolu: {
    name: "Stanislas Polu",
    title: "Co-founder, CTO",
    image: "https://avatars.githubusercontent.com/u/15067",
    linkedIn: "https://www.linkedin.com/in/spolu",
    github: "https://github.com/spolu",
  },
  gabhubert: {
    name: "Gabriel Hubert",
    title: "Co-founder, CEO",
    image: "https://avatars.githubusercontent.com/u/998689",
    linkedIn: "https://linkedin.com/in/gabhubert",
    github: "https://github.com/gabhubert",
  },
  fontanierh: {
    name: "Henry Fontanier",
    title: "Software Engineer",
    image: "https://avatars.githubusercontent.com/u/14199823",
    linkedIn: "https://www.linkedin.com/in/hfontanier/",
    github: "https://github.com/fontanierh",
  },
  pr: {
    name: "Philippe Rolet",
    title: "Software Engineer",
    image: "https://avatars.githubusercontent.com/u/5437393",
    linkedIn: "https://www.linkedin.com/in/philipperolet/",
    github: "https://github.com/philipperolet",
  },
  ed: {
    name: "Edouard Wautier",
    title: "Principal Designer",
    image: "https://avatars.githubusercontent.com/u/4435185",
    linkedIn: "https://www.linkedin.com/in/edouardwautier/",
    github: "https://github.com/Duncid",
  },
  popdaph: {
    name: "Daphné Popin",
    title: "Software Engineer",
    image: "https://avatars.githubusercontent.com/u/3803406",
    linkedIn: "https://www.linkedin.com/in/popdaph/",
    github: "https://www.linkedin.com/in/popdaph/",
  },
  yutcam: {
    name: "Pauline Pham",
    title: "Operations",
    image: "https://avatars.githubusercontent.com/u/33726902",
    linkedIn: "https://www.linkedin.com/in/pauline-pham1",
    github: "https://github.com/Yutcam",
  },
  flvndvd: {
    name: "Flavien David",
    title: "Software Engineer",
    image: "https://avatars.githubusercontent.com/u/7428970",
    linkedIn: "https://www.linkedin.com/in/flavien-david/",
    github: "https://github.com/flvndvd",
  },
  nchinot: {
    name: "Nicolas Chinot",
    title: "US GM",
    image: "https://avatars.githubusercontent.com/u/13472346",
    linkedIn: "https://www.linkedin.com/in/nicolaschinot/",
    github: "https://github.com/nchinot",
  },
  albandum: {
    name: "Alban Dumouilla",
    title: "Acceleration Engineer",
    image: "https://avatars.githubusercontent.com/u/1189312?v=4",
    github: "https://github.com/albandum",
    linkedIn: "https://www.linkedin.com/in/albandumouilla",
  },
  clementb: {
    name: "Clément Bruneau",
    title: "Sales",
    image: "https://avatars.githubusercontent.com/u/120678252?v=4",
    github: "https://github.com/clmrn",
    linkedIn: "https://www.linkedin.com/in/bruneauclement",
  },
  tmartin: {
    name: "Thibault Martin",
    title: "Operations",
    image: "https://avatars.githubusercontent.com/u/168569391?v=4",
    github: "https://github.com/thib-martin",
    linkedIn: "https://www.linkedin.com/in/thibault-martin-27b19b5a/",
  },
  jbelveze: {
    name: "Jules Belveze",
    title: "Software Engineer",
    image: "https://avatars.githubusercontent.com/u/32683010",
    github: "https://github.com/JulesBelveze",
    linkedIn: "https://www.linkedin.com/in/jules-belveze",
  },
  tdraier: {
    name: "Thomas Draier",
    title: "Software Engineer",
    image: "https://avatars.githubusercontent.com/u/729255",
    linkedIn: "https://www.linkedin.com/in/tdraier/",
    github: "https://github.com/tdraier",
  },
  fraggle: {
    name: "Sébastien Flory",
    title: "Software Engineer",
    image: "https://avatars.githubusercontent.com/u/24419?v=4",
    github: "https://github.com/Fraggle",
    linkedIn: "https://www.linkedin.com/in/fraggle/",
  },
  adugre: {
    name: "Adèle Dugré",
    title: "EMEA Customer Success",
    image: "https://avatars.githubusercontent.com/u/180963192",
    linkedIn: "https://www.linkedin.com/in/ad%C3%A8le-dugr%C3%A9-7484a120/",
    github: "https://github.com/Adugre",
  },
  atchoi: {
    name: "Aubin Tchoi",
    title: "Software Engineer",
    image: "https://avatars.githubusercontent.com/u/60398825",
    github: "https://github.com/aubin-tchoi",
    linkedIn: "https://www.linkedin.com/in/aubin-tchoi",
  },
  apinot: {
    name: "Alexandre Pinot",
    title: "Product Designer",
    image: "https://avatars.githubusercontent.com/u/32997243?v=4",
    github: "https://github.com/pinotalexandre",
    linkedIn: "https://www.linkedin.com/in/pinotalexandre/",
  },
  ahammour: {
    name: "Abboud Hammour",
    title: "Customer Success",
    image: "https://avatars.githubusercontent.com/u/170936020?v=4",
    github: "https://github.com/ahammour",
    linkedIn: "https://www.linkedin.com/in/abboud-hammour/",
  },
  adeltombe: {
    name: "Amelie Deltombe",
    title: "Marketing",
    image: "https://avatars.githubusercontent.com/u/183381801?v=4",
    github: "https://github.com/ameliedrhub",
    linkedIn: "https://www.linkedin.com/in/ameliedeltombe/",
  },
  tvanneufville: {
    name: "Theo Vanneufville",
    title: "Operations",
    image: "https://avatars.githubusercontent.com/u/190379594?v=4",
    github: "https://github.com/theo-vanneufville",
    linkedIn: "https://www.linkedin.com/in/th%C3%A9o-vanneufville-aab050193/",
  },
  kevin: {
    name: "Kevin Straszburger",
    title: "Community",
    image: "https://avatars.githubusercontent.com/u/7229871?v=4",
    github: "https://github.com/k7vin",
    linkedIn: "https://www.linkedin.com/in/kevinstraszburger/",
  },
  frank: {
    name: "Frank Aloia",
    title: "Acceleration Engineer",
    image: "https://avatars.githubusercontent.com/u/201725577",
    github: "https://github.com/frankaloia",
    linkedIn: "https://www.linkedin.com/in/frank-aloia-39907a12b/",
  },
  gina: {
    name: "Gina Kabasakalis",
    title: "Go To Market",
    image: "https://ca.slack-edge.com/T050RH73H9P-U08FS7RK45B-0d9a6f5b000d-512",
    linkedIn: "https://www.linkedin.com/in/ginakabasakalis/",
    github: "https://github.com/gina-dust/",
  },
  apara: {
    name: "Apara Sivaraman",
    title: "Business Operations (US)",
    image: "https://ca.slack-edge.com/T050RH73H9P-U08FS7GNBM3-12d42049c6a8-512",
    linkedIn: "https://www.linkedin.com/in/aparasivaraman/",
    github: "https://github.com/apara-dust/",
  },
  adrsimon: {
    name: "Adrien Simon",
    title: "Software Engineer",
    image: "https://avatars.githubusercontent.com/u/99071153",
    github: "https://github.com/adrsimon",
    linkedIn: "https://www.linkedin.com/in/adrsimon/",
  },
  stephen: {
    name: "Stephen Bronnec",
    title: "Acceleration Engineer",
    image: "https://avatars.githubusercontent.com/u/11921176?v=4",
    github: "https://github.com/FlagBenett",
    linkedIn: "https://www.linkedin.com/in/stephen-bronnec-3033a02b/",
  },
  ykmsd: {
    name: "Yuka Masuda",
    title: "Software Engineer",
    image: "https://avatars.githubusercontent.com/u/3702771?v=4",
    github: "https://github.com/ykmsd",
    linkedIn: "https://www.linkedin.com/in/ykmsd/",
  },
  victor: {
    name: "Victor Pery",
    title: "Account Executive",
    image: "https://avatars.githubusercontent.com/u/205647687?v=4",
    github: "https://github.com/victorpery",
    linkedIn: "https://www.linkedin.com/in/victor-pery/",
  },
  wendy: {
    name: "Wendy Zhao",
    title: "Customer Education",
    image: "https://avatars.githubusercontent.com/u/205610550?v=4",
    github: "https://github.com/atrwendy",
    linkedIn: "https://www.linkedin.com/in/wendyzhao07/",
  },
  max: {
    name: "Maxime Cattet",
    title: "Software Engineer",
    image: "https://avatars.githubusercontent.com/u/1371886?v=4",
    github: "https://github.com/johnoppenheimer",
    linkedIn: "https://www.linkedin.com/in/maximecattet",
  },
};

const Person = ({ handle }: { handle: string }) => {
  const person = PEOPLE[handle];
  return (
    <div className="flex flex-col gap-2 rounded-lg p-2 transition-colors hover:bg-gray-50 sm:flex-row">
      <img
        src={person.image}
        alt={person.name}
        className="h-12 w-12 rounded-xl sm:mt-1 sm:h-10 sm:w-10"
      />
      <div className="flex flex-col gap-1">
        <div className="copy-base text-foreground">
          <strong>{person.name}</strong>
        </div>
        <div className="copy-sm text-muted-foreground">{person.title}</div>
        <div className="flex flex-row gap-2 pt-1">
          {person.linkedIn && (
            <a href={person.linkedIn} target="_blank">
              <Icon
                size="xs"
                visual={LinkedinIcon}
<<<<<<< HEAD
                className="text-primary-400"
=======
                className="text-muted-foreground hover:text-foreground"
>>>>>>> ee705cc3
              />
            </a>
          )}
          {person.github && (
            <a href={person.github} target="_blank">
              <Icon
                size="xs"
                visual={GithubIcon}
<<<<<<< HEAD
                className="text-primary-400"
=======
                className="text-muted-foreground hover:text-foreground"
>>>>>>> ee705cc3
              />
            </a>
          )}
        </div>
      </div>
    </div>
  );
};

const INVESTORS: { name: string; title: string }[] = [
  { name: "Konstantine Buhler", title: "Partner, Sequoia Capital" },
  { name: "Nat Friedman", title: "AI Grant" },
  { name: "Ross Fubini", title: "Partner, XYZ Ventures" },
  { name: "Pietro Bezza", title: "Partner, Connect Ventures" },
  { name: "Olivier Pomel", title: "CEO, Datadog" },
  { name: "Charles Gorintin", title: "CTO, Alan" },
  { name: "Matthieu Rouif", title: "CEO, Photoroom" },
  { name: "Eléonore Crespo", title: "CEO, Pigment" },
  { name: "Mathilde Colin", title: "CEO, Front" },
  { name: "Howie Liu", title: "CEO, Airtable" },
  { name: "Julien Chaumond", title: "CTO, HuggingFace" },
  { name: "Igor Babuschkin", title: "AI researcher" },
];

const Investor = ({ name, title }: { name: string; title: string }) => {
  return (
    <div className="flex flex-col gap-0">
      <div className="copy-base text-foreground">
        <strong>{name}</strong>
      </div>
      <div className="copy-sm text-muted-foreground">{title}</div>
    </div>
  );
};

const VideoPlayer = () => {
  return (
    <div className="relative w-full rounded-2xl pt-[56.20%]">
      {" "}
      {/* 16:9 aspect ratio */}
      <iframe
        src="https://fast.wistia.net/embed/iframe/5rngajfoj9?seo=true&videoFoam=true&autoPlay=true"
        title="Dust product tour"
        allow="autoplay; fullscreen"
        frameBorder="0"
        className="absolute inset-0 h-full w-full overflow-hidden rounded-2xl"
      ></iframe>
    </div>
  );
};

export default function About() {
  return (
    <>
      <div className="container flex w-full flex-col gap-16 px-6 md:gap-24">
        <div
          className={classNames(
            "flex w-full flex-col justify-end gap-4 pt-12 sm:pt-12 lg:pt-24"
          )}
        >
          <P size="lg" className="text-center text-muted-foreground">
            About us
          </P>
          <div className="flex flex-row justify-center">
            <H1 className="max-w-2xl text-center" mono>
              Our mission is to transform how work gets done
            </H1>
          </div>
          <div className="flex flex-row justify-center pt-4">
            <div className="max-w-4xl">
              <Hover3D depth={-20} perspective={1000} className="relative">
                <Div3D depth={-10} className="absolute top-0">
                  <img src="/static/landing/about/2.png" />
                </Div3D>
                <Div3D depth={40}>
                  <img src="/static/landing/about/1.png" />
                </Div3D>
                <Div3D depth={70} className="absolute top-0">
                  <img src="/static/landing/about/3.png" />
                </Div3D>
              </Hover3D>
            </div>
          </div>
        </div>

        <Grid>
          <div
            className={classNames(
              "flex flex-col gap-8 xl:flex-row xl:items-start",
              "col-span-12 col-start-1 md:col-span-10 md:col-start-2"
            )}
          >
            <div className="flex w-full flex-row xl:max-w-lg">
              <H2>We're crafting the AI operating system for enterprises</H2>
            </div>
            <div className="flex w-full flex-col gap-2 xl:max-w-xl">
              <P>
                We're building Dust to serve as the operating system for
                AI-driven companies.
              </P>
              <P>
                Like Windows provided universal UI primitives that made
                applications more productive, we provide universal AI primitives
                that make enterprise workflows more intelligent.
              </P>
              <P>
                Our infrastructure connects models to company data, turning raw
                AI capabilities into agents that do real work. Success isn't
                about training bigger models - it's about connecting them to how
                work actually happens. When we're done, work won't be the same.
              </P>
            </div>
          </div>
        </Grid>

        <Grid>
          <Separator className="col-span-10 col-start-2" />
        </Grid>

        <Grid>
          <div
            className={classNames(
              "flex flex-col items-start gap-6",
              "col-span-12 col-start-1 md:col-span-10 md:col-start-2"
            )}
          >
            <H2>Our operating principles</H2>
            <div className="flex w-full flex-col gap-2">
              <P>
                Our{" "}
                <Link
                  className="underline"
                  href="https://docs.google.com/document/d/1YIRfpUvh8hHzt-TnvAn1qHnz_F65b-OC8o_1b1kg8IU/edit?usp=sharing"
                  target="_blank"
                >
                  operating principles
                </Link>{" "}
                are philosophical razors that we use daily.
              </P>
            </div>
            <div className="flex flex-col">
              <P>
                <Strong>We have ambition and we're optimistic.</Strong> When
                we're done, work won't be the same. Think R2D2, not Skynet.
              </P>
              <P>
                <Strong>We move fast.</Strong> See it, say it, solve it. We edit
                the company, default to action and bend the arc of our industry.
              </P>
              <P>
                <Strong>We operate with greatness.</Strong> We put users first.
                We apply 80/20 except when 20/80 is crucial.
              </P>
              <P>
                <Strong>We act as one team.</Strong> High-trust, high-energy,
                low-ego. We build serious things without taking ourselves too
                seriously.
              </P>
            </div>
            <div className="flex flex-col">
              <P>
                These principles guide our decisions and actions. If they
                resonate with you, we'd love to hear from you.
              </P>
            </div>

            <div className="pt-4">
              <Link href="/jobs" shallow={true}>
                <Button
                  variant="highlight"
                  size="md"
                  label="We're hiring"
                  icon={ArrowRightIcon}
                />
              </Link>
            </div>
          </div>
        </Grid>

        <Grid>
          <div
            className={classNames(
              "flex flex-col items-start gap-6",
              "col-span-12 col-start-1 md:col-span-10 md:col-start-2"
            )}
          >
            <VideoPlayer />
          </div>
        </Grid>

        <Grid>
          <div className="col-span-12 col-start-1 md:col-span-10 md:col-start-2">
            <div className="grid grid-cols-2 justify-items-center gap-4 md:grid-cols-3 lg:grid-cols-4 xl:grid-cols-5">
              {Object.keys(PEOPLE).map((handle) => (
                <div key={handle} className="w-full">
                  <Person handle={handle} />
                </div>
              ))}
            </div>
          </div>
        </Grid>

        <Grid>
          <Separator className="col-span-12 col-start-1 md:col-span-10 md:col-start-2" />
        </Grid>

        <div className="flex flex-col gap-8">
          <Grid>
            <div
              className={classNames(
                "flex flex-col items-start gap-6",
                "col-span-12 col-start-1 md:col-span-10 md:col-start-2"
              )}
            >
              <H2>Built for enterprise, backed by experts</H2>
              <div className="flex w-full flex-col gap-2">
                <P>
                  We're backed by investors who've built and scaled enterprise
                  infrastructure. Our investors include leading venture firms
                  and founders who understand what it takes to transform how
                  companies operate.
                </P>
              </div>
            </div>
          </Grid>

          <Grid>
            <div className="col-span-12 col-start-1 grid grid-cols-10 gap-x-2 gap-y-8 md:col-span-10 md:col-start-2">
              {INVESTORS.map((investor) => (
                <div
                  key={investor.name}
                  className={classNames(
                    "col-span-5 md:col-span-3 xl:col-span-2"
                  )}
                >
                  <Investor name={investor.name} title={investor.title} />
                </div>
              ))}
            </div>
          </Grid>
        </div>
      </div>
    </>
  );
}

About.getLayout = (page: ReactElement, pageProps: LandingLayoutProps) => {
  return <LandingLayout pageProps={pageProps}>{page}</LandingLayout>;
};<|MERGE_RESOLUTION|>--- conflicted
+++ resolved
@@ -284,11 +284,7 @@
               <Icon
                 size="xs"
                 visual={LinkedinIcon}
-<<<<<<< HEAD
-                className="text-primary-400"
-=======
                 className="text-muted-foreground hover:text-foreground"
->>>>>>> ee705cc3
               />
             </a>
           )}
@@ -297,11 +293,7 @@
               <Icon
                 size="xs"
                 visual={GithubIcon}
-<<<<<<< HEAD
-                className="text-primary-400"
-=======
                 className="text-muted-foreground hover:text-foreground"
->>>>>>> ee705cc3
               />
             </a>
           )}
