--- conflicted
+++ resolved
@@ -10,12 +10,9 @@
   Metrics,
   pageSettings,
   Quote,
-<<<<<<< HEAD
   ROI,
-=======
   Stories,
   UseCases,
->>>>>>> 374587d7
 } from "@app/components/home/content/Solutions/configs/engineeringConfig";
 import { CustomerStoriesSection } from "@app/components/home/content/Solutions/CustomerStoriesSection";
 import { DemoVideoSection } from "@app/components/home/content/Solutions/DemoVideoSection";
@@ -137,15 +134,9 @@
       to={pageSettings.to}
       border="border-pink-100/60"
       href="/home/solutions/engineering"
-<<<<<<< HEAD
-      bulletPoints={carouselSettings.bulletPoints}
-      image={carouselSettings.image}
-      roi={ROI}
-=======
       bulletPoints={pageSettings.bulletPoints}
       image={pageSettings.image}
-      quote={Quote}
->>>>>>> 374587d7
+      roi={ROI}
     />
   );
 }