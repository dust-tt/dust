--- conflicted
+++ resolved
@@ -279,11 +279,7 @@
 
       let returnTo = "/";
       try {
-<<<<<<< HEAD
         if (isString(stateObj.returnTo)) {
-=======
-        if (stateObj.returnTo) {
->>>>>>> edfb1f32
           const url = new URL(stateObj.returnTo);
           returnTo = url.pathname + url.search;
         }
