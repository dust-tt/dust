--- conflicted
+++ resolved
@@ -74,10 +74,7 @@
     });
   }
 
-<<<<<<< HEAD
-=======
   // Extract the client-provided server ID.
->>>>>>> 49d30648
   const { serverId } = req.body;
   if (typeof serverId !== "string" || !isValidUUIDv4(serverId)) {
     return apiError(req, res, {
