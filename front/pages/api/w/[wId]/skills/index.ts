import type { NextApiRequest, NextApiResponse } from "next";

import { withSessionAuthenticationForWorkspace } from "@app/lib/api/auth_wrappers";
import type { Authenticator } from "@app/lib/auth";
import { getFeatureFlags } from "@app/lib/auth";
import { SkillConfigurationResource } from "@app/lib/resources/skill/skill_configuration_resource";
import { apiError } from "@app/logger/withlogging";
import type { WithAPIErrorResponse } from "@app/types";
import { isBuilder } from "@app/types";
<<<<<<< HEAD
import type {
  SkillConfigurationRelations,
  SkillConfigurationType,
} from "@app/types/skill_configuration";
=======
import type { SkillConfigurationWithAuthorType } from "@app/types/assistant/skill_configuration";
>>>>>>> 92dd050f

export type GetSkillConfigurationsResponseBody = {
  skillConfigurations: SkillConfigurationType[];
};

export type GetSkillConfigurationsWithRelationsResponseBody = {
  skillConfigurations: (SkillConfigurationType & SkillConfigurationRelations)[];
};

async function handler(
  req: NextApiRequest,
  res: NextApiResponse<
    WithAPIErrorResponse<
      | GetSkillConfigurationsResponseBody
      | GetSkillConfigurationsWithRelationsResponseBody
    >
  >,
  auth: Authenticator
): Promise<void> {
  const owner = auth.getNonNullableWorkspace();

  if (!isBuilder(owner)) {
    return apiError(req, res, {
      status_code: 403,
      api_error: {
        type: "app_auth_error",
        message: "User is not a builder.",
      },
    });
  }

  const featureFlags = await getFeatureFlags(owner);
  if (!featureFlags.includes("skills")) {
    return apiError(req, res, {
      status_code: 403,
      api_error: {
        type: "app_auth_error",
        message: "Skills are not enabled for this workspace.",
      },
    });
  }

  switch (req.method) {
    case "GET": {
      const { withRelations } = req.query;

      const skillConfigurations =
        await SkillConfigurationResource.fetchAllAvailableSkills(auth);

      if (withRelations === "true") {
        // Fetch usage for each skill individually.
        // Each skill is used by N agents and each agent uses on average n skills
        // with N >> n, so the performance gain from batching is minimal.
        // Starting simple with per-skill queries.
        const usages = await Promise.all(
          skillConfigurations.map((sc) => sc.fetchUsage(auth))
        );

        return res.status(200).json({
          skillConfigurations: skillConfigurations.map((sc, index) => ({
            ...sc.toJSON(),
            usage: usages[index],
          })),
        });
      }

      return res.status(200).json({
        skillConfigurations: skillConfigurations.map((sc) => sc.toJSON()),
      });
    }

    default:
      return apiError(req, res, {
        status_code: 405,
        api_error: {
          type: "method_not_supported_error",
          message: "The method passed is not supported, GET is expected.",
        },
      });
  }
}

export default withSessionAuthenticationForWorkspace(handler);<|MERGE_RESOLUTION|>--- conflicted
+++ resolved
@@ -7,14 +7,10 @@
 import { apiError } from "@app/logger/withlogging";
 import type { WithAPIErrorResponse } from "@app/types";
 import { isBuilder } from "@app/types";
-<<<<<<< HEAD
 import type {
   SkillConfigurationRelations,
   SkillConfigurationType,
-} from "@app/types/skill_configuration";
-=======
-import type { SkillConfigurationWithAuthorType } from "@app/types/assistant/skill_configuration";
->>>>>>> 92dd050f
+} from "@app/types/assistant/skill_configuration";
 
 export type GetSkillConfigurationsResponseBody = {
   skillConfigurations: SkillConfigurationType[];
