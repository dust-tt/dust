import type { DataSourceType, WithAPIErrorReponse } from "@dust-tt/types";
import {
  DEFAULT_QDRANT_CLUSTER,
  dustManagedCredentials,
  EMBEDDING_CONFIG,
  isDataSourceNameValid,
} from "@dust-tt/types";
import { CoreAPI } from "@dust-tt/types";
import type { NextApiRequest, NextApiResponse } from "next";

import { getDataSource, getDataSources } from "@app/lib/api/data_sources";
import { Authenticator, getSession } from "@app/lib/auth";
import { DataSource } from "@app/lib/models/data_source";
import { ServerSideTracking } from "@app/lib/tracking/server";
import logger from "@app/logger/logger";
import { apiError, withLogging } from "@app/logger/withlogging";

export type GetDataSourcesResponseBody = {
  dataSources: Array<DataSourceType>;
};

export type PostDataSourceResponseBody = {
  dataSource: DataSourceType;
};

async function handler(
  req: NextApiRequest,
  res: NextApiResponse<
    WithAPIErrorReponse<GetDataSourcesResponseBody | PostDataSourceResponseBody>
  >
): Promise<void> {
  const session = await getSession(req, res);
  const auth = await Authenticator.fromSession(
    session,
    req.query.wId as string
  );

  const owner = auth.workspace();
  const user = auth.user();
  const plan = auth.plan();
  if (!owner || !plan || !user || !auth.isUser()) {
    return apiError(req, res, {
      status_code: 404,
      api_error: {
        type: "data_source_not_found",
        message: "The data source you requested was not found.",
      },
    });
  }

  const dataSources = await getDataSources(auth);

  switch (req.method) {
    case "GET":
      res.status(200).json({ dataSources });
      return;

    case "POST":
      if (!auth.isBuilder()) {
        return apiError(req, res, {
          status_code: 403,
          api_error: {
            type: "data_source_auth_error",
            message:
              "Only the users that are `admins` for the current workspace can create a data source.",
          },
        });
      }

      if (
        !req.body ||
        !(typeof req.body.name == "string") ||
        !(typeof req.body.description == "string") ||
        !(typeof req.body.assistantDefaultSelected === "boolean")
      ) {
        return apiError(req, res, {
          status_code: 400,
          api_error: {
            type: "invalid_request_error",
            message:
              "The request body is invalid, expects { name, description, provider_id, model_id, max_chunk_size, visibility, assistantDefaultSelected }.",
          },
        });
      }

      if (req.body.name.startsWith("managed-")) {
        return apiError(req, res, {
          status_code: 400,
          api_error: {
            type: "invalid_request_error",
            message: "The data source name cannot start with `managed-`.",
          },
        });
      }

      if (!isDataSourceNameValid(req.body.name)) {
        return apiError(req, res, {
          status_code: 400,
          api_error: {
            type: "invalid_request_error",
            message:
              "Data source names must only contain letters, numbers, and the characters `._-`, and cannot be empty.",
          },
        });
      }

      // Enforce plan limits: DataSources count.
      if (
        plan.limits.dataSources.count != -1 &&
        dataSources.length >= plan.limits.dataSources.count
      ) {
        return apiError(req, res, {
          status_code: 401,
          api_error: {
            type: "plan_limit_error",
            message:
              "Your plan does not allow you to create managed data sources.",
          },
        });
      }

      const coreAPI = new CoreAPI(logger);

      const dustProject = await coreAPI.createProject();
      if (dustProject.isErr()) {
        return apiError(req, res, {
          status_code: 500,
          api_error: {
            type: "internal_server_error",
            message: `Failed to create internal project for the data source.`,
            data_source_error: dustProject.error,
          },
        });
      }

      const description = req.body.description ? req.body.description : null;

      // Dust managed credentials: all data sources.
      const credentials = dustManagedCredentials();

      const dustDataSource = await coreAPI.createDataSource({
        projectId: dustProject.value.project.project_id.toString(),
        dataSourceId: req.body.name as string,
        config: {
          // TODO(2024-05-27 flav) Remove once migrated to embedder.
          provider_id: EMBEDDING_CONFIG.provider_id,
          model_id: EMBEDDING_CONFIG.model_id,
          splitter_id: EMBEDDING_CONFIG.splitter_id,

          max_chunk_size: EMBEDDING_CONFIG.max_chunk_size,

          qdrant_config: {
            cluster: DEFAULT_QDRANT_CLUSTER,
            shadow_write_cluster: null,
          },
          embedder_config: {
            embedder: {
<<<<<<< HEAD
              provider_id: EMBEDDING_CONFIG.provider_id,
              model_id: EMBEDDING_CONFIG.model_id,
=======
              max_chunk_size: EMBEDDING_CONFIG.max_chunk_size,
              model_id: EMBEDDING_CONFIG.model_id,
              provider_id: EMBEDDING_CONFIG.provider_id,
>>>>>>> 1e6f84b6
              splitter_id: EMBEDDING_CONFIG.splitter_id,
            },
          },
        },
        credentials,
      });

      if (dustDataSource.isErr()) {
        return apiError(req, res, {
          status_code: 500,
          api_error: {
            type: "internal_server_error",
            message: "Failed to create the data source.",
            data_source_error: dustDataSource.error,
          },
        });
      }

      const ds = await DataSource.create({
        name: req.body.name,
        description: description,
        dustAPIProjectId: dustProject.value.project.project_id.toString(),
        workspaceId: owner.id,
        assistantDefaultSelected: req.body.assistantDefaultSelected,
        editedByUserId: user.id,
      });

      const dataSourceType = await getDataSource(auth, ds.name);
      if (dataSourceType) {
        void ServerSideTracking.trackDataSourceCreated({
          user,
          workspace: owner,
          dataSource: dataSourceType,
        });
      }

      res.status(201).json({
        dataSource: {
          id: ds.id,
          createdAt: ds.createdAt.getTime(),
          name: ds.name,
          description: ds.description,
          dustAPIProjectId: ds.dustAPIProjectId,
          assistantDefaultSelected: ds.assistantDefaultSelected,
          connectorId: null,
          connectorProvider: null,
        },
      });
      return;

    default:
      return apiError(req, res, {
        status_code: 405,
        api_error: {
          type: "method_not_supported_error",
          message:
            "The method passed is not supported, GET or POST is expected.",
        },
      });
  }
}

export default withLogging(handler);<|MERGE_RESOLUTION|>--- conflicted
+++ resolved
@@ -155,14 +155,9 @@
           },
           embedder_config: {
             embedder: {
-<<<<<<< HEAD
-              provider_id: EMBEDDING_CONFIG.provider_id,
-              model_id: EMBEDDING_CONFIG.model_id,
-=======
               max_chunk_size: EMBEDDING_CONFIG.max_chunk_size,
               model_id: EMBEDDING_CONFIG.model_id,
               provider_id: EMBEDDING_CONFIG.provider_id,
->>>>>>> 1e6f84b6
               splitter_id: EMBEDDING_CONFIG.splitter_id,
             },
           },
