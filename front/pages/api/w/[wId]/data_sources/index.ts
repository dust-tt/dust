import type { DataSourceType, WithAPIErrorResponse } from "@dust-tt/types";
import {
  CoreAPI,
  DEFAULT_EMBEDDING_PROVIDER_ID,
  DEFAULT_QDRANT_CLUSTER,
  dustManagedCredentials,
  EMBEDDING_CONFIGS,
  isDataSourceNameValid,
} from "@dust-tt/types";
import type { NextApiRequest, NextApiResponse } from "next";

import config from "@app/lib/api/config";
import { getDataSources } from "@app/lib/api/data_sources";
import { withSessionAuthenticationForWorkspace } from "@app/lib/api/wrappers";
import type { Authenticator } from "@app/lib/auth";
import { DataSourceViewResource } from "@app/lib/resources/data_source_view_resource";
import { VaultResource } from "@app/lib/resources/vault_resource";
import { ServerSideTracking } from "@app/lib/tracking/server";
import logger from "@app/logger/logger";
import { apiError } from "@app/logger/withlogging";

export type GetDataSourcesResponseBody = {
  dataSources: Array<DataSourceType>;
};

export type PostDataSourceResponseBody = {
  dataSource: DataSourceType;
};

async function handler(
  req: NextApiRequest,
  res: NextApiResponse<
    WithAPIErrorResponse<
      GetDataSourcesResponseBody | PostDataSourceResponseBody
    >
  >,
  auth: Authenticator
): Promise<void> {
  const owner = auth.getNonNullableWorkspace();
  const user = auth.getNonNullableUser();
  const plan = auth.getNonNullablePlan();

  const dataSources = await getDataSources(auth);

  switch (req.method) {
    case "GET":
      res
        .status(200)
        .json({ dataSources: dataSources.map((ds) => ds.toJSON()) });
      return;

    case "POST":
      if (!auth.isBuilder()) {
        return apiError(req, res, {
          status_code: 403,
          api_error: {
            type: "data_source_auth_error",
            message:
              "Only the users that are `admins` for the current workspace can create a data source.",
          },
        });
      }

      if (
        !req.body ||
        !(typeof req.body.name == "string") ||
        !(typeof req.body.description == "string") ||
        !(typeof req.body.assistantDefaultSelected === "boolean")
      ) {
        return apiError(req, res, {
          status_code: 400,
          api_error: {
            type: "invalid_request_error",
            message:
              "The request body is invalid, expects { name, description, provider_id, model_id, max_chunk_size, visibility, assistantDefaultSelected }.",
          },
        });
      }

      if (req.body.name.startsWith("managed-")) {
        return apiError(req, res, {
          status_code: 400,
          api_error: {
            type: "invalid_request_error",
            message: "The data source name cannot start with `managed-`.",
          },
        });
      }

      if (!isDataSourceNameValid(req.body.name)) {
        return apiError(req, res, {
          status_code: 400,
          api_error: {
            type: "invalid_request_error",
            message:
              "Data source names must only contain letters, numbers, and the characters `._-`, and cannot be empty.",
          },
        });
      }

      // Enforce plan limits: DataSources count.
      if (
        plan.limits.dataSources.count != -1 &&
        dataSources.length >= plan.limits.dataSources.count
      ) {
        return apiError(req, res, {
          status_code: 401,
          api_error: {
            type: "plan_limit_error",
            message:
              "Your plan does not allow you to create managed data sources.",
          },
        });
      }

      const coreAPI = new CoreAPI(config.getCoreAPIConfig(), logger);

      const dustProject = await coreAPI.createProject();
      if (dustProject.isErr()) {
        return apiError(req, res, {
          status_code: 500,
          api_error: {
            type: "internal_server_error",
            message: `Failed to create internal project for the data source.`,
            data_source_error: dustProject.error,
          },
        });
      }

      const description = req.body.description ? req.body.description : null;

      // Dust managed credentials: all data sources.
      const credentials = dustManagedCredentials();

      const dataSourceEmbedder =
        owner.defaultEmbeddingProvider ?? DEFAULT_EMBEDDING_PROVIDER_ID;
      const embedderConfig = EMBEDDING_CONFIGS[dataSourceEmbedder];
      const dustDataSource = await coreAPI.createDataSource({
        projectId: dustProject.value.project.project_id.toString(),
        dataSourceId: req.body.name as string,
        config: {
          qdrant_config: {
            cluster: DEFAULT_QDRANT_CLUSTER,
            shadow_write_cluster: null,
          },
          embedder_config: {
            embedder: {
              max_chunk_size: embedderConfig.max_chunk_size,
              model_id: embedderConfig.model_id,
              provider_id: embedderConfig.provider_id,
              splitter_id: embedderConfig.splitter_id,
            },
          },
        },
        credentials,
      });

      if (dustDataSource.isErr()) {
        return apiError(req, res, {
          status_code: 500,
          api_error: {
            type: "internal_server_error",
            message: "Failed to create the data source.",
            data_source_error: dustDataSource.error,
          },
        });
      }

      let vault = null;
      if (typeof req.body.vaultId === "string") {
        vault = await VaultResource.fetchById(auth, req.body.vaultId);
        if (!vault) {
          return apiError(req, res, {
            status_code: 404,
            api_error: {
              type: "vault_not_found",
              message: "The vault you requested was not found.",
            },
          });
        }
      } else {
        // If no vault is provided, use the global vault.
        vault = await VaultResource.fetchWorkspaceGlobalVault(auth);
      }

      if (!vault.canWrite(auth)) {
        return apiError(req, res, {
          status_code: 403,
          api_error: {
            type: "data_source_auth_error",
            message:
              "Only the users that have `write` permission for the current vault can create a data source.",
          },
        });
      }

<<<<<<< HEAD
      const dataSourceView =
        await DataSourceViewResource.createDataSourceAndDefaultView(
          auth,
          {
            name: req.body.name,
            description: description,
            dustAPIProjectId: dustProject.value.project.project_id.toString(),
            dustAPIDataSourceId:
              dustDataSource.value.data_source.data_source_id,
            workspaceId: owner.id,
            assistantDefaultSelected: req.body.assistantDefaultSelected,
            editedByUserId: user.id,
          },
          vault
        );
=======
      const ds = await DataSourceResource.makeNew(
        auth,
        {
          name: req.body.name,
          description: description,
          dustAPIProjectId: dustProject.value.project.project_id.toString(),
          dustAPIDataSourceId: dustDataSource.value.data_source.data_source_id,
          workspaceId: owner.id,
          assistantDefaultSelected: req.body.assistantDefaultSelected,
        },
        vault
      );
>>>>>>> d2a429b1

      const dataSource = dataSourceView.dataSource;

      res.status(201).json({
        dataSource: dataSource.toJSON(),
      });

      void ServerSideTracking.trackDataSourceCreated({
        user,
        workspace: owner,
        dataSource: dataSource.toJSON(),
      });
      return;

    default:
      return apiError(req, res, {
        status_code: 405,
        api_error: {
          type: "method_not_supported_error",
          message:
            "The method passed is not supported, GET or POST is expected.",
        },
      });
  }
}

export default withSessionAuthenticationForWorkspace(handler);<|MERGE_RESOLUTION|>--- conflicted
+++ resolved
@@ -194,7 +194,6 @@
         });
       }
 
-<<<<<<< HEAD
       const dataSourceView =
         await DataSourceViewResource.createDataSourceAndDefaultView(
           auth,
@@ -206,24 +205,9 @@
               dustDataSource.value.data_source.data_source_id,
             workspaceId: owner.id,
             assistantDefaultSelected: req.body.assistantDefaultSelected,
-            editedByUserId: user.id,
           },
           vault
         );
-=======
-      const ds = await DataSourceResource.makeNew(
-        auth,
-        {
-          name: req.body.name,
-          description: description,
-          dustAPIProjectId: dustProject.value.project.project_id.toString(),
-          dustAPIDataSourceId: dustDataSource.value.data_source.data_source_id,
-          workspaceId: owner.id,
-          assistantDefaultSelected: req.body.assistantDefaultSelected,
-        },
-        vault
-      );
->>>>>>> d2a429b1
 
       const dataSource = dataSourceView.dataSource;
 
