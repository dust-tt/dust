import {
  assertNever,
  DataSourceType,
  isConnectorProvider,
} from "@dust-tt/types";
import { dustManagedCredentials } from "@dust-tt/types";
import { ConnectorsAPI, ConnectorType } from "@dust-tt/types";
import { CoreAPI } from "@dust-tt/types";
import { ReturnedAPIErrorType } from "@dust-tt/types";
import { isLeft } from "fp-ts/lib/Either";
import * as t from "io-ts";
import * as reporter from "io-ts-reporters";
import { NextApiRequest, NextApiResponse } from "next";

import {
  Authenticator,
  getOrCreateSystemApiKey,
  getSession,
} from "@app/lib/auth";
import { DataSource } from "@app/lib/models";
import logger from "@app/logger/logger";
import { apiError, withLogging } from "@app/logger/withlogging";

const { NODE_ENV } = process.env;

const PostManagedDataSourceRequestBodySchema = t.type({
  provider: t.string,
  connectionId: t.union([t.string, t.undefined]),
  type: t.union([t.literal("oauth"), t.literal("url")]),
  url: t.union([t.string, t.undefined]),
});

function urlToDataSourceName(url: string) {
  return url
    .replace(/https?:\/\//, "")
    .replace(/\/$/, "")
    .replace(/\//g, "-");
}

export type PostManagedDataSourceResponseBody = {
  dataSource: DataSourceType;
  connector: ConnectorType;
};

async function handler(
  req: NextApiRequest,
  res: NextApiResponse<PostManagedDataSourceResponseBody | ReturnedAPIErrorType>
): Promise<void> {
  const session = await getSession(req, res);
  const auth = await Authenticator.fromSession(
    session,
    req.query.wId as string
  );

  const owner = auth.workspace();
  const plan = auth.plan();
  if (!owner || !plan) {
    return apiError(req, res, {
      status_code: 404,
      api_error: {
        type: "data_source_not_found",
        message: "The data source you requested was not found.",
      },
    });
  }

  switch (req.method) {
    case "POST":
      if (!auth.isAdmin()) {
        return apiError(req, res, {
          status_code: 403,
          api_error: {
            type: "data_source_auth_error",
            message:
              "Only the users that are `admins` for the current workspace can create a managed data source.",
          },
        });
      }
      const bodyValidation = PostManagedDataSourceRequestBodySchema.decode(
        req.body
      );
      if (isLeft(bodyValidation)) {
        const pathError = reporter.formatValidationErrors(bodyValidation.left);

        return apiError(req, res, {
          status_code: 400,
          api_error: {
            type: "invalid_request_error",
            message: `Invalid request body: ${pathError}`,
          },
        });
      }

      const { type, connectionId, url, provider } = bodyValidation.right;

<<<<<<< HEAD
      if (
        !req.body.provider ||
        ![
          "confluence",
          "slack",
          "notion",
          "github",
          "google_drive",
          "intercom",
        ].includes(req.body.provider)
      ) {
=======
      if (!isConnectorProvider(provider)) {
>>>>>>> 4ee043b9
        return apiError(req, res, {
          status_code: 400,
          api_error: {
            type: "invalid_request_error",
            message: "Invalid provider.",
          },
        });
      }
      // retrieve suffix GET parameter
      let suffix: string | null = null;
      if (req.query.suffix && typeof req.query.suffix === "string") {
        suffix = req.query.suffix;
      }
      if (suffix && !/^[a-z0-9\-_]{1,16}$/.test(suffix)) {
        return apiError(req, res, {
          status_code: 400,
          api_error: {
            type: "invalid_request_error",
            message: "Invalid suffix.",
          },
        });
      }
      let dataSourceName: string;
      let dataSourceDescription: string;

      switch (type) {
        case "oauth": {
          dataSourceName = suffix
            ? `managed-${provider}-${suffix}`
            : `managed-${provider}`;
          dataSourceDescription = suffix
            ? `Managed Data Source for ${provider} (${suffix})`
            : `Managed Data Source for ${provider}`;

          break;
        }
        case "url": {
          dataSourceName = urlToDataSourceName(url as string);
          dataSourceDescription = url as string;
          break;
        }

        default:
          assertNever(type);
      }

      const dataSourceProviderId = "openai";
      const dataSourceModelId = "text-embedding-ada-002";
      const dataSourceMaxChunkSize = 512;

      let isDataSourceAllowedInPlan: boolean;
      switch (provider) {
        case "confluence":
          isDataSourceAllowedInPlan =
            plan.limits.connections.isConfluenceAllowed;
          break;
        case "slack":
          isDataSourceAllowedInPlan = plan.limits.connections.isSlackAllowed;
          break;
        case "notion":
          isDataSourceAllowedInPlan = plan.limits.connections.isNotionAllowed;
          break;
        case "github":
          isDataSourceAllowedInPlan = plan.limits.connections.isGithubAllowed;
          break;
        case "google_drive":
          isDataSourceAllowedInPlan =
            plan.limits.connections.isGoogleDriveAllowed;
          break;
        case "intercom":
          isDataSourceAllowedInPlan = plan.limits.connections.isIntercomAllowed;
          break;
        case "webcrawler":
          isDataSourceAllowedInPlan =
            plan.limits.connections.isWebCrawlerAllowed;
          break;
        default:
          isDataSourceAllowedInPlan = false; // default to false if provider is not recognized
      }

      // Enforce plan limits: managed DataSources.
      if (!isDataSourceAllowedInPlan) {
        return apiError(req, res, {
          status_code: 401,
          api_error: {
            type: "plan_limit_error",
            message:
              "Your plan does not allow you to create managed data sources.",
          },
        });
      }

      const systemAPIKeyRes = await getOrCreateSystemApiKey(owner);
      if (systemAPIKeyRes.isErr()) {
        logger.error(
          {
            error: systemAPIKeyRes.error,
          },
          "Could not create the system API key"
        );
        return apiError(req, res, {
          status_code: 500,
          api_error: {
            type: "internal_server_error",
            message:
              "Could not create a system API key for the managed data source.",
          },
        });
      }
      const coreAPI = new CoreAPI(logger);

      const dustProject = await coreAPI.createProject();
      if (dustProject.isErr()) {
        return apiError(req, res, {
          status_code: 500,
          api_error: {
            type: "internal_server_error",
            message: `Failed to create internal project for the data source.`,
            data_source_error: dustProject.error,
          },
        });
      }

      // Dust managed credentials: managed data source.
      const credentials = dustManagedCredentials();

      const dustDataSource = await coreAPI.createDataSource({
        projectId: dustProject.value.project.project_id.toString(),
        dataSourceId: dataSourceName,
        config: {
          provider_id: dataSourceProviderId,
          model_id: dataSourceModelId,
          splitter_id: "base_v0",
          max_chunk_size: dataSourceMaxChunkSize,
          qdrant_config:
            NODE_ENV === "production"
              ? {
                  cluster: "dedicated-1",
                  shadow_write_cluster: null,
                }
              : {
                  cluster: "main-0",
                  shadow_write_cluster: null,
                },
        },
        credentials,
      });

      if (dustDataSource.isErr()) {
        return apiError(req, res, {
          status_code: 500,
          api_error: {
            type: "internal_server_error",
            message: "Failed to create the data source.",
            data_source_error: dustDataSource.error,
          },
        });
      }

      let dataSource = await DataSource.create({
        name: dataSourceName,
        description: dataSourceDescription,
        visibility: "private",
        dustAPIProjectId: dustProject.value.project.project_id.toString(),
        workspaceId: owner.id,
        assistantDefaultSelected: true,
      });

      const connectorsAPI = new ConnectorsAPI(logger);
      let connectorsRes: Awaited<ReturnType<ConnectorsAPI["createConnector"]>>;
      switch (type) {
        case "oauth": {
          if (!connectionId) {
            return apiError(req, res, {
              status_code: 400,
              api_error: {
                type: "invalid_request_error",
                message: "connectionId is required for OAuth connectors.",
              },
            });
          }
          connectorsRes = await connectorsAPI.createConnector(
            provider,
            owner.sId,
            systemAPIKeyRes.value.secret,
            dataSourceName,
            {
              connectionId: connectionId,
            }
          );
          break;
        }
        case "url": {
          if (!url) {
            return apiError(req, res, {
              status_code: 400,
              api_error: {
                type: "invalid_request_error",
                message: "url is required for URL connectors.",
              },
            });
          }
          connectorsRes = await connectorsAPI.createConnector(
            provider,
            owner.sId,
            systemAPIKeyRes.value.secret,
            dataSourceName,
            {
              url,
            }
          );
          break;
        }

        default:
          assertNever(type);
      }

      if (connectorsRes.isErr()) {
        logger.error(
          {
            error: connectorsRes.error,
          },
          "Failed to create the connector"
        );
        await dataSource.destroy();
        const deleteRes = await coreAPI.deleteDataSource({
          projectId: dustProject.value.project.project_id.toString(),
          dataSourceName: dustDataSource.value.data_source.data_source_id,
        });
        if (deleteRes.isErr()) {
          logger.error(
            {
              error: deleteRes.error,
            },
            "Failed to delete the data source"
          );
        }
        return apiError(req, res, {
          status_code: 500,
          api_error: {
            type: "internal_server_error",
            message: "Failed to create the connector.",
            connectors_error: connectorsRes.error,
          },
        });
      }

      dataSource = await dataSource.update({
        connectorId: connectorsRes.value.id,
        connectorProvider: provider,
      });

      return res.status(201).json({
        dataSource: {
          id: dataSource.id,
          name: dataSource.name,
          description: dataSource.description,
          visibility: dataSource.visibility,
          dustAPIProjectId: dataSource.dustAPIProjectId,
          connectorId: connectorsRes.value.id,
          connectorProvider: provider,
          assistantDefaultSelected: true,
        },
        connector: connectorsRes.value,
      });

    default:
      return apiError(req, res, {
        status_code: 405,
        api_error: {
          type: "method_not_supported_error",
          message: "The method passed is not supported, POST is expected.",
        },
      });
  }
}

export default withLogging(handler);<|MERGE_RESOLUTION|>--- conflicted
+++ resolved
@@ -93,21 +93,7 @@
 
       const { type, connectionId, url, provider } = bodyValidation.right;
 
-<<<<<<< HEAD
-      if (
-        !req.body.provider ||
-        ![
-          "confluence",
-          "slack",
-          "notion",
-          "github",
-          "google_drive",
-          "intercom",
-        ].includes(req.body.provider)
-      ) {
-=======
       if (!isConnectorProvider(provider)) {
->>>>>>> 4ee043b9
         return apiError(req, res, {
           status_code: 400,
           api_error: {
