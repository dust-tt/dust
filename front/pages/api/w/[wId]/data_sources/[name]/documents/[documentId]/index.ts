--- conflicted
+++ resolved
@@ -131,71 +131,6 @@
               },
             });
         }
-<<<<<<< HEAD
-=======
-
-        if (
-          plan.limits.dataSources.documents.count != -1 &&
-          documents.value.total >= plan.limits.dataSources.documents.count
-        ) {
-          return apiError(req, res, {
-            status_code: 401,
-            api_error: {
-              type: "data_source_quota_error",
-              message:
-                `Data sources are limited to ${plan.limits.dataSources.documents.count} ` +
-                `documents on your current plan. Contact support@dust.tt if you want to increase this limit.`,
-            },
-          });
-        }
-      }
-
-      // Enforce plan limits: DataSource document size.
-      if (
-        plan.limits.dataSources.documents.sizeMb != -1 &&
-        fullText.length > 1024 * 1024 * plan.limits.dataSources.documents.sizeMb
-      ) {
-        return apiError(req, res, {
-          status_code: 401,
-          api_error: {
-            type: "data_source_quota_error",
-            message:
-              `Data sources document upload size is limited to ` +
-              `${plan.limits.dataSources.documents.sizeMb}MB on your current plan. ` +
-              `You are attempting to upload ${fullText.length} bytes. ` +
-              `Contact support@dust.tt if you want to increase it.`,
-          },
-        });
-      }
-
-      // Data source operations are performed with our credentials.
-      const credentials = dustManagedCredentials();
-
-      // Create document with the Dust internal API.
-      const upsertRes = await coreAPI.upsertDataSourceDocument({
-        projectId: dataSource.dustAPIProjectId,
-        dataSourceId: dataSource.dustAPIDataSourceId,
-        documentId: req.query.documentId as string,
-        tags,
-        parents: bodyValidation.right.parents || [],
-        sourceUrl,
-        timestamp: bodyValidation.right.timestamp || null,
-        section,
-        credentials,
-        lightDocumentOutput:
-          bodyValidation.right.light_document_output === true,
-      });
-
-      if (upsertRes.isErr()) {
-        return apiError(req, res, {
-          status_code: 500,
-          api_error: {
-            type: "internal_server_error",
-            message: "There was an error upserting the document.",
-            data_source_error: upsertRes.error,
-          },
-        });
->>>>>>> aaf64709
       }
 
       res.status(201).json({
