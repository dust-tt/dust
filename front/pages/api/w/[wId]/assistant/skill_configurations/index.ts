--- conflicted
+++ resolved
@@ -7,11 +7,8 @@
 import type { Authenticator } from "@app/lib/auth";
 import { getFeatureFlags } from "@app/lib/auth";
 import { SkillConfigurationModel } from "@app/lib/models/skill";
-<<<<<<< HEAD
 import { GroupResource } from "@app/lib/resources/group_resource";
-=======
 import { makeSId } from "@app/lib/resources/string_ids";
->>>>>>> fcef926b
 import { apiError } from "@app/logger/withlogging";
 import type { WithAPIErrorResponse } from "@app/types";
 import type { SkillConfiguration } from "@app/types/skill_configuration";
