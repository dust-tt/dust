--- conflicted
+++ resolved
@@ -488,15 +488,10 @@
           type: "mcp_server_configuration",
           name: action.name,
           description: action.description ?? DEFAULT_MCP_ACTION_DESCRIPTION,
-<<<<<<< HEAD
           mcpServerViewId: action.mcpServerViewId,
           dataSources: action.dataSources || null,
+          tables: action.tables,
         } as PlatformMCPServerConfigurationType,
-=======
-          dataSources: action.dataSources,
-          tables: action.tables,
-        },
->>>>>>> 9982edbb
         agentConfigurationRes.value
       );
       if (res.isErr()) {
