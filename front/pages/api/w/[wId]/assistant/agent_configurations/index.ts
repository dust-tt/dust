import { isLeft } from "fp-ts/lib/Either";
import * as reporter from "io-ts-reporters";
import _ from "lodash";
import type { NextApiRequest, NextApiResponse } from "next";

import { DEFAULT_MCP_ACTION_DESCRIPTION } from "@app/lib/actions/constants";
import type { PlatformMCPServerConfigurationType } from "@app/lib/actions/mcp";
import type { AgentActionConfigurationType } from "@app/lib/actions/types/agent";
import { getAgentsUsage } from "@app/lib/api/assistant/agent_usage";
import {
  createAgentActionConfiguration,
  createAgentConfiguration,
  getAgentConfigurations,
  unsafeHardDeleteAgentConfiguration,
} from "@app/lib/api/assistant/configuration";
import { getAgentConfigurationGroupIdsFromActions } from "@app/lib/api/assistant/permissions";
import { getAgentsRecentAuthors } from "@app/lib/api/assistant/recent_authors";
import { withSessionAuthenticationForWorkspace } from "@app/lib/api/auth_wrappers";
import { runOnRedis } from "@app/lib/api/redis";
import type { Authenticator } from "@app/lib/auth";
import { AgentMessageFeedbackResource } from "@app/lib/resources/agent_message_feedback_resource";
import { AppResource } from "@app/lib/resources/app_resource";
import { KillSwitchResource } from "@app/lib/resources/kill_switch_resource";
import { UserResource } from "@app/lib/resources/user_resource";
import { ServerSideTracking } from "@app/lib/tracking/server";
import { apiError } from "@app/logger/withlogging";
import type {
  AgentConfigurationType,
  LightAgentConfigurationType,
  PostOrPatchAgentConfigurationRequestBody,
  Result,
  WithAPIErrorResponse,
} from "@app/types";
import {
  assertNever,
  Err,
  GetAgentConfigurationsQuerySchema,
  Ok,
  PostOrPatchAgentConfigurationRequestBodySchema,
} from "@app/types";

export type GetAgentConfigurationsResponseBody = {
  agentConfigurations: LightAgentConfigurationType[];
};
export type PostAgentConfigurationResponseBody = {
  agentConfiguration: LightAgentConfigurationType;
};

async function handler(
  req: NextApiRequest,
  res: NextApiResponse<
    WithAPIErrorResponse<
      | GetAgentConfigurationsResponseBody
      | PostAgentConfigurationResponseBody
      | void
    >
  >,
  auth: Authenticator
): Promise<void> {
  const owner = auth.getNonNullableWorkspace();

  switch (req.method) {
    case "GET":
      // extract the view from the query parameters
      const queryValidation = GetAgentConfigurationsQuerySchema.decode({
        ...req.query,
        limit:
          typeof req.query.limit === "string"
            ? parseInt(req.query.limit, 10)
            : undefined,
      });
      if (isLeft(queryValidation)) {
        const pathError = reporter.formatValidationErrors(queryValidation.left);
        return apiError(req, res, {
          status_code: 400,
          api_error: {
            type: "invalid_request_error",
            message: `Invalid query parameters: ${pathError}`,
          },
        });
      }

      const { view, limit, withUsage, withAuthors, withFeedbacks, sort } =
        queryValidation.right;
      let viewParam = view ? view : "all";
      // @ts-expect-error: added for backwards compatibility
      viewParam = viewParam === "assistant-search" ? "list" : viewParam;
      if (viewParam === "admin_internal" && !auth.isDustSuperUser()) {
        return apiError(req, res, {
          status_code: 404,
          api_error: {
            type: "app_auth_error",
            message: "Only Dust Super Users can see admin_internal agents.",
          },
        });
      }
      let agentConfigurations = await getAgentConfigurations({
        auth,
        agentsGetView: viewParam,
        variant: "light",
        limit,
        sort,
      });
      if (withUsage === "true") {
        const mentionCounts = await runOnRedis(
          { origin: "agent_usage" },
          async (redis) => {
            return getAgentsUsage({
              providedRedis: redis,
              workspaceId: owner.sId,
              limit:
                typeof req.query.limit === "string"
                  ? parseInt(req.query.limit, 10)
                  : -1,
            });
          }
        );
        const usageMap = _.keyBy(mentionCounts, "agentId");
        agentConfigurations = agentConfigurations.map((agentConfiguration) =>
          usageMap[agentConfiguration.sId]
            ? {
                ...agentConfiguration,
                usage: _.omit(usageMap[agentConfiguration.sId], ["agentId"]),
              }
            : agentConfiguration
        );
      }
      if (withAuthors === "true") {
        const recentAuthors = await getAgentsRecentAuthors({
          auth,
          agents: agentConfigurations,
        });
        agentConfigurations = agentConfigurations.map(
          (agentConfiguration, index) => {
            return {
              ...agentConfiguration,
              lastAuthors: recentAuthors[index],
            };
          }
        );
      }
      if (withFeedbacks === "true") {
        const feedbacks =
          await AgentMessageFeedbackResource.getFeedbackCountForAssistants(
            auth,
            agentConfigurations
              .filter((agent) => agent.scope !== "global")
              .map((agent) => agent.sId),
            30
          );
        agentConfigurations = agentConfigurations.map((agentConfiguration) => ({
          ...agentConfiguration,
          feedbacks: {
            up:
              feedbacks.find(
                (f) =>
                  f.agentConfigurationId === agentConfiguration.sId &&
                  f.thumbDirection === "up"
              )?.count ?? 0,
            down:
              feedbacks.find(
                (f) =>
                  f.agentConfigurationId === agentConfiguration.sId &&
                  f.thumbDirection === "down"
              )?.count ?? 0,
          },
        }));
      }

      return res.status(200).json({
        agentConfigurations,
      });
    case "POST":
      const killSwitches = await KillSwitchResource.listEnabledKillSwitches();
      if (killSwitches?.includes("save_agent_configurations")) {
        return apiError(req, res, {
          status_code: 400,
          api_error: {
            type: "app_auth_error",
            message:
              "Saving agent configurations is temporarily disabled, try again later.",
          },
        });
      }
      const bodyValidation =
        PostOrPatchAgentConfigurationRequestBodySchema.decode(req.body);
      if (isLeft(bodyValidation)) {
        const pathError = reporter.formatValidationErrors(bodyValidation.left);
        return apiError(req, res, {
          status_code: 400,
          api_error: {
            type: "invalid_request_error",
            message: `Invalid request body: ${pathError}`,
          },
        });
      }

      //TODO(agent-discovery): Remove this once old scopes are removed
      if (
        bodyValidation.right.assistant.scope === "workspace" &&
        !auth.isBuilder()
      ) {
        return apiError(req, res, {
          status_code: 404,
          api_error: {
            type: "app_auth_error",
            message: "Only builders can create workspace agents.",
          },
        });
      }

      const maxStepsPerRun = bodyValidation.right.assistant.maxStepsPerRun;

      const isLegacyConfiguration =
        bodyValidation.right.assistant.actions.length === 1 &&
        !bodyValidation.right.assistant.actions[0].description;

      if (isLegacyConfiguration && maxStepsPerRun !== undefined) {
        return apiError(req, res, {
          status_code: 400,
          api_error: {
            type: "app_auth_error",
            message: "maxStepsPerRun is only supported in multi-actions mode.",
          },
        });
      }
      if (!isLegacyConfiguration && maxStepsPerRun === undefined) {
        return apiError(req, res, {
          status_code: 400,
          api_error: {
            type: "app_auth_error",
            message: "maxStepsPerRun is required in multi-actions mode.",
          },
        });
      }
      const agentConfigurationRes = await createOrUpgradeAgentConfiguration({
        auth,
        assistant: { ...bodyValidation.right.assistant, maxStepsPerRun },
      });

      if (agentConfigurationRes.isErr()) {
        return apiError(req, res, {
          status_code: 500,
          api_error: {
            type: "assistant_saving_error",
            message: `Error saving agent: ${agentConfigurationRes.error.message}`,
          },
        });
      }

      return res.status(200).json({
        agentConfiguration: agentConfigurationRes.value,
      });

    default:
      return apiError(req, res, {
        status_code: 405,
        api_error: {
          type: "method_not_supported_error",
          message:
            "The method passed is not supported, GET OR POST is expected.",
        },
      });
  }
}

export default withSessionAuthenticationForWorkspace(handler);

/**
 * Create Or Upgrade Agent Configuration If an agentConfigurationId is provided, it will create a
 * new version of the agent configuration with the same agentConfigurationId. If no
 * agentConfigurationId is provided, it will create a new agent configuration. In both cases, it
 * will return the new agent configuration.
 **/
export async function createOrUpgradeAgentConfiguration({
  auth,
  assistant,
  agentConfigurationId,
}: {
  auth: Authenticator;
  assistant: PostOrPatchAgentConfigurationRequestBody["assistant"];
  agentConfigurationId?: string;
}): Promise<Result<AgentConfigurationType, Error>> {
  const { actions } = assistant;

  const maxStepsPerRun = assistant.maxStepsPerRun ?? actions.length;

  // Tools mode:
  // Enforce that every action has a name and a description and that every name is unique.
  if (actions.length > 1) {
    const actionsWithoutName = actions.filter((action) => !action.name);
    if (actionsWithoutName.length) {
      return new Err(
        Error(
          `Every action must have a name. Missing names for: ${actionsWithoutName
            .map((action) => action.type)
            .join(", ")}`
        )
      );
    }
    const actionNames = new Set<string>();
    for (const action of actions) {
      if (!action.name) {
        // To please the type system.
        throw new Error(`unreachable: action.name is required.`);
      }
      if (actionNames.has(action.name)) {
        return new Err(new Error(`Duplicate action name: ${action.name}`));
      }
      actionNames.add(action.name);
    }
    const actionsWithoutDesc = actions.filter((action) => !action.description);
    if (actionsWithoutDesc.length) {
      return new Err(
        Error(
          `Every action must have a description. Missing descriptions for: ${actionsWithoutDesc
            .map((action) => action.type)
            .join(", ")}`
        )
      );
    }
  }

  const editors = (
    await UserResource.fetchByIds(assistant.editors.map((e) => e.sId))
  ).map((e) => e.toJSON());

  const agentConfigurationRes = await createAgentConfiguration(auth, {
    name: assistant.name,
    description: assistant.description,
    instructions: assistant.instructions ?? null,
    maxStepsPerRun,
    visualizationEnabled: assistant.visualizationEnabled,
    pictureUrl: assistant.pictureUrl,
    status: assistant.status,
    scope: assistant.scope,
    model: assistant.model,
    agentConfigurationId,
    templateId: assistant.templateId ?? null,
    requestedGroupIds: await getAgentConfigurationGroupIdsFromActions(
      auth,
      actions
    ),
    tags: assistant.tags,
    editors,
  });

  if (agentConfigurationRes.isErr()) {
    return agentConfigurationRes;
  }

  const actionConfigs: AgentActionConfigurationType[] = [];

  for (const action of actions) {
    if (action.type === "retrieval_configuration") {
      const res = await createAgentActionConfiguration(
        auth,
        {
          type: "retrieval_configuration",
          query: action.query,
          relativeTimeFrame: action.relativeTimeFrame,
          topK: action.topK,
          dataSources: action.dataSources,
          name: action.name ?? null,
          description: action.description ?? null,
        },
        agentConfigurationRes.value
      );
      if (res.isErr()) {
        // If we fail to create an action, we should delete the agent configuration
        // we just created and re-throw the error.
        await unsafeHardDeleteAgentConfiguration(agentConfigurationRes.value);
        return res;
      }
      actionConfigs.push(res.value);
    } else if (action.type === "dust_app_run_configuration") {
      const app = await AppResource.fetchById(auth, action.appId);
      if (!app) {
        return new Err(new Error(`App ${action.appId} not found`));
      }

      const res = await createAgentActionConfiguration(
        auth,
        {
          type: "dust_app_run_configuration",
          appWorkspaceId: action.appWorkspaceId,
          appId: action.appId,
          name: action.name ?? null,
          description: action.description ?? null,
        },
        agentConfigurationRes.value
      );
      if (res.isErr()) {
        // If we fail to create an action, we should delete the agent configuration
        // we just created and re-throw the error.
        await unsafeHardDeleteAgentConfiguration(agentConfigurationRes.value);
        return res;
      }
      actionConfigs.push(res.value);
    } else if (action.type === "tables_query_configuration") {
      const res = await createAgentActionConfiguration(
        auth,
        {
          type: "tables_query_configuration",
          tables: action.tables,
          name: action.name ?? null,
          description: action.description ?? null,
        },
        agentConfigurationRes.value
      );
      if (res.isErr()) {
        // If we fail to create an action, we should delete the agent configuration
        // we just created and re-throw the error.
        await unsafeHardDeleteAgentConfiguration(agentConfigurationRes.value);
        return res;
      }
      actionConfigs.push(res.value);
    } else if (action.type === "process_configuration") {
      const res = await createAgentActionConfiguration(
        auth,
        {
          type: "process_configuration",
          dataSources: action.dataSources,
          relativeTimeFrame: action.relativeTimeFrame,
          jsonSchema: action.jsonSchema ?? null,
          name: action.name ?? null,
          description: action.description ?? null,
        },
        agentConfigurationRes.value
      );
      if (res.isErr()) {
        // If we fail to create an action, we should delete the agent configuration
        // we just created and re-throw the error.
        await unsafeHardDeleteAgentConfiguration(agentConfigurationRes.value);
        return res;
      }
      actionConfigs.push(res.value);
    } else if (action.type === "websearch_configuration") {
      const res = await createAgentActionConfiguration(
        auth,
        {
          type: "websearch_configuration",
          name: action.name ?? null,
          description: action.description ?? null,
        },
        agentConfigurationRes.value
      );
      if (res.isErr()) {
        // If we fail to create an action, we should delete the agent configuration
        // we just created and re-throw the error.
        await unsafeHardDeleteAgentConfiguration(agentConfigurationRes.value);
        return res;
      }
      actionConfigs.push(res.value);
    } else if (action.type === "browse_configuration") {
      const res = await createAgentActionConfiguration(
        auth,
        {
          type: "browse_configuration",
          name: action.name ?? null,
          description: action.description ?? null,
        },
        agentConfigurationRes.value
      );
      if (res.isErr()) {
        // If we fail to create an action, we should delete the agent configuration
        // we just created and re-throw the error.
        await unsafeHardDeleteAgentConfiguration(agentConfigurationRes.value);
        return res;
      }
      actionConfigs.push(res.value);
    } else if (action.type === "reasoning_configuration") {
      const res = await createAgentActionConfiguration(
        auth,
        {
          type: "reasoning_configuration",
          name: action.name ?? null,
          description: action.description ?? null,
          providerId: action.providerId,
          modelId: action.modelId,
          temperature: action.temperature,
          reasoningEffort: action.reasoningEffort,
        },
        agentConfigurationRes.value
      );
      if (res.isErr()) {
        // If we fail to create an action, we should delete the agent configuration
        // we just created and re-throw the error.
        await unsafeHardDeleteAgentConfiguration(agentConfigurationRes.value);
        return res;
      }
      actionConfigs.push(res.value);
    } else if (action.type === "mcp_server_configuration") {
      const res = await createAgentActionConfiguration(
        auth,
        {
          type: "mcp_server_configuration",
          name: action.name,
          description: action.description ?? DEFAULT_MCP_ACTION_DESCRIPTION,
          mcpServerViewId: action.mcpServerViewId,
          dataSources: action.dataSources || null,
          reasoningModel: action.reasoningModel,
          tables: action.tables,
          childAgentId: action.childAgentId,
          additionalConfiguration: action.additionalConfiguration,
<<<<<<< HEAD
          dustAppConfiguration: action.dustAppConfiguration,
=======
          timeFrame: action.timeFrame,
>>>>>>> c29d2aaa
        } as PlatformMCPServerConfigurationType,
        agentConfigurationRes.value
      );
      if (res.isErr()) {
        // If we fail to create an action, we should delete the agent configuration
        // we just created and re-throw the error.
        await unsafeHardDeleteAgentConfiguration(agentConfigurationRes.value);
        return res;
      }
      actionConfigs.push(res.value);
    } else {
      assertNever(action);
    }
  }

  const agentConfiguration: AgentConfigurationType = {
    ...agentConfigurationRes.value,
    actions: actionConfigs,
  };

  // We are not tracking draft agents
  if (agentConfigurationRes.value.status === "active") {
    void ServerSideTracking.trackAssistantCreated({
      user: auth.user() ?? undefined,
      workspace: auth.workspace() ?? undefined,
      assistant: agentConfiguration,
    });
  }

  return new Ok(agentConfiguration);
}<|MERGE_RESOLUTION|>--- conflicted
+++ resolved
@@ -503,11 +503,8 @@
           tables: action.tables,
           childAgentId: action.childAgentId,
           additionalConfiguration: action.additionalConfiguration,
-<<<<<<< HEAD
           dustAppConfiguration: action.dustAppConfiguration,
-=======
           timeFrame: action.timeFrame,
->>>>>>> c29d2aaa
         } as PlatformMCPServerConfigurationType,
         agentConfigurationRes.value
       );
