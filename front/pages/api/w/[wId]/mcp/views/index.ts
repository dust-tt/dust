--- conflicted
+++ resolved
@@ -34,20 +34,10 @@
 
   switch (method) {
     case "GET": {
-<<<<<<< HEAD
-      const spaceIds = req.query.spaceIds;
-      const availabilitiesParam = req.query.availabilities;
-      if (
-        !spaceIds ||
-        typeof spaceIds !== "string" ||
-        typeof availabilitiesParam === "object"
-      ) {
-=======
     const spaceIds = req.query.spaceIds;
     const availabilities = req.query.availabilities;
     
     if (!isString(spaceIds) || !isString(availabilities)) {
->>>>>>> 52206793
         return apiError(req, res, {
           status_code: 400,
           api_error: {
@@ -89,10 +79,6 @@
         { concurrency: 10 }
       );
 
-      const availabilities = availabilitiesParam
-        ? availabilitiesParam.split(",")
-        : ["manual"];
-
       for (const availability of availabilities) {
         if (!isMCPServerAvailability(availability)) {
           return apiError(req, res, {
@@ -108,15 +94,11 @@
       const flattenedServerViews = serverViews
         .flat()
         .filter((v): v is MCPServerViewType => v !== null)
-<<<<<<< HEAD
-        .filter((v) => availabilities.includes(v.server.availability));
-=======
         .filter(
           (v) =>
             isAllowedAvailability(v.server.availability) &&
             query.availabilities.includes(v.server.availability)
         );
->>>>>>> 52206793
 
       return res.status(200).json({
         success: true,
