--- conflicted
+++ resolved
@@ -4,11 +4,7 @@
 import type { MCPServerType } from "@app/lib/actions/mcp_metadata";
 import { withSessionAuthenticationForWorkspace } from "@app/lib/api/auth_wrappers";
 import type { Authenticator } from "@app/lib/auth";
-<<<<<<< HEAD
-import { MCPServerViewResource } from "@app/lib/resources/mcp_server_view_resource";
-=======
 import { InternalMCPServerInMemoryResource } from "@app/lib/resources/internal_mcp_server_in_memory_resource";
->>>>>>> f010647a
 import { RemoteMCPServerResource } from "@app/lib/resources/remote_mcp_servers_resource";
 import { apiError } from "@app/logger/withlogging";
 import type { WithAPIErrorResponse } from "@app/types";
@@ -149,30 +145,22 @@
     case "DELETE": {
       const { serverType } = getServerTypeAndIdFromSId(serverId);
 
-      if (serverType == "internal") {
-        // TODO(mcp) move to "fake resource"
-        const views = await MCPServerViewResource.listByMCPServer(
-          auth,
-          serverId
-        );
-        for (const view of views) {
-          await view.hardDelete(auth);
-        }
-      } else {
-        const server = await RemoteMCPServerResource.fetchById(auth, serverId);
+      const server =
+        serverType == "remote"
+          ? await RemoteMCPServerResource.fetchById(auth, serverId)
+          : await InternalMCPServerInMemoryResource.fetchById(auth, serverId);
 
-        if (!server) {
-          return apiError(req, res, {
-            status_code: 404,
-            api_error: {
-              type: "data_source_not_found",
-              message: "Remote MCP Server not found",
-            },
-          });
-        }
+      if (!server) {
+        return apiError(req, res, {
+          status_code: 404,
+          api_error: {
+            type: "data_source_not_found",
+            message: "Remote MCP Server not found",
+          },
+        });
+      }
 
-        await server.delete(auth);
-      }
+      await server.delete(auth);
 
       return res.status(200).json({
         deleted: true,
