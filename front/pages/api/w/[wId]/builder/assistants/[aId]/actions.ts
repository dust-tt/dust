--- conflicted
+++ resolved
@@ -53,18 +53,14 @@
       });
     }
 
-<<<<<<< HEAD
-    const { dataSourceViews, dustApps } =
-      await getAccessibleSourcesAndApps(auth);
-=======
     const { dataSourceViews, mcpServerViews } =
       await getAccessibleSourcesAndAppsForActions(auth);
     const mcpServerViewsJSON = mcpServerViews.map((v) => v.toJSON());
->>>>>>> 8f2a331e
 
     const actions = await buildInitialActions({
       dataSourceViews,
       configuration: agentConfiguration,
+      mcpServerViews: mcpServerViewsJSON
     });
 
     if (
