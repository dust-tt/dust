<<<<<<< HEAD
import type {
  LabsTranscriptsConfigurationType,
  WithAPIErrorResponse,
} from "@dust-tt/types";
import {
  isCredentialProvider,
  isProviderWithDefaultWorkspaceConfiguration,
  OAuthAPI,
} from "@dust-tt/types";
=======
>>>>>>> d9516ba3
import { isLeft } from "fp-ts/lib/Either";
import * as t from "io-ts";
import * as reporter from "io-ts-reporters";
import type { NextApiRequest, NextApiResponse } from "next";

import { withSessionAuthenticationForWorkspace } from "@app/lib/api/auth_wrappers";
import config from "@app/lib/api/config";
import type { Authenticator } from "@app/lib/auth";
import { getFeatureFlags } from "@app/lib/auth";
import { LabsTranscriptsConfigurationResource } from "@app/lib/resources/labs_transcripts_resource";
import logger from "@app/logger/logger";
import { apiError } from "@app/logger/withlogging";
import type { WithAPIErrorResponse } from "@app/types";
import {
  isCredentialProvider,
  isProviderWithWorkspaceConfiguration,
  OAuthAPI,
} from "@app/types";

export type GetLabsTranscriptsConfigurationResponseBody = {
  configuration: LabsTranscriptsConfigurationType | null;
};

// Define provider type separately for better reuse
export const acceptableTranscriptProvidersCodec = t.union([
  t.literal("google_drive"),
  t.literal("modjo"),
]);

export const acceptableTranscriptsWithConnectorProvidersCodec =
  t.literal("gong");

// Simplify the schema definitions to avoid duplications
const OAuthConfigSchema = t.type({
  provider: acceptableTranscriptProvidersCodec,
  connectionId: t.string,
});

const ApiKeyConfigSchema = t.type({
  provider: acceptableTranscriptProvidersCodec,
  apiKey: t.string,
});

const ConnectorConnectionConfigSchema = t.type({
  provider: acceptableTranscriptsWithConnectorProvidersCodec,
  useConnectorConnection: t.boolean,
});

export const PostLabsTranscriptsConfigurationBodySchema = t.union([
  OAuthConfigSchema,
  ApiKeyConfigSchema,
  ConnectorConnectionConfigSchema,
]);

export function isApiKeyConfig(
  config: t.TypeOf<typeof PostLabsTranscriptsConfigurationBodySchema>
): config is t.TypeOf<typeof ApiKeyConfigSchema> {
  return "apiKey" in config;
}

export function isConnectorConnectionConfig(
  config: t.TypeOf<typeof PostLabsTranscriptsConfigurationBodySchema>
): config is t.TypeOf<typeof ConnectorConnectionConfigSchema> {
  return "useConnectorConnection" in config;
}

function getConnectionDetails(
  validatedBody: t.TypeOf<typeof PostLabsTranscriptsConfigurationBodySchema>
) {
  if (isConnectorConnectionConfig(validatedBody)) {
    return { oAuthConnectionId: null, useConnectorConnection: true };
  }
  if (isApiKeyConfig(validatedBody)) {
    return {
      oAuthConnectionId: null,
      useConnectorConnection: false,
      apiKey: validatedBody.apiKey,
    };
  }
  return {
    oAuthConnectionId: validatedBody.connectionId,
    useConnectorConnection: false,
  };
}

async function handler(
  req: NextApiRequest,
  res: NextApiResponse<
    WithAPIErrorResponse<GetLabsTranscriptsConfigurationResponseBody>
  >,
  auth: Authenticator
): Promise<void> {
  const user = auth.getNonNullableUser();
  const owner = auth.getNonNullableWorkspace();
  const flags = await getFeatureFlags(owner);
  const oauthApi = new OAuthAPI(config.getOAuthAPIConfig(), logger);

  if (!flags.includes("labs_transcripts")) {
    return apiError(req, res, {
      status_code: 403,
      api_error: {
        type: "feature_flag_not_found",
        message: "The feature is not enabled for this workspace.",
      },
    });
  }

  switch (req.method) {
    case "GET":
      const transcriptsConfigurationRes =
        await LabsTranscriptsConfigurationResource.findByUserAndWorkspace({
          auth,
          userId: user.id,
        });
      const transcriptsConfiguration = transcriptsConfigurationRes?.toJSON();

      if (!transcriptsConfiguration) {
        return res.status(200).json({
          configuration: null,
        });
      }

      return res.status(200).json({
        configuration: transcriptsConfiguration ?? null,
      });

    // Create.
    case "POST":
      let bodyToParse = req.body;

      if (typeof req.body === "string") {
        try {
          bodyToParse = JSON.parse(req.body);
        } catch (e) {
          return apiError(req, res, {
            status_code: 400,
            api_error: {
              type: "invalid_request_error",
              message: "Invalid JSON in request body",
            },
          });
        }
      }

      const bodyValidation =
        PostLabsTranscriptsConfigurationBodySchema.decode(bodyToParse);
      if (isLeft(bodyValidation)) {
        const pathError = reporter.formatValidationErrors(bodyValidation.left);

        return apiError(req, res, {
          status_code: 400,
          api_error: {
            type: "invalid_request_error",
            message: `Invalid request body: ${pathError}`,
          },
        });
      }

      const validatedBody = bodyValidation.right;
      const { provider } = validatedBody;

      const { oAuthConnectionId, useConnectorConnection, apiKey } =
        getConnectionDetails(validatedBody);
      let credentialId: string | undefined;

      const transcriptsConfigurationAlreadyExists =
        await LabsTranscriptsConfigurationResource.findByUserAndWorkspace({
          auth,
          userId: user.id,
        });

      if (transcriptsConfigurationAlreadyExists) {
        return apiError(req, res, {
          status_code: 409,
          api_error: {
            type: "transcripts_configuration_already_exists",
            message: "The transcripts configuration already exists.",
          },
        });
      }

      if (isApiKeyConfig(validatedBody)) {
        if (!apiKey) {
          return apiError(req, res, {
            status_code: 400,
            api_error: {
              type: "invalid_request_error",
              message: "API key is required",
            },
          });
        }

        if (isCredentialProvider(provider)) {
          const oAuthRes = await oauthApi.postCredentials({
            provider,
            userId: user.sId,
            workspaceId: owner.sId,
            credentials: {
              api_key: apiKey,
            },
          });

          if (oAuthRes.isErr()) {
            return res.status(500).json({
              error: {
                type: "invalid_request_error",
                message: "Failed to post API key credentials",
              },
            });
          }

          credentialId = oAuthRes.value.credential.credential_id;
        }
      }

      let isDefaultWorkspaceConfiguration = false;

      if (isProviderWithDefaultWorkspaceConfiguration(provider)) {
        const currentDefaultConfiguration =
          await LabsTranscriptsConfigurationResource.findByWorkspaceAndProvider(
            {
              auth,
              provider,
              isDefaultWorkspaceConfiguration: true,
            }
          );

        isDefaultWorkspaceConfiguration =
          currentDefaultConfiguration === null ||
          currentDefaultConfiguration === undefined;
      }

      const transcriptsConfigurationPostResource =
        await LabsTranscriptsConfigurationResource.makeNew({
          userId: user.id,
          workspaceId: owner.id,
          provider,
          connectionId: oAuthConnectionId ?? null,
          credentialId: credentialId ?? null,
          isDefaultWorkspaceConfiguration,
          useConnectorConnection,
        });

      const transcriptsConfigurationPost =
        transcriptsConfigurationPostResource.toJSON() ?? null;

      return res
        .status(200)
        .json({ configuration: transcriptsConfigurationPost });

    default:
      return apiError(req, res, {
        status_code: 405,
        api_error: {
          type: "method_not_supported_error",
          message: "The method passed is not supported.",
        },
      });
  }
}

export default withSessionAuthenticationForWorkspace(handler);<|MERGE_RESOLUTION|>--- conflicted
+++ resolved
@@ -1,15 +1,3 @@
-<<<<<<< HEAD
-import type {
-  LabsTranscriptsConfigurationType,
-  WithAPIErrorResponse,
-} from "@dust-tt/types";
-import {
-  isCredentialProvider,
-  isProviderWithDefaultWorkspaceConfiguration,
-  OAuthAPI,
-} from "@dust-tt/types";
-=======
->>>>>>> d9516ba3
 import { isLeft } from "fp-ts/lib/Either";
 import * as t from "io-ts";
 import * as reporter from "io-ts-reporters";
@@ -22,12 +10,17 @@
 import { LabsTranscriptsConfigurationResource } from "@app/lib/resources/labs_transcripts_resource";
 import logger from "@app/logger/logger";
 import { apiError } from "@app/logger/withlogging";
+import type {
+  LabsTranscriptsConfigurationType,
+  WithAPIErrorResponse,
+} from "@app/types";
 import type { WithAPIErrorResponse } from "@app/types";
 import {
   isCredentialProvider,
-  isProviderWithWorkspaceConfiguration,
+  isProviderWithDefaultWorkspaceConfiguration,
   OAuthAPI,
 } from "@app/types";
+import { isCredentialProvider, OAuthAPI } from "@app/types";
 
 export type GetLabsTranscriptsConfigurationResponseBody = {
   configuration: LabsTranscriptsConfigurationType | null;
