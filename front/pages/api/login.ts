--- conflicted
+++ resolved
@@ -16,302 +16,7 @@
 import { ServerSideTracking } from "@app/lib/tracking/server";
 import logger from "@app/logger/logger";
 import { apiError, withLogging } from "@app/logger/withlogging";
-<<<<<<< HEAD
 import type { WithAPIErrorResponse } from "@app/types";
-=======
-import { launchUpdateUsageWorkflow } from "@app/temporal/usage_queue/client";
-import type { ActiveRoleType, Result, WithAPIErrorResponse } from "@app/types";
-import { Err, Ok } from "@app/types";
-
-// `membershipInvite` flow: we know we can add the user to the associated `workspaceId` as all the
-// checks (decoding the JWT) have been run before. Simply create the membership if it does not
-// already exist and mark the invitation as consumed.
-async function handleMembershipInvite(
-  user: UserResource,
-  membershipInvite: MembershipInvitationResource
-): Promise<
-  Result<
-    {
-      flow: null;
-      workspace: Workspace;
-    },
-    AuthFlowError | SSOEnforcedError
-  >
-> {
-  if (membershipInvite.inviteEmail.toLowerCase() !== user.email.toLowerCase()) {
-    logger.error(
-      {
-        inviteEmail: membershipInvite.inviteEmail,
-        workspaceId: membershipInvite.workspaceId,
-        user: user.toJSON(),
-      },
-      "Invitation token email mismatch"
-    );
-
-    return new Err(
-      new AuthFlowError(
-        "invitation_token_email_mismatch",
-        "The invitation token is not intended for use with this email address."
-      )
-    );
-  }
-
-  const { workspace } = membershipInvite;
-
-  if (!workspace) {
-    return new Err(
-      new AuthFlowError(
-        "invalid_invitation_token",
-        "The invite token is invalid, please ask your admin to resend an invitation."
-      )
-    );
-  }
-
-  if (workspace.ssoEnforced) {
-    return new Err(
-      new SSOEnforcedError("SSO is enforced on this workspace.", workspace.sId)
-    );
-  }
-
-  const m = await MembershipResource.getLatestMembershipOfUserInWorkspace({
-    user,
-    workspace: renderLightWorkspaceType({ workspace }),
-  });
-
-  if (m?.isRevoked()) {
-    const updateRes = await MembershipResource.updateMembershipRole({
-      user,
-      workspace: renderLightWorkspaceType({ workspace }),
-      newRole: membershipInvite.initialRole,
-      allowTerminated: true,
-    });
-
-    if (updateRes.isErr()) {
-      return new Err(
-        new AuthFlowError(
-          "membership_update_error",
-          `Error updating previously revoked membership: ${updateRes.error.type}`
-        )
-      );
-    }
-
-    void ServerSideTracking.trackUpdateMembershipRole({
-      user: user.toJSON(),
-      workspace: renderLightWorkspaceType({ workspace }),
-      previousRole: updateRes.value.previousRole,
-      role: updateRes.value.newRole,
-    });
-  }
-
-  if (!m) {
-    await createAndLogMembership({
-      workspace,
-      user,
-      role: membershipInvite.initialRole,
-    });
-  }
-
-  await membershipInvite.markAsConsumed(user);
-
-  return new Ok({ flow: null, workspace });
-}
-
-function canJoinTargetWorkspace(
-  targetWorkspaceId: string | undefined,
-  workspace: Workspace | undefined,
-  activeMemberships: MembershipResource[]
-) {
-  // If there is no target workspace id, return true.
-  if (!targetWorkspaceId) {
-    return true;
-  }
-
-  if (!workspace) {
-    return false;
-  }
-
-  // Verify that the user is not already a member of the workspace.
-  const alreadyInWorkspace = activeMemberships.find(
-    (m) => m.workspaceId === workspace.id
-  );
-  if (alreadyInWorkspace) {
-    return false;
-  }
-
-  return targetWorkspaceId === workspace.sId;
-}
-
-async function handleEnterpriseSignUpFlow(
-  user: UserResource,
-  enterpriseConnectionWorkspaceId: string
-): Promise<{
-  flow: "unauthorized" | null;
-  workspace: Workspace | null;
-}> {
-  // Combine queries to optimize database calls.
-  const [{ total }, workspace] = await Promise.all([
-    MembershipResource.getActiveMemberships({
-      users: [user],
-    }),
-    Workspace.findOne({
-      where: {
-        sId: enterpriseConnectionWorkspaceId,
-      },
-    }),
-  ]);
-
-  // Early return if user is already a member of a workspace.
-  if (total !== 0) {
-    return { flow: null, workspace: null };
-  }
-
-  // Redirect to login error flow if workspace is not found.
-  if (!workspace) {
-    return { flow: "unauthorized", workspace: null };
-  }
-
-  const membership =
-    await MembershipResource.getLatestMembershipOfUserInWorkspace({
-      user,
-      workspace: renderLightWorkspaceType({ workspace }),
-    });
-
-  // Look if there is a pending membership invitation for the user at the workspace.
-  const pendingMembershipInvitation =
-    await MembershipInvitationResource.getPendingForEmailAndWorkspace(
-      user.email,
-      workspace.id
-    );
-
-  // Initialize membership if it's not present or has been previously revoked. In the case of
-  // enterprise connections, Dust access is overridden by the identity management service.
-  if (!membership || membership.isRevoked()) {
-    await createAndLogMembership({
-      workspace,
-      user,
-      role: pendingMembershipInvitation?.initialRole ?? "user",
-    });
-  }
-
-  if (pendingMembershipInvitation) {
-    await pendingMembershipInvitation.markAsConsumed(user);
-  }
-
-  return { flow: null, workspace };
-}
-
-// Regular flow, only if the user is a newly created user. Verify if there's an existing workspace
-// with the same verified domain that allows auto-joining. The user will join this workspace if it
-// exists; otherwise, a new workspace is created.
-async function handleRegularSignupFlow(
-  session: SessionWithUser,
-  user: UserResource,
-  targetWorkspaceId?: string
-): Promise<
-  Result<
-    {
-      flow: "no-auto-join" | "revoked" | null;
-      workspace: Workspace | null;
-    },
-    AuthFlowError | SSOEnforcedError
-  >
-> {
-  const { memberships: activeMemberships, total } =
-    await MembershipResource.getActiveMemberships({
-      users: [user],
-    });
-
-  // Return early if the user is already a member of a workspace and is not attempting to join
-  // another one.
-  if (total !== 0 && !targetWorkspaceId) {
-    return new Ok({
-      flow: null,
-      workspace: null,
-    });
-  }
-
-  const workspaceWithVerifiedDomain = await findWorkspaceWithVerifiedDomain(
-    session.user
-  );
-  const { workspace: existingWorkspace } = workspaceWithVerifiedDomain ?? {};
-
-  // Verify that the user is allowed to join the specified workspace.
-  const joinTargetWorkspaceAllowed = canJoinTargetWorkspace(
-    targetWorkspaceId,
-    existingWorkspace,
-    activeMemberships
-  );
-  if (
-    workspaceWithVerifiedDomain &&
-    existingWorkspace &&
-    joinTargetWorkspaceAllowed
-  ) {
-    if (existingWorkspace.ssoEnforced) {
-      return new Err(
-        new SSOEnforcedError(
-          "SSO is enforced on this workspace.",
-          existingWorkspace.sId
-        )
-      );
-    }
-
-    const workspaceSubscription =
-      await SubscriptionResource.fetchActiveByWorkspace(
-        renderLightWorkspaceType({ workspace: existingWorkspace })
-      );
-    const hasAvailableSeats = await evaluateWorkspaceSeatAvailability(
-      existingWorkspace,
-      workspaceSubscription.toJSON()
-    );
-    // Redirect to existing workspace if no seats available, requiring an invite.
-    if (
-      !hasAvailableSeats ||
-      workspaceWithVerifiedDomain.domainAutoJoinEnabled === false
-    ) {
-      return new Ok({ flow: "no-auto-join", workspace: null });
-    }
-
-    const m = await MembershipResource.getLatestMembershipOfUserInWorkspace({
-      user,
-      workspace: renderLightWorkspaceType({ workspace: existingWorkspace }),
-    });
-
-    if (m?.isRevoked()) {
-      return new Ok({ flow: "revoked", workspace: null });
-    }
-
-    if (!m) {
-      await createAndLogMembership({
-        workspace: existingWorkspace,
-        user,
-        role: "user",
-      });
-    }
-
-    return new Ok({ flow: null, workspace: existingWorkspace });
-  } else if (!targetWorkspaceId) {
-    const workspace = await createWorkspace(session);
-    await createAndLogMembership({
-      workspace,
-      user,
-      role: "admin",
-    });
-
-    return new Ok({ flow: null, workspace });
-  } else if (targetWorkspaceId && !canJoinTargetWorkspace) {
-    return new Err(
-      new AuthFlowError(
-        "invalid_domain",
-        "The domain attached to your email address is not authorized to join this workspace."
-      )
-    );
-  } else {
-    // Redirect the user to their existing workspace if they are not allowed to join the target
-    // workspace.
-    return new Ok({ flow: null, workspace: null });
-  }
-}
->>>>>>> 22936040
 
 async function handler(
   req: NextApiRequest,
