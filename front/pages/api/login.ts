--- conflicted
+++ resolved
@@ -1,19 +1,14 @@
 import type { NextApiRequest, NextApiResponse } from "next";
 
 import { getMembershipInvitationToken } from "@app/lib/api/invitation";
-<<<<<<< HEAD
+import { config as multiRegionsConfig } from "@app/lib/api/regions/config";
+import { updateUserFromAuth0 } from "@app/lib/api/workos/user";
 import {
   handleEnterpriseSignUpFlow,
   handleMembershipInvite,
   handleRegularSignupFlow,
 } from "@app/lib/api/signup";
 import { AuthFlowError } from "@app/lib/iam/errors";
-=======
-import { config as multiRegionsConfig } from "@app/lib/api/regions/config";
-import { updateUserFromAuth0 } from "@app/lib/api/workos/user";
-import { evaluateWorkspaceSeatAvailability } from "@app/lib/api/workspace";
-import { AuthFlowError, SSOEnforcedError } from "@app/lib/iam/errors";
->>>>>>> eb8ee280
 import type { SessionWithUser } from "@app/lib/iam/provider";
 import { getUserFromSession } from "@app/lib/iam/session";
 import { createOrUpdateUser, fetchUserFromSession } from "@app/lib/iam/users";
