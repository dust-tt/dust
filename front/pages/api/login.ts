--- conflicted
+++ resolved
@@ -43,15 +43,11 @@
   const { inviteToken, wId } = req.query;
   const { isSSO, workspaceId } = session;
 
-<<<<<<< HEAD
   const targetWorkspaceId = typeof wId === "string" ? wId : workspaceId;
 
-  let targetWorkspace: Workspace | null = null;
+  let targetWorkspace: WorkspaceModel | null = null;
   let targetFlow: "joined" | null = null;
 
-=======
-  let targetWorkspace: WorkspaceModel | null = null;
->>>>>>> eb7dcf1e
   // `membershipInvite` is set to a `MembeshipInvitation` if the query includes an `inviteToken`,
   // meaning the user is going through the invite by email flow.
   const membershipInviteRes =
