--- conflicted
+++ resolved
@@ -3,13 +3,6 @@
   Button,
   CloudArrowLeftRightIcon,
   Dialog,
-<<<<<<< HEAD
-  NewDropdownMenu,
-  NewDropdownMenuContent,
-  NewDropdownMenuItem,
-  NewDropdownMenuTrigger,
-=======
->>>>>>> 71a405d9
   Page,
   SliderToggle,
   Spinner,
@@ -654,59 +647,6 @@
                     />
                     <Page.P>Enable transcripts storage</Page.P>
                   </Page.Layout>
-<<<<<<< HEAD
-                </Page.Layout>
-              </Page.Layout>
-
-              {owner.flags.includes("labs_transcripts_datasource") && (
-                <Page.Layout direction="vertical">
-                  <Page.SectionHeader title="3. Store transcripts in Folder" />
-                  <Page.Layout direction="horizontal" gap="xl">
-                    <Page.P>
-                      Store transcripts in a Folder to keep using them in your
-                      assistants?
-                      <br />
-                      <small>
-                        Warning: this can make your transcripts public within
-                        your workspace.
-                      </small>
-                    </Page.P>
-                    {dataSourcesViews.length > 0 && (
-                      <NewDropdownMenu>
-                        <NewDropdownMenuTrigger
-                          disabled={!transcriptsConfigurationState.isActive}
-                        >
-                          <Button
-                            label={
-                              transcriptsConfigurationState?.dataSource
-                                ?.dataSource.name || "Do not store transcripts"
-                            }
-                            size="sm"
-                            variant="tertiary"
-                            icon={ChevronDownIcon}
-                            disabled={!transcriptsConfigurationState.isActive}
-                          />
-                        </NewDropdownMenuTrigger>
-                        <NewDropdownMenuContent>
-                          <NewDropdownMenuItem
-                            label="Do not store transcripts"
-                            onClick={() =>
-                              handleSetDataSource(
-                                transcriptsConfiguration.id,
-                                null
-                              )
-                            }
-                          />
-                          {dataSourcesViews.map((dsv) => (
-                            <NewDropdownMenuItem
-                              key={dsv.id}
-                              label={dsv.dataSource.name}
-                              onClick={() =>
-                                handleSetDataSource(
-                                  transcriptsConfiguration.id,
-                                  dsv
-                                )
-=======
                   <Page.Layout direction="horizontal">
                     <div className="w-full">
                       <div className="overflow-x-auto">
@@ -721,21 +661,13 @@
                               selectionConfigurations={selectionConfigurations}
                               setSelectionConfigurations={
                                 handleSetSelectionConfigurations
->>>>>>> 71a405d9
                               }
                               viewType={"documents"}
                               isRootSelectable={true}
                             />
-<<<<<<< HEAD
-                          ))}
-                        </NewDropdownMenuContent>
-                      </NewDropdownMenu>
-                    )}
-=======
                           )}
                       </div>
                     </div>
->>>>>>> 71a405d9
                   </Page.Layout>
                 </Page.Layout>
               )}
