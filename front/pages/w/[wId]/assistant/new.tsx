--- conflicted
+++ resolved
@@ -2,17 +2,11 @@
   Avatar,
   Button,
   ChatBubbleBottomCenterTextIcon,
-<<<<<<< HEAD
   ChevronDownIcon,
   ChevronUpIcon,
   FlagStrokeIcon,
   Page,
-=======
-  Cog6ToothIcon,
-  Icon,
-  PageHeader,
-  PlusCircleIcon,
->>>>>>> 6fa6dd0e
+  WrenchIcon,
   QuestionMarkCircleStrokeIcon,
   ShakeHandsIcon,
 } from "@dust-tt/sparkle";
@@ -159,7 +153,6 @@
       navChildren={<AssistantSidebarMenu owner={owner} />}
     >
       {!conversation ? (
-<<<<<<< HEAD
         <div className="s-text-sm s-font-normal s-text-element-800">
           <Page.Vertical gap="lg" align="left">
             <Page.Header
@@ -178,11 +171,11 @@
                 <br />
                 Try it out:
               </Page.P>
-              <StartHelperConversationButton
-                content="Hey @helper, how do I use the assistant?"
-                handleSubmit={handleSubmit}
-                variant="primary"
-              />
+                <StartHelperConversationButton
+                  content="Hey @helper, how can I interact with an Assistant?"
+                  handleSubmit={handleSubmit}
+                  variant="primary"
+                />
             </Page.Vertical>
             <Page.Separator />
             {/* FEATURED AGENTS */}
@@ -210,10 +203,11 @@
                 </div>
               </div>
               <Button.List>
+                
+                {activeAgents.length > 4 && (
                 <Button
                   variant="tertiary"
                   icon={showAllAgents ? ChevronUpIcon : ChevronDownIcon}
-                  hasMagnifying={false}
                   label={
                     showAllAgents ? "Hide All Assistants" : "See all Assistants"
                   }
@@ -225,6 +219,33 @@
                   content="Hey @helper, how do I use the assistant?"
                   handleSubmit={handleSubmit}
                 />
+              )}
+                
+              {isBuilder && (
+                <>
+                  <Button
+                    variant="secondary"
+                    icon={WrenchIcon}
+                    label="Manage Assistants"
+                    onClick={() => {
+                      void router.push(`/w/${owner.sId}/builder/assistants`);
+                    }}
+                  />
+                  <Button
+                    variant="primary"
+                    icon={PlusCircleIcon}
+                    label="Create a new Assistant"
+                    onClick={() => {
+                      void router.push(
+                        `/w/${owner.sId}/builder/assistants/new`
+                      );
+                    }}
+                  />
+                </>
+              )}
+                
+                
+                
               </Button.List>
             </Page.Vertical>
             <Page.Separator />
@@ -235,178 +256,53 @@
                 visual={QuestionMarkCircleStrokeIcon}
               />
               <Button.List>
-                <StartHelperConversationButton
-                  content="@helper, what can I use the Assistant for?"
-                  handleSubmit={handleSubmit}
-                />
-                <StartHelperConversationButton
-                  content="@helper, what are the limitations of the Assistant?"
-                  handleSubmit={handleSubmit}
-                />
+                {isBuilder ? (
+                <div className="flex flex-wrap gap-2">
+                  <StartHelperConversationButton
+                    content="@helper, what can I use the Assistants for?"
+                    handleSubmit={handleSubmit}
+                  />
+                  <StartHelperConversationButton
+                    content="@helper, what are custom Assistants?"
+                    handleSubmit={handleSubmit}
+                  />
+                  <StartHelperConversationButton
+                    content="@helper, what customized Assistants should I create?"
+                    handleSubmit={handleSubmit}
+                  />
+                  <StartHelperConversationButton
+                    content="@helper, how can I make Assistant smarter with my own data?"
+                    handleSubmit={handleSubmit}
+                  />
+                  <StartHelperConversationButton
+                    content="@helper, what's the level of security and privacy dust offers?"
+                    handleSubmit={handleSubmit}
+                  />
+                </div>
+              ) : (
+                <div className="flex flex-wrap gap-2">
+                  <StartHelperConversationButton
+                    content="Hey @helper, What can I use an Assistant for?"
+                    handleSubmit={handleSubmit}
+                  />
+                  <StartHelperConversationButton
+                    content="@helper, who creates Assistants?"
+                    handleSubmit={handleSubmit}
+                  />
+                  <StartHelperConversationButton
+                    content="@helper, how do Assistants work exactly?"
+                    handleSubmit={handleSubmit}
+                  />
+                  <StartHelperConversationButton
+                    content="@helper, what are the limitations of Assistants?"
+                    handleSubmit={handleSubmit}
+                  />
+                </div>
+              )}
               </Button.List>
             </Page.Vertical>
           </Page.Vertical>
         </div>
-=======
-        <>
-          <PageHeader
-            title="Welcome to Assistant"
-            icon={ChatBubbleBottomCenterTextIcon}
-          />
-
-          {/* GETTING STARTED */}
-          <div className="flex flex-col gap-8 pb-32">
-            <div className="mt-6 flex flex-col gap-2">
-              <div className="flex flex-row gap-2">
-                <Icon visual={FlagIcon} size="md" />
-                <span className="text-lg font-bold">Getting started?</span>
-              </div>
-              <p className="text-element-700">
-                Using Assistants is easy as asking a question to a friend or a
-                coworker.
-                <br />
-                Try it out:
-              </p>
-              <div>
-                <StartHelperConversationButton
-                  content="Hey @helper, how can I interact with an Assistant?"
-                  handleSubmit={handleSubmit}
-                  variant="primary"
-                />
-              </div>
-            </div>
-
-            {/* FEATURED AGENTS */}
-            <div className="flex flex-col gap-2">
-              <div className="flex flex-row gap-2">
-                <Icon visual={HandRaisedIcon} size="md" />
-                <span className="text-lg font-bold">
-                  Meet your smart friends
-                </span>
-              </div>
-              <p className="text-element-700">
-                Dust is not just a single Assistant, it’s a full team at your
-                service.
-                <br />
-                Each member has a set of specific set skills.
-              </p>
-              <p className="text-element-700">
-                Meet some of your Assistants team:
-              </p>
-            </div>
-            <div className="flex flex-col gap-2">
-              <div className="grid grid-cols-2 gap-4 sm:grid-cols-4">
-                {displayedAgents.map((agent) => (
-                  <div key={agent.sId} className="flex flex-col gap-1">
-                    <Avatar
-                      visual={<img src={agent.pictureUrl} alt="Agent Avatar" />}
-                      size="md"
-                    />
-                    <div>
-                      <div className="text-md font-bold text-element-900">
-                        @{agent.name}
-                      </div>
-                      <div className="text-sm text-element-700">
-                        {agent.description}
-                      </div>
-                    </div>
-                  </div>
-                ))}
-              </div>
-            </div>
-            <div className="flex flex-col items-start gap-2 sm:flex-row">
-              {activeAgents.length > 4 && (
-                <Button
-                  variant="tertiary"
-                  icon={showAllAgents ? ArrowUpCircleIcon : ArrowDownCircleIcon}
-                  label={
-                    showAllAgents ? "Hide All Assistants" : "See all Assistants"
-                  }
-                  onClick={() => {
-                    setShowAllAgents(!showAllAgents);
-                  }}
-                />
-              )}
-              {isBuilder && (
-                <>
-                  <Button
-                    variant="secondary"
-                    icon={Cog6ToothIcon}
-                    label="Manage Assistants"
-                    onClick={() => {
-                      void router.push(`/w/${owner.sId}/builder/assistants`);
-                    }}
-                  />
-                  <Button
-                    variant="primary"
-                    icon={PlusCircleIcon}
-                    label="Create a new Assistant"
-                    onClick={() => {
-                      void router.push(
-                        `/w/${owner.sId}/builder/assistants/new`
-                      );
-                    }}
-                  />
-                </>
-              )}
-            </div>
-
-            {/* FAQ */}
-            <div className="mt-6 flex flex-col gap-3">
-              <div className="flex flex-row gap-2">
-                <Icon visual={QuestionMarkCircleStrokeIcon} size="md" />
-                <span className="text-lg font-bold">
-                  Frequently asked questions
-                </span>
-              </div>
-
-              {isBuilder ? (
-                <div className="flex flex-wrap gap-2">
-                  <StartHelperConversationButton
-                    content="@helper, what can I use the Assistants for?"
-                    handleSubmit={handleSubmit}
-                  />
-                  <StartHelperConversationButton
-                    content="@helper, what are custom Assistants?"
-                    handleSubmit={handleSubmit}
-                  />
-                  <StartHelperConversationButton
-                    content="@helper, what customized Assistants should I create?"
-                    handleSubmit={handleSubmit}
-                  />
-                  <StartHelperConversationButton
-                    content="@helper, how can I make Assistant smarter with my own data?"
-                    handleSubmit={handleSubmit}
-                  />
-                  <StartHelperConversationButton
-                    content="@helper, what's the level of security and privacy dust offers?"
-                    handleSubmit={handleSubmit}
-                  />
-                </div>
-              ) : (
-                <div className="flex flex-wrap gap-2">
-                  <StartHelperConversationButton
-                    content="Hey @helper, What can I use an Assistant for?"
-                    handleSubmit={handleSubmit}
-                  />
-                  <StartHelperConversationButton
-                    content="@helper, who creates Assistants?"
-                    handleSubmit={handleSubmit}
-                  />
-                  <StartHelperConversationButton
-                    content="@helper, how do Assistants work exactly?"
-                    handleSubmit={handleSubmit}
-                  />
-                  <StartHelperConversationButton
-                    content="@helper, what are the limitations of Assistants?"
-                    handleSubmit={handleSubmit}
-                  />
-                </div>
-              )}
-            </div>
-          </div>
-        </>
->>>>>>> 6fa6dd0e
       ) : (
         <Conversation
           owner={owner}
