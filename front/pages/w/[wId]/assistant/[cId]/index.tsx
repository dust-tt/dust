import type { UserType } from "@dust-tt/types";
import type { AgentMention, MentionType } from "@dust-tt/types";
import type { InferGetServerSidePropsType } from "next";
import { useRouter } from "next/router";
import type { ReactElement } from "react";
import { useContext, useEffect, useState } from "react";

import { AssistantDetails } from "@app/components/assistant/AssistantDetails";
import Conversation from "@app/components/assistant/conversation/Conversation";
import type { ConversationLayoutProps } from "@app/components/assistant/conversation/ConversationLayout";
import ConversationLayout from "@app/components/assistant/conversation/ConversationLayout";
import { FixedAssistantInputBar } from "@app/components/assistant/conversation/input_bar/InputBar";
import { submitMessage } from "@app/components/assistant/conversation/lib";
import { SendNotificationsContext } from "@app/components/sparkle/Notification";
import { withDefaultUserAuthRequirements } from "@app/lib/iam/session";
import { LimitReachedPopup } from "@app/pages/w/[wId]/assistant/new";

const { URL = "", GA_TRACKING_ID = "" } = process.env;

export const getServerSideProps = withDefaultUserAuthRequirements<
  ConversationLayoutProps & {
    // Here, override conversationId.
    conversationId: string;
    user: UserType;
  }
>(async (context, auth) => {
  const owner = auth.workspace();
  const user = auth.user();
  const subscription = auth.subscription();

  if (!owner || !user || !auth.isUser() || !subscription) {
    return {
      redirect: {
        destination: `/w/${context.query.wId}/join?cId=${context.query.cId}`,
        permanent: false,
      },
    };
  }

  return {
    props: {
      user,
      owner,
      subscription,
      baseUrl: URL,
      gaTrackingId: GA_TRACKING_ID,
      conversationId: context.params?.cId as string,
    },
  };
});

export default function AssistantConversation({
  user,
  owner,
  conversationId,
}: InferGetServerSidePropsType<typeof getServerSideProps>) {
  const router = useRouter();
  const [stickyMentions, setStickyMentions] = useState<AgentMention[]>([]);
  const [planLimitReached, setPlanLimitReached] = useState(false);
  const sendNotification = useContext(SendNotificationsContext);
  const [detailViewContent, setDetailViewContent] = useState("");

  useEffect(() => {
    function handleNewConvoShortcut(event: KeyboardEvent) {
      // Check for Command on Mac or Ctrl on others
      const isModifier = event.metaKey || event.ctrlKey;
      if (isModifier && event.key === "/") {
        void router.push(`/w/${owner.sId}/assistant/new`);
      }
    }

    window.addEventListener("keydown", handleNewConvoShortcut);
    return () => {
      window.removeEventListener("keydown", handleNewConvoShortcut);
    };
  }, [owner.sId, router]);

  const handleCloseModal = () => {
    const currentPathname = router.pathname;
    // eslint-disable-next-line @typescript-eslint/no-unused-vars
    const { assistantDetails, ...restQuery } = router.query;
    void router.push(
      { pathname: currentPathname, query: restQuery },
      undefined,
      {
        shallow: true,
      }
    );
  };

  useEffect(() => {
    const handleRouteChange = () => {
      const assistantSId = router.query.assistantDetails ?? [];
      if (assistantSId && typeof assistantSId === "string") {
        setDetailViewContent(assistantSId);
      } else {
        setDetailViewContent("");
      }
    };

    // Initial check in case the component mounts with the query already set.
    handleRouteChange();

    router.events.on("routeChangeComplete", handleRouteChange);
    return () => {
      router.events.off("routeChangeComplete", handleRouteChange);
    };
  }, [router.query, router.events]);

  const handleSubmit = async (
    input: string,
    mentions: MentionType[],
    contentFragment?: {
      title: string;
      content: string;
    }
  ) => {
    const messageData = { input, mentions, contentFragment };
    const result = await submitMessage({
      owner,
      user,
      conversationId,
      messageData,
    });
    if (result.isOk()) return;
    if (result.error.type === "plan_limit_reached_error") {
      setPlanLimitReached(true);
    } else {
      sendNotification({
        title: result.error.title,
        description: result.error.message,
        type: "error",
      });
    }
  };

  return (
    <>
      <AssistantDetails
        owner={owner}
        assistantId={detailViewContent || null}
        onClose={handleCloseModal}
      />
      <Conversation
        owner={owner}
<<<<<<< HEAD
        isWideMode={true}
        pageTitle={
          conversation?.title
            ? `Dust - ${conversation?.title}`
            : `Dust - New Conversation`
        }
        gaTrackingId={gaTrackingId}
        topNavigationCurrent="conversations"
        titleChildren={
          conversation && (
            <ConversationTitle
              owner={owner}
              conversation={conversation}
              shareLink={`${baseUrl}/w/${owner.sId}/assistant/${conversationId}`}
              onDelete={async () => {
                await deleteConversation({
                  workspaceId: owner.sId,
                  conversationId,
                  sendNotification,
                });
                void router.push(`/w/${owner.sId}/assistant/new`);
              }}
            />
          )
        }
        navChildren={
          <AssistantSidebarMenu owner={owner} triggerInputAnimation={null} />
        }
      >
        <AssistantDetails
          owner={owner}
          assistantId={detailViewContent || null}
          onClose={handleCloseModal}
        />
        <Conversation
          owner={owner}
          user={user}
          conversationId={conversationId}
          onStickyMentionsChange={setStickyMentions}
        />
        <FixedAssistantInputBar
          owner={owner}
          onSubmit={handleSubmit}
          stickyMentions={stickyMentions}
          conversationId={conversationId}
        />
        <LimitReachedPopup
          isOpened={planLimitReached}
          onClose={() => setPlanLimitReached(false)}
          workspaceId={owner.sId}
          subscription={subscription}
        />
      </AppLayout>
    </GenerationContextProvider>
=======
        user={user}
        conversationId={conversationId}
        onStickyMentionsChange={setStickyMentions}
      />
      <FixedAssistantInputBar
        owner={owner}
        onSubmit={handleSubmit}
        stickyMentions={stickyMentions}
        conversationId={conversationId}
      />
      <LimitReachedPopup
        planLimitReached={planLimitReached}
        workspaceId={owner.sId}
      />
    </>
>>>>>>> 8b1f0896
  );
}

AssistantConversation.getLayout = (page: ReactElement, pageProps: any) => {
  return <ConversationLayout pageProps={pageProps}>{page}</ConversationLayout>;
};<|MERGE_RESOLUTION|>--- conflicted
+++ resolved
@@ -50,9 +50,10 @@
 });
 
 export default function AssistantConversation({
+  conversationId,
+  owner,
+  subscription,
   user,
-  owner,
-  conversationId,
 }: InferGetServerSidePropsType<typeof getServerSideProps>) {
   const router = useRouter();
   const [stickyMentions, setStickyMentions] = useState<AgentMention[]>([]);
@@ -143,62 +144,6 @@
       />
       <Conversation
         owner={owner}
-<<<<<<< HEAD
-        isWideMode={true}
-        pageTitle={
-          conversation?.title
-            ? `Dust - ${conversation?.title}`
-            : `Dust - New Conversation`
-        }
-        gaTrackingId={gaTrackingId}
-        topNavigationCurrent="conversations"
-        titleChildren={
-          conversation && (
-            <ConversationTitle
-              owner={owner}
-              conversation={conversation}
-              shareLink={`${baseUrl}/w/${owner.sId}/assistant/${conversationId}`}
-              onDelete={async () => {
-                await deleteConversation({
-                  workspaceId: owner.sId,
-                  conversationId,
-                  sendNotification,
-                });
-                void router.push(`/w/${owner.sId}/assistant/new`);
-              }}
-            />
-          )
-        }
-        navChildren={
-          <AssistantSidebarMenu owner={owner} triggerInputAnimation={null} />
-        }
-      >
-        <AssistantDetails
-          owner={owner}
-          assistantId={detailViewContent || null}
-          onClose={handleCloseModal}
-        />
-        <Conversation
-          owner={owner}
-          user={user}
-          conversationId={conversationId}
-          onStickyMentionsChange={setStickyMentions}
-        />
-        <FixedAssistantInputBar
-          owner={owner}
-          onSubmit={handleSubmit}
-          stickyMentions={stickyMentions}
-          conversationId={conversationId}
-        />
-        <LimitReachedPopup
-          isOpened={planLimitReached}
-          onClose={() => setPlanLimitReached(false)}
-          workspaceId={owner.sId}
-          subscription={subscription}
-        />
-      </AppLayout>
-    </GenerationContextProvider>
-=======
         user={user}
         conversationId={conversationId}
         onStickyMentionsChange={setStickyMentions}
@@ -210,11 +155,12 @@
         conversationId={conversationId}
       />
       <LimitReachedPopup
-        planLimitReached={planLimitReached}
+        isOpened={planLimitReached}
+        onClose={() => setPlanLimitReached(false)}
+        subscription={subscription}
         workspaceId={owner.sId}
       />
     </>
->>>>>>> 8b1f0896
   );
 }
 
