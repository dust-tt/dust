--- conflicted
+++ resolved
@@ -211,16 +211,6 @@
                   label="Explore the Gallery"
                 />
               </Link>
-<<<<<<< HEAD
-              {workspaceAgents.length > 0 && (
-                <Link
-                  href={`/w/${owner.sId}/builder/assistants/new?flow=workspace_assistants`}
-                >
-                  <Button variant="primary" icon={PlusIcon} label="New" />
-                </Link>
-              )}
-=======
->>>>>>> b0c852c3
             </Button.List>
           </div>
           <div className="flex flex-col gap-4">
