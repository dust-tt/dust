--- conflicted
+++ resolved
@@ -42,11 +42,6 @@
   subscription: SubscriptionType;
   plan: PlanType;
   spaces: SpaceType[];
-<<<<<<< HEAD
-  dustApps: AppType[];
-=======
-  dataSourceViews: DataSourceViewType[];
->>>>>>> c11d5a88
   mcpServerViews: MCPServerViewType[];
   agentConfiguration:
     | AgentConfigurationType
@@ -117,16 +112,6 @@
     configuration = agentConfigRes.value;
   }
 
-<<<<<<< HEAD
-=======
-  const actions = configuration
-    ? await buildInitialActions({
-        dataSourceViews,
-        configuration,
-      })
-    : [];
-
->>>>>>> c11d5a88
   const mcpServerViewsJSON = mcpServerViews.map((v) => v.toJSON());
 
   return {
@@ -147,19 +132,10 @@
 });
 
 export default function CreateAssistant({
-<<<<<<< HEAD
+  dustApps,
   agentConfiguration,
   baseUrl,
   spaces,
-  dustApps,
-=======
-  dustApps,
-  actions,
-  agentConfiguration,
-  baseUrl,
-  spaces,
-  dataSourceViews,
->>>>>>> c11d5a88
   mcpServerViews,
   flow,
   owner,
@@ -180,15 +156,9 @@
 
   return (
     <AssistantBuilderProvider
-<<<<<<< HEAD
       owner={owner}
       spaces={spaces}
       dustApps={dustApps}
-=======
-      dustApps={dustApps}
-      spaces={spaces}
-      dataSourceViews={dataSourceViews}
->>>>>>> c11d5a88
       mcpServerViews={mcpServerViews}
     >
       <AssistantBuilder
