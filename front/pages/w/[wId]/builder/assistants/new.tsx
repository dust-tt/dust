--- conflicted
+++ resolved
@@ -39,13 +39,6 @@
   owner: WorkspaceType;
   subscription: SubscriptionType;
   plan: PlanType;
-<<<<<<< HEAD
-=======
-  spaces: SpaceType[];
-  dataSourceViews: DataSourceViewType[];
-  dustApps: AppType[];
-  actions: AssistantBuilderInitialState["actions"];
->>>>>>> 52206793
   agentConfiguration:
     | AgentConfigurationType
     | TemplateAgentConfigurationType
@@ -71,14 +64,8 @@
     };
   }
 
-<<<<<<< HEAD
-=======
   await MCPServerViewResource.ensureAllAutoToolsAreCreated(auth);
 
-  const { spaces, dataSourceViews, dustApps } =
-    await getAccessibleSourcesAndApps(auth);
-
->>>>>>> 52206793
   const flow: BuilderFlow = BUILDER_FLOWS.includes(
     context.query.flow as BuilderFlow
   )
@@ -118,26 +105,10 @@
     configuration = agentConfigRes.value;
   }
 
-<<<<<<< HEAD
-=======
-  const actions = configuration
-    ? await buildInitialActions({
-        dataSourceViews,
-        dustApps,
-        configuration,
-      })
-    : [];
-
->>>>>>> 52206793
   return {
     props: {
       agentConfiguration: configuration,
       baseUrl: config.getClientFacingUrl(),
-<<<<<<< HEAD
-=======
-      dataSourceViews: dataSourceViews.map((v) => v.toJSON()),
-      dustApps: dustApps.map((a) => a.toJSON()),
->>>>>>> 52206793
       flow,
       owner,
       plan,
@@ -151,12 +122,6 @@
 export default function CreateAssistant({
   agentConfiguration,
   baseUrl,
-<<<<<<< HEAD
-=======
-  spaces,
-  dataSourceViews,
-  dustApps,
->>>>>>> 52206793
   flow,
   owner,
   plan,
@@ -175,16 +140,7 @@
   }
 
   return (
-<<<<<<< HEAD
     <AssistantBuilderProviders owner={owner}>
-=======
-    <AssistantBuilderProvider
-      owner={owner}
-      spaces={spaces}
-      dustApps={dustApps}
-      dataSourceViews={dataSourceViews}
-    >
->>>>>>> 52206793
       <AssistantBuilder
         owner={owner}
         subscription={subscription}
