--- conflicted
+++ resolved
@@ -74,13 +74,9 @@
     };
   }
 
-<<<<<<< HEAD
+  await MCPServerViewResource.ensureAllAutoToolsAreCreated(auth);
+
   const { spaces, dataSourceViews, dustApps } =
-=======
-  await MCPServerViewResource.ensureAllAutoToolsAreCreated(auth);
-
-  const { spaces, dataSourceViews, dustApps, mcpServerViews } =
->>>>>>> c6a88f6d
     await getAccessibleSourcesAndApps(auth);
 
   const flow: BuilderFlow = BUILDER_FLOWS.includes(
