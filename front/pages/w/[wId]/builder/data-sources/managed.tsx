import {
  Avatar,
  BookOpenIcon,
  Button,
  Chip,
  CloudArrowLeftRightIcon,
  Cog6ToothIcon,
  ContentMessage,
  ContextItem,
  Hoverable,
  InformationCircleIcon,
  Modal,
  Page,
  Popup,
} from "@dust-tt/sparkle";
import type {
  ConnectorProvider,
  DataSourceType,
  Result,
  WhitelistableFeature,
  WorkspaceType,
} from "@dust-tt/types";
import type { PlanType, SubscriptionType } from "@dust-tt/types";
import type { ConnectorType } from "@dust-tt/types";
import {
  connectorIsUsingNango,
  ConnectorsAPI,
  Err,
  isOAuthProvider,
  Ok,
  setupOAuthConnection,
} from "@dust-tt/types";
import Nango from "@nangohq/frontend";
import type { InferGetServerSidePropsType } from "next";
import Link from "next/link";
import { useRouter } from "next/router";
import { useContext, useEffect, useState } from "react";

import ConnectorSyncingChip from "@app/components/data_source/DataSourceSyncChip";
import { subNavigationBuild } from "@app/components/navigation/config";
import AppLayout from "@app/components/sparkle/AppLayout";
import { SendNotificationsContext } from "@app/components/sparkle/Notification";
import config from "@app/lib/api/config";
import { getDataSources } from "@app/lib/api/data_sources";
import { buildConnectionId } from "@app/lib/connector_connection_id";
import { CONNECTOR_CONFIGURATIONS } from "@app/lib/connector_providers";
import { withDefaultUserAuthRequirements } from "@app/lib/iam/session";
import { useAdmins } from "@app/lib/swr";
import { timeAgoFrom } from "@app/lib/utils";
import logger from "@app/logger/logger";
import type { PostManagedDataSourceRequestBody } from "@app/pages/api/w/[wId]/data_sources/managed";

const {
  GA_TRACKING_ID = "",
  NANGO_CONFLUENCE_CONNECTOR_ID = "",
  NANGO_GOOGLE_DRIVE_CONNECTOR_ID = "",
  NANGO_INTERCOM_CONNECTOR_ID = "",
  NANGO_MICROSOFT_CONNECTOR_ID = "",
  NANGO_NOTION_CONNECTOR_ID = "",
  NANGO_PUBLIC_KEY = "",
  NANGO_SLACK_CONNECTOR_ID = "",
} = process.env;

type DataSourceIntegration = {
  name: string;
  dataSourceName: string | null;
  connector: ConnectorType | null;
  fetchConnectorError: boolean;
  fetchConnectorErrorMessage?: string | null;
  status: "preview" | "built" | "rolling_out";
  rollingOutFlag: WhitelistableFeature | null;
  connectorProvider: ConnectorProvider;
  description: string;
  limitations: string | null;
  guideLink: string | null;
  synchronizedAgo: string | null;
  setupWithSuffix: string | null;
};

const REDIRECT_TO_EDIT_PERMISSIONS = [
  "confluence",
  "google_drive",
  "microsoft",
  "slack",
  "intercom",
];

export async function setupConnection({
  dustClientFacingUrl,
  nangoConfig,
  owner,
  provider,
}: {
  dustClientFacingUrl: string;
  nangoConfig: {
    publicKey: string;
    confluenceConnectorId: string;
    slackConnectorId: string;
    notionConnectorId: string;
    googleDriveConnectorId: string;
    intercomConnectorId: string;
    microsoftConnectorId: string;
  };
  owner: WorkspaceType;
  provider: ConnectorProvider;
}): Promise<Result<string, Error>> {
  let connectionId: string;

  if (
    isOAuthProvider(provider) &&
    // `oauth`-ready providers
    (["github", "slack", "notion"].includes(provider) ||
      // Behind flag oauth-ready providers
<<<<<<< HEAD
      (["intercom", "notion", "google_drive", "confluence"].includes(
        provider
      ) &&
=======
      (["intercom", "google_drive"].includes(provider) &&
>>>>>>> 84a4ae8a
        owner.flags.includes("test_oauth_setup")))
  ) {
    // OAuth flow
    const cRes = await setupOAuthConnection({
      dustClientFacingUrl,
      owner,
      provider,
      useCase: "connection",
    });
    if (!cRes.isOk()) {
      return cRes;
    }
    connectionId = cRes.value.connection_id;
  } else if (connectorIsUsingNango(provider)) {
    // Nango flow
    const nangoConnectorId = {
      confluence: nangoConfig.confluenceConnectorId,
      slack: nangoConfig.slackConnectorId,
      notion: nangoConfig.notionConnectorId,
      google_drive: nangoConfig.googleDriveConnectorId,
      intercom: nangoConfig.intercomConnectorId,
      microsoft: nangoConfig.microsoftConnectorId,
    }[provider];
    const nango = new Nango({ publicKey: nangoConfig.publicKey });
    const newConnectionId = buildConnectionId(owner.sId, provider);

    try {
      const {
        connectionId: nangoConnectionId,
      }: { providerConfigKey: string; connectionId: string } = await nango.auth(
        nangoConnectorId,
        newConnectionId
      );
      connectionId = nangoConnectionId;
    } catch (err) {
      return new Err(
        new Error(`Failed to enable connection for ${provider}: ${err}`)
      );
    }
  } else {
    return new Err(new Error(`Unknown provider ${provider}`));
  }

  return new Ok(connectionId);
}

export const getServerSideProps = withDefaultUserAuthRequirements<{
  owner: WorkspaceType;
  subscription: SubscriptionType;
  readOnly: boolean;
  isAdmin: boolean;
  integrations: DataSourceIntegration[];
  plan: PlanType;
  gaTrackingId: string;
  nangoConfig: {
    publicKey: string;
    confluenceConnectorId: string;
    slackConnectorId: string;
    notionConnectorId: string;
    googleDriveConnectorId: string;
    intercomConnectorId: string;
    microsoftConnectorId: string;
  };
  dustClientFacingUrl: string;
}>(async (context, auth) => {
  const owner = auth.workspace();
  const plan = auth.plan();
  const subscription = auth.subscription();

  if (!owner || !plan || !subscription) {
    return {
      notFound: true,
    };
  }

  const readOnly = !auth.isBuilder();
  const isAdmin = auth.isAdmin();

  const allDataSources = await getDataSources(auth);
  const managedDataSources = allDataSources
    .filter((ds) => ds.connectorId)
    .filter((ds) => ds.connectorProvider !== "webcrawler");

  const managedConnector: {
    dataSourceName: string;
    provider: ConnectorProvider;
    connector: ConnectorType | null;
    fetchConnectorError: boolean;
    fetchConnectorErrorMessage: string | null;
  }[] = await Promise.all(
    managedDataSources.map(async (mds) => {
      if (!mds.connectorId || !mds.connectorProvider) {
        throw new Error(
          // Should never happen, but we need to make eslint happy
          "Unexpected empty `connectorId or `connectorProvider` for managed data sources"
        );
      }
      try {
        const connectorsAPI = new ConnectorsAPI(
          config.getConnectorsAPIConfig(),
          logger
        );
        const statusRes = await connectorsAPI.getConnector(mds.connectorId);
        if (statusRes.isErr()) {
          return {
            dataSourceName: mds.name,
            provider: mds.connectorProvider,
            connector: null,
            fetchConnectorError: true,
            fetchConnectorErrorMessage: statusRes.error.message,
          };
        }
        return {
          dataSourceName: mds.name,
          provider: mds.connectorProvider,
          connector: statusRes.value,
          fetchConnectorError: false,
          fetchConnectorErrorMessage: null,
        };
      } catch (e) {
        // Probably means `connectors` is down, we don't fail to avoid a 500 when just displaying
        // the datasources (eventual actions will fail but a 500 just at display is not desirable).
        // When that happens the managed data sources are shown as failed.
        return {
          dataSourceName: mds.name,
          provider: mds.connectorProvider,
          connector: null,
          fetchConnectorError: true,
          fetchConnectorErrorMessage: "Synchonization service is down",
        };
      }
    })
  );

  const integrations: DataSourceIntegration[] = managedConnector.map((mc) => {
    const integration = CONNECTOR_CONFIGURATIONS[mc.provider];
    return {
      name: integration.name,
      connectorProvider: integration.connectorProvider,
      status: integration.status,
      rollingOutFlag: integration.rollingOutFlag || null,
      description: integration.description,
      limitations: integration.limitations,
      guideLink: integration.guideLink,
      dataSourceName: mc.dataSourceName,
      connector: mc.connector,
      fetchConnectorError: mc.fetchConnectorError,
      fetchConnectorErrorMessage: mc.fetchConnectorErrorMessage,
      synchronizedAgo: mc.connector?.lastSyncSuccessfulTime
        ? timeAgoFrom(mc.connector.lastSyncSuccessfulTime)
        : null,
      setupWithSuffix: null,
    };
  });

  let setupWithSuffix: {
    connector: ConnectorProvider;
    suffix: string;
  } | null = null;
  if (
    context.query.setupWithSuffixConnector &&
    Object.keys(CONNECTOR_CONFIGURATIONS).includes(
      context.query.setupWithSuffixConnector as string
    ) &&
    context.query.setupWithSuffixSuffix &&
    typeof context.query.setupWithSuffixSuffix === "string"
  ) {
    setupWithSuffix = {
      connector: context.query.setupWithSuffixConnector as ConnectorProvider,
      suffix: context.query.setupWithSuffixSuffix,
    };
  }

  for (const key in CONNECTOR_CONFIGURATIONS) {
    if (
      !integrations.find(
        (i) => i.connectorProvider === (key as ConnectorProvider)
      ) ||
      setupWithSuffix?.connector === key
    ) {
      const integration = CONNECTOR_CONFIGURATIONS[key as ConnectorProvider];
      integrations.push({
        name: integration.name,
        connectorProvider: integration.connectorProvider,
        status: integration.status,
        rollingOutFlag: integration.rollingOutFlag || null,
        description: integration.description,
        limitations: integration.limitations,
        guideLink: integration.guideLink,
        dataSourceName: null,
        connector: null,
        fetchConnectorError: false,
        synchronizedAgo: null,
        setupWithSuffix:
          setupWithSuffix?.connector === key ? setupWithSuffix.suffix : null,
      });
    }
  }

  return {
    props: {
      owner,
      subscription,
      readOnly,
      isAdmin,
      integrations,
      plan,
      gaTrackingId: GA_TRACKING_ID,
      nangoConfig: {
        publicKey: NANGO_PUBLIC_KEY,
        confluenceConnectorId: NANGO_CONFLUENCE_CONNECTOR_ID,
        slackConnectorId: NANGO_SLACK_CONNECTOR_ID,
        notionConnectorId: NANGO_NOTION_CONNECTOR_ID,
        googleDriveConnectorId: NANGO_GOOGLE_DRIVE_CONNECTOR_ID,
        intercomConnectorId: NANGO_INTERCOM_CONNECTOR_ID,
        microsoftConnectorId: NANGO_MICROSOFT_CONNECTOR_ID,
      },
      dustClientFacingUrl: config.getClientFacingUrl(),
    },
  };
});

function ConfirmationModal({
  dataSource,
  show,
  onClose,
  onConfirm,
}: {
  dataSource: DataSourceIntegration;
  show: boolean;
  onClose: () => void;
  onConfirm: () => void;
}) {
  const [isLoading, setIsLoading] = useState(false);

  return (
    <Modal
      isOpen={show}
      title={`Connect ${dataSource.name}`}
      onClose={onClose}
      hasChanged={false}
      variant="side-sm"
    >
      <div className="pt-8">
        <Page.Vertical gap="lg" align="stretch">
          <div className="flex flex-col gap-y-2">
            <div className="grow text-sm font-medium text-element-800">
              Important
            </div>
            <div className="text-sm font-normal text-element-700">
              Resources shared with Dust will be made available to the entire
              workspace{" "}
              <span className="font-medium">
                irrespective of their granular permissions
              </span>{" "}
              on {dataSource.name}.
            </div>
          </div>

          {dataSource.limitations && (
            <div className="flex flex-col gap-y-2">
              <div className="grow text-sm font-medium text-element-800">
                Limitations
              </div>
              <div className="text-sm font-normal text-element-700">
                {dataSource.limitations}
              </div>
            </div>
          )}

          {dataSource.connectorProvider === "google_drive" && (
            <>
              <div className="flex flex-col gap-y-2">
                <div className="grow text-sm font-medium text-element-800">
                  Disclosure
                </div>
                <div className="text-sm font-normal text-element-700">
                  Dust's use of information received from the Google APIs will
                  adhere to{" "}
                  <Link
                    className="s-text-action-500"
                    href="https://developers.google.com/terms/api-services-user-data-policy#additional_requirements_for_specific_api_scopes"
                  >
                    Google API Services User Data Policy
                  </Link>
                  , including the Limited Use requirements.
                </div>
              </div>

              <div className="flex flex-col gap-y-2">
                <div className="grow text-sm font-medium text-element-800">
                  Notice on data processing
                </div>
                <div className="text-sm font-normal text-element-700">
                  By connecting Google Drive, you acknowledge and agree that
                  within your Google Drive, the data contained in the files and
                  folders that you choose to synchronize with Dust will be
                  transmitted to third-party entities, including but not limited
                  to Artificial Intelligence (AI) model providers, for the
                  purpose of processing and analysis. This process is an
                  integral part of the functionality of our service and is
                  subject to the terms outlined in our Privacy Policy and Terms
                  of Service.
                </div>
              </div>
            </>
          )}

          <div className="flex justify-center pt-2">
            <Button.List isWrapping={true}>
              <Button
                variant="primary"
                size="md"
                icon={CloudArrowLeftRightIcon}
                onClick={() => {
                  setIsLoading(true);
                  onConfirm();
                }}
                disabled={isLoading}
                label={
                  isLoading
                    ? "Connecting..."
                    : dataSource.connectorProvider === "google_drive"
                      ? "Acknowledge and Connect"
                      : "Connect"
                }
              />
              {dataSource.guideLink && (
                <Button
                  label="Read our guide"
                  size="md"
                  variant="tertiary"
                  icon={BookOpenIcon}
                  onClick={() => {
                    if (dataSource.guideLink) {
                      window.open(dataSource.guideLink, "_blank");
                    }
                  }}
                />
              )}
            </Button.List>
          </div>
        </Page.Vertical>
      </div>
    </Modal>
  );
}

export default function DataSourcesView({
  owner,
  subscription,
  readOnly,
  isAdmin,
  integrations,
  plan,
  gaTrackingId,
  nangoConfig,
  dustClientFacingUrl,
}: InferGetServerSidePropsType<typeof getServerSideProps>) {
  const sendNotification = useContext(SendNotificationsContext);

  const planConnectionsLimits = plan.limits.connections;
  const [localIntegrations, setLocalIntegrations] = useState(integrations);

  const [isLoadingByProvider, setIsLoadingByProvider] = useState<
    Record<ConnectorProvider, boolean | undefined>
  >({} as Record<ConnectorProvider, boolean | undefined>);
  const [showUpgradePopupForProvider, setShowUpgradePopupForProvider] =
    useState<ConnectorProvider | null>(null);
  const [showPreviewPopupForProvider, setShowPreviewPopupForProvider] =
    useState<ConnectorProvider | null>(null);
  const [showConfirmConnection, setShowConfirmConnection] =
    useState<DataSourceIntegration | null>(null);

  const [showAdminsModal, setShowAdminsModal] = useState(false);
  const { admins, isAdminsLoading } = useAdmins(owner);

  const handleEnableManagedDataSource = async (
    provider: ConnectorProvider,
    suffix: string | null
  ) => {
    try {
      const connectionIdRes = await setupConnection({
        dustClientFacingUrl,
        nangoConfig,
        owner,
        provider,
      });
      if (connectionIdRes.isErr()) {
        throw connectionIdRes.error;
      }

      setShowConfirmConnection(null);
      setIsLoadingByProvider((prev) => ({ ...prev, [provider]: true }));

      const res = await fetch(
        suffix
          ? `/api/w/${
              owner.sId
            }/data_sources/managed?suffix=${encodeURIComponent(suffix)}`
          : `/api/w/${owner.sId}/data_sources/managed`,
        {
          method: "POST",
          headers: {
            "Content-Type": "application/json",
          },
          body: JSON.stringify({
            provider,
            connectionId: connectionIdRes.value,
            name: undefined,
            configuration: null,
          } satisfies PostManagedDataSourceRequestBody),
        }
      );

      if (res.ok) {
        const createdManagedDataSource: {
          dataSource: DataSourceType;
          connector: ConnectorType;
        } = await res.json();
        setLocalIntegrations((prev) =>
          prev.map((ds) => {
            return ds.connector === null && ds.connectorProvider == provider
              ? {
                  ...ds,
                  connector: createdManagedDataSource.connector,
                  setupWithSuffix: null,
                  dataSourceName: createdManagedDataSource.dataSource.name,
                }
              : ds;
          })
        );
        if (REDIRECT_TO_EDIT_PERMISSIONS.includes(provider)) {
          void router.push(
            `/w/${owner.sId}/builder/data-sources/${createdManagedDataSource.dataSource.name}?edit_permissions=true`
          );
        }
      } else {
        const responseText = await res.text();
        sendNotification({
          type: "error",
          title: `Failed to enable connection (${provider})`,
          description: `Got: ${responseText}`,
        });
      }
    } catch (e) {
      setShowConfirmConnection(null);
      sendNotification({
        type: "error",
        title: `Failed to enable connection (${provider})`,
      });
    } finally {
      setIsLoadingByProvider((prev) => ({ ...prev, [provider]: false }));
    }
  };

  useEffect(() => {
    setLocalIntegrations(localIntegrations);
  }, [localIntegrations]);

  const router = useRouter();

  return (
    <AppLayout
      subscription={subscription}
      owner={owner}
      gaTrackingId={gaTrackingId}
      subNavigation={subNavigationBuild({
        owner,
        current: "data_sources_managed",
      })}
    >
      {!isAdmin && (
        <Modal
          isOpen={showAdminsModal}
          title="Administrators"
          onClose={() => setShowAdminsModal(false)}
          hasChanged={false}
          variant="side-sm"
        >
          <div className="flex flex-col gap-5 pt-6 text-sm text-element-700">
            <Page.SectionHeader
              title="Administrators"
              description={`${owner.name} has the following administrators:`}
            />
            {isAdminsLoading ? (
              <div className="flex animate-pulse items-center justify-center gap-3 border-t border-structure-200 bg-structure-50 py-2 text-xs sm:text-sm">
                <div className="hidden sm:block">
                  <Avatar size="xs" />
                </div>
                <div className="flex grow flex-col gap-1 sm:flex-row sm:gap-3">
                  <div className="font-medium text-element-900">Loading...</div>
                  <div className="grow font-normal text-element-700"></div>
                </div>
              </div>
            ) : (
              <div className="s-w-full">
                {admins.map((admin) => {
                  return (
                    <div
                      key={`member-${admin.id}`}
                      className="flex items-center justify-center gap-3 border-t border-structure-200 p-2 text-xs sm:text-sm"
                    >
                      <div className="hidden sm:block">
                        <Avatar
                          visual={admin.image}
                          name={admin.fullName}
                          size="sm"
                        />
                      </div>
                      <div className="flex grow flex-col gap-1 sm:flex-row sm:gap-3">
                        <div className="font-medium text-element-900">
                          {admin.fullName}
                        </div>
                        <div className="grow font-normal text-element-700">
                          {admin.email}
                        </div>
                      </div>
                    </div>
                  );
                })}
              </div>
            )}
          </div>
        </Modal>
      )}
      {showConfirmConnection && (
        <ConfirmationModal
          dataSource={showConfirmConnection}
          show={true}
          onClose={() => setShowConfirmConnection(null)}
          onConfirm={async () => {
            await handleEnableManagedDataSource(
              showConfirmConnection.connectorProvider as ConnectorProvider,
              showConfirmConnection.setupWithSuffix
            );
          }}
        />
      )}
      <Page.Vertical gap="xl" align="stretch">
        <Page.Header
          title="Connections"
          icon={CloudArrowLeftRightIcon}
          description="Manage connections to your products and the real-time data feeds Dust has access to."
        />
        {!isAdmin && (
          <ContentMessage title="How are connections managed?">
            <b>Workspace administrators</b> control access to connections for
            all members.{" "}
            <Hoverable
              variant="primary"
              onClick={() => setShowAdminsModal(true)}
            >
              View the list of administrators here.
            </Hoverable>
          </ContentMessage>
        )}
        <ContextItem.List>
          {localIntegrations
            .filter(
              (ds) => !CONNECTOR_CONFIGURATIONS[ds.connectorProvider].hide
            )
            .sort((a, b) => {
              if (a.status === b.status) {
                return a.name.localeCompare(b.name);
              }

              if (a.status === "built") {
                return -1;
              }

              if (b.status === "built") {
                return 1;
              }

              if (a.status === "rolling_out") {
                return -1;
              }

              if (b.status === "rolling_out") {
                return 1;
              }

              return 0;
            })
            .map((ds) => {
              const isBuilt =
                ds.status === "built" ||
                (ds.status === "rolling_out" &&
                  ds.rollingOutFlag &&
                  owner.flags.includes(ds.rollingOutFlag));
              return (
                <ContextItem
                  key={
                    ds.dataSourceName ||
                    `managed-to-connect-${ds.connectorProvider}`
                  }
                  title={ds.name}
                  visual={
                    <ContextItem.Visual
                      visual={
                        CONNECTOR_CONFIGURATIONS[ds.connectorProvider]
                          .logoComponent
                      }
                    />
                  }
                  action={
                    <div className="relative">
                      <Button.List>
                        {(() => {
                          const disabled =
                            isLoadingByProvider[
                              ds.connectorProvider as ConnectorProvider
                            ] || !isAdmin;

                          const onClick = async () => {
                            let isDataSourceAllowedInPlan: boolean;

                            switch (ds.connectorProvider) {
                              case "confluence":
                                isDataSourceAllowedInPlan =
                                  planConnectionsLimits.isConfluenceAllowed;
                                break;
                              case "slack":
                                isDataSourceAllowedInPlan =
                                  planConnectionsLimits.isSlackAllowed;
                                break;
                              case "notion":
                                isDataSourceAllowedInPlan =
                                  planConnectionsLimits.isNotionAllowed;
                                break;
                              case "github":
                                isDataSourceAllowedInPlan =
                                  planConnectionsLimits.isGithubAllowed;
                                break;
                              case "google_drive":
                                isDataSourceAllowedInPlan =
                                  planConnectionsLimits.isGoogleDriveAllowed;
                                break;
                              case "intercom":
                                isDataSourceAllowedInPlan =
                                  planConnectionsLimits.isIntercomAllowed;
                                break;
                              case "microsoft":
                                isDataSourceAllowedInPlan = true;
                                break;
                              case "webcrawler":
                                // Web crawler connector is not displayed on this web page.
                                isDataSourceAllowedInPlan = false;
                                break;
                              default:
                                ((p: never) => {
                                  throw new Error(
                                    `Unknown connector provider ${p}`
                                  );
                                })(ds.connectorProvider);
                            }

                            if (!isDataSourceAllowedInPlan) {
                              setShowUpgradePopupForProvider(
                                ds.connectorProvider as ConnectorProvider
                              );
                            } else {
                              if (isBuilt) {
                                setShowConfirmConnection(ds);
                              } else {
                                setShowPreviewPopupForProvider(
                                  ds.connectorProvider
                                );
                              }
                            }
                            return;
                          };

                          const label = !isBuilt
                            ? "Preview"
                            : !isLoadingByProvider[
                                  ds.connectorProvider as ConnectorProvider
                                ] && !ds.fetchConnectorError
                              ? "Connect"
                              : "Connecting...";

                          if (!ds || !ds.connector) {
                            return (
                              <Button
                                variant="primary"
                                icon={
                                  isBuilt
                                    ? CloudArrowLeftRightIcon
                                    : InformationCircleIcon
                                }
                                disabled={disabled}
                                onClick={onClick}
                                label={label}
                              />
                            );
                          } else {
                            return (
                              <Button
                                variant="secondary"
                                icon={Cog6ToothIcon}
                                disabled={
                                  !isBuilt ||
                                  isLoadingByProvider[
                                    ds.connectorProvider as ConnectorProvider
                                  ] ||
                                  // Can't manage or view if not (admin or not readonly (ie builder)).
                                  !(isAdmin || !readOnly)
                                }
                                onClick={() => {
                                  void router.push(
                                    `/w/${owner.sId}/builder/data-sources/${ds.dataSourceName}`
                                  );
                                }}
                                label={isAdmin ? "Manage" : "View"}
                              />
                            );
                          }
                        })()}
                      </Button.List>
                      <Popup
                        show={
                          showUpgradePopupForProvider === ds.connectorProvider
                        }
                        className="absolute bottom-8 right-0"
                        chipLabel={`${plan.name} plan`}
                        description="Unlock this managed data source by upgrading your plan."
                        buttonLabel="Check Dust plans"
                        buttonClick={() => {
                          void router.push(`/w/${owner.sId}/subscription`);
                        }}
                        onClose={() => {
                          setShowUpgradePopupForProvider(null);
                        }}
                      />
                      <Popup
                        show={
                          showPreviewPopupForProvider === ds.connectorProvider
                        }
                        className="absolute bottom-8 right-0"
                        chipLabel="Coming Soon!"
                        description="Please email us at team@dust.tt for early access."
                        buttonLabel="Contact us"
                        buttonClick={() => {
                          window.open(
                            `mailto:team@dust.tt?subject=Early access to the ${ds.name} connection`
                          );
                        }}
                        onClose={() => {
                          setShowPreviewPopupForProvider(null);
                        }}
                      />
                    </div>
                  }
                >
                  {ds && ds.connector && (
                    <div className="mb-1 mt-2">
                      {(() => {
                        if (ds.fetchConnectorError) {
                          return (
                            <Chip color="warning">
                              Error loading the connector. Try again in a few
                              minutes.
                            </Chip>
                          );
                        } else {
                          return (
                            <ConnectorSyncingChip
                              initialState={ds.connector}
                              workspaceId={ds.connector.workspaceId}
                              dataSourceName={ds.connector.dataSourceName}
                            />
                          );
                        }
                      })()}
                    </div>
                  )}
                  <ContextItem.Description>
                    <div className="text-sm text-element-700">
                      {ds.description}
                    </div>
                  </ContextItem.Description>
                </ContextItem>
              );
            })}
        </ContextItem.List>
      </Page.Vertical>
    </AppLayout>
  );
}<|MERGE_RESOLUTION|>--- conflicted
+++ resolved
@@ -111,13 +111,7 @@
     // `oauth`-ready providers
     (["github", "slack", "notion"].includes(provider) ||
       // Behind flag oauth-ready providers
-<<<<<<< HEAD
-      (["intercom", "notion", "google_drive", "confluence"].includes(
-        provider
-      ) &&
-=======
-      (["intercom", "google_drive"].includes(provider) &&
->>>>>>> 84a4ae8a
+      (["intercom", "google_drive", "confluence"].includes(provider) &&
         owner.flags.includes("test_oauth_setup")))
   ) {
     // OAuth flow
