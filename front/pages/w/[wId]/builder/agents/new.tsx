--- conflicted
+++ resolved
@@ -3,21 +3,10 @@
 
 import AgentBuilder from "@app/components/agent_builder/AgentBuilder";
 import { AgentBuilderProvider } from "@app/components/agent_builder/AgentBuilderContext";
-<<<<<<< HEAD
+import { DataSourceViewsProvider } from "@app/components/assistant_builder/contexts/DataSourceViewsContext";
 import { MCPServerViewsProvider } from "@app/components/assistant_builder/contexts/MCPServerViewsContext";
-import {
-  buildInitialActions,
-  getAccessibleSourcesAndApps,
-} from "@app/components/assistant_builder/server_side_props_helpers";
-import type {
-  AssistantBuilderInitialState,
-  BuilderFlow,
-} from "@app/components/assistant_builder/types";
-=======
-import { DataSourceViewsProvider } from "@app/components/assistant_builder/contexts/DataSourceViewsContext";
 import { getAccessibleSourcesAndApps } from "@app/components/assistant_builder/server_side_props_helpers";
 import type { BuilderFlow } from "@app/components/assistant_builder/types";
->>>>>>> 8f2a331e
 import { BUILDER_FLOWS } from "@app/components/assistant_builder/types";
 import AppRootLayout from "@app/components/sparkle/AppRootLayout";
 import { throwIfInvalidAgentConfiguration } from "@app/lib/actions/types/guards";
@@ -53,11 +42,6 @@
   plan: PlanType;
   spaces: SpaceType[];
   dustApps: AppType[];
-<<<<<<< HEAD
-  actions: AssistantBuilderInitialState["actions"];
-=======
-  mcpServerViews: MCPServerViewType[];
->>>>>>> 8f2a331e
   agentConfiguration:
     | AgentConfigurationType
     | TemplateAgentConfigurationType
@@ -88,12 +72,7 @@
     };
   }
 
-<<<<<<< HEAD
-  const { spaces, dataSourceViews, dustApps } =
-=======
-  const { spaces, dustApps, mcpServerViews } =
->>>>>>> 8f2a331e
-    await getAccessibleSourcesAndApps(auth);
+  const { spaces, dustApps } = await getAccessibleSourcesAndApps(auth);
 
   const flow: BuilderFlow = BUILDER_FLOWS.includes(
     context.query.flow as BuilderFlow
@@ -134,18 +113,6 @@
     configuration = agentConfigRes.value;
   }
 
-<<<<<<< HEAD
-  const actions = configuration
-    ? await buildInitialActions({
-        dataSourceViews,
-        dustApps,
-        configuration,
-      })
-    : [];
-=======
-  const mcpServerViewsJSON = mcpServerViews.map((v) => v.toJSON());
->>>>>>> 8f2a331e
-
   return {
     props: {
       agentConfiguration: configuration,
@@ -164,12 +131,6 @@
 export default function CreateAgent({
   agentConfiguration,
   spaces,
-<<<<<<< HEAD
-  dataSourceViews,
-  dustApps,
-=======
-  mcpServerViews,
->>>>>>> 8f2a331e
   owner,
   templateId,
 }: InferGetServerSidePropsType<typeof getServerSideProps>) {
@@ -184,24 +145,12 @@
   }
 
   return (
-    <AgentBuilderProvider
-      spaces={spaces}
-<<<<<<< HEAD
-      dustApps={dustApps}
-      dataSourceViews={dataSourceViews}
-      owner={owner}
-    >
+    <AgentBuilderProvider spaces={spaces} owner={owner}>
       <MCPServerViewsProvider owner={owner} spaces={spaces}>
-        <AgentBuilder />
+        <DataSourceViewsProvider owner={owner}>
+          <AgentBuilder />
+        </DataSourceViewsProvider>
       </MCPServerViewsProvider>
-=======
-      mcpServerViews={mcpServerViews}
-      owner={owner}
-    >
-      <DataSourceViewsProvider owner={owner}>
-        <AgentBuilder />
-      </DataSourceViewsProvider>
->>>>>>> 8f2a331e
     </AgentBuilderProvider>
   );
 }
