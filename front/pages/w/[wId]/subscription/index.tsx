--- conflicted
+++ resolved
@@ -151,15 +151,6 @@
           icon={ShapesIcon}
           description="Choose the plan that works for you."
         />
-<<<<<<< HEAD
-        <Page.Vertical align="stretch" gap="lg">
-          <div className="flex">
-            <div className="flex-1">
-              <Page.H variant="h5">Your plan </Page.H>
-              <div className="pt-2">
-                You're on&nbsp;&nbsp;
-                <Chip size="sm" color={chipColor} label={plan.name} />
-=======
         {!planInvitation ? (
           <Page.Vertical align="stretch" gap="md">
             <div className="flex">
@@ -186,7 +177,6 @@
                     </div>
                   </>
                 )}
->>>>>>> 27a93047
               </div>
             </div>
             {!plan ||
@@ -198,7 +188,7 @@
                   <div className="s-h-full s-w-full pt-2">
                     <PricePlans
                       size="xs"
-                      className="xl:hidden"
+                      className="lg:hidden"
                       isTabs
                       plan={plan}
                       onClickProPlan={onClickProPlan}
@@ -207,40 +197,14 @@
                     />
                     <PricePlans
                       size="xs"
-                      className="hidden xl:flex"
+                      flexCSS="gap-3"
+                      className="hidden lg:flex"
                       plan={plan}
                       onClickProPlan={onClickProPlan}
                       onClickEnterprisePlan={onClickEnterprisePlan}
                       isProcessing={isProcessing}
                     />
                   </div>
-<<<<<<< HEAD
-                </>
-              )}
-            </div>
-          </div>
-          <div className="mb-10">
-            <Page.H variant="h5">Manage my plan</Page.H>
-            <div className="s-h-full s-w-full flex justify-center pt-4">
-              <PricePlans
-                size="xs"
-                className="lg:hidden"
-                isTabs
-                plan={plan}
-                onClickProPlan={onClickProPlan}
-                onClickEnterprisePlan={onClickEnterprisePlan}
-                isProcessing={isProcessing}
-              />
-              <PricePlans
-                size="xs"
-                flexCSS="gap-3"
-                className="hidden lg:flex"
-                plan={plan}
-                onClickProPlan={onClickProPlan}
-                onClickEnterprisePlan={onClickEnterprisePlan}
-                isProcessing={isProcessing}
-              />
-=======
                 </div>
               ))}
           </Page.Vertical>
@@ -249,7 +213,6 @@
             <div>
               You have been invited to the <b>{planInvitation.planName}</b>{" "}
               enterprise plan.
->>>>>>> 27a93047
             </div>
             <Button label="Subscribe" onClick={onSubscribeEnterprisePlan} />
           </Page.Vertical>
