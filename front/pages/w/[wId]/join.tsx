--- conflicted
+++ resolved
@@ -1,18 +1,8 @@
-<<<<<<< HEAD
-import { GoogleLogo, Logo, Page } from "@dust-tt/sparkle";
+import { Button, LoginIcon, Logo, Page } from "@dust-tt/sparkle";
 import type { LightWorkspaceType } from "@dust-tt/types";
 import type { InferGetServerSidePropsType } from "next";
 import Link from "next/link";
-import { signIn } from "next-auth/react";
 
-import { SignInButton } from "@app/components/Button";
-=======
-import { Button, LoginIcon, Logo } from "@dust-tt/sparkle";
-import type { LightWorkspaceType } from "@dust-tt/types";
-import type { InferGetServerSidePropsType } from "next";
-
-import { A, H1, P, Strong } from "@app/components/home/contentComponents";
->>>>>>> 293c784c
 import OnboardingLayout from "@app/components/sparkle/OnboardingLayout";
 import {
   getWorkspaceInfos,
@@ -125,22 +115,20 @@
   signUpCallbackUrl,
   gaTrackingId,
 }: InferGetServerSidePropsType<typeof getServerSideProps>) {
-  const handleSignUpClick = () =>
-    signIn("google", {
-      callbackUrl: signUpCallbackUrl,
-    });
-
   return (
     <OnboardingLayout
       owner={workspace}
       gaTrackingId={gaTrackingId}
       headerTitle="Welcome to Dust"
       headerRightActions={
-        <SignInButton
-          label="Sign up with Google"
-          icon={GoogleLogo}
+        <Button
+          variant="tertiary"
           size="sm"
-          onClick={handleSignUpClick}
+          label="Sign up"
+          icon={LoginIcon}
+          onClick={() =>
+            (window.location.href = `/api/auth/login?returnTo=${signUpCallbackUrl}`)
+          }
         />
       }
     >
@@ -181,15 +169,6 @@
         </div>
 
         <div className="flex flex-col items-center justify-center gap-4 ">
-<<<<<<< HEAD
-          {
-            <SignInButton
-              label="Sign up with Google"
-              icon={GoogleLogo}
-              onClick={handleSignUpClick}
-            />
-          }
-=======
           <Button
             variant="tertiary"
             size="sm"
@@ -199,7 +178,6 @@
               (window.location.href = `/api/auth/login?returnTo=${signUpCallbackUrl}`)
             }
           />
->>>>>>> 293c784c
         </div>
         <div className="flex flex-col gap-3 pb-20">
           <p>
