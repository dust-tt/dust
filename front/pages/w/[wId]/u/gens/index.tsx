--- conflicted
+++ resolved
@@ -176,12 +176,9 @@
   const [explanation, setExplanation] = useState("");
   const [LLMScore, setLLMScore] = useState(0);
 
-<<<<<<< HEAD
   const [chunkExpanded, setChunkExpanded] = useState(false);
   const [expandedChunkId, setExpandedChunkId] = useState<number | null>(null);
 
-=======
->>>>>>> 87d7faf4
   const interruptRef = useRef<boolean>(false);
   useEffect(() => {
     setExtractedText("");
