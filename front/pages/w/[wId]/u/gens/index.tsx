--- conflicted
+++ resolved
@@ -922,13 +922,9 @@
                   className={classNames(
                     "rounded py-1",
                     "text-xs font-bold text-gray-700",
-<<<<<<< HEAD
-                    "h-5 w-5 rounded-full",
                     t.color || "bg-gray-100",
-=======
                     "h-5 w-5 flex-shrink-0 rounded-full",
                     t.color,
->>>>>>> c41ec469
                     // make opacity lower for unselected
                     selectedTemplate === i ? "opacity-100" : "opacity-30"
                   )}
@@ -939,7 +935,6 @@
                       <span className="font-semibold">{t.name}</span>
                     </span>
 
-<<<<<<< HEAD
                     {templates[i].visibility != "default" &&
                     (isBuilder || templates[i].visibility == "user") ? (
                       <PencilIcon
@@ -952,7 +947,7 @@
                           setFormExpanded(true);
                           setEditingTemplateVisibility(t.visibility);
                         }}
-                        className="h-3 w-3"
+                        className="h-3 w-3 flex-shrink-0"
                       />
                     ) : (
                       <InformationCircleIcon
@@ -965,20 +960,9 @@
                           setFormExpanded(true);
                           setEditingTemplateVisibility(t.visibility);
                         }}
-                        className="h-3 w-3"
+                        className="h-3 w-3 flex-shrink-0"
                       />
                     )}
-=======
-                    <PencilIcon
-                      onClick={() => {
-                        setSelectedTemplate(i);
-                        setNewTemplateInstructions(t.instructions);
-                        setNewTemplateTitle(t.name);
-                        setFormExpanded(true);
-                      }}
-                      className="h-3 w-3 flex-shrink-0"
-                    />
->>>>>>> c41ec469
                   </>
                 )}
               </div>
@@ -1375,7 +1359,6 @@
                       setGenCursorPosition(e.target.selectionStart);
                     }}
                   />
-<<<<<<< HEAD
 
                   <TemplatesView
                     onTemplateSelect={(t) => (template.current = t)}
@@ -1383,8 +1366,7 @@
                     savedTemplates={templates}
                     isBuilder={isBuilder}
                   />
-=======
->>>>>>> c41ec469
+
                 </div>
                 <div className="flex-rows flex space-x-2">
                   <div className="flex flex-initial">
