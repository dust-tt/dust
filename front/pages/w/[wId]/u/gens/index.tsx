import { DocumentDuplicateIcon } from "@heroicons/react/24/outline";
import { GetServerSideProps, InferGetServerSidePropsType } from "next";
import { useRef, useState, useEffect } from "react";
import TextareaAutosize from "react-textarea-autosize";

import AppLayout from "@app/components/AppLayout";
import { ActionButton } from "@app/components/Button";
import MainTab from "@app/components/use/MainTab";
import {
  cloneBaseConfig,
  DustProdActionRegistry,
} from "@app/lib/actions_registry";
import {
  Authenticator,
  getSession,
  getUserFromSession,
  prodAPICredentialsForOwner,
} from "@app/lib/auth";
import { ConnectorProvider } from "@app/lib/connectors_api";
import {
  DustAPI,
  DustAPICredentials,
  runActionStreamed,
} from "@app/lib/dust_api";
import { classNames } from "@app/lib/utils";
import { GensRetrievedDocumentType } from "@app/types/gens";
import { UserType, WorkspaceType } from "@app/types/user";

type DataSource = {
  name: string;
  description?: string;
  provider: ConnectorProvider | "none";
  selected: boolean;
};

const { GA_TRACKING_ID = "" } = process.env;

const PROVIDER_LOGO_PATH: { [provider: string]: string } = {
  notion: "/static/notion_32x32.png",
  slack: "/static/slack_32x32.png",
  google_drive: "/static/google_drive_32x32.png",
  github: "/static/github_black_32x32.png",
};

export const getServerSideProps: GetServerSideProps<{
  user: UserType | null;
  owner: WorkspaceType;
  prodCredentials: DustAPICredentials;
  readOnly: boolean;
  gaTrackingId: string;
  workspaceDataSources: DataSource[];
}> = async (context) => {
  const session = await getSession(context.req, context.res);
  const user = await getUserFromSession(session);
  const auth = await Authenticator.fromSession(
    session,
    context.params?.wId as string
  );

  const owner = auth.workspace();
  if (!owner || !auth.isUser()) {
    return {
      notFound: true,
    };
  }

  const prodCredentials = await prodAPICredentialsForOwner(owner);
  const prodAPI = new DustAPI(prodCredentials);

  const dsRes = await prodAPI.getDataSources(prodAPI.workspaceId());
  if (dsRes.isErr()) {
    return {
      notFound: true,
    };
  }

  const dataSources: DataSource[] = dsRes.value.map((ds) => {
    return {
      name: ds.name,
      description: ds.description,
      provider: ds.connectorProvider || "none",
      selected: ds.connectorProvider ? true : false,
    };
  });

  // Select Data Sources if none are managed.
  if (!dataSources.some((ds) => ds.provider !== "none")) {
    for (const ds of dataSources) {
      ds.selected = true;
    }
  }

  // Manged first, then alphabetically
  dataSources.sort((a, b) => {
    if (a.provider === "none") {
      return b.provider === "none" ? 0 : 1;
    }
    if (b.provider === "none") {
      return -1;
    }
    if (a.provider < b.provider) {
      return -1;
    } else {
      return 1;
    }
  });

  return {
    props: {
      user,
      owner,
      prodCredentials,
      readOnly: false,
      gaTrackingId: GA_TRACKING_ID,
      workspaceDataSources: dataSources,
    },
  };
};

const providerFromDocument = (document: GensRetrievedDocumentType) => {
  let provider = "none";
  switch (document.dataSourceId) {
    case "managed-slack":
      provider = "slack";
      break;
    case "managed-notion":
      provider = "notion";
      break;
    case "managed-google_drive":
      provider = "google_drive";
      break;
    case "managed-github":
      provider = "github";
      break;
  }
  return provider;
};

const titleFromDocument = (document: GensRetrievedDocumentType) => {
  let title = document.documentId;
  // Try to look for a title tag.
  for (const tag of document.tags) {
    if (tag.startsWith("title:")) {
      title = tag.substring("title:".length);
    }
  }

  switch (document.dataSourceId) {
    case "managed-slack":
      for (const tag of document.tags) {
        if (tag.startsWith("channelName:")) {
          title = "#" + tag.substring("channelName:".length);
        }
      }
      break;
  }
  return title;
};

export function DocumentView({
  document,
  query,
  owner,
}: {
  document: GensRetrievedDocumentType;
  query: string;
  owner: any;
}) {
  const provider = providerFromDocument(document);
  const [extractedText, setExtractedText] = useState<string>("");

  useEffect(() => {
    let extractInput = [
      {
        query: query,
        result: document,
      },
    ];

    const config = cloneBaseConfig(
      DustProdActionRegistry["gens-extract"].config
    );
    runActionStreamed(owner, "gens-extract", config, extractInput).then(
      (res) => {
        if (res.isErr()) {
          console.log("ERROR", res.error);
          return;
        }

        const { eventStream } = res.value;

        const handleEvent = (event: any) => {
          if (event.type === "tokens") {
            setExtractedText((t) => t + event.content.tokens.text);
          }
          if (event.type === "error") {
            console.log("ERROR error event", event);
            return;
          }
          if (event.type === "block_execution") {
            const e = event.content.execution[0][0];
            if (event.content.block_name === "MODEL") {
              if (e.error) {
                console.log("ERROR block_execution event", e.error);
                return;
              }
            }
          }
          eventStream.next().then(({ value, done }) => {
            if (!done) {
              handleEvent(value);
            }
          });
        };

        eventStream.next().then(({ value, done }) => {
          if (!done) {
            handleEvent(value);
          }
        });
      }
    );
  }, []);

  return (
    <div className="flex flex-col">
      <div className="flex flex-row items-center text-xs">
        <div
          className={classNames(
            "flex flex-initial select-none rounded-md bg-gray-100 bg-gray-300 px-1 py-0.5",
            document.chunks.length > 0 ? "cursor-pointer" : ""
          )}
        >
          {document.score.toFixed(2)}
        </div>
        <div className="ml-2 flex flex-initial">
          <div className={classNames("mr-1 flex h-4 w-4")}>
            {provider !== "none" ? (
              <img src={PROVIDER_LOGO_PATH[provider]}></img>
            ) : (
              <DocumentDuplicateIcon className="h-4 w-4 text-slate-500" />
            )}
          </div>
        </div>
        <div className="flex flex-initial">
          <a
            href={document.sourceUrl}
            target={"_blank"}
            className="block w-32 truncate text-gray-600 sm:w-fit"
          >
            {titleFromDocument(document)}
          </a>
          <span className="ml-1 text-gray-400">
            {document.timestamp.split(" ")[0]}
          </span>
        </div>
      </div>
      <div className="my-2 flex flex-col space-y-2">
        <div className="flex flex-initial">
          <div className="ml-10 border-l-4 border-slate-400">
            <p
              className={classNames(
                "cursor-pointer pl-2 text-xs italic text-gray-500"
              )}
            >
              {extractedText}
            </p>
          </div>
        </div>
      </div>
    </div>
  );
}

<<<<<<< HEAD
export function ResultsView({
  retrieved,
  query,
  owner,
}: {
  retrieved: GensRetrievedDocumentType[];
  query: any;
  owner: any;
}) {
  return (
    <div className="mt-5 w-full ">
      <div>
        <div
          className={classNames(
            "flex flex-initial flex-row items-center space-x-2",
            "rounded px-2 py-1",
            "mt-2 text-xs font-bold text-gray-700"
          )}
        >
          {retrieved && retrieved.length > 0 && (
            <p className="text-2xl">
              Retrieved {retrieved.length} item
              {retrieved.length == 1 ? "" : "s"}
            </p>
          )}
          {!retrieved && <div className="">Loading...</div>}
        </div>
        <div className="ml-4 mt-2 flex flex-col space-y-1">
          {retrieved.length
            ? retrieved.map((r, i) => {
                return (
                  <DocumentView
                    document={r}
                    key={r.documentId}
                    query={query}
                    owner={owner}
                  />
                );
              })
            : ""}
        </div>
      </div>
    </div>
  );
}
=======
export class FunctionSingleArgStreamer {
  _textSoFar: string;
  _curParsedPos: number;
  _arg: string;
  _handler: (token: string) => void;

  constructor(arg: string, handler: (token: string) => void) {
    this._arg = arg;
    this._textSoFar = "";
    this._curParsedPos = 0;
    this._handler = handler;
  }

  feed(token: string): void {
    this._textSoFar += token;

    let str = this._textSoFar + '"}';
    if (this._textSoFar.trimEnd().endsWith('"')) {
      // If _textSoFar ends with a quote, we just add the } to the end.
      str = this._textSoFar + "}";
    }

    try {
      const obj = JSON.parse(str);
      if (obj[this._arg]) {
        const tokens = obj[this._arg].slice(this._curParsedPos);
        this._curParsedPos = obj[this._arg].length;
        // console.log("STREAM", tokens);
        this._handler(tokens);
      }
    } catch (e) {
      // Ignore and continue.
    }
  }
}

>>>>>>> 7929372c
export default function AppGens({
  user,
  owner,
  prodCredentials,
  readOnly,
  gaTrackingId,
  workspaceDataSources,
}: InferGetServerSidePropsType<typeof getServerSideProps>) {
  const prodAPI = new DustAPI(prodCredentials);

  const [genContent, setGenContent] = useState<string>("");
  const [genCursorPosition, setGenCursorPosition] = useState<number>(0);
  const genTextAreaRef = useRef<HTMLTextAreaElement>(null);

  const [queryLoading, setQueryLoading] = useState<boolean>(false);
  const [timRange, setTimeRange] = useState<string | null>(null);

  const [retrievalLoading, setRetrievalLoading] = useState(false);
  const [retrieved, setRetrieved] = useState([]);
  const [dataSources, setDataSources] = useState(workspaceDataSources);
  const [resultTexts, setResultTexts] = useState({}); // TODO: more efficient here

  const [generateLoading, setGenerateLoading] = useState<boolean>(false);

  const getContext = () => {
    return {
      user: {
        username: user?.username,
        full_name: user?.name,
      },
      workspace: owner.name,
      date_today: new Date().toISOString().split("T")[0],
    };
  };

  const handleGenChange = (value: string) => {
    setGenContent(value);
  };

  const handleRefreshQuery = async () => {
    setQueryLoading(true);

    const config = cloneBaseConfig(DustProdActionRegistry["gens-query"].config);
    const inputs = [{ text: genContent, context: getContext() }];

    const res = await runActionStreamed(owner, "gens-query", config, inputs);
    if (res.isErr()) {
      setQueryLoading(false);
      setTimeRange(null);
      return;
    }

    const { eventStream } = res.value;

    for await (const event of eventStream) {
      if (event.type === "block_execution") {
        const e = event.content.execution[0][0];
        if (event.content.block_name === "OUTPUT") {
          if (!e.error) {
            setTimeRange(e.value.time_range);
          }
        }
      }
    }

    setQueryLoading(false);
  };

  const handleGenerate = async () => {
    setGenerateLoading(true);

    const config = cloneBaseConfig(
      DustProdActionRegistry["gens-generate"].config
    );

    // insert <CURSOR> at genCursorPosition
    let content = genContent;
    let cursorPosition = genCursorPosition;

    const textWithCursor = `${content.slice(
      0,
      cursorPosition
    )}<CURSOR>${content.slice(cursorPosition)}`;

    // console.log(textWithCursor);

    const inputs = [
      { text_with_cursor: textWithCursor, context: getContext() },
    ];

    const res = await runActionStreamed(owner, "gens-generate", config, inputs);
    if (res.isErr()) {
      console.log("ERROR", res.error);
      setGenerateLoading(false);
      return;
    }

    const { eventStream } = res.value;

    const p = new FunctionSingleArgStreamer("sentence", (tokens) => {
      content = `${content.slice(0, cursorPosition)}${tokens}${content.slice(
        cursorPosition
      )}`;
      cursorPosition += tokens.length;

      setGenContent(content);
      setGenCursorPosition(cursorPosition);
    });

    for await (const event of eventStream) {
      if (event.type === "function_call_arguments_tokens") {
        const tokens = event.content.tokens.text;
        // console.log(tokens);
        p.feed(tokens);
      }
      if (event.type === "error") {
        console.log("ERROR error event", event);
        setGenerateLoading(false);
        return;
      }
      if (event.type === "block_execution") {
        const e = event.content.execution[0][0];
        if (event.content.block_name === "MODEL") {
          if (e.error) {
            console.log("ERROR block_execution event", e.error);
            setGenerateLoading(false);
            return;
          }
        }
      }
    }

    setGenerateLoading(false);
  };

  const handleSwitchDataSourceSelection = (name: string) => {
    const newSelection = dataSources.map((ds) => {
      if (ds.name === name) {
        return {
          ...ds,
          selected: !ds.selected,
        };
      } else {
        return ds;
      }
    });
    setDataSources(newSelection);
  };

  const handleSearch = async () => {
    setRetrievalLoading(true);
    const userContext = {
      user: {
        username: user?.username,
        full_name: user?.name,
      },
      workspace: owner.name,
      date_today: new Date().toISOString().split("T")[0],
    };
    const config = cloneBaseConfig(
      DustProdActionRegistry["gens-retrieval"].config
    );
    config.DATASOURCE.data_sources = dataSources
      .filter((ds) => ds.selected)
      .map((ds) => {
        return {
          workspace_id: prodAPI.workspaceId(),
          data_source_id: ds.name,
        };
      });
    const res = await runActionStreamed(owner, "gens-retrieval", config, [
      { text: genContent, userContext },
    ]);
    if (res.isErr()) {
      window.alert("Error runing `gens-retrieval`: " + res.error);
      return;
    }

    const { eventStream } = res.value;

    for await (const event of eventStream) {
      if (event.type === "block_execution") {
        const e = event.content.execution[0][0];
        if (event.content.block_name === "OUTPUT") {
          setRetrieved(e.value.retrievals);
          setRetrievalLoading(false);
        }
      }
    }
  };

  return (
    <AppLayout user={user} owner={owner} gaTrackingId={gaTrackingId}>
      <div className="flex flex-col">
        <div className="mt-2 flex flex-initial">
          <MainTab currentTab="Gens" owner={owner} />
        </div>
        <div className="">
          <div className="mx-auto mt-8 max-w-4xl divide-y px-6">
            <div className="flex flex-col">
              <div className="flex flex-col space-y-4 text-sm font-medium leading-8 text-gray-700">
                <div className="flex w-full font-normal">
                  <TextareaAutosize
                    minRows={8}
                    ref={genTextAreaRef}
                    className={classNames(
                      "block w-full resize-none rounded-md bg-slate-100 px-2 py-1 font-mono text-[13px] font-normal",
                      readOnly
                        ? "border-gray-200 ring-0 focus:border-white focus:ring-0"
                        : "border-gray-200 focus:border-gray-300 focus:ring-0"
                    )}
                    readOnly={readOnly}
                    value={genContent}
                    onChange={(e) => {
                      setGenCursorPosition(e.target.selectionStart);
                      handleGenChange(e.target.value);
                    }}
                    onBlur={(e) => {
                      setGenCursorPosition(e.target.selectionStart);
                    }}
                  />
                </div>
                <div className="flex-rows flex space-x-2">
                  <div className="flex flex-initial">
                    <ActionButton
                      disabled={queryLoading}
                      onClick={() => {
                        void handleRefreshQuery();
                      }}
                    >
                      {queryLoading ? "Loading..." : "Refresh Query"}
                    </ActionButton>
                  </div>
                  <div className="flex flex-initial">
                    <ActionButton
                      disabled={retrievalLoading}
                      onClick={() => {
                        void handleSearch();
                      }}
                    >
                      {retrievalLoading ? "Loading..." : "Run Search"}
                    </ActionButton>
                  </div>
                  <div className="flex flex-initial">
                    <ActionButton
                      disabled={generateLoading}
                      onClick={() => {
                        void handleGenerate();
                      }}
                    >
                      {generateLoading ? "Loading..." : "Generate"}
                    </ActionButton>
                  </div>
                </div>
                <div className="flex-rows flex space-x-2">
                  <div className="flex flex-initial">Query:</div>
                  <div className="flex flex-initial">{timRange}</div>
                </div>
              </div>

              <div className="mb-4 flex flex-row flex-wrap items-center text-xs">
                <div className="flex flex-initial text-gray-400">
                  Data Sources:
                </div>
                <div className="flex flex-row">
                  {dataSources.map((ds) => {
                    return (
                      <div
                        key={ds.name}
                        className="group ml-1 flex flex-initial"
                      >
                        <div
                          className={classNames(
                            "flex h-4 w-4 flex-initial cursor-pointer",
                            ds.provider !== "none" ? "mr-1" : "",
                            ds.selected ? "opacity-100" : "opacity-25"
                          )}
                          onClick={() => {
                            handleSwitchDataSourceSelection(ds.name);
                          }}
                        >
                          {ds.provider !== "none" ? (
                            <img src={PROVIDER_LOGO_PATH[ds.provider]}></img>
                          ) : (
                            <DocumentDuplicateIcon className="-ml-0.5 h-4 w-4 text-slate-500" />
                          )}
                        </div>
                        <div className="absolute bottom-16 hidden rounded border bg-white px-1 py-1 group-hover:block sm:bottom-10">
                          <span className="text-gray-600">
                            <span className="font-semibold">{ds.name}</span>
                            {ds.description ? ` ${ds.description}` : null}
                          </span>
                        </div>
                      </div>
                    );
                  })}
                </div>
              </div>

<<<<<<< HEAD
              <ResultsView
                retrieved={retrieved}
                query={genContent}
                owner={owner}
              />
=======
              <div className="mt-5 w-full">
                <div>
                  <div
                    className={classNames(
                      "flex flex-initial flex-row items-center space-x-2",
                      "rounded py-1",
                      "mt-2 text-xs font-bold text-gray-700"
                    )}
                  >
                    {retrieved && retrieved.length > 0 && (
                      <p className="text-sm font-medium leading-8 text-gray-700">
                        Retrieved {retrieved.length} item
                        {retrieved.length == 1 ? "" : "s"}
                      </p>
                    )}
                    {!retrieved && <div className="">Loading...</div>}
                  </div>
                  <div className="ml-4 mt-2 flex flex-col space-y-1">
                    {retrieved.map((r, i) => {
                      return <DocumentView document={r} key={i} />;
                    })}
                  </div>
                </div>
              </div>
>>>>>>> 7929372c
            </div>
          </div>
        </div>
      </div>
    </AppLayout>
  );
}<|MERGE_RESOLUTION|>--- conflicted
+++ resolved
@@ -272,7 +272,6 @@
   );
 }
 
-<<<<<<< HEAD
 export function ResultsView({
   retrieved,
   query,
@@ -318,7 +317,7 @@
     </div>
   );
 }
-=======
+
 export class FunctionSingleArgStreamer {
   _textSoFar: string;
   _curParsedPos: number;
@@ -355,7 +354,6 @@
   }
 }
 
->>>>>>> 7929372c
 export default function AppGens({
   user,
   owner,
@@ -655,38 +653,11 @@
                 </div>
               </div>
 
-<<<<<<< HEAD
               <ResultsView
                 retrieved={retrieved}
                 query={genContent}
                 owner={owner}
               />
-=======
-              <div className="mt-5 w-full">
-                <div>
-                  <div
-                    className={classNames(
-                      "flex flex-initial flex-row items-center space-x-2",
-                      "rounded py-1",
-                      "mt-2 text-xs font-bold text-gray-700"
-                    )}
-                  >
-                    {retrieved && retrieved.length > 0 && (
-                      <p className="text-sm font-medium leading-8 text-gray-700">
-                        Retrieved {retrieved.length} item
-                        {retrieved.length == 1 ? "" : "s"}
-                      </p>
-                    )}
-                    {!retrieved && <div className="">Loading...</div>}
-                  </div>
-                  <div className="ml-4 mt-2 flex flex-col space-y-1">
-                    {retrieved.map((r, i) => {
-                      return <DocumentView document={r} key={i} />;
-                    })}
-                  </div>
-                </div>
-              </div>
->>>>>>> 7929372c
             </div>
           </div>
         </div>
