import { ChevronDownIcon, ChevronRightIcon } from "@heroicons/react/20/solid";
import {
  ArrowRightCircleIcon,
  CheckCircleIcon,
  ClockIcon,
  DocumentDuplicateIcon,
} from "@heroicons/react/24/outline";
import { UserCircleIcon } from "@heroicons/react/24/solid";
import { GetServerSideProps, InferGetServerSidePropsType } from "next";
import Link from "next/link";
import { useRouter } from "next/router";
import { useEffect, useRef, useState } from "react";
import TextareaAutosize from "react-textarea-autosize";

import AppLayout from "@app/components/AppLayout";
import { PulseLogo } from "@app/components/Logo";
import { Spinner } from "@app/components/Spinner";
import TimeRangePicker, {
  ChatTimeRange,
  defaultTimeRange,
} from "@app/components/use/ChatTimeRangePicker";
import MainTab from "@app/components/use/MainTab";
import {
  cloneBaseConfig,
  DustProdActionRegistry,
} from "@app/lib/actions_registry";
import { getChatSession } from "@app/lib/api/chat";
import {
  Authenticator,
  getSession,
  getUserFromSession,
  prodAPICredentialsForOwner,
} from "@app/lib/auth";
import { ConnectorProvider } from "@app/lib/connectors_api";
import {
  DustAPI,
  DustAPICredentials,
  runActionStreamed,
} from "@app/lib/dust_api";
import { useChatSessions } from "@app/lib/swr";
import { classNames } from "@app/lib/utils";
import { timeAgoFrom } from "@app/lib/utils";
import { ChatMessageType, ChatRetrievedDocumentType } from "@app/types/chat";
import { UserType, WorkspaceType } from "@app/types/user";

const { GA_TRACKING_ID = "" } = process.env;

const PROVIDER_LOGO_PATH: { [provider: string]: string } = {
  notion: "/static/notion_32x32.png",
  slack: "/static/slack_32x32.png",
  google_drive: "/static/google_drive_32x32.png",
  github: "/static/github_black_32x32.png",
};

type DataSource = {
  name: string;
  description?: string;
  provider: ConnectorProvider | "none";
  selected: boolean;
};

export const getServerSideProps: GetServerSideProps<{
  user: UserType | null;
  owner: WorkspaceType;
  workspaceDataSources: DataSource[];
  prodCredentials: DustAPICredentials;
  chatSession: {
    sId: string;
    title: string | null;
    messages: ChatMessageType[];
    readOnly: boolean;
  };
  gaTrackingId: string;
}> = async (context) => {
  const session = await getSession(context.req, context.res);
  const user = await getUserFromSession(session);
  const auth = await Authenticator.fromSession(
    session,
    context.params?.wId as string
  );

  const owner = auth.workspace();
  if (!owner || !auth.isUser()) {
    return {
      notFound: true,
    };
  }

  const prodCredentials = await prodAPICredentialsForOwner(owner);
  const prodAPI = new DustAPI(prodCredentials);

  const dsRes = await prodAPI.getDataSources(prodAPI.workspaceId());
  if (dsRes.isErr()) {
    return {
      notFound: true,
    };
  }

  const dataSources: DataSource[] = dsRes.value.map((ds) => {
    return {
      name: ds.name,
      description: ds.description,
      provider: ds.connectorProvider || "none",
      selected: ds.connectorProvider ? true : false,
    };
  });

  // Select Data Sources if none are managed.
  if (!dataSources.some((ds) => ds.provider !== "none")) {
    for (const ds of dataSources) {
      ds.selected = true;
    }
  }

  // Manged first, then alphabetically
  dataSources.sort((a, b) => {
    if (a.provider === "none") {
      return b.provider === "none" ? 0 : 1;
    }
    if (b.provider === "none") {
      return -1;
    }
    if (a.provider < b.provider) {
      return -1;
    } else {
      return 1;
    }
  });

  const cId = context.params?.cId as string;
  const chatSession = await getChatSession(owner, cId);

  if (!chatSession) {
    return {
      props: {
        user,
        owner,
        workspaceDataSources: dataSources,
        prodCredentials,
        chatSession: {
          sId: cId,
          title: null,
          messages: [],
          readOnly: false,
        },
        gaTrackingId: GA_TRACKING_ID,
      },
    };
  } else {
    return {
      props: {
        user,
        owner,
        workspaceDataSources: dataSources,
        prodCredentials,
        chatSession: {
          sId: cId,
          title: chatSession.title || null,
          messages: chatSession.messages,
          readOnly: user?.id !== chatSession.userId,
        },
        gaTrackingId: GA_TRACKING_ID,
      },
    };
  }
};

const providerFromDocument = (document: ChatRetrievedDocumentType) => {
  let provider = "none";
  switch (document.dataSourceId) {
    case "managed-slack":
      provider = "slack";
      break;
    case "managed-notion":
      provider = "notion";
      break;
    case "managed-google_drive":
      provider = "google_drive";
      break;
    case "managed-github":
      provider = "github";
      break;
  }
  return provider;
};

const titleFromDocument = (document: ChatRetrievedDocumentType) => {
  let title = document.documentId;
  // Try to look for a title tag.
  for (const tag of document.tags) {
    if (tag.startsWith("title:")) {
      title = tag.substring("title:".length);
    }
  }

  switch (document.dataSourceId) {
    case "managed-slack":
      for (const tag of document.tags) {
        if (tag.startsWith("channelName:")) {
          title = "#" + tag.substring("channelName:".length);
        }
      }
      break;
  }
  return title;
};

export function DocumentView({
  document,
}: {
  document: ChatRetrievedDocumentType;
}) {
  const [expandedChunkId, setExpandedChunkId] = useState<number | null>(null);
  const [chunkExpanded, setChunkExpanded] = useState(false);

  const provider = providerFromDocument(document);

  return (
    <div className="flex flex-col">
      <div className="flex flex-row items-center text-xs">
        <div
          className={classNames(
            "flex flex-initial select-none rounded-md bg-gray-100 px-1 py-0.5",
            document.chunks.length > 0 ? "cursor-pointer" : "",
            chunkExpanded
              ? "bg-gray-300"
              : document.chunks.length > 0
              ? "hover:bg-gray-200"
              : ""
          )}
          onClick={() => {
            if (document.chunks.length > 0) {
              setChunkExpanded(!chunkExpanded);
            }
          }}
        >
          {document.score.toFixed(2)}
        </div>
        <div className="ml-2 flex flex-initial">
          <div className={classNames("mr-1 flex h-4 w-4")}>
            {provider !== "none" ? (
              <img src={PROVIDER_LOGO_PATH[provider]}></img>
            ) : (
              <DocumentDuplicateIcon className="h-4 w-4 text-slate-500" />
            )}
          </div>
        </div>
        <div className="flex flex-initial">
          <a
            href={document.sourceUrl}
            target={"_blank"}
            className="block w-32 truncate text-gray-600 sm:w-fit"
          >
            {titleFromDocument(document)}
          </a>
          <span className="ml-1 text-gray-400">
            {document.timestamp.split(" ")[0]}
          </span>
        </div>
      </div>
      {chunkExpanded && (
        <div className="my-2 flex flex-col space-y-2">
          {document.chunks.map((chunk, i) => (
            <div key={i} className="flex flex-initial">
              <div
                className="ml-10 border-l-4 border-slate-400"
                onClick={() => {
                  expandedChunkId == i
                    ? setExpandedChunkId(null)
                    : setExpandedChunkId(i);
                }}
              >
                <p
                  className={classNames(
                    "cursor-pointer pl-2 text-xs italic text-gray-500",
                    expandedChunkId === i ? "" : "line-clamp-2"
                  )}
                >
                  {chunk.text}
                </p>
              </div>
            </div>
          ))}
        </div>
      )}
    </div>
  );
}

export function RetrievalsView({
  message,
  isLatest,
}: {
  message: ChatMessageType;
  isLatest: boolean;
}) {
  const [summary, setSummary] = useState<{
    [data_source_id: string]: { count: number; provider: string };
  }>({});
  const [expanded, setExpanded] = useState<boolean>(false);

  useEffect(() => {
    if (
      message.content &&
      message.content.retrievals &&
      message.content.retrievals.length > 0
    ) {
      const summary = {} as {
        [key: string]: { count: number; provider: string };
      };
      message.content.retrievals.forEach((r: any) => {
        const provider = providerFromDocument(r);
        if (r.dataSourceId in summary) {
          summary[r.dataSourceId].count += 1;
        } else {
          summary[r.dataSourceId] = {
            provider,
            count: 1,
          };
        }
      });
      setSummary(summary);
    }
  }, [message.content && message.content.retrievals]);

  return !(
    message.content &&
    message.content.retrievals &&
    message.content.retrievals.length === 0
  ) ? (
    <div className="ml-10 flex flex-col">
      <div className="flex flex-row items-center">
        <div
          className={classNames(
            "flex flex-initial flex-row items-center space-x-2",
            "rounded px-2 py-1",
            "text-xs font-bold text-gray-700",
            isLatest ? "bg-orange-100" : "bg-gray-100"
          )}
        >
          {message.content &&
            message.content.retrievals &&
            message.content.retrievals.length > 0 && (
              <>
                <div className="flex flex-initial">Retrieved</div>
                {Object.keys(summary).map((k) => {
                  return (
                    <div
                      key={k}
                      className="flex flex-initial flex-row items-center"
                    >
                      <div className={classNames("mr-1 flex h-4 w-4")}>
                        {summary[k].provider !== "none" ? (
                          <img
                            src={PROVIDER_LOGO_PATH[summary[k].provider]}
                          ></img>
                        ) : (
                          <DocumentDuplicateIcon className="h-4 w-4 text-slate-500" />
                        )}
                      </div>
                      <div className="flex-initial text-gray-700">
                        {summary[k].count}
                      </div>
                    </div>
                  );
                })}
                <div className="flex flex-initial">
                  {expanded ? (
                    <ChevronDownIcon
                      className="h-4 w-4 cursor-pointer"
                      onClick={() => {
                        setExpanded(false);
                      }}
                    />
                  ) : (
                    <ChevronRightIcon
                      className="h-4 w-4 cursor-pointer"
                      onClick={() => {
                        setExpanded(true);
                      }}
                    />
                  )}
                </div>
              </>
            )}
          {!(message.content && message.content.retrievals) && (
            <div className="">Loading...</div>
          )}
        </div>
      </div>
      {expanded && message.content && message.content.retrievals && (
        <div className="ml-4 mt-2 flex flex-col space-y-1">
          {message.content.retrievals.map((r: any, i: number) => {
            return <DocumentView document={r} key={i} />;
          })}
        </div>
      )}
    </div>
  ) : null;
}

export function MessageView({
  user,
  message,
  loading,
  isLatestRetrieval,
  readOnly,
}: {
  user: UserType | null;
  message: ChatMessageType;
  loading: boolean;
  isLatestRetrieval: boolean;
  readOnly: boolean;
}) {
  if (message.role === "assistant" && message.function_call !== undefined)
    return <></>;
  return (
    <div className="">
      {message.role === "function" && message.name === "retrieve_documents" ? (
        <div className="flex flex-row">
          <RetrievalsView message={message} isLatest={isLatestRetrieval} />
        </div>
      ) : (
        <div className="my-2 flex flex-row items-start">
          <div
            className={classNames(
              "min-w-6 flex h-8 w-8 flex-initial rounded-md",
              "bg-gray-50"
            )}
          >
            {message.role === "assistant" ? (
              <div className="flex scale-50 pl-2">
                <PulseLogo animated={loading}></PulseLogo>
              </div>
            ) : (
              <div className="flex">
                {!readOnly && user?.image ? (
                  <img
                    className="h-8 w-8 rounded-md"
                    src={user?.image}
                    alt=""
                  />
                ) : (
                  <UserCircleIcon className="mx-1 my-1 h-6 w-6 text-gray-300"></UserCircleIcon>
                )}
              </div>
            )}
          </div>
          <div
            className={classNames(
              "ml-2 mt-1 flex flex-1 flex-col whitespace-pre-wrap",
              message.role === "user" ? "italic text-gray-500" : "text-gray-700"
            )}
          >
            {message.message}
          </div>
        </div>
      )}
    </div>
  );
}

function ChatHistory({ owner }: { owner: WorkspaceType }) {
  const router = useRouter();

  const [limit] = useState(10);

  const { sessions } = useChatSessions(owner, limit, 0);

  return (
    <div className="flex w-full flex-col">
      {sessions && sessions.length > 0 && (
        <>
          <div className="mx-auto flex flex-row items-center py-8 font-bold italic">
            Recent Chats
          </div>
          <div className="flex w-full flex-col space-y-2">
            {sessions.map((s, i) => {
              return (
                <div
                  key={i}
                  className="flex w-full cursor-pointer flex-col rounded-md border px-2 py-2 hover:bg-gray-50"
                  onClick={() => {
                    void router.push(`/w/${owner.sId}/u/chat/${s.sId}`);
                  }}
                >
                  <div className="flex flex-row items-center">
                    <div className="flex flex-1">{s.title}</div>
                    <div className="min-w-16 flex flex-initial">
                      <span className="ml-2 text-xs italic text-gray-400">
                        {timeAgoFrom(s.created)} ago
                      </span>
                    </div>
                  </div>
                </div>
              );
            })}
          </div>
        </>
      )}
    </div>
  );
}

const COMMANDS: { cmd: string; description: string }[] = [
  {
    cmd: "/new",
    description: "Start a new conversation",
  },
  {
    cmd: "/follow-up",
    description:
      "Forces the assistant to answer *whithout* querying the data sources",
  },
  {
    cmd: "/retrieve",
    description:
      "Forces the assistant to query the data sources before answering",
  },
];

export default function AppChat({
  user,
  owner,
  workspaceDataSources,
  prodCredentials,
  chatSession,
  gaTrackingId,
}: InferGetServerSidePropsType<typeof getServerSideProps>) {
  const router = useRouter();

  const [isMac, setIsMac] = useState<boolean>(false);

  useEffect(() => {
    setIsMac(
      typeof window !== "undefined"
        ? navigator.userAgent.toUpperCase().indexOf("MAC") >= 0
        : false
    );
  }, []);

  const prodAPI = new DustAPI(prodCredentials);

  const [title, setTitle] = useState<string>(chatSession.title || "Chat");
  const [messages, setMessages] = useState<ChatMessageType[]>(
    chatSession.messages || []
  );
  const [titleState, setTitleState] = useState<
    "new" | "writing" | "saving" | "saved"
  >(chatSession.title ? "saved" : "new");

  useEffect(() => {
    setTitle(chatSession.title || "Chat");
    setMessages(chatSession.messages || []);
    setTitleState(chatSession.title ? "saved" : "new");
    inputRef.current?.focus();
  }, [chatSession]);

  const [dataSources, setDataSources] = useState(workspaceDataSources);
  const [selectedTimeRange, setSelectedTimeRange] =
    useState<ChatTimeRange>(defaultTimeRange);
  const [input, setInput] = useState("");
  const [loading, setLoading] = useState(false);
  const [response, setResponse] = useState<ChatMessageType | null>(null);
  const [commands, setCommands] = useState<
    { cmd: string; description: string }[]
  >([]);
  const [commandsSelect, setCommandsSelect] = useState<number>(0);

  const scrollRef = useRef<HTMLDivElement>(null);
  const inputRef = useRef<HTMLTextAreaElement>(null);

  useEffect(() => {
    if (scrollRef.current) {
      scrollRef.current.scrollTop = scrollRef.current.scrollHeight;
    }
  }, [messages, response]);

  const handleInputUpdate = (input: string) => {
    setInput(input);
    if (input.startsWith("/") && input.split(" ").length === 1) {
      setCommands(COMMANDS.filter((c) => c.cmd.startsWith(input)));
      setCommandsSelect(0);
    } else {
      setCommands([]);
      setCommandsSelect(0);
    }
  };

  const handleSelectCommand = () => {
    if (commandsSelect >= 0 && commandsSelect < commands.length) {
      if (commands[commandsSelect].cmd === "/new") {
        if (loading) {
          return;
        }
        setCommands([]);
        setCommandsSelect(0);
        return handleNew();
      }
      setInput(commands[commandsSelect].cmd + " ");
      setCommands([]);
      setCommandsSelect(0);
      inputRef.current?.focus();
    }
  };

  const handleSwitchDataSourceSelection = (name: string) => {
    const newSelection = dataSources.map((ds) => {
      if (ds.name === name) {
        return {
          ...ds,
          selected: !ds.selected,
        };
      } else {
        return ds;
      }
    });
    setDataSources(newSelection);
  };

  const handleTimeRangeChange = (timeRange: ChatTimeRange) => {
    setSelectedTimeRange(timeRange);
  };

  const handleNew = async () => {
    // Redirect to new chat session.
    setInput("");
    void router.push(`/w/${owner.sId}/u/chat`);
  };

  const updateTitle = async (title: string, messages: ChatMessageType[]) => {
    const m = messages.filter(
      (m) => m.role === "user" || m.role === "assistant"
    );

    const config = cloneBaseConfig(DustProdActionRegistry["chat-title"].config);

    const context = {
      user: {
        username: user?.username,
        full_name: user?.name,
      },
      workspace: owner.name,
      date_today: new Date().toISOString().split("T")[0],
    };

    const res = await runActionStreamed(owner, "chat-title", config, [
      { messages: m, context },
    ]);
    if (res.isErr()) {
      return title;
    }

    const { eventStream } = res.value;

    for await (const event of eventStream) {
      if (event.type === "block_execution") {
        const e = event.content.execution[0][0];
        if (event.content.block_name === "OUTPUT") {
          if (!e.error) {
            title = e.value.title;
          }
        }
      }
    }

    setTitle(title);
    return title;
  };

  const storeChatSession = async (
    title: string,
    messages: ChatMessageType[]
  ) => {
    const res = await fetch(
      `/api/w/${owner.sId}/use/chats/${chatSession.sId}`,
      {
        method: "POST",
        headers: {
          "Content-Type": "application/json",
        },
        body: JSON.stringify({
          title,
          messages,
        }),
      }
    );
    if (res.ok) {
      return true;
    } else {
      const data = await res.json();
      window.alert(`Error saving chat: ${data.error.message}`);
      return false;
    }
  };

  const runChatRetrieval = async (m: ChatMessageType[], query: string) => {
<<<<<<< HEAD
=======
    const retrievalMessage: ChatMessageType = {
      role: "retrieval",
    };
    setResponse(retrievalMessage);

>>>>>>> 7dccd8e9
    const config = cloneBaseConfig(
      DustProdActionRegistry["chat-retrieval"].config
    );
    config.DATASOURCE.data_sources = dataSources
      .filter((ds) => ds.selected)
      .map((ds) => {
        return {
          workspace_id: prodAPI.workspaceId(),
          data_source_id: ds.name,
        };
      });
    if (selectedTimeRange.id !== "all") {
      config.DATASOURCE.filter = {
        timestamp: { gt: Date.now() - selectedTimeRange.ms },
      };
    }
    const res = await runActionStreamed(owner, "chat-retrieval", config, [
      {
        messages: [{ role: "query", message: query }],
        userContext: {
          timeZone: Intl.DateTimeFormat().resolvedOptions().timeZone,
          localeString: navigator.language,
        },
      },
    ]);
    if (res.isErr()) throw new Error(res.error.message);

    const { eventStream } = res.value;
    for await (const event of eventStream) {
      if (event.type === "error") throw new Error(event.content.message);
      if (event.type === "block_execution") {
        const e = event.content.execution[0][0];
        if (event.content.block_name === "DATASOURCE" && e.error)
          throw new Error(e.error);
        if (event.content.block_name === "OUTPUT") {
          if (!e.error) {
<<<<<<< HEAD
            return {
              role: "function",
              name: "retrieve_documents",
              content: { retrievals: e.value.retrievals },
            } as ChatMessageType;
          } else throw new Error("Error in chat retrieval execution.");
        }
      }
    }
    throw new Error("Error: no OUTPUT block streamed.");
  };

  const runChatAssistant = async (
    m: ChatMessageType[],
    retrievalMode: string
  ) => {
=======
            m.push(e.value);
            setMessages(m);
            setResponse(null);
          } else
            throw new Error("Error in chat retrieval execution: " + e.error);
        }
      }
    }
  };

  const runChatAssistant = async (m: ChatMessageType[]) => {
>>>>>>> 7dccd8e9
    const assistantMessage: ChatMessageType = {
      role: "assistant",
      message: "",
    };
    setResponse(assistantMessage);

    const config = cloneBaseConfig(
<<<<<<< HEAD
      DustProdActionRegistry["chat-assistant-wfn"].config
    );
    config.MODEL.function_call = retrievalMode;
=======
      DustProdActionRegistry["chat-assistant"].config
    );

>>>>>>> 7dccd8e9
    const context = {
      user: {
        username: user?.username,
        full_name: user?.name,
      },
      workspace: owner.name,
      date_today: new Date().toISOString().split("T")[0],
    };

<<<<<<< HEAD
    const res = await runActionStreamed(owner, "chat-assistant-wfn", config, [
=======
    const res = await runActionStreamed(owner, "chat-assistant", config, [
>>>>>>> 7dccd8e9
      { messages: m, context },
    ]);
    if (res.isErr()) throw new Error(res.error.message);
    const { eventStream } = res.value;

    for await (const event of eventStream) {
<<<<<<< HEAD
=======
      // console.log("EVENT", event);
>>>>>>> 7dccd8e9
      if (event.type === "tokens") {
        const message = assistantMessage.message + event.content.tokens.text;
        setResponse({ ...assistantMessage, message: message });
        assistantMessage.message = message;
      }
      if (event.type === "error") throw new Error(event.content.message);
      if (event.type === "block_execution") {
        const e = event.content.execution[0][0];
<<<<<<< HEAD
        if (event.content.block_name === "MODEL" && e.error) {
          throw new Error(e.error);
        }
        if (event.content.block_name === "OUTPUT") {
          if (!e.error) {
            return e.value;
          } else {
            throw new Error("Error in chat assistant execution.");
          }
        }
      }
    }
  };
  const updateMessages = async (
    messages: ChatMessageType[],
    userMessage: ChatMessageType
  ) => {
    messages.push(userMessage);
    setMessages(messages);
    setResponse(null);
=======
        if (event.content.block_name === "MODEL" && e.error)
          throw new Error(e.error);
        if (event.content.block_name === "OUTPUT") {
          if (!e.error) {
            m.push(e.value);
            setMessages(m);
            setResponse(null);
          } else
            throw new Error("Error in chat assistant execution: " + e.error);
        }
      }
    }

    // Update title and save the conversation.
    void (async () => {
      setTitleState("writing");
      const t = await updateTitle(title, m);
      setTitleState("saving");
      const r = await storeChatSession(t, m);
      if (r) {
        setTitleState("saved");
      }
    })();
>>>>>>> 7dccd8e9
  };

  const handleSubmit = async () => {
    /* Document retrieval is handled by an openai function called
     * "retrieve_documents". This function is speced for the openai api in the
     * dust app "chat-assistant-wfn". By default, the chat model decides
     * whether to run the retrieval function or not. The user can override this
     * by prepending the message with "/retrieve" or "/follow-up" which will
     * either force or prevent the model from generating a function call. This
     * behaviour is stored in `retrievalMode`*/
    let retrievalMode = "auto";
    let processedInput = input;

    if (input.startsWith("/retrieve")) {
<<<<<<< HEAD
      retrievalMode = "retrieve_documents";
=======
      runAssistant = false;
      runRetrieval = true;
>>>>>>> 7dccd8e9
      processedInput = input.substring("/retrieve".length).trim();
    }
    if (input.startsWith("/follow-up")) {
      retrievalMode = "none";
      processedInput = input.substring("/follow-up".length).trim();
    }

    // clone messages add new message to the end
    const m = [...messages];
    const userMessage: ChatMessageType = {
      role: "user",
      message: processedInput,
    };

    updateMessages(m, userMessage);
    setInput("");
    setLoading(true);

    try {
<<<<<<< HEAD
      const result = await runChatAssistant(m, retrievalMode);
      updateMessages(m, result);
      // has the model decided to run the retrieval function?
      if (result?.function_call !== undefined) {
        const functionCall = result.function_call;
        const query = JSON.parse(functionCall.arguments).query;
        if (functionCall.name !== "retrieve_documents") {
          throw new Error(
            "Unexpected or malformed function call by openai fns: " +
              JSON.stringify(functionCall)
          );
        }
        const retrievalResult = await runChatRetrieval(m, query);
        updateMessages(m, retrievalResult);
        const secondResult = await runChatAssistant(m, "none");
        updateMessages(m, secondResult);
      }
    } catch (e: any) {
      console.log("ERROR", e.message);
      updateMessages(m, {
        role: "error",
        message: e.message,
      } as ChatMessageType);
    }

    // Update title and save the conversation.
    void (async () => {
      setTitleState("writing");
      const t = await updateTitle(title, m);
      setTitleState("saving");
      const r = await storeChatSession(t, m);
      if (r) {
        setTitleState("saved");
      }
    })();
=======
      if (runRetrieval) await runChatRetrieval(m, processedInput);
      if (runAssistant) await runChatAssistant(m);
    } catch (e: any) {
      console.log("ERROR", e.message);
      m.push({
        role: "error",
        message: e.message,
      } as ChatMessageType);
      setMessages(m);
      setResponse(null);
    }

>>>>>>> 7dccd8e9
    setLoading(false);
  };

  return (
    <AppLayout user={user} owner={owner} gaTrackingId={gaTrackingId}>
      <div className="flex h-full flex-col">
        <div className="mt-2">
          <MainTab currentTab="Chat" owner={owner} />
        </div>

        {dataSources.length === 0 && (
          <div className="">
            <div className="mx-auto mt-8 max-w-2xl divide-y divide-gray-200 px-6">
              <div className="mt-16 flex flex-col items-center justify-center text-sm text-gray-500">
                <p>💬 Welcome to Chat!</p>
                <p className="mt-8 italic text-violet-700">
                  <span className="font-bold">Chat</span> is a conversational
                  agent with access on your team's knowledge base.
                </p>
                {owner.role === "admin" ? (
                  <p className="mt-8">
                    You need to set up at least one{" "}
                    <Link className="font-bold" href={`/w/${owner.sId}/ds`}>
                      Data Source
                    </Link>{" "}
                    to activate Chat on your workspace.
                  </p>
                ) : (
                  <p className="mt-8">
                    Contact the admin of your workspace to activate Chat for
                    your team.
                  </p>
                )}
              </div>
            </div>
          </div>
        )}

        {dataSources.length > 0 && (
          <>
            <div className="flex-1">
              <div
                className="h-full max-h-full grow-0 overflow-y-auto"
                ref={scrollRef}
              >
                <div className="max-h-0">
                  <div className="mx-auto max-w-4xl px-6 py-2">
                    {messages.length > 0 ? (
                      <div>
                        <div className="mx-auto my-4 flex max-w-xl flex-row items-center justify-center text-sm">
                          <span className="font-bold">{title}</span>
                          <span className="text-xs text-gray-600">
                            {titleState === "new" && (
                              <span className="ml-1 flex items-center rounded bg-gray-200 px-1 py-0.5 text-xs">
                                new
                              </span>
                            )}
                            {titleState === "writing" && (
                              <span className="ml-1 flex items-center rounded bg-gray-200 px-1 py-0.5">
                                writing...
                              </span>
                            )}
                            {titleState === "saving" && (
                              <span className="ml-1 flex items-center rounded bg-gray-200 px-1 py-0.5">
                                <ClockIcon className="mr-0.5 h-3 w-3"></ClockIcon>
                                saving
                              </span>
                            )}
                            {titleState === "saved" && (
                              <span className="ml-1 flex flex-row items-center rounded bg-gray-100 px-1 py-0.5">
                                <CheckCircleIcon className="mr-0.5 h-3 w-3"></CheckCircleIcon>
                                saved
                              </span>
                            )}
                          </span>
                        </div>
                        <div className="text-sm">
                          {messages.map((m, i) => {
                            return m.role === "error" ? (
                              <div key={i}>
                                <div className="my-2 ml-12 flex flex-col">
                                  <div className="flex-initial text-xs font-bold text-red-500">
                                    Oops! An error occured (and the team has
                                    been notified).
                                  </div>
                                  <div className="flex-initial text-xs text-gray-500">
                                    Please give it another try, and don't
                                    hesitate to reach out if the problem
                                    persists.
                                  </div>
                                  <div className="ml-1 flex-initial border-l-4 border-gray-200 pl-1 text-xs italic text-gray-400">
                                    {m.message}
                                  </div>
                                </div>
                              </div>
                            ) : (
                              <div key={i}>
                                <MessageView
                                  user={user}
                                  message={m}
                                  loading={false}
                                  // isLatest={
                                  //   !response && i === messages.length - 1
                                  // }
                                  isLatestRetrieval={
                                    !(
                                      response &&
                                      response.name === "retrieve_documents"
                                    ) &&
                                    (() => {
                                      for (
                                        let j = messages.length - 1;
                                        j >= 0;
                                        j--
                                      ) {
                                        if (
                                          messages[j].name ===
                                          "retrieve_documents"
                                        ) {
                                          return i === j;
                                        }
                                      }
                                      return false;
                                    })()
                                  }
                                  readOnly={chatSession.readOnly}
                                />
                              </div>
                            );
                          })}
                          {response ? (
                            <div key={messages.length}>
                              <MessageView
                                user={user}
                                message={response}
                                loading={true}
                                // isLatest={true}
                                isLatestRetrieval={
                                  response.name === "retrieve_documents"
                                }
                                readOnly={chatSession.readOnly}
                              />
                            </div>
                          ) : null}
                        </div>
                      </div>
                    ) : (
                      <div className="mx-auto mt-8 flex max-w-xl flex-col items-center justify-center text-sm text-gray-500">
                        <p>💬 Welcome to Chat!</p>
                        <p className="mt-8">
                          👩🏼‍🔬 This is an early exploration of a conversational
                          assistant with context on your team's Slack & Notion.
                          For each interaction, semantically relevant chunks of
                          documents are retrieved and presented to Chat to help
                          it answer your queries.
                        </p>
                        <p className="mt-4">
                          📈 You should expect better performance on general,
                          qualitative, and thematic questions. Precise or
                          quantitative questions won't work as well.
                        </p>
                        <p className="mt-4">
                          🔗 You can presume the last few answers are in context
                          for your dialogue with Chat: don't hesitate to ask
                          follow-up questions. Only the latest documents
                          retrieved are visible to Chat. Context is limited so
                          don't be surprised if Chat moves on after a while.
                        </p>
                        <p className="mt-4">
                          🧞‍♂️ Please share feedback with us on what's working
                          well and what else you would like Chat to do via Slack
                          or email:{" "}
                          <a href="mailto:team@dust.tt" className="font-bold">
                            team@dust.tt
                          </a>
                        </p>
                        <div className="mt-8 w-full">
                          ⚙️ Available commands:
                          <div className="pt-2">
                            {COMMANDS.map((c, i) => {
                              return (
                                <div
                                  key={i}
                                  className={classNames("flex px-2 py-1")}
                                >
                                  <div className="flex w-24 flex-row">
                                    <div className="flex flex-initial flex-col">
                                      <div
                                        className={classNames(
                                          "flex flex-initial",
                                          "rounded bg-gray-200 px-2 py-0.5 text-xs font-bold text-slate-800"
                                        )}
                                      >
                                        {c.cmd}
                                      </div>
                                      <div className="flex flex-1"></div>
                                    </div>
                                    <div className="flex flex-1"></div>
                                  </div>
                                  <div className="ml-2 w-64 sm:w-max">
                                    {c.description}
                                  </div>
                                </div>
                              );
                            })}
                          </div>
                        </div>
                        <div className="w-full py-4">
                          <ChatHistory owner={owner} />
                        </div>
                      </div>
                    )}
                  </div>
                </div>
              </div>
            </div>
            {!chatSession.readOnly && (
              <div className="z-50 w-full flex-initial border bg-white text-sm">
                <div className="mx-auto mt-8 max-w-2xl px-6 xl:max-w-4xl xl:px-12">
                  <div className="mb-1 mt-2">
                    <div className="flex flex-row items-center">
                      <div className="-ml-14 mr-2 hidden rounded-lg bg-green-100 px-2 py-0.5 text-xs font-bold text-green-800 md:block">
                        alpha
                      </div>
                      <div className="flex flex-1 flex-row items-end">
                        {commands.length > 0 && (
                          <div className="absolute mb-12 pr-7">
                            <div className="flex flex-col rounded-sm border bg-white px-2 py-2">
                              {commands.map((c, i) => {
                                return (
                                  <div
                                    key={i}
                                    className={classNames(
                                      "flex cursor-pointer flex-row rounded-sm px-2 py-2",
                                      i === commandsSelect
                                        ? "bg-gray-100"
                                        : "bg-white"
                                    )}
                                    onMouseEnter={() => {
                                      setCommandsSelect(i);
                                    }}
                                    onClick={() => {
                                      void handleSelectCommand();
                                    }}
                                  >
                                    <div className="flex w-24 flex-row">
                                      <div
                                        className={classNames(
                                          "flex flex-initial",
                                          "rounded bg-gray-200 px-2 py-0.5 text-xs font-bold text-slate-800"
                                        )}
                                      >
                                        {c.cmd}
                                      </div>
                                      <div className="flex flex-1"></div>
                                    </div>
                                    <div className="ml-2 w-48 truncate pr-2 italic text-gray-500 sm:w-max">
                                      {c.description}
                                    </div>
                                  </div>
                                );
                              })}
                            </div>
                          </div>
                        )}
                        <TextareaAutosize
                          minRows={1}
                          placeholder={`Ask anything about \`${
                            owner.name
                          }\`, press ${isMac ? "⌘" : "ctrl"}+⏎ to submit`}
                          className={classNames(
                            "block w-full resize-none bg-slate-50 px-2 py-2 text-[13px] font-normal ring-0 focus:ring-0",
                            "rounded-sm",
                            "border",
                            "border-slate-200 focus:border-slate-300 focus:ring-0",
                            "placeholder-gray-400",
                            "pr-7"
                          )}
                          value={input}
                          onChange={(e) => {
                            handleInputUpdate(e.target.value);
                          }}
                          ref={inputRef}
                          onKeyDown={(e) => {
                            if (commands.length > 0) {
                              if (e.key === "ArrowUp") {
                                setCommandsSelect(
                                  commandsSelect > 0
                                    ? commandsSelect - 1
                                    : commandsSelect
                                );
                                e.preventDefault();
                              }
                              if (e.key === "ArrowDown") {
                                setCommandsSelect(
                                  commandsSelect < commands.length - 1
                                    ? commandsSelect + 1
                                    : commandsSelect
                                );
                                e.preventDefault();
                              }
                              if (e.key === "Enter") {
                                void handleSelectCommand();
                                e.preventDefault();
                              }
                            }
                            if (e.ctrlKey || e.metaKey) {
                              if (e.key === "Enter" && !loading) {
                                void handleSubmit();
                                e.preventDefault();
                              }
                            }
                          }}
                          autoFocus={true}
                        />
                        <div
                          className={classNames(
                            "-ml-7 mb-2 flex-initial pb-0.5 font-normal"
                          )}
                        >
                          {!loading ? (
                            <ArrowRightCircleIcon
                              className="h-5 w-5 cursor-pointer text-violet-500"
                              onClick={() => {
                                void handleSubmit();
                              }}
                            />
                          ) : (
                            <div className="mb-1 ml-1">
                              <Spinner />
                            </div>
                          )}
                        </div>
                      </div>
                    </div>
                  </div>
                  <div className="mb-4 flex flex-row flex-wrap items-center text-xs">
                    <div className="flex flex-initial text-gray-400">
                      Data Sources:
                    </div>
                    <div className="flex flex-row">
                      {dataSources.map((ds) => {
                        return (
                          <div
                            key={ds.name}
                            className="group ml-1 flex flex-initial"
                          >
                            <div
                              className={classNames(
                                "flex h-4 w-4 flex-initial cursor-pointer",
                                ds.provider !== "none" ? "mr-1" : "",
                                ds.selected ? "opacity-100" : "opacity-25"
                              )}
                              onClick={() => {
                                handleSwitchDataSourceSelection(ds.name);
                              }}
                            >
                              {ds.provider !== "none" ? (
                                <img
                                  src={PROVIDER_LOGO_PATH[ds.provider]}
                                ></img>
                              ) : (
                                <DocumentDuplicateIcon className="-ml-0.5 h-4 w-4 text-slate-500" />
                              )}
                            </div>
                            <div className="absolute bottom-16 hidden rounded border bg-white px-1 py-1 group-hover:block sm:bottom-10">
                              <span className="text-gray-600">
                                <span className="font-semibold">{ds.name}</span>
                                {ds.description ? ` ${ds.description}` : null}
                              </span>
                            </div>
                          </div>
                        );
                      })}
                    </div>
                    <div className="flex hidden flex-1 text-gray-400 sm:block"></div>
                    <div className="flex h-0 basis-full sm:hidden"></div>
                    <div className="mt-2 flex flex-row text-xs sm:mt-0">
                      <TimeRangePicker
                        timeRange={selectedTimeRange}
                        onTimeRangeUpdate={(tr) => handleTimeRangeChange(tr)}
                      />
                    </div>
                  </div>
                </div>
              </div>
            )}
          </>
        )}
      </div>
    </AppLayout>
  );
}<|MERGE_RESOLUTION|>--- conflicted
+++ resolved
@@ -695,14 +695,6 @@
   };
 
   const runChatRetrieval = async (m: ChatMessageType[], query: string) => {
-<<<<<<< HEAD
-=======
-    const retrievalMessage: ChatMessageType = {
-      role: "retrieval",
-    };
-    setResponse(retrievalMessage);
-
->>>>>>> 7dccd8e9
     const config = cloneBaseConfig(
       DustProdActionRegistry["chat-retrieval"].config
     );
@@ -739,13 +731,12 @@
           throw new Error(e.error);
         if (event.content.block_name === "OUTPUT") {
           if (!e.error) {
-<<<<<<< HEAD
             return {
               role: "function",
               name: "retrieve_documents",
               content: { retrievals: e.value.retrievals },
             } as ChatMessageType;
-          } else throw new Error("Error in chat retrieval execution.");
+          } else throw new Error("Error in chat retrieval execution: " + e.error);
         }
       }
     }
@@ -756,19 +747,6 @@
     m: ChatMessageType[],
     retrievalMode: string
   ) => {
-=======
-            m.push(e.value);
-            setMessages(m);
-            setResponse(null);
-          } else
-            throw new Error("Error in chat retrieval execution: " + e.error);
-        }
-      }
-    }
-  };
-
-  const runChatAssistant = async (m: ChatMessageType[]) => {
->>>>>>> 7dccd8e9
     const assistantMessage: ChatMessageType = {
       role: "assistant",
       message: "",
@@ -776,15 +754,9 @@
     setResponse(assistantMessage);
 
     const config = cloneBaseConfig(
-<<<<<<< HEAD
       DustProdActionRegistry["chat-assistant-wfn"].config
     );
     config.MODEL.function_call = retrievalMode;
-=======
-      DustProdActionRegistry["chat-assistant"].config
-    );
-
->>>>>>> 7dccd8e9
     const context = {
       user: {
         username: user?.username,
@@ -794,21 +766,13 @@
       date_today: new Date().toISOString().split("T")[0],
     };
 
-<<<<<<< HEAD
     const res = await runActionStreamed(owner, "chat-assistant-wfn", config, [
-=======
-    const res = await runActionStreamed(owner, "chat-assistant", config, [
->>>>>>> 7dccd8e9
       { messages: m, context },
     ]);
     if (res.isErr()) throw new Error(res.error.message);
     const { eventStream } = res.value;
 
     for await (const event of eventStream) {
-<<<<<<< HEAD
-=======
-      // console.log("EVENT", event);
->>>>>>> 7dccd8e9
       if (event.type === "tokens") {
         const message = assistantMessage.message + event.content.tokens.text;
         setResponse({ ...assistantMessage, message: message });
@@ -817,7 +781,6 @@
       if (event.type === "error") throw new Error(event.content.message);
       if (event.type === "block_execution") {
         const e = event.content.execution[0][0];
-<<<<<<< HEAD
         if (event.content.block_name === "MODEL" && e.error) {
           throw new Error(e.error);
         }
@@ -825,7 +788,7 @@
           if (!e.error) {
             return e.value;
           } else {
-            throw new Error("Error in chat assistant execution.");
+            throw new Error("Error in chat assistant execution: " + e.error);
           }
         }
       }
@@ -838,31 +801,6 @@
     messages.push(userMessage);
     setMessages(messages);
     setResponse(null);
-=======
-        if (event.content.block_name === "MODEL" && e.error)
-          throw new Error(e.error);
-        if (event.content.block_name === "OUTPUT") {
-          if (!e.error) {
-            m.push(e.value);
-            setMessages(m);
-            setResponse(null);
-          } else
-            throw new Error("Error in chat assistant execution: " + e.error);
-        }
-      }
-    }
-
-    // Update title and save the conversation.
-    void (async () => {
-      setTitleState("writing");
-      const t = await updateTitle(title, m);
-      setTitleState("saving");
-      const r = await storeChatSession(t, m);
-      if (r) {
-        setTitleState("saved");
-      }
-    })();
->>>>>>> 7dccd8e9
   };
 
   const handleSubmit = async () => {
@@ -877,12 +815,7 @@
     let processedInput = input;
 
     if (input.startsWith("/retrieve")) {
-<<<<<<< HEAD
       retrievalMode = "retrieve_documents";
-=======
-      runAssistant = false;
-      runRetrieval = true;
->>>>>>> 7dccd8e9
       processedInput = input.substring("/retrieve".length).trim();
     }
     if (input.startsWith("/follow-up")) {
@@ -902,7 +835,6 @@
     setLoading(true);
 
     try {
-<<<<<<< HEAD
       const result = await runChatAssistant(m, retrievalMode);
       updateMessages(m, result);
       // has the model decided to run the retrieval function?
@@ -938,20 +870,6 @@
         setTitleState("saved");
       }
     })();
-=======
-      if (runRetrieval) await runChatRetrieval(m, processedInput);
-      if (runAssistant) await runChatAssistant(m);
-    } catch (e: any) {
-      console.log("ERROR", e.message);
-      m.push({
-        role: "error",
-        message: e.message,
-      } as ChatMessageType);
-      setMessages(m);
-      setResponse(null);
-    }
-
->>>>>>> 7dccd8e9
     setLoading(false);
   };
 
