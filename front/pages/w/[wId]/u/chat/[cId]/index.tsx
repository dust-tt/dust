import {
  ChevronDownIcon,
  ChevronRightIcon,
<<<<<<< HEAD
=======
  TrashIcon,
>>>>>>> ebe1e84c
} from "@heroicons/react/20/solid";
import {
  ArrowRightCircleIcon,
  CheckCircleIcon,
  ClockIcon,
  DocumentDuplicateIcon,
} from "@heroicons/react/24/outline";
import { UserCircleIcon } from "@heroicons/react/24/solid";
import { GetServerSideProps, InferGetServerSidePropsType } from "next";
import Link from "next/link";
import { useRouter } from "next/router";
import { useEffect, useRef, useState } from "react";
import { ReactMarkdown } from "react-markdown/lib/react-markdown";
import TextareaAutosize from "react-textarea-autosize";
import remarkGfm from "remark-gfm";

import AppLayout from "@app/components/AppLayout";
import { PulseLogo } from "@app/components/Logo";
import { Spinner } from "@app/components/Spinner";
import TimeRangePicker, {
  ChatTimeRange,
<<<<<<< HEAD
  defaultTimeRange,
} from "@app/components/use/chat/ChatTimeRangePicker";
=======
  timeRanges,
} from "@app/components/use/ChatTimeRangePicker";
>>>>>>> ebe1e84c
import MainTab from "@app/components/use/MainTab";
import {
  FeedbackHandler,
  MessageFeedback,
} from "@app/components/use/chat/MessageFeedback";
import { runActionStreamed } from "@app/lib/actions/client";
import {
  cloneBaseConfig,
  DustProdActionRegistry,
} from "@app/lib/actions/registry";
import { getChatSessionWithMessages } from "@app/lib/api/chat";
import {
  Authenticator,
  getSession,
  getUserFromSession,
  prodAPICredentialsForOwner,
} from "@app/lib/auth";
import { ConnectorProvider } from "@app/lib/connectors_api";
import { isDevelopmentOrDustWorkspace } from "@app/lib/development";
import { DustAPI, DustAPICredentials } from "@app/lib/dust_api";
import { client_side_new_id } from "@app/lib/utils";
import { classNames } from "@app/lib/utils";
import {
  ChatMessageType,
  ChatRetrievedDocumentType,
  ChatSessionType,
  MessageFeedbackStatus,
  MessageRole,
} from "@app/types/chat";
import { UserType, WorkspaceType } from "@app/types/user";
import { ChatHistory } from "@app/components/use/chat/ChatHistory";

const { GA_TRACKING_ID = "" } = process.env;

const PROVIDER_LOGO_PATH: { [provider: string]: string } = {
  notion: "/static/notion_32x32.png",
  slack: "/static/slack_32x32.png",
  google_drive: "/static/google_drive_32x32.png",
  github: "/static/github_black_32x32.png",
};

type DataSource = {
  name: string;
  description?: string;
  provider: ConnectorProvider | "none";
  selected: boolean;
};

export const getServerSideProps: GetServerSideProps<{
  user: UserType | null;
  owner: WorkspaceType;
  workspaceDataSources: DataSource[];
  prodCredentials: DustAPICredentials;
  chatSession: {
    sId: string;
    title: string | null;
    messages: ChatMessageType[];
    readOnly: boolean;
  };
  gaTrackingId: string;
}> = async (context) => {
  const session = await getSession(context.req, context.res);
  const user = await getUserFromSession(session);
  const auth = await Authenticator.fromSession(
    session,
    context.params?.wId as string
  );

  const owner = auth.workspace();
  if (!owner || !auth.isUser()) {
    return {
      notFound: true,
    };
  }

  const prodCredentials = await prodAPICredentialsForOwner(owner);
  const prodAPI = new DustAPI(prodCredentials);

  const dsRes = await prodAPI.getDataSources(prodAPI.workspaceId());
  if (dsRes.isErr()) {
    return {
      notFound: true,
    };
  }

  const dataSources: DataSource[] = dsRes.value.map((ds) => {
    return {
      name: ds.name,
      description: ds.description,
      provider: ds.connectorProvider || "none",
      selected: ds.connectorProvider ? true : false,
    };
  });

  // Select Data Sources if none are managed.
  if (!dataSources.some((ds) => ds.provider !== "none")) {
    for (const ds of dataSources) {
      ds.selected = true;
    }
  }

  // Manged first, then alphabetically
  dataSources.sort((a, b) => {
    if (a.provider === "none") {
      return b.provider === "none" ? 0 : 1;
    }
    if (b.provider === "none") {
      return -1;
    }
    if (a.provider < b.provider) {
      return -1;
    } else {
      return 1;
    }
  });

  const cId = context.params?.cId as string;
  const chatSession = await getChatSessionWithMessages(auth, cId);

  if (!chatSession) {
    return {
      props: {
        user,
        owner,
        workspaceDataSources: dataSources,
        prodCredentials,
        chatSession: {
          sId: cId,
          title: null,
          messages: [],
          readOnly: false,
        },
        gaTrackingId: GA_TRACKING_ID,
      },
    };
  } else {
    return {
      props: {
        user,
        owner,
        workspaceDataSources: dataSources,
        prodCredentials,
        chatSession: {
          sId: cId,
          title: chatSession.title || null,
          messages: chatSession.messages || [],
          readOnly: user?.id !== chatSession.userId,
        },
        gaTrackingId: GA_TRACKING_ID,
      },
    };
  }
};

const providerFromDocument = (document: ChatRetrievedDocumentType) => {
  let provider = "none";
  if (document.dataSourceId.startsWith("managed-slack")) {
    provider = "slack";
  }
  if (document.dataSourceId.startsWith("managed-notion")) {
    provider = "notion";
  }
  if (document.dataSourceId.startsWith("managed-google_drive")) {
    provider = "google_drive";
  }
  if (document.dataSourceId.startsWith("managed-github")) {
    provider = "github";
  }
  return provider;
};

const titleFromDocument = (document: ChatRetrievedDocumentType) => {
  let title = document.documentId;
  // Try to look for a title tag.
  for (const tag of document.tags) {
    if (tag.startsWith("title:")) {
      title = tag.substring("title:".length);
    }
  }

  if (document.dataSourceId.startsWith("managed-slack")) {
    for (const tag of document.tags) {
      if (tag.startsWith("channelName:")) {
        title = "#" + tag.substring("channelName:".length);
      }
    }
  }
  return title;
};

export function DocumentView({
  document,
}: {
  document: ChatRetrievedDocumentType;
}) {
  const [expandedChunkId, setExpandedChunkId] = useState<number | null>(null);
  const [chunkExpanded, setChunkExpanded] = useState(false);

  const provider = providerFromDocument(document);

  return (
    <div className="flex flex-col">
      <div className="flex flex-row items-center text-xs">
        <div
          className={classNames(
            "flex flex-initial select-none rounded-md bg-gray-100 px-1 py-0.5",
            document.chunks.length > 0 ? "cursor-pointer" : "",
            chunkExpanded
              ? "bg-gray-300"
              : document.chunks.length > 0
              ? "hover:bg-gray-200"
              : ""
          )}
          onClick={() => {
            if (document.chunks.length > 0) {
              setChunkExpanded(!chunkExpanded);
            }
          }}
        >
          {document.score.toFixed(2)}
        </div>
        <div className="ml-2 flex flex-initial">
          <div className={classNames("mr-1 flex h-4 w-4")}>
            {provider !== "none" ? (
              <img src={PROVIDER_LOGO_PATH[provider]}></img>
            ) : (
              <DocumentDuplicateIcon className="h-4 w-4 text-slate-500" />
            )}
          </div>
        </div>
        <div className="flex flex-initial">
          <a
            href={document.sourceUrl || ""}
            target={"_blank"}
            className="block w-32 truncate text-gray-600 sm:w-fit"
          >
            {titleFromDocument(document)}
          </a>
          <span className="ml-1 text-gray-400">
            {document.timestamp.split(" ")[0]}
          </span>
        </div>
      </div>
      {chunkExpanded && (
        <div className="my-2 flex flex-col space-y-2">
          {document.chunks.map((chunk, i) => (
            <div key={i} className="flex flex-initial">
              <div
                className="ml-10 border-l-4 border-slate-400"
                onClick={() => {
                  expandedChunkId == i
                    ? setExpandedChunkId(null)
                    : setExpandedChunkId(i);
                }}
              >
                <p
                  className={classNames(
                    "cursor-pointer pl-2 text-xs italic text-gray-500",
                    expandedChunkId === i ? "" : "line-clamp-2"
                  )}
                >
                  {chunk.text}
                </p>
              </div>
            </div>
          ))}
        </div>
      )}
    </div>
  );
}

const getTimestampFromTimeSettings = function (
  selectedTimeRange: ChatTimeRange,
  minTimestamp?: number
) {
  if (selectedTimeRange.id === "auto" && minTimestamp) {
    // add margin of max(1 day, 25% of the time range)
    const margin = Math.floor(
      Math.max(24 * 60 * 60 * 1000, (Date.now() - minTimestamp) * 0.25)
    );
    return minTimestamp > 0 ? minTimestamp - margin : 0;
  } else if (
    selectedTimeRange.id !== "all" &&
    selectedTimeRange.id !== "auto"
  ) {
    return Date.now() - selectedTimeRange.ms;
  }
  return 0;
};

export function RetrievalsView({
  message,
  isLatest,
}: {
  message: ChatMessageType;
  isLatest: boolean;
}) {
  const [summary, setSummary] = useState<{
    [data_source_id: string]: { count: number; provider: string };
  }>({});
  const [expanded, setExpanded] = useState<boolean>(false);

  useEffect(() => {
    if (message.retrievals && message.retrievals.length > 0) {
      const summary = {} as {
        [key: string]: { count: number; provider: string };
      };
      message.retrievals.forEach((r: ChatRetrievedDocumentType) => {
        const provider = providerFromDocument(r);
        if (r.dataSourceId in summary) {
          summary[r.dataSourceId].count += 1;
        } else {
          summary[r.dataSourceId] = {
            provider,
            count: 1,
          };
        }
      });
      setSummary(summary);
    }
  }, [message.retrievals]);

  return !(message.retrievals && message.retrievals.length === 0) ? (
    <div className="ml-10 flex flex-col">
      <div className="flex flex-row items-center">
        <div
          className={classNames(
            "flex flex-initial flex-row items-center space-x-2",
            "rounded px-2 py-1",
            "text-xs font-bold text-gray-700",
            isLatest ? "bg-orange-100" : "bg-gray-100"
          )}
        >
          {message.retrievals && message.retrievals.length > 0 && (
            <>
              <div className="flex flex-initial">Retrieved</div>
              {Object.keys(summary).map((k) => {
                return (
                  <div
                    key={k}
                    className="flex flex-initial flex-row items-center"
                  >
                    <div className={classNames("mr-1 flex h-4 w-4")}>
                      {summary[k].provider !== "none" ? (
                        <img
                          src={PROVIDER_LOGO_PATH[summary[k].provider]}
                        ></img>
                      ) : (
                        <DocumentDuplicateIcon className="h-4 w-4 text-slate-500" />
                      )}
                    </div>
                    <div className="flex-initial text-gray-700">
                      {summary[k].count}
                    </div>
                  </div>
                );
              })}
              <div className="flex flex-initial">
                {expanded ? (
                  <ChevronDownIcon
                    className="h-4 w-4 cursor-pointer"
                    onClick={() => {
                      setExpanded(false);
                    }}
                  />
                ) : (
                  <ChevronRightIcon
                    className="h-4 w-4 cursor-pointer"
                    onClick={() => {
                      setExpanded(true);
                    }}
                  />
                )}
              </div>
            </>
          )}
          {!message.retrievals && (
            <div className="loading-dots">Retrieving docs</div>
          )}
        </div>
      </div>
      {expanded && message.retrievals && (
        <>
          {message.params?.query && (
            <div className="mt-1 flex flex-initial text-xs font-normal italic text-gray-400">
              Computed query: {message.params?.query}
            </div>
          )}
          {message.params?.minTimestamp ? (
            <div className="mt-1 flex flex-initial text-xs font-normal italic text-gray-400">
              Documents retrieved created or updated after{" "}
              {(() => {
                const date = new Date(message.params?.minTimestamp || 0);
                const options = {
                  month: "short",
                  day: "numeric",
                  year: "numeric",
                } as Intl.DateTimeFormatOptions;
                const dateString = date.toLocaleDateString(undefined, options);
                return dateString;
              })()}
            </div>
          ) : (
            ""
          )}
          <div className="ml-4 mt-2 flex flex-col space-y-1">
            {message.retrievals.map(
              (r: ChatRetrievedDocumentType, i: number) => {
                return <DocumentView document={r} key={i} />;
              }
            )}
          </div>
        </>
      )}
    </div>
  ) : null;
}

function toMarkdown(message: ChatMessageType): JSX.Element {
  // Avoid rendering the markdown all the time: only for assistant messages
  if (message.role === "assistant" && message.message) {
    return (
      <ReactMarkdown
        className={classNames(
          "[&_ol]:list-decimal [&_ol]:whitespace-normal [&_ol]:pl-4 [&_ul]:whitespace-normal [&_ul]:pl-4" /* ol, ul */,
          "[&_p]:mb-2" /* p */,
          "[&_code]:bg-gray-100 [&_code]:px-1 [&_code]:py-0.5" /* code */
        )}
        remarkPlugins={[remarkGfm]}
        components={{
          a({ href, children }) {
            return (
              <Link href={href ? href : ""} target="_blank">
                <span className="text-blue-600 hover:underline">
                  {children}
                </span>
              </Link>
            );
          },
        }}
      >
        {message.message || ""}
      </ReactMarkdown>
    );
  }
  return <span>{message.message}</span>;
}

export function MessageView({
  user,
  message,
  loading,
  isLatestRetrieval,
  readOnly,
  feedback,
}: {
  user: UserType | null;
  message: ChatMessageType;
  loading: boolean;
  isLatestRetrieval: boolean;
  readOnly: boolean;
  feedback?: { handler: FeedbackHandler; hover: boolean } | false;
}) {
  return (
    <div className="">
      {message.role === "retrieval" ? (
        <div className="flex flex-row">
          <RetrievalsView message={message} isLatest={isLatestRetrieval} />
        </div>
      ) : (
        <div className="my-2 flex flex-row items-start">
          <div
            className={classNames(
              "min-w-6 flex h-8 w-8 flex-initial rounded-md",
              "bg-gray-50"
            )}
          >
            {message.role === "assistant" ? (
              <div className="flex scale-50 pl-2">
                <PulseLogo animated={loading}></PulseLogo>
              </div>
            ) : (
              <div className="flex">
                {!readOnly && user?.image ? (
                  <img
                    className="h-8 w-8 rounded-md"
                    src={user?.image}
                    alt=""
                  />
                ) : (
                  <UserCircleIcon className="mx-1 my-1 h-6 w-6 text-gray-300"></UserCircleIcon>
                )}
              </div>
            )}
          </div>
          <div
            className={classNames(
              "break-word ml-2  flex flex-1 flex-col whitespace-pre-wrap pt-1",
              message.role === "user" ? "italic text-gray-500" : "text-gray-700"
            )}
          >
            {toMarkdown(message)}
          </div>
          {feedback && (
            <MessageFeedback
              message={message}
              feedbackHandler={feedback.handler}
              hover={feedback.hover}
            />
          )}
        </div>
      )}
    </div>
  );
}

<<<<<<< HEAD
=======
function ChatHistory({ owner }: { owner: WorkspaceType }) {
  const router = useRouter();

  const [limit] = useState(10);

  const { sessions, mutateChatSessions } = useChatSessions(owner, limit, 0);

  const handleTrashClick = async (
    event: React.MouseEvent<SVGSVGElement, MouseEvent>,
    chatSession: ChatSessionType
  ) => {
    event.stopPropagation();
    const confirmed = window.confirm(
      `After deletion, the conversation "${chatSession.title}" cannot be recovered. Delete the conversation?`
    );
    if (confirmed) {
      // call the delete API
      const res = await fetch(
        `/api/w/${owner.sId}/use/chats/${chatSession.sId}`,
        {
          method: "DELETE",
          headers: {
            "Content-Type": "application/json",
          },
          body: JSON.stringify({ cId: chatSession.sId }),
        }
      );
      if (res.ok) {
        void mutateChatSessions();
      } else {
        const data = await res.json();
        window.alert(`Error deleting chat: ${data.error.message}`);
      }
    }
    return false;
  };

  return (
    <div className="flex w-full flex-col">
      {sessions && sessions.length > 0 && (
        <>
          <div className="mx-auto flex flex-row items-center py-8 font-bold italic">
            Recent Chats
          </div>
          <div className="flex w-full flex-col space-y-2">
            {sessions.map((s, i) => {
              return (
                <div
                  key={i}
                  className="group flex w-full cursor-pointer flex-col rounded-md border px-2 py-2 hover:bg-gray-50"
                  onClick={() => {
                    void router.push(`/w/${owner.sId}/u/chat/${s.sId}`);
                  }}
                >
                  <div className="flex flex-row items-center">
                    <div className="flex flex-1">{s.title}</div>
                    <div className="min-w-16 flex flex-initial">
                      <TrashIcon
                        className="ml-1 hidden h-4 w-4 hover:text-violet-800 group-hover:inline-block"
                        onClick={(e) => handleTrashClick(e, s)}
                      ></TrashIcon>
                      <span className="ml-2 text-xs italic text-gray-400">
                        {timeAgoFrom(s.created)} ago
                      </span>
                    </div>
                  </div>
                </div>
              );
            })}
          </div>
        </>
      )}
    </div>
  );
}
>>>>>>> ebe1e84c

const COMMANDS: { cmd: string; description: string }[] = [
  {
    cmd: "/new",
    description: "Start a new conversation",
  },
  {
    cmd: "/follow-up",
    description:
      "Forces the assistant to answer *whithout* querying the data sources",
  },
  {
    cmd: "/retrieve",
    description: "Forces the assistant to *only* query the data sources",
  },
];

export default function AppChat({
  user,
  owner,
  workspaceDataSources,
  prodCredentials,
  chatSession,
  gaTrackingId,
}: InferGetServerSidePropsType<typeof getServerSideProps>) {
  const router = useRouter();

  const prodAPI = new DustAPI(prodCredentials);

  const [title, setTitle] = useState<string>(chatSession.title || "Chat");
  const [smallScreen, setSmallScreen] = useState<boolean>(false);
  const [messages, setMessages] = useState<ChatMessageType[]>(
    chatSession.messages || []
  );
  const [titleState, setTitleState] = useState<
    "new" | "writing" | "saving" | "saved"
  >(chatSession.title ? "saved" : "new");

  useEffect(() => {
    setTitle(chatSession.title || "Chat");
    setMessages(chatSession.messages || []);
    setTitleState(chatSession.title ? "saved" : "new");
    inputRef.current?.focus();
  }, [chatSession]);

  const [dataSources, setDataSources] = useState(workspaceDataSources);
  // for testing, engs & dust users  have "auto" as default; others have "all"
  const [selectedTimeRange, setSelectedTimeRange] = useState<ChatTimeRange>(
    isDevelopmentOrDustWorkspace(owner) ? timeRanges[4] : timeRanges[3]
  );
  const [input, setInput] = useState("");
  const [loading, setLoading] = useState(false);
  const [response, setResponse] = useState<ChatMessageType | null>(null);
  const [commands, setCommands] = useState<
    { cmd: string; description: string }[]
  >([]);
  const [commandsSelect, setCommandsSelect] = useState<number>(0);

  const scrollRef = useRef<HTMLDivElement>(null);
  const inputRef = useRef<HTMLTextAreaElement>(null);

  useEffect(() => {
    setSmallScreen(window.innerWidth < 640);
    if (scrollRef.current) {
      scrollRef.current.scrollTop = scrollRef.current.scrollHeight;
    }
  }, [messages, response]);

  const handleInputUpdate = (input: string) => {
    setInput(input);
    if (input.startsWith("/") && input.split(" ").length === 1) {
      setCommands(COMMANDS.filter((c) => c.cmd.startsWith(input)));
      setCommandsSelect(0);
    } else {
      setCommands([]);
      setCommandsSelect(0);
    }
  };

  const handleSelectCommand = () => {
    if (commandsSelect >= 0 && commandsSelect < commands.length) {
      if (commands[commandsSelect].cmd === "/new") {
        if (loading) {
          return;
        }
        setCommands([]);
        setCommandsSelect(0);
        return handleNew();
      }
      setInput(commands[commandsSelect].cmd + " ");
      setCommands([]);
      setCommandsSelect(0);
      inputRef.current?.focus();
    }
  };

  const handleSwitchDataSourceSelection = (name: string) => {
    const newSelection = dataSources.map((ds) => {
      if (ds.name === name) {
        return {
          ...ds,
          selected: !ds.selected,
        };
      } else {
        return ds;
      }
    });
    setDataSources(newSelection);
  };

  const handleTimeRangeChange = (timeRange: ChatTimeRange) => {
    setSelectedTimeRange(timeRange);
  };

  const handleNew = async () => {
    // Redirect to new chat session.
    setInput("");
    void router.push(`/w/${owner.sId}/u/chat`);
  };

  const updateTitle = async (title: string, messages: ChatMessageType[]) => {
    const m = messages.filter(
      (m) => m.role === "user" || m.role === "assistant"
    );

    const config = cloneBaseConfig(DustProdActionRegistry["chat-title"].config);

    const context = {
      user: {
        username: user?.username,
        full_name: user?.name,
      },
      workspace: owner.name,
      date_today: new Date().toISOString().split("T")[0],
    };

    const res = await runActionStreamed(owner, "chat-title", config, [
      { messages: m, context },
    ]);
    if (res.isErr()) {
      return title;
    }

    const { eventStream } = res.value;

    for await (const event of eventStream) {
      if (event.type === "block_execution") {
        const e = event.content.execution[0][0];
        if (event.content.block_name === "OUTPUT") {
          if (!e.error) {
            title = (e.value as { title: string }).title;
          }
        }
      }
    }

    setTitle(title);
    return title;
  };

  const upsertNewMessage = async (
    message: ChatMessageType
  ): Promise<boolean> => {
    // Upsert new message by making a REST call to the backend.
    const res = await fetch(
      `/api/w/${owner.sId}/use/chats/${chatSession.sId}/messages/${message.sId}`,
      {
        method: "POST",
        headers: {
          "Content-Type": "application/json",
        },
        body: JSON.stringify(message),
      }
    );
    if (res.ok) {
      return true;
    } else {
      const data = await res.json();
      window.alert(`Error saving message: ${data.error.message}`);
      return false;
    }
  };

  const deleteMessage = async (message: ChatMessageType) => {
    // Delete message by making a REST call to the backend.
    const res = await fetch(
      `/api/w/${owner.sId}/use/chats/${chatSession.sId}/messages/${message.sId}`,
      {
        method: "DELETE",
      }
    );
    if (res.ok) {
      return true;
    } else {
      const data = await res.json();
      window.alert(`Error deleting message: ${data.error.message}`);
      return false;
    }
  };

  const updateMessageFeedback = async (
    message: ChatMessageType,
    feedback: MessageFeedbackStatus
  ): Promise<boolean> => {
    // Update message feedback by making a REST call to the backend.
    const res = await fetch(
      `/api/w/${owner.sId}/use/chats/${chatSession.sId}/messages/${message.sId}/feedback`,
      {
        method: "POST",
        headers: {
          "Content-Type": "application/json",
        },
        body: JSON.stringify({ feedback }),
      }
    );
    if (res.ok) {
      return true;
    } else {
      const data = await res.json();
      window.alert(`Error updating feedback: ${data.error.message}`);
      return false;
    }
  };

  const upsertChatSession = async (title: string) => {
    const res = await fetch(
      `/api/w/${owner.sId}/use/chats/${chatSession.sId}`,
      {
        method: "POST",
        headers: {
          "Content-Type": "application/json",
        },
        body: JSON.stringify({
          title,
        }),
      }
    );
    if (res.ok) {
      return true;
    } else {
      const data = await res.json();
      window.alert(`Error saving chat: ${data.error.message}`);
      return false;
    }
  };

  const runChatRetrieval = async (
    m: ChatMessageType[],
    { query, minTimestamp }: { query: string; minTimestamp: number }
  ) => {
    const config = cloneBaseConfig(
      DustProdActionRegistry["chat-retrieval"].config
    );
    config.DATASOURCE.data_sources = dataSources
      .filter((ds) => ds.selected)
      .map((ds) => {
        return {
          workspace_id: prodAPI.workspaceId(),
          data_source_id: ds.name,
        };
      });

    config.DATASOURCE.filter = {
      timestamp: { gt: minTimestamp },
    };
    const res = await runActionStreamed(owner, "chat-retrieval", config, [
      {
        messages: [{ role: "query", message: query }],
        userContext: {
          timeZone: Intl.DateTimeFormat().resolvedOptions().timeZone,
          localeString: navigator.language,
        },
      },
    ]);
    if (res.isErr()) throw new Error(res.error.message);

    const { eventStream } = res.value;
    for await (const event of eventStream) {
      if (event.type === "error") throw new Error(event.content.message);
      if (event.type === "block_execution") {
        const e = event.content.execution[0][0];
        if (event.content.block_name === "DATASOURCE" && e.error)
          throw new Error(e.error);
        if (event.content.block_name === "OUTPUT") {
          if (!e.error) {
            return {
              role: "retrieval",
              retrievals: (
                e.value as { retrievals: ChatRetrievedDocumentType[] }
              ).retrievals,
            } as ChatMessageType;
          } else
            throw new Error("Error in chat retrieval execution: " + e.error);
        }
      }
    }
    throw new Error("Error: no OUTPUT block streamed.");
  };

  const filterMessagesForModel = (
    messages: ChatMessageType[]
  ): ChatMessageType[] => {
    // remove retrieval messages except the last one, and only keep the last 8 user messages

    const lastRetrievalMessageIndex = messages
      .map((m, i) => (m.role === "retrieval" ? i : -1))
      .filter((i) => i !== -1)
      .pop();

    const eighthButLastUserMessageIndex =
      messages
        .map((m, i) => (m.role === "user" ? i : -1))
        .filter((i) => i !== -1)
        .reverse()[7] || 0;

    const result = messages.filter(
      (m, i) =>
        i >= eighthButLastUserMessageIndex &&
        (m.role !== "retrieval" || i === lastRetrievalMessageIndex)
    );
    return result;
  };

  const runChatAssistant = async (
    m: ChatMessageType[],
    retrievalMode: string
  ): Promise<ChatMessageType> => {
    const assistantMessage: ChatMessageType = {
      sId: client_side_new_id(),
      role: "assistant",
      message: "",
    };
    setResponse(assistantMessage);

    const config = cloneBaseConfig(
      DustProdActionRegistry["chat-assistant-wfn"].config
    );
    config.MODEL.function_call = retrievalMode;
    const context = {
      user: {
        username: user?.username,
        full_name: user?.name,
      },
      workspace: owner.name,
      date_today: new Date().toISOString().split("T")[0],
    };

    const res = await runActionStreamed(owner, "chat-assistant-wfn", config, [
      { messages: filterMessagesForModel(m), context },
    ]);
    if (res.isErr()) throw new Error(res.error.message);
    const { eventStream } = res.value;
    for await (const event of eventStream) {
      if (event.type === "tokens") {
        const message = assistantMessage.message + event.content.tokens.text;
        setResponse({
          ...assistantMessage,
          message: message,
        });
        assistantMessage.message = message;
      }
      if (event.type === "error") throw new Error(event.content.message);
      if (event.type === "block_execution") {
        const e = event.content.execution[0][0];
        if (event.content.block_name === "MODEL" && e.error) {
          throw new Error(e.error);
        }
        if (event.content.block_name === "OUTPUT") {
          if (!e.error) {
            return e.value as ChatMessageType;
          } else {
            throw new Error("Error in chat assistant execution: " + e.error);
          }
        }
      }
    }
    throw new Error("Error: no OUTPUT block streamed.");
  };

  const updateMessages = async (
    messages: ChatMessageType[],
    newMessage: ChatMessageType
  ): Promise<void> => {
    if (!newMessage.sId) newMessage.sId = client_side_new_id();
    if (newMessage.role !== "error") await upsertNewMessage(newMessage);
    messages.push(newMessage);
    setMessages(messages);
    setResponse(null);
  };

  async function filterErrorMessages(m: ChatMessageType[]): Promise<void> {
    // remove last message if it's an error, and the previous messages until the
    // last user message, included
    if (m.length === 0 || m[m.length - 1].role !== "error") return;
    let message = m.pop(); // remove error message which has not been stored
    while (m.length > 0 && (message = m.pop())?.role !== "user")
      await deleteMessage(message as ChatMessageType); // remove messages until last user message
    if (message?.role === "user") await deleteMessage(message); // also remove last user message
  }

  const handleSubmit = async () => {
    /* Document retrieval is handled by an openai function called
     * "retrieve_documents". This function is speced for the openai api in the
     * dust app "chat-assistant-wfn". By default, the chat model decides
     * whether to run the retrieval function or not. The user can override this
     * by prepending the message with "/retrieve" or "/follow-up" which will
     * either force or prevent the model from generating a function call. This
     * behaviour is stored in `retrievalMode`*/
    let retrievalMode = "auto";
    let processedInput = input;

    if (input.startsWith("/retrieve")) {
      processedInput = input.substring("/retrieve".length).trim();
    }
    if (input.startsWith("/follow-up")) {
      retrievalMode = "none";
      processedInput = input.substring("/follow-up".length).trim();
    }

    // clone messages add new message to the end
    const m = [...messages];
    // error messages and messages that caused them are removed from the conversation
    // to avoid the assistant to get confused. They are not persisted in the database,
    // since that happens only later on after successful run of the assistant.
    await filterErrorMessages(m);
    const userMessage: ChatMessageType = {
      sId: client_side_new_id(),
      role: "user",
      message: processedInput,
    };

    // on first message, persist chat session
    if (m.length === 0) {
      await upsertChatSession("Chat");
    }
    await updateMessages(m, userMessage);
    setInput("");
    setLoading(true);

    try {
      if (input.startsWith("/retrieve")) {
        await updateMessages(m, {
          role: "retrieval",
          params: {
            query: processedInput,
            minTimestamp: getTimestampFromTimeSettings(selectedTimeRange),
          },
        } as ChatMessageType);
        const retrievalResult = await runChatRetrieval(m, {
          query: processedInput,
          minTimestamp: getTimestampFromTimeSettings(selectedTimeRange),
        });
        m.pop();
        await updateMessages(m, retrievalResult);
      } else {
        const result = await runChatAssistant(m, retrievalMode);
        await updateMessages(m, result);
        // has the model decided to run the retrieval function?
        if (result?.role === "retrieval") {
          const params = {
            ...result.params,
            minTimestamp: getTimestampFromTimeSettings(
              selectedTimeRange,
              result.params?.minTimestamp
            ),
          } as { query: string; minTimestamp: number };
          const retrievalResult = await runChatRetrieval(m, params);
          // replace the retrieval message with the result of the retrieval
          // as a consequence, the query is not stored in the database
          m.pop();
          await updateMessages(m, { ...retrievalResult, params });
          const secondResult = await runChatAssistant(m, "none");
          await updateMessages(m, secondResult);
        }
      }
    } catch (e: any) {
      console.log("ERROR", e.message);
      await updateMessages(m, {
        role: "error",
        message: e.message,
      } as ChatMessageType);
    }

    // Update title and save the conversation.
    void (async () => {
      setTitleState("writing");
      const t = await updateTitle(title, m);
      setTitleState("saving");
      const r = await upsertChatSession(t);
      if (r) {
        setTitleState("saved");
      }
    })();
    setLoading(false);
  };

  const handleFeedback = (
    message: ChatMessageType,
    feedback: MessageFeedbackStatus
  ) => {
    setMessages((ms) =>
      ms.map((m) => (m.sId === message.sId ? { ...m, feedback: feedback } : m))
    );
    void updateMessageFeedback(message, feedback);
  };

  function isLatest(messageRole: MessageRole, index: number): boolean {
    // returns whether the message is the latest message of the given role
    // in the conversation
    return (
      !(response && response.role === messageRole) &&
      (() => {
        for (let j = messages.length - 1; j >= 0; j--) {
          if (messages[j].role === messageRole) {
            return index === j;
          }
        }
        return false;
      })()
    );
  }
  return (
    <AppLayout user={user} owner={owner} gaTrackingId={gaTrackingId}>
      <div className="flex h-full flex-col">
        <div className="mt-2">
          <MainTab currentTab="Chat" owner={owner} />
        </div>

        {dataSources.length === 0 && (
          <div className="">
            <div className="mx-auto mt-8 max-w-2xl divide-y divide-gray-200 px-6">
              <div className="mt-16 flex flex-col items-center justify-center text-sm text-gray-500">
                <p>💬 Welcome to Chat!</p>
                <p className="mt-8 italic text-violet-700">
                  <span className="font-bold">Chat</span> is a conversational
                  agent with access on your team's knowledge base.
                </p>
                {owner.role === "admin" ? (
                  <p className="mt-8">
                    You need to set up at least one{" "}
                    <Link className="font-bold" href={`/w/${owner.sId}/ds`}>
                      Data Source
                    </Link>{" "}
                    to activate Chat on your workspace.
                  </p>
                ) : (
                  <p className="mt-8">
                    Contact the admin of your workspace to activate Chat for
                    your team.
                  </p>
                )}
              </div>
            </div>
          </div>
        )}

        {dataSources.length > 0 && (
          <>
            <div className="flex-1">
              <div
                className="h-full max-h-full grow-0 overflow-y-auto"
                ref={scrollRef}
              >
                <div className="max-h-0">
                  <div className="mx-auto max-w-4xl px-6 py-2">
                    {messages.length > 0 ? (
                      <div>
                        <div className="mx-auto my-4 flex max-w-xl flex-row items-center justify-center text-sm">
                          <span className="font-bold">{title}</span>
                          <span className="text-xs text-gray-600">
                            {titleState === "new" && (
                              <span className="ml-1 flex items-center rounded bg-gray-200 px-1 py-0.5 text-xs">
                                new
                              </span>
                            )}
                            {titleState === "writing" && (
                              <span className="ml-1 flex items-center rounded bg-gray-200 px-1 py-0.5">
                                writing...
                              </span>
                            )}
                            {titleState === "saving" && (
                              <span className="ml-1 flex items-center rounded bg-gray-200 px-1 py-0.5">
                                <ClockIcon className="mr-0.5 h-3 w-3"></ClockIcon>
                                saving
                              </span>
                            )}
                            {titleState === "saved" && (
                              <span className="ml-1 flex flex-row items-center rounded bg-gray-100 px-1 py-0.5">
                                <CheckCircleIcon className="mr-0.5 h-3 w-3"></CheckCircleIcon>
                                saved
                              </span>
                            )}
                          </span>
                        </div>
                        <div className="text-sm">
                          {messages.map((m, i) => {
                            return m.role === "error" ? (
                              <div key={i}>
                                <div className="my-2 ml-12 flex flex-col">
                                  <div className="flex-initial text-xs font-bold text-red-500">
                                    Oops! An error occured (and the team has
                                    been notified).
                                  </div>
                                  <div className="flex-initial text-xs text-gray-500">
                                    <ul className="list-inside list-disc">
                                      <li>
                                        You can continue the conversation, this
                                        error and your last message will be
                                        removed from the conversation
                                      </li>
                                      <li>
                                        Alternatively, restart a chat with the
                                        `/new` command or by clicking{" "}
                                        <Link
                                          href={`/w/${owner.sId}/u/chat`}
                                          className="text text-violet-500 hover:underline"
                                        >
                                          here
                                        </Link>
                                      </li>
                                      <li>
                                        Don't hesitate to reach out if the
                                        problem persists.
                                      </li>
                                    </ul>
                                  </div>
                                  <div className="ml-1 flex-initial border-l-4 border-gray-200 pl-1 text-xs italic text-gray-400">
                                    {m.message}
                                  </div>
                                </div>
                              </div>
                            ) : (
                              <div key={i} className="group">
                                <MessageView
                                  user={user}
                                  message={m}
                                  loading={false}
                                  // isLatest={
                                  //   !response && i === messages.length - 1
                                  // }
                                  isLatestRetrieval={isLatest("retrieval", i)}
                                  readOnly={chatSession.readOnly}
                                  feedback={
                                    !chatSession.readOnly &&
                                    m.role === "assistant" && {
                                      handler: handleFeedback,
                                      hover: response
                                        ? true
                                        : i !== messages.length - 1,
                                    }
                                  }
                                />
                              </div>
                            );
                          })}
                          {response ? (
                            <div key={messages.length}>
                              <MessageView
                                user={user}
                                message={response}
                                loading={true}
                                // isLatest={true}
                                isLatestRetrieval={
                                  response.role === "retrieval"
                                }
                                readOnly={chatSession.readOnly}
                              />
                            </div>
                          ) : null}
                        </div>
                      </div>
                    ) : (
                      <div className="mx-auto mt-8 flex max-w-xl flex-col items-center justify-center text-sm text-gray-500">
                        <p>💬 Welcome to Chat!</p>
                        <p className="mt-8">
                          👩🏼‍🔬 This is an early exploration of a conversational
                          assistant with context on your team's Slack & Notion.
                          For each interaction, semantically relevant chunks of
                          documents are retrieved and presented to Chat to help
                          it answer your queries.
                        </p>
                        <p className="mt-4">
                          📈 You should expect better performance on general,
                          qualitative, and thematic questions. Precise or
                          quantitative questions won't work as well.
                        </p>
                        <p className="mt-4">
                          🔗 You can presume the last few answers are in context
                          for your dialogue with Chat: don't hesitate to ask
                          follow-up questions. Only the latest documents
                          retrieved are visible to Chat. Context is limited so
                          don't be surprised if Chat moves on after a while.
                        </p>
                        <p className="mt-4">
                          🧞‍♂️ Please share feedback with us on what's working
                          well and what else you would like Chat to do via Slack
                          or email:{" "}
                          <a href="mailto:team@dust.tt" className="font-bold">
                            team@dust.tt
                          </a>
                        </p>
                        <div className="mt-8 w-full">
                          ⚙️ Available commands:
                          <div className="pt-2">
                            {COMMANDS.map((c, i) => {
                              return (
                                <div
                                  key={i}
                                  className={classNames("flex px-2 py-1")}
                                >
                                  <div className="flex w-24 flex-row">
                                    <div className="flex flex-initial flex-col">
                                      <div
                                        className={classNames(
                                          "flex flex-initial",
                                          "rounded bg-gray-200 px-2 py-0.5 text-xs font-bold text-slate-800"
                                        )}
                                      >
                                        {c.cmd}
                                      </div>
                                      <div className="flex flex-1"></div>
                                    </div>
                                    <div className="flex flex-1"></div>
                                  </div>
                                  <div className="ml-2 w-64 sm:w-max">
                                    {c.description}
                                  </div>
                                </div>
                              );
                            })}
                          </div>
                        </div>
                        <div className="w-full py-4">
                          <ChatHistory owner={owner} />
                        </div>
                      </div>
                    )}
                  </div>
                </div>
              </div>
            </div>
            {!chatSession.readOnly && (
              <div className="z-50 w-full flex-initial border bg-white text-sm">
                <div className="mx-auto mt-8 max-w-2xl px-6 xl:max-w-4xl xl:px-12">
                  <div className="mb-1 mt-2">
                    <div className="flex flex-row items-center">
                      <div className="-ml-14 mr-2 hidden rounded-lg bg-green-100 px-2 py-0.5 text-xs font-bold text-green-800 md:block">
                        alpha
                      </div>
                      <div className="flex flex-1 flex-row items-end">
                        {commands.length > 0 && (
                          <div className="absolute mb-12 pr-7">
                            <div className="flex flex-col rounded-sm border bg-white px-2 py-2">
                              {commands.map((c, i) => {
                                return (
                                  <div
                                    key={i}
                                    className={classNames(
                                      "flex cursor-pointer flex-row rounded-sm px-2 py-2",
                                      i === commandsSelect
                                        ? "bg-gray-100"
                                        : "bg-white"
                                    )}
                                    onMouseEnter={() => {
                                      setCommandsSelect(i);
                                    }}
                                    onClick={() => {
                                      void handleSelectCommand();
                                    }}
                                  >
                                    <div className="flex w-24 flex-row">
                                      <div
                                        className={classNames(
                                          "flex flex-initial",
                                          "rounded bg-gray-200 px-2 py-0.5 text-xs font-bold text-slate-800"
                                        )}
                                      >
                                        {c.cmd}
                                      </div>
                                      <div className="flex flex-1"></div>
                                    </div>
                                    <div className="ml-2 w-48 truncate pr-2 italic text-gray-500 sm:w-max">
                                      {c.description}
                                    </div>
                                  </div>
                                );
                              })}
                            </div>
                          </div>
                        )}
                        <TextareaAutosize
                          minRows={1}
                          placeholder={
                            (smallScreen
                              ? ""
                              : `Ask anything about \`${owner.name}\`.`) +
                            "Press ⏎ to submit, shift+⏎ for next line"
                          }
                          className={classNames(
                            "block w-full resize-none bg-slate-50 px-2 py-2 text-[13px] font-normal ring-0 focus:ring-0",
                            "rounded-sm",
                            "border",
                            "border-slate-200 focus:border-slate-300 focus:ring-0",
                            "placeholder-gray-400",
                            "pr-7"
                          )}
                          value={input}
                          onChange={(e) => {
                            handleInputUpdate(e.target.value);
                          }}
                          ref={inputRef}
                          onKeyDown={(e) => {
                            if (commands.length > 0) {
                              if (e.key === "ArrowUp") {
                                setCommandsSelect(
                                  commandsSelect > 0
                                    ? commandsSelect - 1
                                    : commandsSelect
                                );
                                e.preventDefault();
                              }
                              if (e.key === "ArrowDown") {
                                setCommandsSelect(
                                  commandsSelect < commands.length - 1
                                    ? commandsSelect + 1
                                    : commandsSelect
                                );
                                e.preventDefault();
                              }
                              if (e.key === "Enter") {
                                void handleSelectCommand();
                                e.preventDefault();
                              }
                            } else if (
                              e.key === "Enter" &&
                              !loading &&
                              !e.shiftKey
                            ) {
                              void handleSubmit();
                              e.preventDefault();
                            }
                          }}
                          autoFocus={true}
                        />
                        <div
                          className={classNames(
                            "-ml-7 mb-2 flex-initial pb-0.5 font-normal"
                          )}
                        >
                          {!loading ? (
                            <ArrowRightCircleIcon
                              className="h-5 w-5 cursor-pointer text-violet-500"
                              onClick={() => {
                                void handleSubmit();
                              }}
                            />
                          ) : (
                            <div className="mb-1 ml-1">
                              <Spinner />
                            </div>
                          )}
                        </div>
                      </div>
                    </div>
                  </div>
                  <div className="mb-4 flex flex-row flex-wrap items-center text-xs">
                    <div className="flex flex-initial text-gray-400">
                      Data Sources:
                    </div>
                    <div className="flex flex-row">
                      {dataSources.map((ds) => {
                        return (
                          <div
                            key={ds.name}
                            className="group ml-1 flex flex-initial"
                          >
                            <div
                              className={classNames(
                                "z-10 flex h-4 w-4 flex-initial cursor-pointer",
                                ds.provider !== "none" ? "mr-1" : "",
                                ds.selected ? "opacity-100" : "opacity-25"
                              )}
                              onClick={() => {
                                handleSwitchDataSourceSelection(ds.name);
                              }}
                            >
                              {ds.provider !== "none" ? (
                                <img
                                  src={PROVIDER_LOGO_PATH[ds.provider]}
                                ></img>
                              ) : (
                                <DocumentDuplicateIcon className="-ml-0.5 h-4 w-4 text-slate-500" />
                              )}
                            </div>
                            <div className="absolute z-0 hidden rounded group-hover:block">
                              <div className="relative bottom-8 border bg-white px-1 py-1 ">
                                <span className="text-gray-600">
                                  <span className="font-semibold">
                                    {ds.name}
                                  </span>
                                  {ds.description ? ` ${ds.description}` : null}
                                </span>
                              </div>
                            </div>
                          </div>
                        );
                      })}
                    </div>
                    <div className="flex hidden flex-1 text-gray-400 sm:block"></div>
                    <div className="flex h-0 basis-full sm:hidden"></div>
                    <div className="mt-2 flex flex-row text-xs sm:mt-0">
                      <TimeRangePicker
                        timeRange={selectedTimeRange}
                        onTimeRangeUpdate={(tr) => handleTimeRangeChange(tr)}
                      />
                    </div>
                  </div>
                </div>
              </div>
            )}
          </>
        )}
      </div>
    </AppLayout>
  );
}<|MERGE_RESOLUTION|>--- conflicted
+++ resolved
@@ -1,10 +1,7 @@
 import {
   ChevronDownIcon,
   ChevronRightIcon,
-<<<<<<< HEAD
-=======
   TrashIcon,
->>>>>>> ebe1e84c
 } from "@heroicons/react/20/solid";
 import {
   ArrowRightCircleIcon,
@@ -26,13 +23,8 @@
 import { Spinner } from "@app/components/Spinner";
 import TimeRangePicker, {
   ChatTimeRange,
-<<<<<<< HEAD
-  defaultTimeRange,
+  timeRanges,
 } from "@app/components/use/chat/ChatTimeRangePicker";
-=======
-  timeRanges,
-} from "@app/components/use/ChatTimeRangePicker";
->>>>>>> ebe1e84c
 import MainTab from "@app/components/use/MainTab";
 import {
   FeedbackHandler,
@@ -549,85 +541,6 @@
     </div>
   );
 }
-
-<<<<<<< HEAD
-=======
-function ChatHistory({ owner }: { owner: WorkspaceType }) {
-  const router = useRouter();
-
-  const [limit] = useState(10);
-
-  const { sessions, mutateChatSessions } = useChatSessions(owner, limit, 0);
-
-  const handleTrashClick = async (
-    event: React.MouseEvent<SVGSVGElement, MouseEvent>,
-    chatSession: ChatSessionType
-  ) => {
-    event.stopPropagation();
-    const confirmed = window.confirm(
-      `After deletion, the conversation "${chatSession.title}" cannot be recovered. Delete the conversation?`
-    );
-    if (confirmed) {
-      // call the delete API
-      const res = await fetch(
-        `/api/w/${owner.sId}/use/chats/${chatSession.sId}`,
-        {
-          method: "DELETE",
-          headers: {
-            "Content-Type": "application/json",
-          },
-          body: JSON.stringify({ cId: chatSession.sId }),
-        }
-      );
-      if (res.ok) {
-        void mutateChatSessions();
-      } else {
-        const data = await res.json();
-        window.alert(`Error deleting chat: ${data.error.message}`);
-      }
-    }
-    return false;
-  };
-
-  return (
-    <div className="flex w-full flex-col">
-      {sessions && sessions.length > 0 && (
-        <>
-          <div className="mx-auto flex flex-row items-center py-8 font-bold italic">
-            Recent Chats
-          </div>
-          <div className="flex w-full flex-col space-y-2">
-            {sessions.map((s, i) => {
-              return (
-                <div
-                  key={i}
-                  className="group flex w-full cursor-pointer flex-col rounded-md border px-2 py-2 hover:bg-gray-50"
-                  onClick={() => {
-                    void router.push(`/w/${owner.sId}/u/chat/${s.sId}`);
-                  }}
-                >
-                  <div className="flex flex-row items-center">
-                    <div className="flex flex-1">{s.title}</div>
-                    <div className="min-w-16 flex flex-initial">
-                      <TrashIcon
-                        className="ml-1 hidden h-4 w-4 hover:text-violet-800 group-hover:inline-block"
-                        onClick={(e) => handleTrashClick(e, s)}
-                      ></TrashIcon>
-                      <span className="ml-2 text-xs italic text-gray-400">
-                        {timeAgoFrom(s.created)} ago
-                      </span>
-                    </div>
-                  </div>
-                </div>
-              );
-            })}
-          </div>
-        </>
-      )}
-    </div>
-  );
-}
->>>>>>> ebe1e84c
 
 const COMMANDS: { cmd: string; description: string }[] = [
   {
