import {
  Button,
  ChatBubbleBottomCenterPlusIcon,
  PaperAirplaneSolidIcon,
} from "@dust-tt/sparkle";
import { ChevronDownIcon, ChevronRightIcon } from "@heroicons/react/20/solid";
import {
  ArrowRightCircleIcon,
  ClipboardDocumentListIcon,
  DocumentDuplicateIcon,
} from "@heroicons/react/24/outline";
import {
  ClipboardDocumentCheckIcon as ClipboardDocumentCheckIconFull,
  UserCircleIcon,
} from "@heroicons/react/24/solid";
import { GetServerSideProps, InferGetServerSidePropsType } from "next";
import Link from "next/link";
import { useRouter } from "next/router";
import { useEffect, useRef, useState } from "react";
import { ReactMarkdown } from "react-markdown/lib/react-markdown";
import TextareaAutosize from "react-textarea-autosize";
import remarkGfm from "remark-gfm";

import { PulseLogo } from "@app/components/Logo";
import AppLayout from "@app/components/sparkle/AppLayout";
import { Spinner } from "@app/components/Spinner";
import {
  AppLayoutMenuChatHistory,
  ChatHistory,
} from "@app/components/use/chat/ChatHistory";
import TimeRangePicker, {
  ChatTimeRange,
  timeRanges,
} from "@app/components/use/chat/ChatTimeRangePicker";
import { AppLayoutChatTitle } from "@app/components/use/chat/ChatTitle";
import {
  FeedbackHandler,
  MessageFeedback,
} from "@app/components/use/chat/MessageFeedback";
import { runActionStreamed } from "@app/lib/actions/client";
import {
  cloneBaseConfig,
  DustProdActionRegistry,
} from "@app/lib/actions/registry";
import { getChatSessionWithMessages } from "@app/lib/api/chat";
import {
  Authenticator,
  getSession,
  getUserFromSession,
  prodAPICredentialsForOwner,
} from "@app/lib/auth";
import { ConnectorProvider } from "@app/lib/connectors_api";
import { isDevelopmentOrDustWorkspace } from "@app/lib/development";
import { DustAPI, DustAPICredentials } from "@app/lib/dust_api";
import { client_side_new_id } from "@app/lib/utils";
import { classNames } from "@app/lib/utils";
import {
  ChatMessageType,
  ChatRetrievedDocumentType,
  ChatSessionType,
  MessageFeedbackStatus,
  MessageRole,
} from "@app/types/chat";
import { UserType, WorkspaceType } from "@app/types/user";
import { ConversationHeader } from "@app/components/use/chat/ConversationHeader";

const { GA_TRACKING_ID = "" } = process.env;

const PROVIDER_LOGO_PATH: { [provider: string]: string } = {
  notion: "/static/notion_32x32.png",
  slack: "/static/slack_32x32.png",
  google_drive: "/static/google_drive_32x32.png",
  github: "/static/github_black_32x32.png",
};

type DataSource = {
  name: string;
  description?: string;
  provider: ConnectorProvider | "none";
  selected: boolean;
};

export const getServerSideProps: GetServerSideProps<{
  user: UserType | null;
  owner: WorkspaceType;
  workspaceDataSources: DataSource[];
  prodCredentials: DustAPICredentials;
  chatSession: ChatSessionType;
  readOnly: boolean;
  gaTrackingId: string;
}> = async (context) => {
  const session = await getSession(context.req, context.res);
  const user = await getUserFromSession(session);
  const auth = await Authenticator.fromSession(
    session,
    context.params?.wId as string
  );

  const owner = auth.workspace();
  if (!owner || !auth.isUser()) {
    return {
      notFound: true,
    };
  }

  const prodCredentials = await prodAPICredentialsForOwner(owner);
  const prodAPI = new DustAPI(prodCredentials);

  const dsRes = await prodAPI.getDataSources(prodAPI.workspaceId());
  if (dsRes.isErr()) {
    return {
      notFound: true,
    };
  }

  const dataSources: DataSource[] = dsRes.value.map((ds) => {
    return {
      name: ds.name,
      description: ds.description,
      provider: ds.connectorProvider || "none",
      selected: ds.connectorProvider ? true : false,
    };
  });

  // Select Data Sources if none are managed.
  if (!dataSources.some((ds) => ds.provider !== "none")) {
    for (const ds of dataSources) {
      ds.selected = true;
    }
  }

  // Manged first, then alphabetically
  dataSources.sort((a, b) => {
    if (a.provider === "none") {
      return b.provider === "none" ? 0 : 1;
    }
    if (b.provider === "none") {
      return -1;
    }
    if (a.provider < b.provider) {
      return -1;
    } else {
      return 1;
    }
  });

  const cId = context.params?.cId as string;
  const chatSession = await getChatSessionWithMessages(auth, cId);

  if (!chatSession) {
    return {
      props: {
        user,
        owner,
        workspaceDataSources: dataSources,
        prodCredentials,
        chatSession: {
<<<<<<< HEAD
          id: -1,
          userId: -1,
          created: -1,
          sId: cId,
          shared: false,
=======
          id: 0,
          userId: user?.id || 0,
          sId: cId,
          created: Date.now(),
>>>>>>> cc136147
          messages: [],
        },
        readOnly: false,
        gaTrackingId: GA_TRACKING_ID,
      },
    };
  } else {
    return {
      props: {
        user,
        owner,
        workspaceDataSources: dataSources,
        prodCredentials,
        chatSession,
        readOnly: user?.id !== chatSession.userId,
        gaTrackingId: GA_TRACKING_ID,
      },
    };
  }
};

const providerFromDocument = (document: ChatRetrievedDocumentType) => {
  let provider = "none";
  if (document.dataSourceId.startsWith("managed-slack")) {
    provider = "slack";
  }
  if (document.dataSourceId.startsWith("managed-notion")) {
    provider = "notion";
  }
  if (document.dataSourceId.startsWith("managed-google_drive")) {
    provider = "google_drive";
  }
  if (document.dataSourceId.startsWith("managed-github")) {
    provider = "github";
  }
  return provider;
};

const titleFromDocument = (document: ChatRetrievedDocumentType) => {
  let title = document.documentId;
  // Try to look for a title tag.
  for (const tag of document.tags) {
    if (tag.startsWith("title:")) {
      title = tag.substring("title:".length);
    }
  }

  if (document.dataSourceId.startsWith("managed-slack")) {
    for (const tag of document.tags) {
      if (tag.startsWith("channelName:")) {
        title = "#" + tag.substring("channelName:".length);
      }
    }
  }
  return title;
};

export function DocumentView({
  document,
}: {
  document: ChatRetrievedDocumentType;
}) {
  const [expandedChunkId, setExpandedChunkId] = useState<number | null>(null);
  const [chunkExpanded, setChunkExpanded] = useState(false);

  const provider = providerFromDocument(document);

  return (
    <div className="flex flex-col">
      <div className="flex flex-row items-center text-xs">
        <div
          className={classNames(
            "flex flex-initial select-none rounded-md bg-gray-100 px-1 py-0.5",
            document.chunks.length > 0 ? "cursor-pointer" : "",
            chunkExpanded
              ? "bg-gray-300"
              : document.chunks.length > 0
              ? "hover:bg-gray-200"
              : ""
          )}
          onClick={() => {
            if (document.chunks.length > 0) {
              setChunkExpanded(!chunkExpanded);
            }
          }}
        >
          {document.score.toFixed(2)}
        </div>
        <div className="ml-2 flex flex-initial">
          <div className={classNames("mr-1 flex h-4 w-4")}>
            {provider !== "none" ? (
              <img src={PROVIDER_LOGO_PATH[provider]}></img>
            ) : (
              <DocumentDuplicateIcon className="h-4 w-4 text-slate-500" />
            )}
          </div>
        </div>
        <div className="flex flex-initial">
          <a
            href={document.sourceUrl || ""}
            target={"_blank"}
            className="block w-32 truncate text-gray-600 sm:w-fit"
          >
            {titleFromDocument(document)}
          </a>
          <span className="ml-1 text-gray-400">
            {document.timestamp.split(" ")[0]}
          </span>
        </div>
      </div>
      {chunkExpanded && (
        <div className="my-2 flex flex-col space-y-2">
          {document.chunks.map((chunk, i) => (
            <div key={i} className="flex flex-initial">
              <div
                className="ml-10 border-l-4 border-slate-400"
                onClick={() => {
                  expandedChunkId == i
                    ? setExpandedChunkId(null)
                    : setExpandedChunkId(i);
                }}
              >
                <p
                  className={classNames(
                    "cursor-pointer pl-2 text-xs italic text-gray-500",
                    expandedChunkId === i ? "" : "line-clamp-2"
                  )}
                >
                  {chunk.text}
                </p>
              </div>
            </div>
          ))}
        </div>
      )}
    </div>
  );
}

const getTimestampFromTimeSettings = function (
  selectedTimeRange: ChatTimeRange,
  minTimestamp?: number
) {
  if (selectedTimeRange.id === "auto" && minTimestamp) {
    // add margin of max(1 day, 25% of the time range)
    const margin = Math.floor(
      Math.max(24 * 60 * 60 * 1000, (Date.now() - minTimestamp) * 0.25)
    );
    return minTimestamp > 0 ? minTimestamp - margin : 0;
  } else if (
    selectedTimeRange.id !== "all" &&
    selectedTimeRange.id !== "auto"
  ) {
    return Date.now() - selectedTimeRange.ms;
  }
  return 0;
};

export function RetrievalsView({
  message,
  isLatest,
}: {
  message: ChatMessageType;
  isLatest: boolean;
}) {
  const [summary, setSummary] = useState<{
    [data_source_id: string]: { count: number; provider: string };
  }>({});
  const [expanded, setExpanded] = useState<boolean>(false);

  useEffect(() => {
    if (message.retrievals && message.retrievals.length > 0) {
      const summary = {} as {
        [key: string]: { count: number; provider: string };
      };
      message.retrievals.forEach((r: ChatRetrievedDocumentType) => {
        const provider = providerFromDocument(r);
        if (r.dataSourceId in summary) {
          summary[r.dataSourceId].count += 1;
        } else {
          summary[r.dataSourceId] = {
            provider,
            count: 1,
          };
        }
      });
      setSummary(summary);
    }
  }, [message.retrievals]);

  return !(message.retrievals && message.retrievals.length === 0) ? (
    <div className="ml-10 flex flex-col">
      <div className="flex flex-row items-center">
        <div
          className={classNames(
            "flex flex-initial flex-row items-center space-x-2",
            "rounded px-2 py-1",
            "text-xs font-bold text-gray-700",
            isLatest ? "bg-orange-100" : "bg-gray-100"
          )}
        >
          {message.retrievals && message.retrievals.length > 0 && (
            <>
              <div className="flex flex-initial">Retrieved</div>
              {Object.keys(summary).map((k) => {
                return (
                  <div
                    key={k}
                    className="flex flex-initial flex-row items-center"
                  >
                    <div className={classNames("mr-1 flex h-4 w-4")}>
                      {summary[k].provider !== "none" ? (
                        <img
                          src={PROVIDER_LOGO_PATH[summary[k].provider]}
                        ></img>
                      ) : (
                        <DocumentDuplicateIcon className="h-4 w-4 text-slate-500" />
                      )}
                    </div>
                    <div className="flex-initial text-gray-700">
                      {summary[k].count}
                    </div>
                  </div>
                );
              })}
              <div className="flex flex-initial">
                {expanded ? (
                  <ChevronDownIcon
                    className="h-4 w-4 cursor-pointer"
                    onClick={() => {
                      setExpanded(false);
                    }}
                  />
                ) : (
                  <ChevronRightIcon
                    className="h-4 w-4 cursor-pointer"
                    onClick={() => {
                      setExpanded(true);
                    }}
                  />
                )}
              </div>
            </>
          )}
          {!message.retrievals && (
            <div className="loading-dots">Retrieving docs</div>
          )}
        </div>
      </div>
      {expanded && message.retrievals && (
        <>
          {message.params?.query && (
            <div className="mt-1 flex flex-initial text-xs font-normal italic text-gray-400">
              Computed query: {message.params?.query}
            </div>
          )}
          {message.params?.minTimestamp ? (
            <div className="mt-1 flex flex-initial text-xs font-normal italic text-gray-400">
              Documents retrieved created or updated after{" "}
              {(() => {
                const date = new Date(message.params?.minTimestamp || 0);
                const options = {
                  month: "short",
                  day: "numeric",
                  year: "numeric",
                } as Intl.DateTimeFormatOptions;
                const dateString = date.toLocaleDateString(undefined, options);
                return dateString;
              })()}
            </div>
          ) : (
            ""
          )}
          <div className="ml-4 mt-2 flex flex-col space-y-1">
            {message.retrievals.map(
              (r: ChatRetrievedDocumentType, i: number) => {
                return <DocumentView document={r} key={i} />;
              }
            )}
          </div>
        </>
      )}
    </div>
  ) : null;
}

function toMarkdown(message: ChatMessageType): JSX.Element {
  // Avoid rendering the markdown all the time: only for assistant messages
  if (message.role === "assistant" && message.message) {
    return (
      <ReactMarkdown
        className={classNames(
          "[&_ol]:list-decimal [&_ol]:whitespace-normal [&_ol]:pl-4 [&_ul]:whitespace-normal [&_ul]:pl-4" /* ol, ul */,
          "[&_p]:mb-2" /* p */,
          "[&_code]:bg-gray-100 [&_code]:px-1 [&_code]:py-0.5" /* code */
        )}
        remarkPlugins={[remarkGfm]}
        components={{
          a({ href, children }) {
            return (
              <Link href={href ? href : ""} target="_blank">
                <span className="text-blue-600 hover:underline">
                  {children}
                </span>
              </Link>
            );
          },
        }}
      >
        {message.message || ""}
      </ReactMarkdown>
    );
  }
  return <span>{message.message}</span>;
}

function CopyToClipboardElement({ message }: { message: ChatMessageType }) {
  const [confirmed, setConfirmed] = useState<boolean>(false);
  const [tooltip, setTooltip] = useState<boolean>(false);
  const [timer, setTimer] = useState<NodeJS.Timeout | null>(null);
  const handleClick = async () => {
    // cancel tooltip display if user clicks before tooltip appears
    timer && clearTimeout(timer);
    await navigator.clipboard.writeText(message.message as string);
    setConfirmed(true);
    setTooltip(false);
    void setTimeout(() => {
      setConfirmed(false);
    }, 1000);
  };

  return (
    <div
      className={classNames(
        "absolute -top-1.5 right-0 mt-2 hover:text-action-800 group-hover:block",
        confirmed ? "text-action-800" : "hidden text-gray-400"
      )}
      onClick={handleClick}
      onMouseEnter={() => setTimer(setTimeout(() => setTooltip(true), 1000))}
      onMouseLeave={() => {
        // in case user left before tooltip appears, cancel timer
        timer && clearTimeout(timer);
        setTooltip(false);
      }}
    >
      {confirmed ? (
        <ClipboardDocumentCheckIconFull className="h-4 w-4" />
      ) : (
        <ClipboardDocumentListIcon className="h-4 w-4" />
      )}
      {tooltip ? (
        <div
          className="absolute bottom-4 right-0 w-max rounded border bg-white px-1 py-1"
          onMouseEnter={() => void setTimeout(() => setTooltip(false), 200)}
        >
          <span className="font-normal text-gray-600">
            Copy message to clipboard
          </span>
        </div>
      ) : (
        ""
      )}
    </div>
  );
}

export function MessageView({
  user,
  message,
  loading,
  isLatestRetrieval,
  readOnly,
  feedback,
}: {
  user: UserType | null;
  message: ChatMessageType;
  loading: boolean;
  isLatestRetrieval: boolean;
  readOnly: boolean;
  feedback?: { handler: FeedbackHandler; hover: boolean } | false;
}) {
  return (
    <div className="group">
      {message.role === "retrieval" ? (
        <div className="flex flex-row">
          <RetrievalsView message={message} isLatest={isLatestRetrieval} />
        </div>
      ) : (
        <div className="my-3 flex flex-row items-start">
          <div
            className={classNames(
              "min-w-6 flex h-8 w-8 flex-initial rounded-md",
              "bg-gray-50"
            )}
          >
            {message.role === "assistant" ? (
              <div className="flex flex-col items-center">
                <div className="flex scale-50 pl-2">
                  <PulseLogo animated={loading}></PulseLogo>
                </div>
              </div>
            ) : (
              <div className="flex">
                {!readOnly && user?.image ? (
                  <img
                    className="h-8 w-8 rounded-md"
                    src={user?.image}
                    alt=""
                  />
                ) : (
                  <UserCircleIcon className="mx-1 my-1 h-6 w-6 text-gray-300"></UserCircleIcon>
                )}
              </div>
            )}
          </div>
          <div
            className={classNames(
              "break-word relative ml-2 flex flex-1 flex-col whitespace-pre-wrap pt-1",
              message.role === "user" ? "italic text-gray-500" : "text-gray-700"
            )}
          >
            {toMarkdown(message)}
            {message.role === "assistant" && message.message ? (
              <CopyToClipboardElement message={message} />
            ) : (
              ""
            )}
          </div>
          {feedback && (
            <MessageFeedback
              message={message}
              feedbackHandler={feedback.handler}
              hover={feedback.hover}
            />
          )}
        </div>
      )}
    </div>
  );
}

function ChatMenu({
  owner,
  user,
  onNewConversation,
}: {
  owner: WorkspaceType;
  user: UserType | null;
  onNewConversation: () => void;
}) {
  return (
    <div className="flex grow flex-col">
      <div className="flex flex-row px-2">
        <div className="flex grow"></div>
        <Button
          label="New Conversation"
          icon={ChatBubbleBottomCenterPlusIcon}
          onClick={onNewConversation}
          className="flex flex-initial"
        />
      </div>
      <div className="mt-4 flex h-0 min-h-full grow overflow-y-auto">
        <AppLayoutMenuChatHistory owner={owner} user={user} />
      </div>
    </div>
  );
}

export default function AppChat({
  user,
  owner,
  workspaceDataSources,
  prodCredentials,
  chatSession,
  readOnly,
  gaTrackingId,
}: InferGetServerSidePropsType<typeof getServerSideProps>) {
  const router = useRouter();

  const prodAPI = new DustAPI(prodCredentials);

  const [title, setTitle] = useState<string>(
    chatSession.title || "New Conversation"
  );
  const [smallScreen, setSmallScreen] = useState<boolean>(false);
  const [messages, setMessages] = useState<ChatMessageType[]>(
    chatSession.messages || []
  );
  const [shared, setShared] = useState<boolean>(chatSession.shared || false);
  const [titleState, setTitleState] = useState<
    "new" | "writing" | "saving" | "saved"
  >(chatSession.title ? "saved" : "new");

  useEffect(() => {
    setTitle(chatSession.title || "New Conversation");
    setMessages(chatSession.messages || []);
    setTitleState(chatSession.title ? "saved" : "new");
    inputRef.current?.focus();
  }, [chatSession]);

  const [dataSources, setDataSources] = useState(workspaceDataSources);
  // for testing, engs & dust users  have "auto" as default; others have "all"
  const [selectedTimeRange, setSelectedTimeRange] = useState<ChatTimeRange>(
    isDevelopmentOrDustWorkspace(owner) ? timeRanges[4] : timeRanges[3]
  );
  const [input, setInput] = useState("");
  const [loading, setLoading] = useState(false);
  const [response, setResponse] = useState<ChatMessageType | null>(null);

  const scrollRef = useRef<HTMLDivElement>(null);
  const inputRef = useRef<HTMLTextAreaElement>(null);

  useEffect(() => {
    setSmallScreen(window.innerWidth < 640);
    if (scrollRef.current) {
      scrollRef.current.scrollTop = scrollRef.current.scrollHeight;
    }
  }, [messages, response]);

  const handleInputUpdate = (input: string) => {
    setInput(input);
  };

  const handleSwitchDataSourceSelection = (name: string) => {
    const newSelection = dataSources.map((ds) => {
      if (ds.name === name) {
        return {
          ...ds,
          selected: !ds.selected,
        };
      } else {
        return ds;
      }
    });
    setDataSources(newSelection);
  };

  const handleTimeRangeChange = (timeRange: ChatTimeRange) => {
    setSelectedTimeRange(timeRange);
  };

  const handleNew = async () => {
    // Redirect to new chat session.
    setInput("");
    void router.push(`/w/${owner.sId}/u/chat`);
  };

  const updateTitle = async (title: string, messages: ChatMessageType[]) => {
    const m = messages.filter(
      (m) => m.role === "user" || m.role === "assistant"
    );

    const config = cloneBaseConfig(DustProdActionRegistry["chat-title"].config);

    const context = {
      user: {
        username: user?.username,
        full_name: user?.name,
      },
      workspace: owner.name,
      date_today: new Date().toISOString().split("T")[0],
    };

    const res = await runActionStreamed(owner, "chat-title", config, [
      { messages: m, context },
    ]);
    if (res.isErr()) {
      return title;
    }

    const { eventStream } = res.value;

    for await (const event of eventStream) {
      if (event.type === "block_execution") {
        const e = event.content.execution[0][0];
        if (event.content.block_name === "OUTPUT") {
          if (!e.error) {
            title = (e.value as { title: string }).title;
          }
        }
      }
    }

    setTitle(title);
    return title;
  };

  const upsertNewMessage = async (
    message: ChatMessageType
  ): Promise<boolean> => {
    // Upsert new message by making a REST call to the backend.
    const res = await fetch(
      `/api/w/${owner.sId}/use/chats/${chatSession.sId}/messages/${message.sId}`,
      {
        method: "POST",
        headers: {
          "Content-Type": "application/json",
        },
        body: JSON.stringify(message),
      }
    );
    if (res.ok) {
      return true;
    } else {
      const data = await res.json();
      window.alert(`Error saving message: ${data.error.message}`);
      return false;
    }
  };

  const deleteMessage = async (message: ChatMessageType) => {
    // Delete message by making a REST call to the backend.
    const res = await fetch(
      `/api/w/${owner.sId}/use/chats/${chatSession.sId}/messages/${message.sId}`,
      {
        method: "DELETE",
      }
    );
    if (res.ok) {
      return true;
    } else {
      const data = await res.json();
      window.alert(`Error deleting message: ${data.error.message}`);
      return false;
    }
  };

  const updateMessageFeedback = async (
    message: ChatMessageType,
    feedback: MessageFeedbackStatus
  ): Promise<boolean> => {
    // Update message feedback by making a REST call to the backend.
    const res = await fetch(
      `/api/w/${owner.sId}/use/chats/${chatSession.sId}/messages/${message.sId}/feedback`,
      {
        method: "POST",
        headers: {
          "Content-Type": "application/json",
        },
        body: JSON.stringify({ feedback }),
      }
    );
    if (res.ok) {
      return true;
    } else {
      const data = await res.json();
      window.alert(`Error updating feedback: ${data.error.message}`);
      return false;
    }
  };

  const upsertChatSession = async (title: string) => {
    const res = await fetch(
      `/api/w/${owner.sId}/use/chats/${chatSession.sId}`,
      {
        method: "POST",
        headers: {
          "Content-Type": "application/json",
        },
        body: JSON.stringify({
          title,
        }),
      }
    );
    if (res.ok) {
      return true;
    } else {
      const data = await res.json();
      window.alert(`Error saving chat: ${data.error.message}`);
      return false;
    }
  };

  const runChatRetrieval = async (
    m: ChatMessageType[],
    { query, minTimestamp }: { query: string; minTimestamp: number }
  ) => {
    const config = cloneBaseConfig(
      DustProdActionRegistry["chat-retrieval"].config
    );
    config.DATASOURCE.data_sources = dataSources
      .filter((ds) => ds.selected)
      .map((ds) => {
        return {
          workspace_id: prodAPI.workspaceId(),
          data_source_id: ds.name,
        };
      });

    config.DATASOURCE.filter = {
      timestamp: { gt: minTimestamp },
    };
    const res = await runActionStreamed(owner, "chat-retrieval", config, [
      {
        messages: [{ role: "query", message: query }],
        userContext: {
          timeZone: Intl.DateTimeFormat().resolvedOptions().timeZone,
          localeString: navigator.language,
        },
      },
    ]);
    if (res.isErr()) throw new Error(res.error.message);

    const { eventStream } = res.value;
    for await (const event of eventStream) {
      if (event.type === "error") throw new Error(event.content.message);
      if (event.type === "block_execution") {
        const e = event.content.execution[0][0];
        if (event.content.block_name === "DATASOURCE" && e.error)
          throw new Error(e.error);
        if (event.content.block_name === "OUTPUT") {
          if (!e.error) {
            return {
              role: "retrieval",
              retrievals: (
                e.value as { retrievals: ChatRetrievedDocumentType[] }
              ).retrievals,
            } as ChatMessageType;
          } else
            throw new Error("Error in chat retrieval execution: " + e.error);
        }
      }
    }
    throw new Error("Error: no OUTPUT block streamed.");
  };

  const filterMessagesForModel = (
    messages: ChatMessageType[]
  ): ChatMessageType[] => {
    // remove retrieval messages except the last one, and only keep the last 8 user messages

    const lastRetrievalMessageIndex = messages
      .map((m, i) => (m.role === "retrieval" ? i : -1))
      .filter((i) => i !== -1)
      .pop();

    const eighthButLastUserMessageIndex =
      messages
        .map((m, i) => (m.role === "user" ? i : -1))
        .filter((i) => i !== -1)
        .reverse()[7] || 0;

    const result = messages.filter(
      (m, i) =>
        i >= eighthButLastUserMessageIndex &&
        (m.role !== "retrieval" || i === lastRetrievalMessageIndex)
    );
    return result;
  };

  const runChatAssistant = async (
    m: ChatMessageType[],
    retrievalMode: string
  ): Promise<ChatMessageType> => {
    const assistantMessage: ChatMessageType = {
      sId: client_side_new_id(),
      role: "assistant",
      message: "",
    };
    setResponse(assistantMessage);

    const config = cloneBaseConfig(
      DustProdActionRegistry["chat-assistant-wfn"].config
    );
    config.MODEL.function_call = retrievalMode;
    const context = {
      user: {
        username: user?.username,
        full_name: user?.name,
      },
      workspace: owner.name,
      date_today: new Date().toISOString().split("T")[0],
    };

    const res = await runActionStreamed(owner, "chat-assistant-wfn", config, [
      { messages: filterMessagesForModel(m), context },
    ]);
    if (res.isErr()) throw new Error(res.error.message);
    const { eventStream } = res.value;
    for await (const event of eventStream) {
      if (event.type === "tokens") {
        const message = assistantMessage.message + event.content.tokens.text;
        setResponse({
          ...assistantMessage,
          message: message,
        });
        assistantMessage.message = message;
      }
      if (event.type === "error") throw new Error(event.content.message);
      if (event.type === "block_execution") {
        const e = event.content.execution[0][0];
        if (event.content.block_name === "MODEL" && e.error) {
          throw new Error(e.error);
        }
        if (event.content.block_name === "OUTPUT") {
          if (!e.error) {
            return e.value as ChatMessageType;
          } else {
            throw new Error("Error in chat assistant execution: " + e.error);
          }
        }
      }
    }
    throw new Error("Error: no OUTPUT block streamed.");
  };

  const updateMessages = async (
    messages: ChatMessageType[],
    newMessage: ChatMessageType
  ): Promise<void> => {
    if (!newMessage.sId) newMessage.sId = client_side_new_id();
    if (newMessage.role !== "error") await upsertNewMessage(newMessage);
    messages.push(newMessage);
    setMessages(messages);
    setResponse(null);
  };

  async function filterErrorMessages(m: ChatMessageType[]): Promise<void> {
    // remove last message if it's an error, and the previous messages until the
    // last user message, included
    if (m.length === 0 || m[m.length - 1].role !== "error") return;
    let message = m.pop(); // remove error message which has not been stored
    while (m.length > 0 && (message = m.pop())?.role !== "user")
      await deleteMessage(message as ChatMessageType); // remove messages until last user message
    if (message?.role === "user") await deleteMessage(message); // also remove last user message
  }

  const handleSubmit = async () => {
    /* Document retrieval is handled by an openai function called
     * "retrieve_documents". This function is speced for the openai api in the
     * dust app "chat-assistant-wfn". By default, the chat model decides
     * whether to run the retrieval function or not. The user can override this
     * by prepending the message with "/retrieve" or "/follow-up" which will
     * either force or prevent the model from generating a function call. This
     * behaviour is stored in `retrievalMode`*/
    let retrievalMode = "auto";
    let processedInput = input;

    if (input.startsWith("/retrieve")) {
      processedInput = input.substring("/retrieve".length).trim();
    }
    if (input.startsWith("/follow-up")) {
      retrievalMode = "none";
      processedInput = input.substring("/follow-up".length).trim();
    }

    // clone messages add new message to the end
    const m = [...messages];
    // error messages and messages that caused them are removed from the conversation
    // to avoid the assistant to get confused. They are not persisted in the database,
    // since that happens only later on after successful run of the assistant.
    await filterErrorMessages(m);
    const userMessage: ChatMessageType = {
      sId: client_side_new_id(),
      role: "user",
      message: processedInput,
    };

    // on first message, persist chat session
    if (m.length === 0) {
      await upsertChatSession("Chat");
    }
    await updateMessages(m, userMessage);
    setInput("");
    setLoading(true);

    try {
      if (input.startsWith("/retrieve")) {
        await updateMessages(m, {
          role: "retrieval",
          params: {
            query: processedInput,
            minTimestamp: getTimestampFromTimeSettings(selectedTimeRange),
          },
        } as ChatMessageType);
        const retrievalResult = await runChatRetrieval(m, {
          query: processedInput,
          minTimestamp: getTimestampFromTimeSettings(selectedTimeRange),
        });
        m.pop();
        await updateMessages(m, retrievalResult);
      } else {
        const result = await runChatAssistant(m, retrievalMode);
        await updateMessages(m, result);
        // has the model decided to run the retrieval function?
        if (result?.role === "retrieval") {
          const params = {
            ...result.params,
            minTimestamp: getTimestampFromTimeSettings(
              selectedTimeRange,
              result.params?.minTimestamp
            ),
          } as { query: string; minTimestamp: number };
          const retrievalResult = await runChatRetrieval(m, params);
          // replace the retrieval message with the result of the retrieval
          // as a consequence, the query is not stored in the database
          m.pop();
          await updateMessages(m, { ...retrievalResult, params });
          const secondResult = await runChatAssistant(m, "none");
          await updateMessages(m, secondResult);
        }
      }
    } catch (e: any) {
      console.log("ERROR", e.message);
      await updateMessages(m, {
        role: "error",
        message: e.message,
      } as ChatMessageType);
    }

    // Update title and save the conversation.
    void (async () => {
      setTitleState("writing");
      const t = await updateTitle(title, m);
      setTitleState("saving");
      const r = await upsertChatSession(t);
      if (r) {
        setTitleState("saved");
      }
    })();
    setLoading(false);
  };

  const handleFeedback = (
    message: ChatMessageType,
    feedback: MessageFeedbackStatus
  ) => {
    setMessages((ms) =>
      ms.map((m) => (m.sId === message.sId ? { ...m, feedback: feedback } : m))
    );
    void updateMessageFeedback(message, feedback);
  };

  function isLatest(messageRole: MessageRole, index: number): boolean {
    // returns whether the message is the latest message of the given role
    // in the conversation
    return (
      !(response && response.role === messageRole) &&
      (() => {
        for (let j = messages.length - 1; j >= 0; j--) {
          if (messages[j].role === messageRole) {
            return index === j;
          }
        }
        return false;
      })()
    );
  }
  return (
    <AppLayout
      user={user}
      owner={owner}
      gaTrackingId={gaTrackingId}
      topNavigationCurrent="assistant"
      navChildren={
        <ChatMenu owner={owner} user={user} onNewConversation={handleNew} />
      }
      titleChildren={
        messages.length > 0 && (
          <AppLayoutChatTitle
            owner={owner}
            user={user}
            session={chatSession}
            title={title}
            titleState={titleState}
          />
        )
      }
    >
      <div className="flex h-full flex-col">
        {dataSources.length === 0 && (
          <div className="divide-y divide-gray-200">
            <div className="mt-8 flex flex-col items-center justify-center text-sm text-gray-500">
              <p>💬 Welcome</p>
              <p className="mt-8 italic">
                <span className="font-bold">Dust</span> is a conversational
                agent with access on your team's knowledge.
              </p>
              {owner.role === "admin" ? (
                <p className="mt-8">
                  You need to set up at least one{" "}
                  <Link
                    className="font-bold text-action-500"
                    href={`/w/${owner.sId}/ds`}
                  >
                    Data Source
                  </Link>{" "}
                  to activate it on your workspace.
                </p>
              ) : (
                <p className="mt-8">
                  Contact the admin of your workspace to activate Chat for your
                  team.
                </p>
              )}
            </div>
          </div>
        )}

        {dataSources.length > 0 && (
          <>
            <div className="flex-1">
              <div className="" ref={scrollRef}>
                <div className="max-h-0">
<<<<<<< HEAD
                  <div className="mx-auto max-w-4xl px-6 py-2">
                    {messages.length > 0 ? (
                      <div>
                        <div className="mx-auto my-4 flex max-w-xl flex-row items-center justify-center text-sm">
                          <ConversationHeader
                            user={user}
                            conversation={chatSession}
                            owner={owner}
                            headerType="conversation-view"
                            trashCallback={async () => {
                              router.push(`/w/${owner.sId}/u/chat`);
                            }}
                            shareCallback={async () => {
                              chatSession.shared = !chatSession.shared;
                              setShared(chatSession.shared);
                            }}
                          />
                        </div>
                        <div className="text-sm">
                          {messages.map((m, i) => {
                            return m.role === "error" ? (
                              <div key={i}>
                                <div className="my-2 ml-12 flex flex-col">
                                  <div className="flex-initial text-xs font-bold text-red-500">
                                    Oops! An error occured (and the team has
                                    been notified).
                                  </div>
                                  <div className="flex-initial text-xs text-gray-500">
                                    <ul className="list-inside list-disc">
                                      <li>
                                        You can continue the conversation, this
                                        error and your last message will be
                                        removed from the conversation
                                      </li>
                                      <li>
                                        Alternatively, restart a chat with the
                                        `/new` command or by clicking{" "}
                                        <Link
                                          href={`/w/${owner.sId}/u/chat`}
                                          className="text text-violet-500 hover:underline"
                                        >
                                          here
                                        </Link>
                                      </li>
                                      <li>
                                        Don't hesitate to reach out if the
                                        problem persists.
                                      </li>
                                    </ul>
                                  </div>
                                  <div className="ml-1 flex-initial border-l-4 border-gray-200 pl-1 text-xs italic text-gray-400">
                                    {m.message}
                                  </div>
                                </div>
                              </div>
                            ) : (
                              <div key={i} className="group">
                                <MessageView
                                  user={user}
                                  message={m}
                                  loading={false}
                                  // isLatest={
                                  //   !response && i === messages.length - 1
                                  // }
                                  isLatestRetrieval={isLatest("retrieval", i)}
                                  readOnly={readOnly}
                                  feedback={
                                    !readOnly &&
                                    m.role === "assistant" && {
                                      handler: handleFeedback,
                                      hover: response
                                        ? true
                                        : i !== messages.length - 1,
                                    }
                                  }
                                />
                              </div>
                            );
                          })}
                          {response ? (
                            <div key={messages.length}>
=======
                  {messages.length > 0 ? (
                    <div>
                      <div className="text-base">
                        {messages.map((m, i) => {
                          return m.role === "error" ? (
                            <div key={i}>
                              <div className="my-2 ml-12 flex flex-col">
                                <div className="flex-initial text-xs font-bold text-red-500">
                                  Oops! An error occured (and the team has been
                                  notified).
                                </div>
                                <div className="flex-initial text-xs text-gray-500">
                                  <ul className="list-inside list-disc">
                                    <li>
                                      You can continue the conversation, this
                                      error and your last message will be
                                      removed from the conversation
                                    </li>
                                    <li>
                                      Don't hesitate to reach out if the problem
                                      persists.
                                    </li>
                                  </ul>
                                </div>
                                <div className="ml-1 flex-initial border-l-4 border-gray-200 pl-1 text-xs italic text-gray-400">
                                  {m.message}
                                </div>
                              </div>
                            </div>
                          ) : (
                            <div key={i} className="group">
>>>>>>> cc136147
                              <MessageView
                                user={user}
                                message={m}
                                loading={false}
                                // isLatest={
                                //   !response && i === messages.length - 1
                                // }
                                isLatestRetrieval={isLatest("retrieval", i)}
                                readOnly={readOnly}
                                feedback={
                                  !readOnly &&
                                  m.role === "assistant" && {
                                    handler: handleFeedback,
                                    hover: response
                                      ? true
                                      : i !== messages.length - 1,
                                  }
                                }
<<<<<<< HEAD
                                readOnly={readOnly}
=======
>>>>>>> cc136147
                              />
                            </div>
                          );
                        })}
                        {response ? (
                          <div key={messages.length}>
                            <MessageView
                              user={user}
                              message={response}
                              loading={true}
                              // isLatest={true}
                              isLatestRetrieval={response.role === "retrieval"}
                              readOnly={readOnly}
                            />
                          </div>
                        ) : null}
                      </div>
                    </div>
                  ) : (
                    <div className="mt-8 flex flex-col items-center justify-center text-sm text-gray-500">
                      <p>💬 Welcome</p>
                      <p className="mt-8">
                        <span className="font-bold">Dust</span> is a
                        conversational assistant with context on your team's
                        knowledge. For each interaction, relevant pieces of
                        documents are retrieved from you entire team's knowledge
                        and presented to the Assistant to help it answer your
                        queries.
                      </p>
                    </div>
                  )}
                </div>
              </div>
            </div>
<<<<<<< HEAD
            {!readOnly && (
              <div className="z-50 w-full flex-initial border bg-white text-sm">
                <div className="mx-auto mt-8 max-w-2xl px-6 xl:max-w-4xl xl:px-12">
                  <div className="mb-1 mt-2">
=======

            {/* Input fixed panel */}
            {!readOnly && (
              <div className="fixed bottom-0 left-0 right-0 z-20 flex-initial bg-white lg:left-80">
                <div className="mx-auto max-w-4xl px-6">
                  {/* Input bar  */}
                  <div className="">
>>>>>>> cc136147
                    <div className="flex flex-row items-center">
                      <div className="flex flex-1 flex-row items-end items-stretch">
                        <TextareaAutosize
                          minRows={1}
                          placeholder={"Ask a question"}
                          className={classNames(
                            "flex w-full resize-none bg-white font-normal ring-0 focus:ring-0",
                            "rounded-sm rounded-xl border-2",
                            "border-action-200 text-element-800 drop-shadow-2xl focus:border-action-300 focus:ring-0",
                            "placeholder-gray-400",
                            "px-3 py-3 pr-8"
                          )}
                          value={input}
                          onChange={(e) => {
                            handleInputUpdate(e.target.value);
                          }}
                          ref={inputRef}
                          onKeyDown={(e) => {
                            if (e.key === "Enter" && !loading && !e.shiftKey) {
                              void handleSubmit();
                              e.preventDefault();
                            }
                          }}
                          autoFocus={true}
                        />
                        <div className={classNames("z-10 -ml-8 flex flex-col")}>
                          {!loading ? (
                            <PaperAirplaneSolidIcon
                              className="my-auto h-5 w-5 cursor-pointer text-action-500"
                              onClick={() => {
                                void handleSubmit();
                              }}
                            />
                          ) : (
                            <div className="my-auto mb-3.5 ml-1 h-4 w-4">
                              <Spinner />
                            </div>
                          )}
                        </div>
                      </div>
                    </div>
                  </div>
                  <div className="mb-8 mt-4 flex flex-row flex-wrap items-center text-xs">
                    <div className="flex flex-initial text-gray-400">
                      Data Sources:
                    </div>
                    <div className="flex flex-row">
                      {dataSources.map((ds) => {
                        return (
                          <div
                            key={ds.name}
                            className="group ml-1 flex flex-initial"
                          >
                            <div
                              className={classNames(
                                "z-10 flex h-4 w-4 flex-initial cursor-pointer",
                                ds.provider !== "none" ? "mr-1" : "",
                                ds.selected ? "opacity-100" : "opacity-25"
                              )}
                              onClick={() => {
                                handleSwitchDataSourceSelection(ds.name);
                              }}
                            >
                              {ds.provider !== "none" ? (
                                <img
                                  src={PROVIDER_LOGO_PATH[ds.provider]}
                                ></img>
                              ) : (
                                <DocumentDuplicateIcon className="-ml-0.5 h-4 w-4 text-slate-500" />
                              )}
                            </div>
                            <div className="absolute z-0 hidden rounded group-hover:block">
                              <div className="relative bottom-8 border bg-white px-1 py-1 ">
                                <span className="text-gray-600">
                                  <span className="font-semibold">
                                    {ds.name}
                                  </span>
                                  {ds.description ? ` ${ds.description}` : null}
                                </span>
                              </div>
                            </div>
                          </div>
                        );
                      })}
                    </div>
                    <div className="flex hidden flex-1 text-gray-400 sm:block"></div>
                    <div className="flex h-0 basis-full sm:hidden"></div>
                    <div className="mt-2 flex flex-row text-xs sm:mt-0">
                      <TimeRangePicker
                        timeRange={selectedTimeRange}
                        onTimeRangeUpdate={(tr) => handleTimeRangeChange(tr)}
                      />
                    </div>
                  </div>
                </div>
              </div>
            )}
          </>
        )}
      </div>
    </AppLayout>
  );
}<|MERGE_RESOLUTION|>--- conflicted
+++ resolved
@@ -155,18 +155,10 @@
         workspaceDataSources: dataSources,
         prodCredentials,
         chatSession: {
-<<<<<<< HEAD
-          id: -1,
-          userId: -1,
-          created: -1,
-          sId: cId,
-          shared: false,
-=======
           id: 0,
           userId: user?.id || 0,
           sId: cId,
-          created: Date.now(),
->>>>>>> cc136147
+          shared: false,
           messages: [],
         },
         readOnly: false,
@@ -1171,89 +1163,6 @@
             <div className="flex-1">
               <div className="" ref={scrollRef}>
                 <div className="max-h-0">
-<<<<<<< HEAD
-                  <div className="mx-auto max-w-4xl px-6 py-2">
-                    {messages.length > 0 ? (
-                      <div>
-                        <div className="mx-auto my-4 flex max-w-xl flex-row items-center justify-center text-sm">
-                          <ConversationHeader
-                            user={user}
-                            conversation={chatSession}
-                            owner={owner}
-                            headerType="conversation-view"
-                            trashCallback={async () => {
-                              router.push(`/w/${owner.sId}/u/chat`);
-                            }}
-                            shareCallback={async () => {
-                              chatSession.shared = !chatSession.shared;
-                              setShared(chatSession.shared);
-                            }}
-                          />
-                        </div>
-                        <div className="text-sm">
-                          {messages.map((m, i) => {
-                            return m.role === "error" ? (
-                              <div key={i}>
-                                <div className="my-2 ml-12 flex flex-col">
-                                  <div className="flex-initial text-xs font-bold text-red-500">
-                                    Oops! An error occured (and the team has
-                                    been notified).
-                                  </div>
-                                  <div className="flex-initial text-xs text-gray-500">
-                                    <ul className="list-inside list-disc">
-                                      <li>
-                                        You can continue the conversation, this
-                                        error and your last message will be
-                                        removed from the conversation
-                                      </li>
-                                      <li>
-                                        Alternatively, restart a chat with the
-                                        `/new` command or by clicking{" "}
-                                        <Link
-                                          href={`/w/${owner.sId}/u/chat`}
-                                          className="text text-violet-500 hover:underline"
-                                        >
-                                          here
-                                        </Link>
-                                      </li>
-                                      <li>
-                                        Don't hesitate to reach out if the
-                                        problem persists.
-                                      </li>
-                                    </ul>
-                                  </div>
-                                  <div className="ml-1 flex-initial border-l-4 border-gray-200 pl-1 text-xs italic text-gray-400">
-                                    {m.message}
-                                  </div>
-                                </div>
-                              </div>
-                            ) : (
-                              <div key={i} className="group">
-                                <MessageView
-                                  user={user}
-                                  message={m}
-                                  loading={false}
-                                  // isLatest={
-                                  //   !response && i === messages.length - 1
-                                  // }
-                                  isLatestRetrieval={isLatest("retrieval", i)}
-                                  readOnly={readOnly}
-                                  feedback={
-                                    !readOnly &&
-                                    m.role === "assistant" && {
-                                      handler: handleFeedback,
-                                      hover: response
-                                        ? true
-                                        : i !== messages.length - 1,
-                                    }
-                                  }
-                                />
-                              </div>
-                            );
-                          })}
-                          {response ? (
-                            <div key={messages.length}>
-=======
                   {messages.length > 0 ? (
                     <div>
                       <div className="text-base">
@@ -1285,7 +1194,6 @@
                             </div>
                           ) : (
                             <div key={i} className="group">
->>>>>>> cc136147
                               <MessageView
                                 user={user}
                                 message={m}
@@ -1304,10 +1212,6 @@
                                       : i !== messages.length - 1,
                                   }
                                 }
-<<<<<<< HEAD
-                                readOnly={readOnly}
-=======
->>>>>>> cc136147
                               />
                             </div>
                           );
@@ -1342,12 +1246,6 @@
                 </div>
               </div>
             </div>
-<<<<<<< HEAD
-            {!readOnly && (
-              <div className="z-50 w-full flex-initial border bg-white text-sm">
-                <div className="mx-auto mt-8 max-w-2xl px-6 xl:max-w-4xl xl:px-12">
-                  <div className="mb-1 mt-2">
-=======
 
             {/* Input fixed panel */}
             {!readOnly && (
@@ -1355,7 +1253,6 @@
                 <div className="mx-auto max-w-4xl px-6">
                   {/* Input bar  */}
                   <div className="">
->>>>>>> cc136147
                     <div className="flex flex-row items-center">
                       <div className="flex flex-1 flex-row items-end items-stretch">
                         <TextareaAutosize
