--- conflicted
+++ resolved
@@ -58,11 +58,7 @@
   MessageReaction,
   UserMessage,
 } from "@app/lib/models/assistant/conversation";
-<<<<<<< HEAD
-import { GroupAgentModel } from "@app/lib/models/assistant/group_agent";
 import { TagAgentModel } from "@app/lib/models/assistant/tag_agent";
-=======
->>>>>>> ff0418e1
 import {
   TrackerConfigurationModel,
   TrackerDataSourceConfigurationModel,
@@ -160,11 +156,7 @@
   await AgentConfiguration.sync({ alter: true });
   await AgentUserRelation.sync({ alter: true });
   await GlobalAgentSettings.sync({ alter: true });
-<<<<<<< HEAD
-  await GroupAgentModel.sync({ alter: true });
   await TagAgentModel.sync({ alter: true });
-=======
->>>>>>> ff0418e1
 
   await RemoteMCPServerModel.sync({ alter: true });
   await MCPServerViewModel.sync({ alter: true });
