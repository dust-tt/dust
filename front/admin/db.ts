import { ConversationMCPServerViewModel } from "@app/lib/models/agent/actions/conversation_mcp_server_view";
import { AgentDataSourceConfiguration } from "@app/lib/models/agent/actions/data_sources";
import { InternalMCPServerCredentialModel } from "@app/lib/models/agent/actions/internal_mcp_server_credentials";
import {
  AgentChildAgentConfiguration,
  AgentMCPActionModel,
  AgentMCPActionOutputItem,
  AgentMCPServerConfiguration,
} from "@app/lib/models/agent/actions/mcp";
import { MCPServerConnection } from "@app/lib/models/agent/actions/mcp_server_connection";
import { MCPServerViewModel } from "@app/lib/models/agent/actions/mcp_server_view";
import { AgentReasoningConfiguration } from "@app/lib/models/agent/actions/reasoning";
import { RemoteMCPServerModel } from "@app/lib/models/agent/actions/remote_mcp_server";
import { RemoteMCPServerToolMetadataModel } from "@app/lib/models/agent/actions/remote_mcp_server_tool_metadata";
import { AgentTablesQueryConfigurationTable } from "@app/lib/models/agent/actions/tables_query";
import {
  AgentConfiguration,
  AgentUserRelation,
  GlobalAgentSettings,
} from "@app/lib/models/agent/agent";
import { AgentDataRetentionModel } from "@app/lib/models/agent/agent_data_retention";
import { AgentSkillModel } from "@app/lib/models/agent/agent_skill";
import { AgentStepContentModel } from "@app/lib/models/agent/agent_step_content";
import {
  AgentMessage,
  AgentMessageFeedback,
  ConversationModel,
  ConversationParticipantModel,
  Mention,
  Message,
  MessageReaction,
  UserMessage,
} from "@app/lib/models/agent/conversation";
import { GroupAgentModel } from "@app/lib/models/agent/group_agent";
import { TagAgentModel } from "@app/lib/models/agent/tag_agent";
import { TriggerSubscriberModel } from "@app/lib/models/agent/triggers/trigger_subscriber";
import { TriggerModel } from "@app/lib/models/agent/triggers/triggers";
import { WebhookRequestModel } from "@app/lib/models/agent/triggers/webhook_request";
import { WebhookRequestTriggerModel } from "@app/lib/models/agent/triggers/webhook_request_trigger";
import { WebhookSourceModel } from "@app/lib/models/agent/triggers/webhook_source";
import { WebhookSourcesViewModel } from "@app/lib/models/agent/triggers/webhook_sources_view";
import {
  TrackerConfigurationModel,
  TrackerDataSourceConfigurationModel,
  TrackerGenerationModel,
} from "@app/lib/models/doc_tracker";
import { DustAppSecret } from "@app/lib/models/dust_app_secret";
import { ExtensionConfigurationModel } from "@app/lib/models/extension";
import { FeatureFlag } from "@app/lib/models/feature_flag";
import { MembershipInvitationModel } from "@app/lib/models/membership_invitation";
import { Plan, Subscription } from "@app/lib/models/plan";
import {
  SkillConfigurationModel,
  SkillMCPServerConfigurationModel,
} from "@app/lib/models/skill";
import { GroupSkillModel } from "@app/lib/models/skill/group_skill";
import { TagModel } from "@app/lib/models/tags";
import { AgentMemoryModel } from "@app/lib/resources/storage/models/agent_memories";
import {
  AppModel,
  Clone,
  Dataset,
  Provider,
} from "@app/lib/resources/storage/models/apps";
import { ContentFragmentModel } from "@app/lib/resources/storage/models/content_fragment";
import { CreditModel } from "@app/lib/resources/storage/models/credits";
import { DataSourceModel } from "@app/lib/resources/storage/models/data_source";
import { DataSourceViewModel } from "@app/lib/resources/storage/models/data_source_view";
import {
  FileModel,
  ShareableFileModel,
} from "@app/lib/resources/storage/models/files";
import { GroupMembershipModel } from "@app/lib/resources/storage/models/group_memberships";
import { GroupSpaceModel } from "@app/lib/resources/storage/models/group_spaces";
import { GroupModel } from "@app/lib/resources/storage/models/groups";
import { KeyModel } from "@app/lib/resources/storage/models/keys";
import { KillSwitchModel } from "@app/lib/resources/storage/models/kill_switches";
// Labs - Can be removed at all times if a solution is dropped
import {
  LabsTranscriptsConfigurationModel,
  LabsTranscriptsHistoryModel,
} from "@app/lib/resources/storage/models/labs_transcripts";
import { MembershipModel } from "@app/lib/resources/storage/models/membership";
import { OnboardingTaskModel } from "@app/lib/resources/storage/models/onboarding_tasks";
import { PluginRunModel } from "@app/lib/resources/storage/models/plugin_runs";
import { ProgrammaticUsageConfigurationModel } from "@app/lib/resources/storage/models/programmatic_usage_configurations";
import {
  RunModel,
  RunUsageModel,
} from "@app/lib/resources/storage/models/runs";
import { SpaceModel } from "@app/lib/resources/storage/models/spaces";
import { TemplateModel } from "@app/lib/resources/storage/models/templates";
import {
  UserMetadataModel,
  UserModel,
} from "@app/lib/resources/storage/models/user";
import { WorkspaceModel } from "@app/lib/resources/storage/models/workspace";
import { WorkspaceHasDomainModel } from "@app/lib/resources/storage/models/workspace_has_domain";
import logger from "@app/logger/logger";
import { sendInitDbMessage } from "@app/types";

async function main() {
  await sendInitDbMessage({
    service: "front",
    logger: logger,
  });
  await UserModel.sync({ alter: true });
  await UserMetadataModel.sync({ alter: true });
  await WorkspaceModel.sync({ alter: true });
  await WorkspaceHasDomainModel.sync({ alter: true });
  await MembershipModel.sync({ alter: true });
  await MembershipInvitationModel.sync({ alter: true });
  await GroupModel.sync({ alter: true });
  await GroupMembershipModel.sync({ alter: true });
  await TagModel.sync({ alter: true });

  await SpaceModel.sync({ alter: true });
  await AppModel.sync({ alter: true });
  await Dataset.sync({ alter: true });
  await Provider.sync({ alter: true });
  await Clone.sync({ alter: true });
  await KeyModel.sync({ alter: true });
  await FileModel.sync({ alter: true });
  await ShareableFileModel.sync({ alter: true });
  await DustAppSecret.sync({ alter: true });
  await GroupSpaceModel.sync({ alter: true });

  await WebhookSourceModel.sync({ alter: true });
  await WebhookSourcesViewModel.sync({ alter: true });
  await TriggerModel.sync({ alter: true });
  await TriggerSubscriberModel.sync({ alter: true });
  await WebhookRequestModel.sync({ alter: true });
  await WebhookRequestTriggerModel.sync({ alter: true });

  await ConversationModel.sync({ alter: true });
  await ConversationParticipantModel.sync({ alter: true });

  await DataSourceModel.sync({ alter: true });
  await DataSourceViewModel.sync({ alter: true });

  await RunModel.sync({ alter: true });
  await RunUsageModel.sync({ alter: true });

  await TrackerConfigurationModel.sync({ alter: true });
  await TrackerDataSourceConfigurationModel.sync({ alter: true });
  await TrackerGenerationModel.sync({ alter: true });

  await ExtensionConfigurationModel.sync({ alter: true });

  await Plan.sync({ alter: true });
  await Subscription.sync({ alter: true });
  await TemplateModel.sync({ alter: true });
  await CreditModel.sync({ alter: true });
  await ProgrammaticUsageConfigurationModel.sync({ alter: true });

  await AgentConfiguration.sync({ alter: true });
  await AgentUserRelation.sync({ alter: true });
  await GlobalAgentSettings.sync({ alter: true });
  await TagAgentModel.sync({ alter: true });
  await GroupAgentModel.sync({ alter: true });

  await RemoteMCPServerModel.sync({ alter: true });
  await MCPServerViewModel.sync({ alter: true });
  await MCPServerConnection.sync({ alter: true });
  await RemoteMCPServerToolMetadataModel.sync({ alter: true });
  await InternalMCPServerCredentialModel.sync({ alter: true });

  await ConversationMCPServerViewModel.sync({ alter: true });

  await AgentMCPServerConfiguration.sync({ alter: true });
  await AgentTablesQueryConfigurationTable.sync({ alter: true });
  await AgentReasoningConfiguration.sync({ alter: true });

  await AgentDataSourceConfiguration.sync({ alter: true });

  await UserMessage.sync({ alter: true });
  await AgentMessage.sync({ alter: true });
  await AgentMessageFeedback.sync({ alter: true });
  await ContentFragmentModel.sync({ alter: true });
  await Message.sync({ alter: true });
  await MessageReaction.sync({ alter: true });
  await Mention.sync({ alter: true });

  await AgentDataRetentionModel.sync({ alter: true });
  await AgentStepContentModel.sync({ alter: true });
  await AgentMCPActionModel.sync({ alter: true });
  await AgentMCPActionOutputItem.sync({ alter: true });
  await AgentChildAgentConfiguration.sync({ alter: true });

  await FeatureFlag.sync({ alter: true });
  await KillSwitchModel.sync({ alter: true });

  await LabsTranscriptsConfigurationModel.sync({ alter: true });
  await LabsTranscriptsHistoryModel.sync({ alter: true });

  await PluginRunModel.sync({ alter: true });

  await AgentMemoryModel.sync({ alter: true });
  await OnboardingTaskModel.sync({ alter: true });

  await SkillConfigurationModel.sync({ alter: true });
  await GroupSkillModel.sync({ alter: true });
<<<<<<< HEAD
  await SkillMCPServerConfigurationModel.sync({ alter: true });
=======
  await AgentSkillModel.sync({ alter: true });
>>>>>>> 2940306d

  process.exit(0);
}

main()
  .then(() => {
    console.log("Done");
    process.exit(0);
  })
  .catch((err) => {
    console.error(err);
    process.exit(1);
  });<|MERGE_RESOLUTION|>--- conflicted
+++ resolved
@@ -200,11 +200,8 @@
 
   await SkillConfigurationModel.sync({ alter: true });
   await GroupSkillModel.sync({ alter: true });
-<<<<<<< HEAD
+  await AgentSkillModel.sync({ alter: true });
   await SkillMCPServerConfigurationModel.sync({ alter: true });
-=======
-  await AgentSkillModel.sync({ alter: true });
->>>>>>> 2940306d
 
   process.exit(0);
 }
