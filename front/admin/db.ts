--- conflicted
+++ resolved
@@ -175,11 +175,6 @@
   await AgentProcessAction.sync({ alter: true });
   await AgentReasoningAction.sync({ alter: true });
   await AgentSearchLabelsAction.sync({ alter: true });
-<<<<<<< HEAD
-  await AgentWebsearchAction.sync({ alter: true });
-=======
-  await AgentTablesQueryAction.sync({ alter: true });
->>>>>>> e66abf70
   await AgentMCPAction.sync({ alter: true });
   await AgentMCPActionOutputItem.sync({ alter: true });
   await AgentChildAgentConfiguration.sync({ alter: true });
