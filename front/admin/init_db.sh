#!/bin/bash

# Default to safe mode
SAFE_MODE=1

# Ensure NODE_ENV is not set to production.
if [ "$NODE_ENV" == "production" ]; then
    echo "Error: This script is not meant to be run in a production environment. Aborting."
    exit 1
fi

BRANCH_NAME=main

# Check environment variable to allow unsafe operations
if [[ $ALLOW_UNSAFE_INITDB == "true" ]]; then
    SAFE_MODE=0
fi

# Parse command line arguments for '--unsafe' flag
for arg in "$@"
do
    if [[ $arg == "--unsafe" ]]; then
        SAFE_MODE=0
        break
    fi
done

# If in safe mode, ensure the repository is on the main branch and up-to-date
if [[ $SAFE_MODE -eq 1 ]]; then
    # Check if on main branch
    CURRENT_BRANCH=$(git rev-parse --abbrev-ref HEAD)
    if [[ $CURRENT_BRANCH != "$BRANCH_NAME" ]]; then
        echo "Error: Not on main branch. Aborting."
        exit 1
    fi

<<<<<<< HEAD
    # only allow to pull via fast-forward
    git config pull.ff only

    # Setting up the ssh key to pull from Github
    # we need to copy the key from the mounted volume because ssh only accept keys
    # that are not readable by others and we can't chmod on the mounted volume.
    mkdir -p ~/.ssh
    cp /etc/github-deploykey-deploybox/github-deploykey-deploybox ~/.ssh/github-deploykey-deploybox
    chmod 600 ~/.ssh/github-deploykey-deploybox


=======
>>>>>>> 160871cb
    # Check if local is up-to-date with remote main
    git fetch origin "$BRANCH_NAME" && git diff --exit-code "origin/$BRANCH_NAME" > /dev/null
    if [ $? -ne 0 ]; then
        echo "Error: Local branch is not up-to-date with remote "$BRANCH_NAME". Aborting. You need to either align with origin/$BRANCH_NAME or stash your local changes (git stash)."
        git diff --quiet || echo "You have a dirty directory. Please stash or reset your changes before running this script."
        git diff --cached --quiet || echo "You have staged changes. Make sure to be aligned with  origin/$BRANCH_NAME before running this script."
        exit 1
    else
        echo "Local branch is up-to-date with remote "$BRANCH_NAME". Will proceed."
    fi
fi


echo "Running initdb"
# Database initialization procedures go here

npx tsx admin/db.ts
<|MERGE_RESOLUTION|>--- conflicted
+++ resolved
@@ -34,20 +34,6 @@
         exit 1
     fi
 
-<<<<<<< HEAD
-    # only allow to pull via fast-forward
-    git config pull.ff only
-
-    # Setting up the ssh key to pull from Github
-    # we need to copy the key from the mounted volume because ssh only accept keys
-    # that are not readable by others and we can't chmod on the mounted volume.
-    mkdir -p ~/.ssh
-    cp /etc/github-deploykey-deploybox/github-deploykey-deploybox ~/.ssh/github-deploykey-deploybox
-    chmod 600 ~/.ssh/github-deploykey-deploybox
-
-
-=======
->>>>>>> 160871cb
     # Check if local is up-to-date with remote main
     git fetch origin "$BRANCH_NAME" && git diff --exit-code "origin/$BRANCH_NAME" > /dev/null
     if [ $? -ne 0 ]; then
