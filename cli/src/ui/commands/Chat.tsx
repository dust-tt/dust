--- conflicted
+++ resolved
@@ -10,16 +10,13 @@
 import AuthService from "../../utils/authService.js";
 import { getDustClient } from "../../utils/dustClient.js";
 import { normalizeError } from "../../utils/errors.js";
-<<<<<<< HEAD
 import type { FileInfo } from "../../utils/fileHandling.js";
 import {
   formatFileSize,
   isImageFile,
   validateAndGetFileInfo,
 } from "../../utils/fileHandling.js";
-=======
 import { useAgents } from "../../utils/hooks/use_agents.js";
->>>>>>> c0a57b6f
 import { useMe } from "../../utils/hooks/use_me.js";
 import { clearTerminal } from "../../utils/terminal.js";
 import AgentSelector from "../components/AgentSelector.js";
@@ -82,7 +79,7 @@
   const { stdout } = useStdout();
 
   const { me, isLoading: isMeLoading, error: meError } = useMe();
-  
+
   // Import useAgents hook for agent search functionality
   const {
     allAgents,
@@ -103,7 +100,6 @@
     setIsSelectingNewAgent(true);
   }, []);
 
-<<<<<<< HEAD
   const clearFiles = useCallback(() => {
     setUploadedFiles([]);
     setPendingFiles([]);
@@ -192,29 +188,27 @@
     clearFiles,
     attachFile: showAttachDialog,
   });
-=======
-  const commands = createCommands({ triggerAgentSwitch });
-  
+
   // Handle agent search when component mounts
   useEffect(() => {
     if (!agentSearch || !allAgents || allAgents.length === 0 || selectedAgent) {
       return;
     }
-    
+
     // Search for agents matching the search string (case-insensitive)
     const searchLower = agentSearch.toLowerCase();
-    const matchingAgents = allAgents.filter(agent => 
+    const matchingAgents = allAgents.filter((agent) =>
       agent.name.toLowerCase().startsWith(searchLower)
     );
-    
+
     if (matchingAgents.length === 0) {
       setError(`No agent found starting with "${agentSearch}"`);
       return;
     }
-    
+
     // Select the first matching agent (same as SelectWithSearch behavior)
     const agentToSelect = matchingAgents[0];
-    
+
     // Set the selected agent and initial conversation items
     setSelectedAgent(agentToSelect);
     setConversationItems([
@@ -226,7 +220,6 @@
       },
     ]);
   }, [agentSearch, allAgents, selectedAgent]);
->>>>>>> c0a57b6f
 
   const canSubmit =
     me &&
@@ -978,11 +971,13 @@
   if (agentSearch && agentsIsLoading) {
     return (
       <Box flexDirection="column">
-        <Text color="green">Searching for agent matching "{agentSearch}"...</Text>
+        <Text color="green">
+          Searching for agent matching "{agentSearch}"...
+        </Text>
       </Box>
     );
   }
-  
+
   // Render error state
   if (error || agentsError) {
     return (
@@ -1004,7 +999,6 @@
     );
   }
 
-<<<<<<< HEAD
   if (showFileSelector) {
     return (
       <FileSelector
@@ -1014,10 +1008,7 @@
     );
   }
 
-  if (!selectedAgent || isSelectingNewAgent) {
-=======
   if ((!selectedAgent || isSelectingNewAgent) && !agentSearch) {
->>>>>>> c0a57b6f
     const isInitialSelection = !selectedAgent;
 
     return (
