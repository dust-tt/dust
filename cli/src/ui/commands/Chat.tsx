import type {
  AgentActionSpecificEvent,
  CreateConversationResponseType,
  GetAgentConfigurationsResponseType,
} from "@dust-tt/client";
import assert from "assert";
import { Box, Text, useInput, useStdout } from "ink";
import open from "open";
import type { FC } from "react";
import React, { useCallback, useEffect, useRef, useState } from "react";

import AuthService from "../../utils/authService.js";
import { getDustClient } from "../../utils/dustClient.js";
import { normalizeError } from "../../utils/errors.js";
import type { FileInfo } from "../../utils/fileHandling.js";
import {
  formatFileSize,
  isImageFile,
  validateAndGetFileInfo,
} from "../../utils/fileHandling.js";
import { useAgents } from "../../utils/hooks/use_agents.js";
import { useMe } from "../../utils/hooks/use_me.js";
import { clearTerminal } from "../../utils/terminal.js";
import AgentSelector from "../components/AgentSelector.js";
import type { ConversationItem } from "../components/Conversation.js";
import Conversation from "../components/Conversation.js";
import { FileSelector } from "../components/FileSelector.js";
import type { UploadedFile } from "../components/FileUpload.js";
import { FileUpload } from "../components/FileUpload.js";
import { createCommands } from "./types.js";

type AgentConfiguration =
  GetAgentConfigurationsResponseType["agentConfigurations"][number];

interface CliChatProps {
  sId?: string;
  agentSearch?: string;
}

function getLastConversationItem<T extends ConversationItem>(
  items: ConversationItem[],
  type: T["type"]
): T | null {
  for (let i = items.length - 1; i >= 0; i--) {
    const item = items[i];
    if (item.type === type) {
      return item as T;
    }
  }
  return null;
}

const CliChat: FC<CliChatProps> = ({ sId: requestedSId, agentSearch }) => {
  const [error, setError] = useState<string | null>(null);
  const [selectedAgent, setSelectedAgent] = useState<AgentConfiguration | null>(
    null
  );
  const [isProcessingQuestion, setIsProcessingQuestion] = useState(false);
  const [conversationId, setConversationId] = useState<string | null>(null);
  const [conversationItems, setConversationItems] = useState<
    ConversationItem[]
  >([]);
  const [abortController, setAbortController] =
    useState<AbortController | null>(null);
  const [userInput, setUserInput] = useState("");
  const [cursorPosition, setCursorPosition] = useState(0);
  const [showCommandSelector, setShowCommandSelector] = useState(false);
  const [commandQuery, setCommandQuery] = useState("");
  const [selectedCommandIndex, setSelectedCommandIndex] = useState(0);
  const [commandCursorPosition, setCommandCursorPosition] = useState(0);
  const [isSelectingNewAgent, setIsSelectingNewAgent] = useState(false);
<<<<<<< HEAD
  const [pendingApproval, setPendingApproval] =
    useState<AgentActionSpecificEvent | null>(null);
  const [approvalResolver, setApprovalResolver] = useState<
    ((approved: boolean) => void) | null
  >(null);
=======
  const [pendingFiles, setPendingFiles] = useState<FileInfo[]>([]);
  const [uploadedFiles, setUploadedFiles] = useState<UploadedFile[]>([]);
  const [isUploadingFiles, setIsUploadingFiles] = useState(false);
  const [showFileSelector, setShowFileSelector] = useState(false);
>>>>>>> a8a40ec3

  const updateIntervalRef = useRef<ReturnType<typeof setInterval> | null>(null);
  const contentRef = useRef<string>("");
  const chainOfThoughtRef = useRef<string>("");

  const { stdout } = useStdout();

  const { me, isLoading: isMeLoading, error: meError } = useMe();

  // Import useAgents hook for agent search functionality
  const {
    allAgents,
    error: agentsError,
    isLoading: agentsIsLoading,
  } = useAgents();

  const triggerAgentSwitch = useCallback(async () => {
    // Clear all input states before switching.
    setUserInput("");
    setCursorPosition(0);
    setShowCommandSelector(false);
    setCommandQuery("");
    setSelectedCommandIndex(0);
    setCommandCursorPosition(0);

    await clearTerminal();
    setIsSelectingNewAgent(true);
  }, []);

<<<<<<< HEAD
  const handleApprovalRequest = useCallback(
    async (event: AgentActionSpecificEvent): Promise<boolean> => {
      if (event.type !== "tool_approve_execution") {
        assert(event, "Unexpected event type for approval request");
        return false;
      }
      // Auto-approve if stake is never_ask
      if (event.stake === "never_ask") {
        return true;
      }

      // For low/high stake, prompt user for approval
      // TODO(adrien): Once cache is merged, allow to never_ask_again the low stake tools
      return new Promise<boolean>((resolve) => {
        setPendingApproval(event);
        setApprovalResolver(() => resolve);
      });
    },
    []
  );

  const handleApproval = useCallback(
    (approved: boolean) => {
      if (approvalResolver) {
        approvalResolver(approved);
        setPendingApproval(null);
        setApprovalResolver(null);
      }
    },
    [approvalResolver]
  );

  const commands = createCommands({ triggerAgentSwitch });
=======
  const clearFiles = useCallback(() => {
    setUploadedFiles([]);
    setPendingFiles([]);
    setIsUploadingFiles(false);
  }, []);

  const showAttachDialog = useCallback(async () => {
    await clearTerminal();
    setShowFileSelector(true);
  }, []);

  // Helper to create a conversation for file uploads if none exists
  // Only useful for uploading files to the first message
  const createConversationForFiles = useCallback(
    async (title: string) => {
      if (!selectedAgent || !me || meError || isMeLoading) {
        return null;
      }

      const dustClient = await getDustClient();
      if (!dustClient) {
        setError("Authentication required. Run `dust login` first.");
        return null;
      }

      const convRes = await dustClient.createConversation({
        title,
        visibility: "unlisted",
        contentFragments: [],
      });

      if (convRes.isErr()) {
        setError(`Failed to create conversation: ${convRes.error.message}`);
        return null;
      }

      setConversationId(convRes.value.conversation.sId);
      return convRes.value.conversation.sId;
    },
    [selectedAgent, me, meError, isMeLoading]
  );

  const handleFileSelected = useCallback(
    async (filePathOrPaths: string | string[]) => {
      setShowFileSelector(false);
      try {
        // Normalize to array for unified handling
        const paths = Array.isArray(filePathOrPaths)
          ? filePathOrPaths
          : [filePathOrPaths];

        const fileInfos = [];
        for (const p of paths) {
          fileInfos.push(await validateAndGetFileInfo(p));
        }

        let convId = conversationId;
        if (!convId) {
          convId = await createConversationForFiles(
            `File Upload: ${fileInfos.map((f) => f.name).join(", ")}`.slice(
              0,
              50
            )
          );
          if (!convId) {
            // error already handled in createConversationForFiles
            return;
          }
        }

        setPendingFiles(fileInfos);
        setIsUploadingFiles(true);
      } catch (error) {
        setError(`File error: ${normalizeError(error).message}`);
      }
    },
    [conversationId, createConversationForFiles]
  );

  const handleFileSelectorCancel = useCallback(() => {
    setShowFileSelector(false);
  }, []);

  const commands = createCommands({
    triggerAgentSwitch,
    clearFiles,
    attachFile: showAttachDialog,
  });

  // Handle agent search when component mounts
  useEffect(() => {
    if (!agentSearch || !allAgents || allAgents.length === 0 || selectedAgent) {
      return;
    }

    // Search for agents matching the search string (case-insensitive)
    const searchLower = agentSearch.toLowerCase();
    const matchingAgents = allAgents.filter((agent) =>
      agent.name.toLowerCase().startsWith(searchLower)
    );

    if (matchingAgents.length === 0) {
      setError(`No agent found starting with "${agentSearch}"`);
      return;
    }

    // Select the first matching agent (same as SelectWithSearch behavior)
    const agentToSelect = matchingAgents[0];

    // Set the selected agent and initial conversation items
    setSelectedAgent(agentToSelect);
    setConversationItems([
      {
        key: "welcome_header",
        type: "welcome_header",
        agentName: agentToSelect.name,
        agentId: agentToSelect.sId,
      },
    ]);
  }, [agentSearch, allAgents, selectedAgent]);
>>>>>>> a8a40ec3

  const canSubmit =
    me &&
    !meError &&
    !isMeLoading &&
    !isProcessingQuestion &&
    !isSelectingNewAgent &&
    !!userInput.trim();

  const handleSubmitQuestion = useCallback(
    async (questionText: string, attachedFiles: UploadedFile[] = []) => {
      if (!selectedAgent || !me || meError || isMeLoading) {
        return;
      }

      setConversationItems((prev) => {
        const lastUserMessage = getLastConversationItem<
          ConversationItem & { type: "user_message" }
        >(prev, "user_message");

        const newUserMessageIndex = lastUserMessage
          ? lastUserMessage.index + 1
          : 0;
        const newUserMessageKey = `user_message_${newUserMessageIndex}`;

        const lastAgentMessageHeader = getLastConversationItem<
          ConversationItem & { type: "agent_message_header" }
        >(prev, "agent_message_header");

        const newAgentMessageHeaderIndex = lastAgentMessageHeader
          ? lastAgentMessageHeader.index + 1
          : 0;
        const newAgentMessageHeaderKey = `agent_message_header_${newAgentMessageHeaderIndex}`;

        const newItems = [...prev];
        const itemsToAdd: ConversationItem[] = [
          {
            key: newUserMessageKey,
            type: "user_message",
            firstName: me.firstName ?? "You",
            content: questionText,
            index: newUserMessageIndex,
          },
        ];

        // Add attachments if present
        if (attachedFiles.length > 0) {
          itemsToAdd.push({
            key: `user_message_attachments_${newUserMessageIndex}`,
            type: "user_message_attachments",
            attachments: attachedFiles,
            index: newUserMessageIndex,
          });
        }

        itemsToAdd.push({
          key: newAgentMessageHeaderKey,
          type: "agent_message_header",
          agentName: selectedAgent.name,
          index: newAgentMessageHeaderIndex,
        });

        return [...newItems, ...itemsToAdd];
      });

      setIsProcessingQuestion(true);
      const controller = new AbortController();
      setAbortController(controller);

      const dustClient = await getDustClient();
      if (!dustClient) {
        setError("Authentication required. Run `dust login` first.");
        setIsProcessingQuestion(false);
        setConversationItems((prev) => prev.slice(0, -1));
        return;
      }

      let userMessageId: string;
      let conversation: CreateConversationResponseType["conversation"];

      try {
        let createdContentFragments = [];
        // If there are files to attach, create content fragments for each
        if (attachedFiles.length > 0 && conversationId) {
          for (const file of attachedFiles) {
            const fragmentRes = await dustClient.postContentFragment({
              conversationId,
              contentFragment: {
                title: file.fileName,
                fileId: file.fileId,
              },
            });
            if (fragmentRes.isErr()) {
              setError(
                `Failed to create content fragment: ${fragmentRes.error.message}`
              );
              setIsProcessingQuestion(false);
              return;
            }
            createdContentFragments.push({
              type: "file_attachment",
              fileId: file.fileId,
              title: file.fileName,
            });
          }
        }

        if (!conversationId) {
          // For new conversation, pass contentFragments (from uploaded files)
          const contentFragments = attachedFiles.map((file) => ({
            type: "file_attachment" as const,
            fileId: file.fileId,
            title: file.fileName,
          }));

          const convRes = await dustClient.createConversation({
            title: `CLI Question: ${questionText.substring(0, 30)}${
              questionText.length > 30 ? "..." : ""
            }`,
            visibility: "unlisted",
            message: {
              content: questionText,
              mentions: [{ configurationId: selectedAgent.sId }],
              context: {
                timezone: Intl.DateTimeFormat().resolvedOptions().timeZone,
                username: me.username,
                fullName: me.fullName,
                email: me.email,
                origin: "api",
              },
            },
            contentFragments,
          });

          if (convRes.isErr()) {
            throw new Error(
              `Failed to create conversation: ${convRes.error.message}`
            );
          }

          conversation = convRes.value.conversation;
          setConversationId(conversation.sId);

          if (!convRes.value.message) {
            throw new Error("No message created");
          }
          userMessageId = convRes.value.message.sId;
        } else {
          const workspaceId = await AuthService.getSelectedWorkspaceId();
          if (!workspaceId) {
            throw new Error("No workspace selected");
          }

          const messageRes = await dustClient.postUserMessage({
            conversationId: conversationId,
            message: {
              content: questionText,
              mentions: [{ configurationId: selectedAgent.sId }],
              context: {
                timezone: Intl.DateTimeFormat().resolvedOptions().timeZone,
                username: me.username,
                fullName: me.fullName,
                email: me.email,
                origin: "api",
              },
            },
          });

          if (messageRes.isErr()) {
            throw new Error(
              `Error creating message: ${messageRes.error.message}`
            );
          }

          userMessageId = messageRes.value.sId;

          // Get the conversation for streaming
          const convRes = await dustClient.getConversation({ conversationId });
          if (convRes.isErr()) {
            throw new Error(
              `Error retrieving conversation: ${convRes.error.message}`
            );
          }
          conversation = convRes.value;
        }

        // Stream the agent's response
        const streamRes = await dustClient.streamAgentAnswerEvents({
          conversation: conversation,
          userMessageId: userMessageId,
          signal: controller.signal, // Add the abort signal
        });

        if (streamRes.isErr()) {
          throw new Error(
            `Failed to stream agent answer: ${streamRes.error.message}`
          );
        }

        const pushFullLinesToConversationItems = (isStreaming: boolean) => {
          // If isStreaming is true, we only consider lines are full up to the penultimate line,
          // as we have no guarantee the last line is complete.
          // If isStreaming is false, we consider all lines to be complete.
          const cotLines = chainOfThoughtRef.current.split("\n");
          const contentLines = contentRef.current.split("\n");

          setConversationItems((prev) => {
            // Remove leading empty lines
            while (cotLines.length > 0 && cotLines[0] === "") {
              cotLines.shift();
            }
            while (contentLines.length > 0 && contentLines[0] === "") {
              contentLines.shift();
            }

            const lastAgentMessageHeader = getLastConversationItem<
              ConversationItem & { type: "agent_message_header" }
            >(prev, "agent_message_header");

            if (!lastAgentMessageHeader) {
              throw new Error("Unreachable: No agent message header found");
            }

            const agentMessageIndex = lastAgentMessageHeader.index;

            const prevIds = new Set(prev.map((item) => item.key));

            const contentItems = contentLines
              .map(
                (line, index) =>
                  ({
                    key: `agent_message_content_line_${agentMessageIndex}__${index}`,
                    type: "agent_message_content_line",
                    text: line || " ",
                    index,
                  } satisfies ConversationItem & {
                    type: "agent_message_content_line";
                  })
              )
              .filter((item) => !prevIds.has(item.key))
              .slice(0, isStreaming ? -1 : undefined);

            const newItems = [...prev];

            const hasContentLines =
              newItems[newItems.length - 1].type ===
              "agent_message_content_line";

            // If we already inserted some content lines for the agent message, we don't insert more cot lines, even if
            // the agent generated some additional ones.
            if (!hasContentLines) {
              const cotItems = cotLines
                .map(
                  (line, index) =>
                    ({
                      key: `agent_message_cot_line_${agentMessageIndex}__${index}`,
                      type: "agent_message_cot_line",
                      text: line,
                      index,
                    } satisfies ConversationItem & {
                      type: "agent_message_cot_line";
                    })
                )
                .filter((item) => !prevIds.has(item.key))
                .slice(0, isStreaming && !contentItems.length ? -1 : undefined);

              newItems.push(...cotItems);
            }

            const hasCotLines =
              newItems[newItems.length - 1].type === "agent_message_cot_line";

            if (!hasContentLines && hasCotLines && contentLines.length > 0) {
              // This is the first content line, and we have some previous cot lines.
              // So we insert a separator to separate the cot from the content.
              newItems.push({
                key: `end_of_cot_separator_${agentMessageIndex}`,
                type: "separator",
              });
            }

            newItems.push(...contentItems);

            // If we are done streaming, we insert a separator below the completed agent message.
            if (!isStreaming) {
              newItems.push({
                key: `end_of_agent_message_separator_${agentMessageIndex}`,
                type: "separator",
              });
            }

            return newItems;
          });
        };

        updateIntervalRef.current = setInterval(() => {
          pushFullLinesToConversationItems(true);
        }, 1000);

        for await (const event of streamRes.value.eventStream) {
          if (event.type === "generation_tokens") {
            if (event.classification === "tokens") {
              contentRef.current += event.text;
            } else if (event.classification === "chain_of_thought") {
              chainOfThoughtRef.current += event.text;
            }
          } else if (event.type === "agent_error") {
            throw new Error(`Agent error: ${event.error.message}`);
          } else if (event.type === "user_message_error") {
            throw new Error(`User message error: ${event.error.message}`);
          } else if (event.type === "agent_message_success") {
            if (updateIntervalRef.current) {
              clearInterval(updateIntervalRef.current);
            }
            setError(null);
            pushFullLinesToConversationItems(false);
            chainOfThoughtRef.current = "";
            contentRef.current = "";
            break;
          } else if (event.type === "tool_approve_execution") {
            const approved = await handleApprovalRequest(event);
            await dustClient.validateAction({
              conversationId: event.conversationId,
              messageId: event.messageId,
              actionId: event.actionId,
              approved: approved ? "approved" : "rejected",
            });
          }
        }
      } catch (error) {
        if (controller.signal.aborted) {
          setAbortController(null);
          if (updateIntervalRef.current) {
            clearInterval(updateIntervalRef.current);
          }

          setConversationItems((prev) => {
            const lastAgentMessageHeader = getLastConversationItem<
              ConversationItem & { type: "agent_message_header" }
            >(prev, "agent_message_header");

            if (!lastAgentMessageHeader) {
              throw new Error("Unreachable: No agent message header found");
            }

            return [
              ...prev,
              {
                key: `agent_message_cancelled_${lastAgentMessageHeader.index}`,
                type: "agent_message_cancelled",
              },
            ];
          });

          chainOfThoughtRef.current = "";
          contentRef.current = "";

          setIsProcessingQuestion(false);

          return;
        }

        setError(`Error: ${normalizeError(error).message}`);
      } finally {
        setIsProcessingQuestion(false);
        setAbortController(null);
      }
    },
    [selectedAgent, conversationId, me, meError, isMeLoading, uploadedFiles]
  );

  // Handle file upload completion
  const handleFileUploadComplete = useCallback(
    (files: UploadedFile[]) => {
      setUploadedFiles(files);
      setIsUploadingFiles(false);
      setPendingFiles([]);

      // If there's a message waiting to be sent with these files, send it now
      if (userInput.trim()) {
        void handleSubmitQuestion(userInput, files);
        setUserInput("");
        setCursorPosition(0);
      }
    },
    [userInput, handleSubmitQuestion]
  );

  // Handle file upload error
  const handleFileUploadError = useCallback((error: string) => {
    setError(error);
    setIsUploadingFiles(false);
    setPendingFiles([]);
  }, []);

  // Handle keyboard events.
  useInput((input, key) => {
<<<<<<< HEAD
    if (pendingApproval) {
      if (input === "y" || input === "Y") {
        handleApproval(true);
      } else if (input === "n" || input === "N") {
        handleApproval(false);
      }
      clearTerminal();
      return;
    }

    // Skip all input handling when selecting a new agent
    if (!selectedAgent || isSelectingNewAgent) {
=======
    // Skip all input handling when selecting a new agent or showing file selector
    if (!selectedAgent || isSelectingNewAgent || showFileSelector) {
>>>>>>> a8a40ec3
      return;
    }

    const isInCommandMode = showCommandSelector;
    const currentInput = isInCommandMode ? commandQuery : userInput;
    const currentCursorPos = isInCommandMode
      ? commandCursorPosition
      : cursorPosition;
    const setCurrentInput = isInCommandMode ? setCommandQuery : setUserInput;
    const setCurrentCursorPos = isInCommandMode
      ? setCommandCursorPosition
      : setCursorPosition;

    // Handle command selector specific navigation.
    if (showCommandSelector) {
      if (key.escape) {
        setShowCommandSelector(false);
        setCommandQuery("");
        setSelectedCommandIndex(0);
        setCommandCursorPosition(0);
        return;
      }

      if (key.upArrow) {
        setSelectedCommandIndex((prev) => Math.max(0, prev - 1));
        return;
      }

      if (key.downArrow) {
        const filteredCommands = commands.filter((cmd) =>
          cmd.name.toLowerCase().startsWith(commandQuery.toLowerCase())
        );
        setSelectedCommandIndex((prev) =>
          Math.min(filteredCommands.length - 1, prev + 1)
        );
        return;
      }

      if (key.return) {
        const filteredCommands = commands.filter((cmd) =>
          cmd.name.toLowerCase().startsWith(commandQuery.toLowerCase())
        );
        if (
          filteredCommands.length > 0 &&
          selectedCommandIndex < filteredCommands.length
        ) {
          const selectedCommand = filteredCommands[selectedCommandIndex];
          void selectedCommand.execute({ triggerAgentSwitch });
          setShowCommandSelector(false);
          setCommandQuery("");
          setSelectedCommandIndex(0);
          setCommandCursorPosition(0);
          setUserInput("");
          setCursorPosition(0);
        }
        return;
      }
    }

    if (key.ctrl && input === "g") {
      if (conversationId) {
        void (async () => {
          const workspaceId = await AuthService.getSelectedWorkspaceId();
          if (workspaceId) {
            const url = `https://dust.tt/w/${workspaceId}/assistant/${conversationId}`;
            await open(url);
          } else {
            console.error("\nCould not determine workspace ID");
          }
        })();
      }
      return;
    }

    if (key.escape) {
      if (isProcessingQuestion && abortController) {
        abortController.abort();
      } else if (userInput) {
        setUserInput("");
        setCursorPosition(0);
      }
      return;
    }

    // Check for backslash + Enter to add new line, or regular Enter to submit
    if (key.return && !isInCommandMode) {
      // Check if the previous character is a backslash for multi-line input
      if (cursorPosition > 0 && userInput[cursorPosition - 1] === "\\") {
        // Remove the backslash and add a newline
        const newInput =
          userInput.slice(0, cursorPosition - 1) +
          "\n" +
          userInput.slice(cursorPosition);
        setUserInput(newInput);
        // Position cursor right after the newline character
        setCursorPosition(cursorPosition); // Same position (we replaced \ with \n, both length 1)
        return;
      }

      // Only allow submission if not processing, "me" is loaded and user input is not empty
      if (!canSubmit) {
        return;
      }

      // No files, send message immediately
      void handleSubmitQuestion(userInput, uploadedFiles);
      setUserInput("");
      setCursorPosition(0);
      setUploadedFiles([]); // Clear uploaded files after sending

      return;
    }

    if (key.backspace || key.delete) {
      if (currentCursorPos > 0) {
        setCurrentInput(
          currentInput.slice(0, currentCursorPos - 1) +
            currentInput.slice(currentCursorPos)
        );
        setCurrentCursorPos(Math.max(0, currentCursorPos - 1));
        if (isInCommandMode) {
          setSelectedCommandIndex(0);
        }
      } else if (isInCommandMode && commandQuery.length === 0) {
        // If query is empty and backspace is pressed, close command selector.
        setShowCommandSelector(false);
        setCommandQuery("");
        setSelectedCommandIndex(0);
        setCommandCursorPosition(0);
      }
      return;
    }

    // Handle option+left (meta+b) to move to the previous word
    if (key.meta && input === "b" && currentCursorPos > 0) {
      let newPosition = currentCursorPos - 1;

      while (newPosition > 0 && /\s/.test(currentInput[newPosition])) {
        newPosition--;
      }

      while (newPosition > 0 && !/\s/.test(currentInput[newPosition - 1])) {
        newPosition--;
      }

      setCurrentCursorPos(newPosition);
      return;
    }

    // Handle option+right (meta+f) to move to the next word
    if (key.meta && input === "f" && currentCursorPos < currentInput.length) {
      let newPosition = currentCursorPos;

      // If we're on whitespace, skip to next non-whitespace.
      if (/\s/.test(currentInput[newPosition])) {
        while (
          newPosition < currentInput.length &&
          /\s/.test(currentInput[newPosition]) &&
          currentInput[newPosition] !== "\n"
        ) {
          newPosition++;
        }

        // If we hit a newline, stop there.
        if (currentInput[newPosition] === "\n") {
          setCurrentCursorPos(newPosition);
          return;
        }
      } else {
        // Skip the current word.
        while (
          newPosition < currentInput.length &&
          !/\s/.test(currentInput[newPosition])
        ) {
          newPosition++;
        }

        // Skip spaces after the word, but stop at newline.
        while (
          newPosition < currentInput.length &&
          /\s/.test(currentInput[newPosition]) &&
          currentInput[newPosition] !== "\n"
        ) {
          newPosition++;
        }
      }

      setCurrentCursorPos(newPosition);
      return;
    }

    // Handle cmd+left (ctrl+a) to go to beginning of line
    if (key.ctrl && input === "a") {
      if (isInCommandMode) {
        setCurrentCursorPos(0);
      } else {
        let newPosition = currentCursorPos;
        while (newPosition > 0 && currentInput[newPosition - 1] !== "\n") {
          newPosition--;
        }
        setCurrentCursorPos(newPosition);
      }
      return;
    }

    // Handle cmd+right (ctrl+e) to go to end of line
    if (key.ctrl && input === "e") {
      if (isInCommandMode) {
        setCurrentCursorPos(currentInput.length);
      } else {
        let newPosition = currentCursorPos;
        while (
          newPosition < currentInput.length &&
          currentInput[newPosition] !== "\n"
        ) {
          newPosition++;
        }
        setCurrentCursorPos(newPosition);
      }
      return;
    }

    // Regular arrow key handling (left/right for character movement)
    if (key.leftArrow && currentCursorPos > 0) {
      setCurrentCursorPos(currentCursorPos - 1);
      return;
    }

    if (key.rightArrow && currentCursorPos < currentInput.length) {
      setCurrentCursorPos(currentCursorPos + 1);
      return;
    }

    if (key.upArrow && !isInCommandMode) {
      const lines = currentInput.split("\n");
      let currentPos = 0;
      let lineIndex = 0;
      let posInLine = 0;

      // Find current line and position within that line.
      for (let i = 0; i < lines.length; i++) {
        if (
          currentCursorPos >= currentPos &&
          currentCursorPos <= currentPos + lines[i].length
        ) {
          lineIndex = i;
          posInLine = currentCursorPos - currentPos;
          break;
        }
        currentPos += lines[i].length + 1; // +1 for newline
      }

      // Move to previous line.
      if (lineIndex > 0) {
        const prevLineLength = lines[lineIndex - 1].length;
        const newPosInLine = Math.min(posInLine, prevLineLength);

        // Calculate new cursor position.
        let newCursorPos = 0;
        for (let i = 0; i < lineIndex - 1; i++) {
          newCursorPos += lines[i].length + 1;
        }
        newCursorPos += newPosInLine;

        setCurrentCursorPos(newCursorPos);
      } else {
        // Already on first line, go to beginning.
        setCurrentCursorPos(0);
      }
      return;
    }

    if (key.downArrow && !isInCommandMode) {
      const lines = currentInput.split("\n");
      let currentPos = 0;
      let lineIndex = 0;
      let posInLine = 0;

      // Find current line and position within that line.
      for (let i = 0; i < lines.length; i++) {
        if (
          currentCursorPos >= currentPos &&
          currentCursorPos <= currentPos + lines[i].length
        ) {
          lineIndex = i;
          posInLine = currentCursorPos - currentPos;
          break;
        }
        currentPos += lines[i].length + 1; // +1 for newline
      }

      // Move to next line.
      if (lineIndex < lines.length - 1) {
        const nextLineLength = lines[lineIndex + 1].length;
        const newPosInLine = Math.min(posInLine, nextLineLength);

        // Calculate new cursor position.
        let newCursorPos = 0;
        for (let i = 0; i <= lineIndex; i++) {
          newCursorPos += lines[i].length + 1;
        }
        newCursorPos += newPosInLine;

        setCurrentCursorPos(newCursorPos);
      } else {
        // Already on last line, go to end.
        setCurrentCursorPos(currentInput.length);
      }
      return;
    }

    // Handle regular character input
    if (!key.ctrl && !key.meta && input && input.length === 1) {
      // Check if typing "/" at the beginning of an empty input
      if (
        input === "/" &&
        userInput === "" &&
        cursorPosition === 0 &&
        !isInCommandMode
      ) {
        setShowCommandSelector(true);
        setCommandQuery("");
        setSelectedCommandIndex(0);
        setCommandCursorPosition(0);
        return;
      }

      const newInput =
        currentInput.slice(0, currentCursorPos) +
        input +
        currentInput.slice(currentCursorPos);
      setCurrentInput(newInput);
      setCurrentCursorPos(currentCursorPos + 1);
      if (isInCommandMode) {
        setSelectedCommandIndex(0);
      }
    } else if (input.length > 1) {
      // This is a special case that can happen with some terminals when pasting
      // without explicit keyboard shortcuts - they send the entire pasted content
      // as a single input event

      // Some terminals translate newlines to \r, so we normalize that to \n
      const normalizedInput = input.replace(/\r/g, "\n");

      const newInput =
        currentInput.slice(0, currentCursorPos) +
        normalizedInput +
        currentInput.slice(currentCursorPos);
      setCurrentInput(newInput);
      setCurrentCursorPos(currentCursorPos + normalizedInput.length);
      if (isInCommandMode) {
        setSelectedCommandIndex(0);
      }
    }
  });

  // Show loading state while searching for agent
  if (agentSearch && agentsIsLoading) {
    return (
      <Box flexDirection="column">
        <Text color="green">
          Searching for agent matching "{agentSearch}"...
        </Text>
      </Box>
    );
  }

  // Render error state
  if (error || agentsError) {
    return (
      <Box flexDirection="column" height="100%">
        <Box flexDirection="column" flexGrow={1}>
          <Box marginY={1}>
            <Box borderStyle="round" borderColor="red" padding={1}>
              <Text>{error || agentsError}</Text>
            </Box>
          </Box>
        </Box>

        <Box flexDirection="column" marginTop={0} paddingTop={0}>
          <Box marginTop={0}>
            <Text color="gray">Press Ctrl+C to exit</Text>
          </Box>
        </Box>
      </Box>
    );
  }

  if (showFileSelector) {
    return (
      <FileSelector
        onSelect={handleFileSelected}
        onCancel={handleFileSelectorCancel}
      />
    );
  }

  if ((!selectedAgent || isSelectingNewAgent) && !agentSearch) {
    const isInitialSelection = !selectedAgent;

    return (
      <AgentSelector
        selectMultiple={false}
        requestedSIds={isInitialSelection && requestedSId ? [requestedSId] : []}
        onError={setError}
        onConfirm={async (agents) => {
          setSelectedAgent(agents[0]);

          if (isInitialSelection) {
            setConversationItems([
              {
                key: "welcome_header",
                type: "welcome_header",
                agentName: agents[0].name,
                agentId: agents[0].sId,
              },
            ]);
          } else {
            setIsSelectingNewAgent(false);

            setUserInput("");
            setCursorPosition(0);
            setShowCommandSelector(false);
            setCommandQuery("");
            setSelectedCommandIndex(0);
            setCommandCursorPosition(0);

            // Clear terminal and force re-render.
            await clearTerminal();
          }
        }}
      />
    );
  }

  const mentionPrefix = selectedAgent ? `@${selectedAgent.name} ` : "";

  // Show approval prompt if pending
  if (pendingApproval) {
    if (pendingApproval.type !== "tool_approve_execution") {
      setError(`Unexpected pending approval type: ${pendingApproval.type}`);
      return null; // Exit early if we encounter an unexpected type
    }
    const formatInputs = (inputs: any) => {
      if (!inputs || Object.keys(inputs).length === 0) {
        return "No inputs";
      }

      const entries = Object.entries(inputs);
      if (entries.length === 1) {
        const [key, value] = entries[0];
        if (typeof value === "string" && value.length < 100) {
          return `${key}: ${value}`;
        }
      }

      return JSON.stringify(inputs, null, 2);
    };

    return (
      <Box flexDirection="column">
        <Box
          flexDirection="column"
          borderStyle="round"
          borderColor="blue"
          paddingX={1}
        >
          <Text color="blue" bold>
            Tool Execution Approval Required
          </Text>

          <Box marginBottom={1}>
            <Text>
              Agent {pendingApproval.metadata.agentName} wants to use tool{" "}
              {pendingApproval.metadata.toolName} from server{" "}
              {pendingApproval.metadata.mcpServerName}
            </Text>
          </Box>

          <Box>
            <Text>
              <Text bold color="blue">
                Inputs:
              </Text>
            </Text>
            <Box marginLeft={2} marginTop={1}>
              <Text color="grey">{formatInputs(pendingApproval.inputs)}</Text>
            </Box>
          </Box>
        </Box>
        <Box
          borderStyle="single"
          borderColor="gray"
          flexDirection="column"
          paddingX={1}
        >
          <Text bold>Do you want to approve this tool execution?</Text>
          <Text color="green" bold>
            [Y]es
          </Text>
          <Text color="red" bold>
            [N]o
          </Text>
        </Box>
      </Box>
    );
  }

  // Main chat UI
  return (
    <Box flexDirection="column">
      {/* File upload component */}
      {pendingFiles.length > 0 && conversationId && (
        <FileUpload
          files={pendingFiles}
          onUploadComplete={handleFileUploadComplete}
          onUploadError={handleFileUploadError}
          conversationId={conversationId}
        />
      )}

      {/* Display uploaded files ready to be sent */}
      {uploadedFiles.length > 0 && !isUploadingFiles && (
        <Box flexDirection="column" marginY={1}>
          <Box borderStyle="round" borderColor="green" padding={1}>
            <Box flexDirection="column">
              <Text color="green" bold>
                📁 {uploadedFiles.length} file
                {uploadedFiles.length > 1 ? "s" : ""}
              </Text>

              {uploadedFiles.map((file) => {
                const isImage = isImageFile(file.contentType);

                return (
                  <Box key={file.path} flexDirection="column" marginTop={1}>
                    <Box>
                      <Text color={isImage ? "yellow" : "cyan"}>
                        {isImage ? "🖼️  " : "📄 "} {file.fileName}
                      </Text>
                      <Text color="gray">
                        {" "}
                        ({formatFileSize(file.fileSize)})
                      </Text>
                    </Box>
                  </Box>
                );
              })}
            </Box>
          </Box>
        </Box>
      )}

      <Conversation
        conversationItems={conversationItems}
        isProcessingQuestion={isProcessingQuestion}
        userInput={userInput}
        cursorPosition={cursorPosition}
        mentionPrefix={mentionPrefix}
        conversationId={conversationId}
        stdout={stdout}
        showCommandSelector={showCommandSelector}
        commandQuery={commandQuery}
        selectedCommandIndex={selectedCommandIndex}
        commandCursorPosition={commandCursorPosition}
        commands={commands}
      />
    </Box>
  );
};

export default CliChat;<|MERGE_RESOLUTION|>--- conflicted
+++ resolved
@@ -69,18 +69,15 @@
   const [selectedCommandIndex, setSelectedCommandIndex] = useState(0);
   const [commandCursorPosition, setCommandCursorPosition] = useState(0);
   const [isSelectingNewAgent, setIsSelectingNewAgent] = useState(false);
-<<<<<<< HEAD
   const [pendingApproval, setPendingApproval] =
     useState<AgentActionSpecificEvent | null>(null);
   const [approvalResolver, setApprovalResolver] = useState<
     ((approved: boolean) => void) | null
   >(null);
-=======
   const [pendingFiles, setPendingFiles] = useState<FileInfo[]>([]);
   const [uploadedFiles, setUploadedFiles] = useState<UploadedFile[]>([]);
   const [isUploadingFiles, setIsUploadingFiles] = useState(false);
   const [showFileSelector, setShowFileSelector] = useState(false);
->>>>>>> a8a40ec3
 
   const updateIntervalRef = useRef<ReturnType<typeof setInterval> | null>(null);
   const contentRef = useRef<string>("");
@@ -110,7 +107,6 @@
     setIsSelectingNewAgent(true);
   }, []);
 
-<<<<<<< HEAD
   const handleApprovalRequest = useCallback(
     async (event: AgentActionSpecificEvent): Promise<boolean> => {
       if (event.type !== "tool_approve_execution") {
@@ -143,8 +139,6 @@
     [approvalResolver]
   );
 
-  const commands = createCommands({ triggerAgentSwitch });
-=======
   const clearFiles = useCallback(() => {
     setUploadedFiles([]);
     setPendingFiles([]);
@@ -265,7 +259,6 @@
       },
     ]);
   }, [agentSearch, allAgents, selectedAgent]);
->>>>>>> a8a40ec3
 
   const canSubmit =
     me &&
@@ -663,7 +656,6 @@
 
   // Handle keyboard events.
   useInput((input, key) => {
-<<<<<<< HEAD
     if (pendingApproval) {
       if (input === "y" || input === "Y") {
         handleApproval(true);
@@ -674,12 +666,8 @@
       return;
     }
 
-    // Skip all input handling when selecting a new agent
-    if (!selectedAgent || isSelectingNewAgent) {
-=======
     // Skip all input handling when selecting a new agent or showing file selector
     if (!selectedAgent || isSelectingNewAgent || showFileSelector) {
->>>>>>> a8a40ec3
       return;
     }
 
