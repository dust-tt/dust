import { Box, Text } from "ink";
import type { Result } from "meow";
import type { FC } from "react";
import React from "react";

import AgentsMCP from "./commands/AgentsMCP.js";
import Auth from "./commands/Auth.js";
import Cache from "./commands/Cache.js";
import Chat from "./commands/Chat.js";
import Logout from "./commands/Logout.js";
import Status from "./commands/Status.js";
import Help from "./Help.js";

interface AppProps {
  cli: Result<{
    version: {
      type: "boolean";
      shortFlag: "v";
    };
    force: {
      type: "boolean";
      shortFlag: "f";
    };
    help: {
      type: "boolean";
      shortFlag: "h";
    };
    port: {
      type: "number";
      shortFlag: "p";
    };
    sId: {
      type: "string";
      shortFlag: "s";
      isMultiple: true;
    };
    agent: {
      type: "string";
      shortFlag: "a";
    };
  }>;
}

const App: FC<AppProps> = ({ cli }) => {
  const { input, flags } = cli;

  if (flags.version) {
    return <Text>Dust CLI v{process.env.npm_package_version || "0.1.0"}</Text>;
  }

  if (flags.help) {
    return <Help />;
  }

  const command = input[0] || "chat";

  switch (command) {
    case "login":
      return <Auth force={flags.force} />;
    case "status":
      return <Status />;
    case "logout":
      return <Logout />;
    case "agents-mcp":
      return <AgentsMCP port={flags.port} sId={flags.sId} />;
    case "chat":
<<<<<<< HEAD
      return <Chat sId={flags.sId?.[0]} />;
    case "cache:clear":
      return <Cache />;
=======
      return <Chat sId={flags.sId?.[0]} agentSearch={flags.agent} />;
>>>>>>> 4bd252f9
    case "help":
      return <Help />;
    default:
      return (
        <Box flexDirection="column">
          <Text color="red">Unknown command: {command}</Text>
          <Box marginTop={1}>
            <Help />
          </Box>
        </Box>
      );
  }
};

export default App;<|MERGE_RESOLUTION|>--- conflicted
+++ resolved
@@ -64,13 +64,9 @@
     case "agents-mcp":
       return <AgentsMCP port={flags.port} sId={flags.sId} />;
     case "chat":
-<<<<<<< HEAD
-      return <Chat sId={flags.sId?.[0]} />;
+      return <Chat sId={flags.sId?.[0]} agentSearch={flags.agent} />;
     case "cache:clear":
       return <Cache />;
-=======
-      return <Chat sId={flags.sId?.[0]} agentSearch={flags.agent} />;
->>>>>>> 4bd252f9
     case "help":
       return <Help />;
     default:
