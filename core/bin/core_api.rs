use anyhow::{anyhow, Result};
use axum::{
    extract::{DefaultBodyLimit, Path, Query, State},
    http::header::HeaderMap,
    middleware::from_fn,
    response::{
        sse::{Event, KeepAlive, Sse},
        Json,
    },
    routing::{delete, get, patch, post},
    Router,
};
use futures::future::try_join_all;
use hyper::http::StatusCode;
use parking_lot::Mutex;
use serde_json::{json, Value};
use std::collections::{HashMap, HashSet};
use std::convert::Infallible;
use std::sync::Arc;
use tikv_jemallocator::Jemalloc;
use tokio::{
    net::TcpListener,
    signal::unix::{signal, SignalKind},
    sync::mpsc::unbounded_channel,
};
use tokio_stream::Stream;
use tower_http::trace::{self, TraceLayer};
use tracing::{error, info, Level};
use tracing_bunyan_formatter::{BunyanFormattingLayer, JsonStorageLayer};
use tracing_subscriber::prelude::*;

use dust::{
    api_keys::validate_api_key,
    app,
    blocks::block::BlockType,
    data_sources::{
        data_source::{self, Section},
        node::{Node, ProviderVisibility},
        qdrant::QdrantClients,
    },
    databases::{
        database::{execute_query, QueryDatabaseError},
        table::{LocalTable, Row, Table},
    },
    databases_store::store::{self as databases_store},
    dataset,
    deno::js_executor::JSExecutor,
    project,
    providers::provider::{provider, ProviderID},
    run,
    search_filter::{Filterable, SearchFilter},
    search_stores::search_store::{
<<<<<<< HEAD
        ElasticsearchSearchStore, NodesSearchCursorRequest, NodesSearchFilter, NodesSearchOptions,
        SearchStore, TagsQueryType,
=======
        ElasticsearchSearchStore, NodesSearchFilter, NodesSearchOptions, SearchStore,
>>>>>>> 37898c1d
    },
    sqlite_workers::client::{self, HEARTBEAT_INTERVAL_MS},
    stores::{
        postgres,
        store::{self, FolderUpsertParams, TableUpsertParams},
    },
    utils::{self, error_response, APIError, APIResponse, CoreRequestMakeSpan},
};

#[global_allocator]
static GLOBAL: Jemalloc = Jemalloc;

/// API State

struct RunManager {
    pending_apps: Vec<(app::App, run::Credentials, run::Secrets, bool)>,
    pending_runs: Vec<String>,
}

struct APIState {
    store: Box<dyn store::Store + Sync + Send>,
    databases_store: Box<dyn databases_store::DatabasesStore + Sync + Send>,
    qdrant_clients: QdrantClients,
    search_store: Box<dyn SearchStore + Sync + Send>,
    run_manager: Arc<Mutex<RunManager>>,
}

impl APIState {
    fn new(
        store: Box<dyn store::Store + Sync + Send>,
        databases_store: Box<dyn databases_store::DatabasesStore + Sync + Send>,
        qdrant_clients: QdrantClients,
        search_store: Box<dyn SearchStore + Sync + Send>,
    ) -> Self {
        APIState {
            store,
            qdrant_clients,
            databases_store,
            search_store,
            run_manager: Arc::new(Mutex::new(RunManager {
                pending_apps: vec![],
                pending_runs: vec![],
            })),
        }
    }

    fn run_app(
        &self,
        app: app::App,
        credentials: run::Credentials,
        secrets: run::Secrets,
        store_blocks_results: bool,
    ) {
        let mut run_manager = self.run_manager.lock();
        run_manager
            .pending_apps
            .push((app, credentials, secrets, store_blocks_results));
    }

    async fn stop_loop(&self) {
        loop {
            let pending_runs = {
                let manager = self.run_manager.lock();
                info!(
                    pending_runs = manager.pending_runs.len(),
                    "[GRACEFUL] stop_loop pending runs",
                );
                manager.pending_runs.len()
            };
            if pending_runs == 0 {
                break;
            }
            tokio::time::sleep(std::time::Duration::from_millis(1024)).await;
        }
    }

    async fn run_loop(&self) -> Result<()> {
        let mut loop_count = 0;

        loop {
            let apps: Vec<(app::App, run::Credentials, run::Secrets, bool)> = {
                let mut manager = self.run_manager.lock();
                let apps = manager.pending_apps.drain(..).collect::<Vec<_>>();
                apps.iter().for_each(|app| {
                    manager
                        .pending_runs
                        .push(app.0.run_ref().unwrap().run_id().to_string());
                });
                apps
            };
            apps.into_iter().for_each(|mut app| {
                let store = self.store.clone();
                let databases_store = self.databases_store.clone();
                let qdrant_clients = self.qdrant_clients.clone();
                let manager = self.run_manager.clone();

                // Start a task that will run the app in the background.
                tokio::task::spawn(async move {
                    let now = std::time::Instant::now();

                    match app
                        .0
                        .run(
                            app.1,
                            app.2,
                            store,
                            databases_store,
                            qdrant_clients,
                            None,
                            app.3,
                        )
                        .await
                    {
                        Ok(()) => {
                            info!(
                                run = app.0.run_ref().unwrap().run_id(),
                                app_version = app.0.hash(),
                                elapsed = now.elapsed().as_millis(),
                                "Run finished"
                            );
                        }
                        Err(e) => {
                            error!(error = %e, "Run error");
                        }
                    }
                    {
                        let mut manager = manager.lock();
                        manager
                            .pending_runs
                            .retain(|run_id| run_id != app.0.run_ref().unwrap().run_id());
                    }
                });
            });
            loop_count += 1;
            tokio::time::sleep(std::time::Duration::from_millis(4)).await;
            if loop_count % 1024 == 0 {
                let manager = self.run_manager.lock();
                info!(pending_runs = manager.pending_runs.len(), "Pending runs");
            }
            // Roughly every 4 minutes, cleanup dead SQLite workers if any.
            if loop_count % 65536 == 0 {
                let store = self.store.clone();
                tokio::task::spawn(async move {
                    match store
                        .sqlite_workers_cleanup(client::HEARTBEAT_INTERVAL_MS)
                        .await
                    {
                        Err(e) => {
                            error!(error = %e, "Failed to cleanup SQLite workers");
                        }
                        Ok(_) => (),
                    }
                });
            }
        }
    }
}

/// Index

async fn index() -> &'static str {
    "dust_api server ready"
}

/// Create a new project (simply generates an id)

async fn projects_create(State(state): State<Arc<APIState>>) -> (StatusCode, Json<APIResponse>) {
    match state.store.create_project().await {
        Err(e) => error_response(
            StatusCode::INTERNAL_SERVER_ERROR,
            "internal_server_error",
            "Failed to create a new project",
            Some(e),
        ),
        Ok(project) => (
            StatusCode::OK,
            Json(APIResponse {
                error: None,
                response: Some(json!({
                    "project": project,
                })),
            }),
        ),
    }
}

async fn projects_delete(
    State(state): State<Arc<APIState>>,
    Path(project_id): Path<i64>,
) -> (StatusCode, Json<APIResponse>) {
    let project = project::Project::new_from_id(project_id);

    // Check if the project has data sources and raise if it does.
    match state.store.has_data_sources(&project).await {
        Err(e) => {
            return error_response(
                StatusCode::INTERNAL_SERVER_ERROR,
                "internal_server_error",
                "Failed to check project has data sources before deletion",
                Some(e),
            )
        }
        Ok(has_data_sources) => {
            if has_data_sources {
                return error_response(
                    StatusCode::BAD_REQUEST,
                    "bad_request",
                    "Cannot delete a project with data sources",
                    None,
                );
            }
        }
    }

    // Delete the project
    match state.store.delete_project(&project).await {
        Err(e) => {
            return error_response(
                StatusCode::INTERNAL_SERVER_ERROR,
                "internal_server_error",
                "Failed to delete project",
                Some(e),
            )
        }
        Ok(()) => (
            StatusCode::OK,
            Json(APIResponse {
                error: None,
                response: Some(json!({
                    "success": true
                })),
            }),
        ),
    }
}

/// Clones a project.
/// Simply consists in cloning the latest dataset versions, as we don't copy runs and hence specs.

async fn projects_clone(
    State(state): State<Arc<APIState>>,
    Path(project_id): Path<i64>,
) -> (StatusCode, Json<APIResponse>) {
    let cloned = project::Project::new_from_id(project_id);

    // Create cloned project
    let project = match state.store.create_project().await {
        Err(e) => {
            return error_response(
                StatusCode::INTERNAL_SERVER_ERROR,
                "internal_server_error",
                "Failed to create cloned project",
                Some(e),
            )
        }
        Ok(project) => project,
    };

    // Retrieve datasets
    let datasets = match state.store.list_datasets(&cloned).await {
        Err(e) => {
            return error_response(
                StatusCode::INTERNAL_SERVER_ERROR,
                "internal_server_error",
                "Failed to list cloned project datasets",
                Some(e),
            )
        }
        Ok(datasets) => datasets,
    };

    // Load and register datasets
    let store = state.store.clone();
    match futures::future::join_all(datasets.iter().map(|(d, v)| async {
        let dataset = match store
            .load_dataset(&cloned, &d.clone(), &v[0].clone().0)
            .await?
        {
            Some(dataset) => dataset,
            None => Err(anyhow!(
                "Could not find latest version of dataset {}",
                d.clone()
            ))?,
        };
        store.register_dataset(&project, &dataset).await?;
        Ok::<(), anyhow::Error>(())
    }))
    .await
    .into_iter()
    .collect::<Result<Vec<_>>>()
    {
        Err(e) => {
            return error_response(
                StatusCode::INTERNAL_SERVER_ERROR,
                "internal_server_error",
                "Failed to clone project datasets",
                Some(e),
            )
        }
        Ok(_) => (),
    }

    return (
        StatusCode::OK,
        Json(APIResponse {
            error: None,
            response: Some(json!({
                "project": project,
            })),
        }),
    );
}

/// Check a specification

#[derive(serde::Deserialize)]
struct SpecificationsCheckPayload {
    specification: String,
}

async fn specifications_check(
    Path(project_id): Path<i64>,
    Json(payload): Json<SpecificationsCheckPayload>,
) -> (StatusCode, Json<APIResponse>) {
    let _project = project::Project::new_from_id(project_id);
    match app::App::new(&payload.specification).await {
        Err(e) => error_response(
            StatusCode::BAD_REQUEST,
            "invalid_specification_error",
            "Invalid specification",
            Some(e),
        ),
        Ok(app) => (
            StatusCode::OK,
            Json(APIResponse {
                error: None,
                response: Some(json!({
                    "app": {
                        "hash": app.hash(),
                        "blocks": app.blocks(),
                    }
                })),
            }),
        ),
    }
}

/// Retrieve a specification

async fn specifications_retrieve(
    Path((project_id, hash)): Path<(i64, String)>,
    State(state): State<Arc<APIState>>,
) -> (StatusCode, Json<APIResponse>) {
    let project = project::Project::new_from_id(project_id);
    match state.store.load_specification(&project, &hash).await {
        Err(e) => error_response(
            StatusCode::INTERNAL_SERVER_ERROR,
            "internal_server_error",
            "Failed to retrieve specification",
            Some(e),
        ),
        Ok(s) => match s {
            None => error_response(
                StatusCode::NOT_FOUND,
                "specification_not_found",
                &format!("No specification found with hash `{}`", hash),
                None,
            ),
            Some((created, spec)) => (
                StatusCode::OK,
                Json(APIResponse {
                    error: None,
                    response: Some(json!({
                        "specification": {
                            "created": created,
                            "data": spec,
                        },
                    })),
                }),
            ),
        },
    }
}

/// Register a new dataset

#[derive(serde::Deserialize)]
struct DatasetsRegisterPayload {
    dataset_id: String,
    data: Vec<Value>,
}

async fn datasets_register(
    Path(project_id): Path<i64>,
    State(state): State<Arc<APIState>>,
    Json(payload): Json<DatasetsRegisterPayload>,
) -> (StatusCode, Json<APIResponse>) {
    let project = project::Project::new_from_id(project_id);
    match dataset::Dataset::new_from_jsonl(&payload.dataset_id, payload.data).await {
        Err(e) => error_response(
            StatusCode::BAD_REQUEST,
            "invalid_dataset_error",
            "Invalid dataset",
            Some(e),
        ),
        Ok(d) => {
            // First retrieve the latest hash of the dataset to avoid registering if it matches the
            // current hash.
            let current_hash = match state
                .store
                .latest_dataset_hash(&project, &d.dataset_id())
                .await
            {
                Err(_) => None,
                Ok(hash) => hash,
            };
            if !(current_hash.is_some() && current_hash.unwrap() == d.hash()) {
                match state.store.register_dataset(&project, &d).await {
                    Err(e) => error_response(
                        StatusCode::INTERNAL_SERVER_ERROR,
                        "internal_server_error",
                        "Failed to store dataset",
                        Some(e),
                    ),
                    Ok(()) => (
                        StatusCode::OK,
                        Json(APIResponse {
                            error: None,
                            response: Some(json!({
                                "dataset": {
                                    "created": d.created(),
                                    "dataset_id": d.dataset_id(),
                                    "hash": d.hash(),
                                    "keys": d.keys(),
                                }
                            })),
                        }),
                    ),
                }
            } else {
                (
                    StatusCode::OK,
                    Json(APIResponse {
                        error: None,
                        response: Some(json!({
                            "dataset": {
                                "created": d.created(),
                                "dataset_id": d.dataset_id(),
                                "hash": d.hash(),
                                "keys": d.keys(),
                            }
                        })),
                    }),
                )
            }
        }
    }
}

async fn datasets_list(
    Path(project_id): Path<i64>,
    State(state): State<Arc<APIState>>,
) -> (StatusCode, Json<APIResponse>) {
    let project = project::Project::new_from_id(project_id);
    match state.store.list_datasets(&project).await {
        Err(e) => error_response(
            StatusCode::INTERNAL_SERVER_ERROR,
            "internal_server_error",
            "Failed to list datasets",
            Some(e),
        ),
        Ok(datasets) => {
            let datasets = datasets
                .into_iter()
                .map(|(d, v)| {
                    (
                        d,
                        v.into_iter()
                            .map(|(h, c)| {
                                json!({
                                    "hash": h,
                                    "created": c,
                                })
                            })
                            .collect::<Vec<_>>(),
                    )
                })
                .collect::<HashMap<_, _>>();
            (
                StatusCode::OK,
                Json(APIResponse {
                    error: None,
                    response: Some(json!({
                        "datasets": datasets,
                    })),
                }),
            )
        }
    }
}

async fn datasets_retrieve(
    Path((project_id, dataset_id, hash)): Path<(i64, String, String)>,
    State(state): State<Arc<APIState>>,
) -> (StatusCode, Json<APIResponse>) {
    let project = project::Project::new_from_id(project_id);
    match state.store.load_dataset(&project, &dataset_id, &hash).await {
        Err(e) => error_response(
            StatusCode::INTERNAL_SERVER_ERROR,
            "internal_server_error",
            "Failed to retrieve dataset",
            Some(e),
        ),
        Ok(dataset) => match dataset {
            None => error_response(
                StatusCode::NOT_FOUND,
                "dataset_not_found",
                &format!(
                    "No dataset found for id `{}` and hash `{}`",
                    dataset_id, hash,
                ),
                None,
            ),
            Some(d) => (
                StatusCode::OK,
                Json(APIResponse {
                    error: None,
                    response: Some(json!({
                        "dataset": d,
                    })),
                }),
            ),
        },
    }
}

#[derive(Clone, serde::Deserialize)]
struct Secret {
    name: String,
    value: String,
}

#[derive(serde::Deserialize, Clone)]
struct RunsCreatePayload {
    run_type: run::RunType,
    specification: Option<String>,
    specification_hash: Option<String>,
    dataset_id: Option<String>,
    inputs: Option<Vec<Value>>,
    config: run::RunConfig,
    credentials: run::Credentials,
    secrets: Vec<Secret>,
    store_blocks_results: Option<bool>,
}

async fn run_helper(
    project_id: i64,
    payload: RunsCreatePayload,
    state: Arc<APIState>,
) -> Result<app::App, (StatusCode, Json<APIResponse>)> {
    let project = project::Project::new_from_id(project_id);

    let mut register_spec = true;
    let specification = match payload.specification {
        Some(spec) => spec,
        None => match payload.specification_hash {
            Some(hash) => {
                let hash = match hash.as_str() {
                    "latest" => match state.store.latest_specification_hash(&project).await {
                        Err(e) => Err(error_response(
                            StatusCode::INTERNAL_SERVER_ERROR,
                            "internal_server_error",
                            "Failed to retrieve latest specification",
                            Some(e),
                        ))?,
                        Ok(h) => match h {
                            None => Err(error_response(
                                StatusCode::NOT_FOUND,
                                "specification_not_found",
                                "Latest specification not found",
                                None,
                            ))?,
                            Some(h) => h,
                        },
                    },
                    _ => hash,
                };

                match state.store.load_specification(&project, &hash).await {
                    Err(e) => Err(error_response(
                        StatusCode::INTERNAL_SERVER_ERROR,
                        "internal_server_error",
                        "Failed to retrieve specification",
                        Some(e),
                    ))?,
                    Ok(spec) => match spec {
                        None => Err(error_response(
                            StatusCode::NOT_FOUND,
                            "specification_not_found",
                            &format!("No specification found for hash `{}`", hash),
                            None,
                        ))?,
                        Some((_, s)) => {
                            register_spec = false;
                            s
                        }
                    },
                }
            }
            None => Err(error_response(
                StatusCode::BAD_REQUEST,
                "missing_specification_error",
                "No specification provided, either `specification` \
                 or `specification_hash` must be provided",
                None,
            ))?,
        },
    };

    let mut app = match app::App::new(&specification).await {
        Err(e) => Err(error_response(
            StatusCode::BAD_REQUEST,
            "invalid_specification_error",
            "Invalid specification",
            Some(e),
        ))?,
        Ok(app) => app,
    };

    let mut d = match payload.dataset_id.as_ref() {
        None => None,
        Some(dataset_id) => match state.store.latest_dataset_hash(&project, dataset_id).await {
            Err(e) => Err(error_response(
                StatusCode::INTERNAL_SERVER_ERROR,
                "internal_server_error",
                "Failed to retrieve dataset",
                Some(e),
            ))?,
            Ok(None) => Err(error_response(
                StatusCode::NOT_FOUND,
                "dataset_not_found",
                &format!("No dataset found for id `{}`", dataset_id),
                None,
            ))?,
            Ok(Some(latest)) => match state
                .store
                .load_dataset(&project, dataset_id, &latest)
                .await
            {
                Err(e) => Err(error_response(
                    StatusCode::INTERNAL_SERVER_ERROR,
                    "internal_server_error",
                    "Failed to retrieve dataset",
                    Some(e),
                ))?,
                Ok(d) => match d {
                    None => unreachable!(),
                    Some(d) => Some(d),
                },
            },
        },
    };

    if d.is_some() {
        if payload.run_type != run::RunType::Local {
            Err(error_response(
                StatusCode::BAD_REQUEST,
                "invalid_run_type_error",
                "RunType `local` is expected when a `dataset_id` is provided",
                None,
            ))?
        }

        if d.as_ref().unwrap().len() == 0 {
            Err(error_response(
                StatusCode::BAD_REQUEST,
                "dataset_empty_error",
                &format!(
                    "Dataset `{}` has 0 record",
                    payload.dataset_id.as_ref().unwrap()
                ),
                None,
            ))?
        }

        info!(
            dataset_id = payload.dataset_id.as_ref().unwrap(),
            records = d.as_ref().unwrap().len(),
            "Retrieved latest version of dataset"
        );
    }

    if payload.inputs.is_some() {
        d = match dataset::Dataset::new_from_jsonl("inputs", payload.inputs.unwrap()).await {
            Err(e) => Err(error_response(
                StatusCode::BAD_REQUEST,
                "invalid_inputs_error",
                "Invalid inputs",
                Some(e),
            ))?,
            Ok(d) => Some(d),
        };
        info!(records = d.as_ref().unwrap().len(), "Received inputs");
    }

    // Only register the specification if it was not passed by hash.
    if register_spec {
        match state
            .store
            .register_specification(&project, &app.hash(), &specification)
            .await
        {
            Err(e) => Err(error_response(
                StatusCode::INTERNAL_SERVER_ERROR,
                "internal_server_error",
                "Failed to register specification",
                Some(e),
            ))?,
            Ok(_) => (),
        }
    }

    match app
        .prepare_run(
            payload.run_type,
            payload.config,
            project.clone(),
            d,
            state.store.clone(),
        )
        .await
    {
        Err(e) => Err(error_response(
            StatusCode::INTERNAL_SERVER_ERROR,
            "internal_server_error",
            "Failed prepare run",
            Some(e),
        ))?,
        Ok(()) => (),
    }

    Ok(app)
}

async fn runs_create(
    Path(project_id): Path<i64>,
    headers: HeaderMap,
    State(state): State<Arc<APIState>>,
    Json(payload): Json<RunsCreatePayload>,
) -> (StatusCode, Json<APIResponse>) {
    let mut credentials = payload.credentials.clone();

    // Convert payload secrets vector to hash map to use them with {secrets.SECRET_NAME}.
    let secrets = run::Secrets {
        redacted: true,
        secrets: payload
            .secrets
            .iter()
            .map(|secret| (secret.name.clone(), secret.value.clone()))
            .collect::<HashMap<_, _>>(),
    };

    match headers.get("X-Dust-Workspace-Id") {
        Some(v) => match v.to_str() {
            Ok(v) => {
                credentials.insert("DUST_WORKSPACE_ID".to_string(), v.to_string());
            }
            _ => (),
        },
        None => (),
    };
    match headers.get("X-Dust-Group-Ids") {
        Some(v) => match v.to_str() {
            Ok(v) => {
                credentials.insert("DUST_GROUP_IDS".to_string(), v.to_string());
            }
            _ => (),
        },
        None => (),
    };

    // If the run is made by a system key, it's a system run
    match headers.get("X-Dust-IsSystemRun") {
        Some(v) => match v.to_str() {
            Ok(v) => {
                credentials.insert("DUST_IS_SYSTEM_RUN".to_string(), v.to_string());
            }
            _ => (),
        },
        None => (),
    };

    match run_helper(project_id, payload.clone(), state.clone()).await {
        Ok(app) => {
            // The run is empty for now, we can clone it for the response.
            let run = app.run_ref().unwrap().clone();
            state.run_app(
                app,
                credentials,
                secrets,
                payload.store_blocks_results.unwrap_or(true),
            );
            (
                StatusCode::OK,
                Json(APIResponse {
                    error: None,
                    response: Some(json!({
                        "run": run,
                    })),
                }),
            )
        }
        Err(err) => err,
    }
}

async fn runs_create_stream(
    Path(project_id): Path<i64>,
    headers: HeaderMap,
    State(state): State<Arc<APIState>>,
    Json(payload): Json<RunsCreatePayload>,
) -> Sse<impl Stream<Item = Result<Event, Infallible>>> {
    let mut credentials = payload.credentials.clone();

    // Convert payload secrets vector to hash map to use them with {secrets.SECRET_NAME}.
    let secrets = run::Secrets {
        redacted: true,
        secrets: payload
            .secrets
            .iter()
            .map(|secret| (secret.name.clone(), secret.value.clone()))
            .collect::<HashMap<_, _>>(),
    };

    match headers.get("X-Dust-Workspace-Id") {
        Some(v) => match v.to_str() {
            Ok(v) => {
                credentials.insert("DUST_WORKSPACE_ID".to_string(), v.to_string());
            }
            _ => (),
        },
        None => (),
    };
    match headers.get("X-Dust-Group-Ids") {
        Some(v) => match v.to_str() {
            Ok(v) => {
                credentials.insert("DUST_GROUP_IDS".to_string(), v.to_string());
            }
            _ => (),
        },
        None => (),
    };

    // If the run is made by a system key, it's a system run
    match headers.get("X-Dust-IsSystemRun") {
        Some(v) => match v.to_str() {
            Ok(v) => {
                credentials.insert("DUST_IS_SYSTEM_RUN".to_string(), v.to_string());
            }
            _ => (),
        },
        None => (),
    };

    // create unbounded channel to pass as stream to Sse::new
    let (tx, mut rx) = unbounded_channel::<Value>();

    match run_helper(project_id, payload.clone(), state.clone()).await {
        Ok(mut app) => {
            // The run is empty for now, we can clone it for the response.
            // let run = app.run_ref().unwrap().clone();
            let store = state.store.clone();
            let databases_store = state.databases_store.clone();
            let qdrant_clients = state.qdrant_clients.clone();

            // Start a task that will run the app in the background.
            tokio::task::spawn(async move {
                let now = std::time::Instant::now();
                match app
                    .run(
                        credentials,
                        secrets,
                        store,
                        databases_store,
                        qdrant_clients,
                        Some(tx.clone()),
                        payload.store_blocks_results.unwrap_or(true),
                    )
                    .await
                {
                    Ok(()) => {
                        info!(
                            run = app.run_ref().unwrap().run_id(),
                            app_version = app.hash(),
                            elapsed = now.elapsed().as_millis(),
                            "Run finished"
                        );
                    }
                    Err(e) => {
                        error!(error = %e, "Run error");
                    }
                }
            });
        }
        Err((_, api_error)) => {
            let error = match api_error.0.error {
                Some(error) => error,
                None => APIError {
                    code: "internal_server_error".to_string(),
                    message: "The app execution failed unexpectedly".to_string(),
                },
            };
            let _ = tx.send(json!({
                "type": "error",
                "content": {
                    "code": error.code,
                    "message": error.message,
                },
            }));
        }
    }

    let stream = async_stream::stream! {
        while let Some(v) = rx.recv().await {
            match Event::default().json_data(v) {
                Ok(event) => yield Ok(event),
                Err(e) => {
                    error!(error = %e, "Failed to create SSE event");
                }
            };
        }
        match Event::default().json_data(json!({
            "type": "final",
            "content": null,
        })) {
            Ok(event) => yield Ok(event),
            Err(e) => {
                error!(error = %e, "Failed to create SSE event");
            }
        };
    };

    Sse::new(stream).keep_alive(KeepAlive::default())
}

async fn runs_delete(
    Path((project_id, run_id)): Path<(i64, String)>,
    State(state): State<Arc<APIState>>,
) -> (StatusCode, Json<APIResponse>) {
    let project = project::Project::new_from_id(project_id);
    match state.store.delete_run(&project, &run_id).await {
        Err(e) => error_response(
            StatusCode::INTERNAL_SERVER_ERROR,
            "internal_server_error",
            "Failed to delete run",
            Some(e),
        ),
        Ok(()) => (
            StatusCode::OK,
            Json(APIResponse {
                error: None,
                response: Some(json!({
                    "success": true
                })),
            }),
        ),
    }
}

#[derive(serde::Deserialize)]
struct RunsListQuery {
    offset: usize,
    limit: usize,
    run_type: run::RunType,
}

async fn runs_list(
    Path(project_id): Path<i64>,
    State(state): State<Arc<APIState>>,
    Query(query): Query<RunsListQuery>,
) -> (StatusCode, Json<APIResponse>) {
    let project = project::Project::new_from_id(project_id);
    match state
        .store
        .list_runs(&project, query.run_type, Some((query.limit, query.offset)))
        .await
    {
        Err(e) => error_response(
            StatusCode::INTERNAL_SERVER_ERROR,
            "internal_server_error",
            "Failed to list runs",
            Some(e),
        ),
        Ok((runs, total)) => (
            StatusCode::OK,
            Json(APIResponse {
                error: None,
                response: Some(json!({
                    "offset": query.offset,
                    "limit": query.limit,
                    "total": total,
                    "runs": runs,
                })),
            }),
        ),
    }
}

#[derive(serde::Deserialize)]
struct RunsRetrieveBatchPayload {
    run_ids: Vec<String>,
}

async fn runs_retrieve_batch(
    Path(project_id): Path<i64>,
    State(state): State<Arc<APIState>>,
    Json(payload): Json<RunsRetrieveBatchPayload>,
) -> (StatusCode, Json<APIResponse>) {
    let project = project::Project::new_from_id(project_id);
    match state.store.load_runs(&project, payload.run_ids).await {
        Err(e) => error_response(
            StatusCode::INTERNAL_SERVER_ERROR,
            "internal_server_error",
            "Failed to retrieve runs",
            Some(e),
        ),
        Ok(runs) => (
            StatusCode::OK,
            Json(APIResponse {
                error: None,
                response: Some(json!({
                    "runs": runs,
                })),
            }),
        ),
    }
}

async fn runs_retrieve(
    Path((project_id, run_id)): Path<(i64, String)>,
    State(state): State<Arc<APIState>>,
) -> (StatusCode, Json<APIResponse>) {
    let project = project::Project::new_from_id(project_id);
    match state.store.load_run(&project, &run_id, None).await {
        Err(e) => error_response(
            StatusCode::INTERNAL_SERVER_ERROR,
            "internal_server_error",
            "Failed to retrieve run",
            Some(e),
        ),
        Ok(run) => match run {
            None => error_response(
                StatusCode::NOT_FOUND,
                "run_not_found",
                &format!("No run found for id `{}`", run_id),
                None,
            ),
            Some(run) => (
                StatusCode::OK,
                Json(APIResponse {
                    error: None,
                    response: Some(json!({
                        "run": run,
                    })),
                }),
            ),
        },
    }
}

async fn runs_retrieve_block(
    Path((project_id, run_id, block_type, block_name)): Path<(i64, String, BlockType, String)>,
    State(state): State<Arc<APIState>>,
) -> (StatusCode, Json<APIResponse>) {
    let project = project::Project::new_from_id(project_id);
    match state
        .store
        .load_run(&project, &run_id, Some(Some((block_type, block_name))))
        .await
    {
        Err(e) => error_response(
            StatusCode::INTERNAL_SERVER_ERROR,
            "internal_server_error",
            "Failed to retrieve run",
            Some(e),
        ),
        Ok(run) => match run {
            None => error_response(
                StatusCode::NOT_FOUND,
                "run_not_found",
                &format!("No run found for id `{}`", run_id),
                None,
            ),
            Some(run) => (
                StatusCode::OK,
                Json(APIResponse {
                    error: None,
                    response: Some(json!({
                        "run": run,
                    })),
                }),
            ),
        },
    }
}

async fn runs_retrieve_status(
    Path((project_id, run_id)): Path<(i64, String)>,
    State(state): State<Arc<APIState>>,
) -> (StatusCode, Json<APIResponse>) {
    let project = project::Project::new_from_id(project_id);
    match state.store.load_run(&project, &run_id, Some(None)).await {
        Err(e) => error_response(
            StatusCode::INTERNAL_SERVER_ERROR,
            "internal_server_error",
            "Failed to retrieve run",
            Some(e),
        ),
        Ok(run) => match run {
            None => error_response(
                StatusCode::NOT_FOUND,
                "run_not_found",
                &format!("No run found for id `{}`", run_id),
                None,
            ),
            Some(run) => (
                StatusCode::OK,
                Json(APIResponse {
                    error: None,
                    response: Some(json!({
                        "run": run,
                    })),
                }),
            ),
        },
    }
}

/// Register a new data source.

#[derive(serde::Deserialize)]
struct DataSourcesRegisterPayload {
    config: data_source::DataSourceConfig,
    #[allow(dead_code)]
    credentials: run::Credentials,
}

async fn data_sources_register(
    Path(project_id): Path<i64>,
    State(state): State<Arc<APIState>>,
    Json(payload): Json<DataSourcesRegisterPayload>,
) -> (StatusCode, Json<APIResponse>) {
    let project = project::Project::new_from_id(project_id);
    let ds = data_source::DataSource::new(&project, &payload.config);
    match state.store.register_data_source(&project, &ds).await {
        Err(e) => error_response(
            StatusCode::INTERNAL_SERVER_ERROR,
            "internal_server_error",
            "Failed to register data source",
            Some(e),
        ),
        Ok(()) => (
            StatusCode::OK,
            Json(APIResponse {
                error: None,
                response: Some(json!({
                    "data_source": {
                        "created": ds.created(),
                        "data_source_id": ds.data_source_id(),
                        "config": ds.config(),
                    },
                })),
            }),
        ),
    }
}

#[derive(serde::Deserialize)]
struct DataSourcesTokenizePayload {
    text: String,
}
async fn data_sources_tokenize(
    Path((project_id, data_source_id)): Path<(i64, String)>,
    State(state): State<Arc<APIState>>,
    Json(payload): Json<DataSourcesTokenizePayload>,
) -> (StatusCode, Json<APIResponse>) {
    let project = project::Project::new_from_id(project_id);
    match state
        .store
        .load_data_source(&project, &data_source_id)
        .await
    {
        Err(e) => error_response(
            StatusCode::INTERNAL_SERVER_ERROR,
            "internal_server_error",
            "Failed to retrieve data source",
            Some(e),
        ),
        Ok(ds) => match ds {
            None => error_response(
                StatusCode::NOT_FOUND,
                "data_source_not_found",
                &format!("No data source found for id `{}`", data_source_id),
                None,
            ),
            Some(ds) => {
                let embedder_config = ds.embedder_config().clone();
                let embedder =
                    provider(embedder_config.provider_id).embedder(embedder_config.model_id);
                match embedder.tokenize(vec![payload.text]).await {
                    Err(e) => error_response(
                        StatusCode::INTERNAL_SERVER_ERROR,
                        "internal_server_error",
                        "Failed to tokenize text",
                        Some(e),
                    ),
                    Ok(mut res) => match res.pop() {
                        None => error_response(
                            StatusCode::INTERNAL_SERVER_ERROR,
                            "internal_server_error",
                            "Failed to tokenize text",
                            None,
                        ),
                        Some(tokens) => (
                            StatusCode::OK,
                            Json(APIResponse {
                                error: None,
                                response: Some(json!({
                                    "tokens": tokens,
                                })),
                            }),
                        ),
                    },
                }
            }
        },
    }
}

async fn data_sources_retrieve(
    Path((project_id, data_source_id)): Path<(i64, String)>,
    State(state): State<Arc<APIState>>,
) -> (StatusCode, Json<APIResponse>) {
    let project = project::Project::new_from_id(project_id);
    match state
        .store
        .load_data_source(&project, &data_source_id)
        .await
    {
        Err(e) => error_response(
            StatusCode::INTERNAL_SERVER_ERROR,
            "internal_server_error",
            "Failed to retrieve data source",
            Some(e),
        ),
        Ok(ds) => match ds {
            None => error_response(
                StatusCode::NOT_FOUND,
                "data_source_not_found",
                &format!("No data source found for id `{}`", data_source_id),
                None,
            ),
            Some(ds) => (
                StatusCode::OK,
                Json(APIResponse {
                    error: None,
                    response: Some(json!({
                        "data_source": {
                            "created": ds.created(),
                            "data_source_id": ds.data_source_id(),
                            "data_source_internal_id": ds.internal_id(),
                            "config": ds.config(),
                        },
                    })),
                }),
            ),
        },
    }
}

// Perform a search on a data source.

#[derive(serde::Deserialize)]
struct DatasourceSearchPayload {
    query: Option<String>,
    top_k: usize,
    filter: Option<SearchFilter>,
    view_filter: Option<SearchFilter>,
    full_text: bool,
    credentials: run::Credentials,
    target_document_tokens: Option<usize>,
}

async fn data_sources_search(
    Path((project_id, data_source_id)): Path<(i64, String)>,
    State(state): State<Arc<APIState>>,
    Json(payload): Json<DatasourceSearchPayload>,
) -> (StatusCode, Json<APIResponse>) {
    let project = project::Project::new_from_id(project_id);
    match state
        .store
        .load_data_source(&project, &data_source_id)
        .await
    {
        Err(e) => error_response(
            StatusCode::INTERNAL_SERVER_ERROR,
            "internal_server_error",
            "Failed to retrieve data source",
            Some(e),
        ),
        Ok(ds) => match ds {
            None => error_response(
                StatusCode::NOT_FOUND,
                "data_source_not_found",
                &format!("No data source found for id `{}`", data_source_id),
                None,
            ),
            Some(ds) => match ds
                .search(
                    payload.credentials,
                    state.store.clone(),
                    state.qdrant_clients.clone(),
                    &payload.query,
                    payload.top_k,
                    match payload.filter {
                        Some(filter) => Some(filter.postprocess_for_data_source(&data_source_id)),
                        None => None,
                    },
                    match payload.view_filter {
                        Some(filter) => Some(filter.postprocess_for_data_source(&data_source_id)),
                        None => None,
                    },
                    payload.full_text,
                    payload.target_document_tokens,
                )
                .await
            {
                Ok(documents) => (
                    StatusCode::OK,
                    Json(APIResponse {
                        error: None,
                        response: Some(json!({
                            "documents": documents,
                        })),
                    }),
                ),
                Err(e) => error_response(
                    StatusCode::INTERNAL_SERVER_ERROR,
                    "internal_server_error",
                    "Failed to perform the search",
                    Some(e),
                ),
            },
        },
    }
}

/// Update tags of a document in a data source.

#[derive(serde::Deserialize)]
struct DataSourcesDocumentsUpdateTagsPayload {
    add_tags: Option<Vec<String>>,
    remove_tags: Option<Vec<String>>,
}

async fn data_sources_documents_update_tags(
    Path((project_id, data_source_id, document_id)): Path<(i64, String, String)>,
    State(state): State<Arc<APIState>>,
    Json(payload): Json<DataSourcesDocumentsUpdateTagsPayload>,
) -> (StatusCode, Json<APIResponse>) {
    let project = project::Project::new_from_id(project_id);
    let add_tags = match payload.add_tags {
        Some(tags) => tags,
        None => vec![],
    };
    let remove_tags = match payload.remove_tags {
        Some(tags) => tags,
        None => vec![],
    };
    let add_tags_set: HashSet<String> = add_tags.iter().cloned().collect();
    let remove_tags_set: HashSet<String> = remove_tags.iter().cloned().collect();

    if add_tags_set.intersection(&remove_tags_set).count() > 0 {
        return error_response(
            StatusCode::BAD_REQUEST,
            "bad_request",
            "The `add_tags` and `remove_tags` lists have a non-empty intersection.",
            None,
        );
    }
    match state
        .store
        .load_data_source(&project, &data_source_id)
        .await
    {
        Err(e) => error_response(
            StatusCode::INTERNAL_SERVER_ERROR,
            "internal_server_error",
            "Failed to retrieve data source",
            Some(e),
        ),
        Ok(ds) => match ds {
            None => error_response(
                StatusCode::NOT_FOUND,
                "data_source_not_found",
                &format!("No data source found for id `{}`", data_source_id),
                None,
            ),
            Some(ds) => match ds
                .update_tags(
                    state.store.clone(),
                    state.qdrant_clients.clone(),
                    document_id,
                    add_tags_set.into_iter().collect(),
                    remove_tags_set.into_iter().collect(),
                )
                .await
            {
                Err(e) => error_response(
                    StatusCode::INTERNAL_SERVER_ERROR,
                    "internal_server_error",
                    "Failed to update document tags",
                    Some(e),
                ),
                Ok(_) => (
                    StatusCode::OK,
                    Json(APIResponse {
                        error: None,
                        response: Some(json!({
                            "data_source": {
                                "created": ds.created(),
                                "data_source_id": ds.data_source_id(),
                                "config": ds.config(),
                            },
                        })),
                    }),
                ),
            },
        },
    }
}

/// Update parents of a document in a data source.

#[derive(serde::Deserialize)]
struct DataSourcesDocumentsUpdateParentsPayload {
    parent_id: Option<String>,
    parents: Vec<String>,
}

async fn data_sources_documents_update_parents(
    Path((project_id, data_source_id, document_id)): Path<(i64, String, String)>,
    State(state): State<Arc<APIState>>,
    Json(payload): Json<DataSourcesDocumentsUpdateParentsPayload>,
) -> (StatusCode, Json<APIResponse>) {
    let project = project::Project::new_from_id(project_id);

    if payload.parents.get(0) != Some(&document_id) {
        return error_response(
            StatusCode::BAD_REQUEST,
            "invalid_parents",
            "Failed to update document parents - parents[0] and document_id should be equal",
            None,
        );
    }

    match &payload.parent_id {
        Some(parent_id) => {
            if payload.parents.get(1) != Some(parent_id) {
                return error_response(
                    StatusCode::BAD_REQUEST,
                    "invalid_parent_id",
                    "Failed to update document parents - parents[1] and parent_id should be equal",
                    None,
                );
            }
        }
        None => {
            if payload.parents.len() > 1 {
                return error_response(
                    StatusCode::BAD_REQUEST,
                    "invalid_parent_id",
                    "Failed to update document parents - parent_id should not be null if parents[1] is defined",
                    None,
                );
            }
        }
    }

    match state
        .store
        .load_data_source(&project, &data_source_id)
        .await
    {
        Err(e) => error_response(
            StatusCode::INTERNAL_SERVER_ERROR,
            "internal_server_error",
            "Failed to retrieve data source",
            Some(e),
        ),
        Ok(ds) => match ds {
            None => error_response(
                StatusCode::NOT_FOUND,
                "data_source_not_found",
                &format!("No data source found for id `{}`", data_source_id),
                None,
            ),
            Some(ds) => match ds
                .update_parents(
                    state.store.clone(),
                    state.qdrant_clients.clone(),
                    state.search_store.clone(),
                    document_id,
                    payload.parents,
                )
                .await
            {
                Err(e) => error_response(
                    StatusCode::INTERNAL_SERVER_ERROR,
                    "internal_server_error",
                    "Failed to update document parents",
                    Some(e),
                ),
                Ok(_) => (
                    StatusCode::OK,
                    Json(APIResponse {
                        error: None,
                        response: Some(json!({
                            "data_source": {
                                "created": ds.created(),
                                "data_source_id": ds.data_source_id(),
                                "config": ds.config(),
                            },
                        })),
                    }),
                ),
            },
        },
    }
}

// List versions of a document in a data source.

#[derive(serde::Deserialize)]
struct DataSourcesDocumentsVersionsListQuery {
    offset: usize,
    limit: usize,
    latest_hash: Option<String>, // Hash of the latest version to retrieve.
    view_filter: Option<String>, // Parsed as JSON.
}

async fn data_sources_documents_versions_list(
    Path((project_id, data_source_id, document_id)): Path<(i64, String, String)>,
    State(state): State<Arc<APIState>>,
    Query(query): Query<DataSourcesDocumentsVersionsListQuery>,
) -> (StatusCode, Json<APIResponse>) {
    let view_filter: Option<SearchFilter> = match query
        .view_filter
        .as_ref()
        .and_then(|f| Some(serde_json::from_str(f)))
    {
        Some(Ok(f)) => Some(f),
        None => None,
        Some(Err(e)) => {
            return error_response(
                StatusCode::BAD_REQUEST,
                "invalid_view_filter",
                "Failed to parse view_filter query parameter",
                Some(e.into()),
            )
        }
    };

    let project = project::Project::new_from_id(project_id);
    match state
        .store
        .list_data_source_document_versions(
            &project,
            &data_source_id,
            &document_id,
            Some((query.limit, query.offset)),
            &match view_filter {
                Some(filter) => Some(filter.postprocess_for_data_source(&data_source_id)),
                None => None,
            },
            &query.latest_hash,
            true,
        )
        .await
    {
        Err(e) => error_response(
            StatusCode::INTERNAL_SERVER_ERROR,
            "internal_server_error",
            "Failed to list document versions",
            Some(e),
        ),
        Ok((versions, total)) => (
            StatusCode::OK,
            Json(APIResponse {
                error: None,
                response: Some(json!({
                    "offset": query.offset,
                    "limit": query.limit,
                    "total": total,
                    "versions": versions,
                })),
            }),
        ),
    }
}

/// Upsert a document in a data source.

#[derive(serde::Deserialize)]
struct DataSourcesDocumentsUpsertPayload {
    document_id: String,
    timestamp: Option<u64>,
    tags: Vec<String>,
    parent_id: Option<String>,
    parents: Vec<String>,
    source_url: Option<String>,
    section: Section,
    credentials: run::Credentials,
    light_document_output: Option<bool>,
    title: String,
    mime_type: String,
    provider_visibility: Option<ProviderVisibility>,
}

async fn data_sources_documents_upsert(
    Path((project_id, data_source_id)): Path<(i64, String)>,
    State(state): State<Arc<APIState>>,
    Json(payload): Json<DataSourcesDocumentsUpsertPayload>,
) -> (StatusCode, Json<APIResponse>) {
    let project = project::Project::new_from_id(project_id);
    let light_document_output = match payload.light_document_output {
        Some(v) => v,
        None => false,
    };

    if payload.parents.get(0) != Some(&payload.document_id) {
        return error_response(
            StatusCode::BAD_REQUEST,
            "invalid_parents",
            "Failed to upsert document - parents[0] and document_id should be equal",
            None,
        );
    }

    match &payload.parent_id {
        Some(parent_id) => {
            if payload.parents.get(1) != Some(parent_id) {
                return error_response(
                    StatusCode::BAD_REQUEST,
                    "invalid_parent_id",
                    "Failed to upsert document - parents[1] and parent_id should be equal",
                    None,
                );
            }
        }
        None => {
            if payload.parents.len() > 1 {
                return error_response(
                    StatusCode::BAD_REQUEST,
                    "invalid_parent_id",
                    "Failed to upsert document - parent_id should not be null if parents[1] is defined",
                    None,
                );
            }
        }
    }

    match state
        .store
        .load_data_source(&project, &data_source_id)
        .await
    {
        Err(e) => error_response(
            StatusCode::INTERNAL_SERVER_ERROR,
            "internal_server_error",
            "Failed to retrieve data source",
            Some(e),
        ),
        Ok(ds) => match ds {
            None => error_response(
                StatusCode::NOT_FOUND,
                "data_source_not_found",
                &format!("No data source found for id `{}`", data_source_id),
                None,
            ),
            Some(ds) => {
                match ds
                    .upsert(
                        payload.credentials,
                        state.store.clone(),
                        state.qdrant_clients.clone(),
                        &payload.document_id,
                        payload.title,
                        payload.mime_type,
                        &payload.provider_visibility,
                        payload.timestamp,
                        &payload.tags,
                        &payload.parents,
                        &payload.source_url,
                        payload.section,
                        true, // preserve system tags
                        state.search_store.clone(),
                    )
                    .await
                {
                    Err(e) => error_response(
                        StatusCode::INTERNAL_SERVER_ERROR,
                        "internal_server_error",
                        "Failed to upsert document",
                        Some(e),
                    ),
                    Ok(d) => {
                        let mut response_data = json!({
                            "data_source": {
                                "created": ds.created(),
                                "data_source_id": ds.data_source_id(),
                                "config": ds.config(),
                            },
                        });
                        if light_document_output {
                            response_data["document"] = json!({
                                "hash": d.hash,
                                "text_size": d.text_size,
                                "chunk_count": d.chunk_count,
                                "token_count": d.token_count,
                                "created": d.created,
                            });
                        } else {
                            response_data["document"] = json!(d);
                        }
                        (
                            StatusCode::OK,
                            Json(APIResponse {
                                error: None,
                                response: Some(response_data),
                            }),
                        )
                    }
                }
            }
        },
    }
}

// Get a document blob from a data source.

async fn data_sources_documents_retrieve_blob(
    Path((project_id, data_source_id, document_id)): Path<(i64, String, String)>,
    State(state): State<Arc<APIState>>,
) -> (StatusCode, Json<APIResponse>) {
    let project = project::Project::new_from_id(project_id);

    match state
        .store
        .load_data_source(&project, &data_source_id)
        .await
    {
        Err(e) => error_response(
            StatusCode::INTERNAL_SERVER_ERROR,
            "internal_server_error",
            "Failed to retrieve data source",
            Some(e),
        ),
        Ok(ds) => match ds {
            None => error_response(
                StatusCode::NOT_FOUND,
                "data_source_not_found",
                &format!("No data source found for id `{}`", data_source_id),
                None,
            ),
            Some(ds) => match ds
                .retrieve_api_blob(state.store.clone(), &document_id)
                .await
            {
                Err(e) => error_response(
                    StatusCode::INTERNAL_SERVER_ERROR,
                    "internal_server_error",
                    "Failed to retrieve document blob",
                    Some(e),
                ),
                Ok(None) => error_response(
                    StatusCode::NOT_FOUND,
                    "data_source_document_not_found",
                    &format!("No document found for id `{}`", document_id),
                    None,
                ),
                Ok(Some(blob)) => {
                    let blob_value = serde_json::to_value(blob).unwrap();
                    (
                        StatusCode::OK,
                        Json(APIResponse {
                            error: None,
                            response: Some(blob_value),
                        }),
                    )
                }
            },
        },
    }
}

/// List documents from a data source.

#[derive(serde::Deserialize)]
struct DataSourcesListQuery {
    document_ids: Option<String>, // Parse as JSON.
    limit: Option<usize>,
    offset: Option<usize>,
    view_filter: Option<String>, // Parsed as JSON.
}

async fn data_sources_documents_list(
    Path((project_id, data_source_id)): Path<(i64, String)>,
    State(state): State<Arc<APIState>>,
    Query(query): Query<DataSourcesListQuery>,
) -> (StatusCode, Json<APIResponse>) {
    let view_filter: Option<SearchFilter> = match query
        .view_filter
        .as_ref()
        .and_then(|f| Some(serde_json::from_str(f)))
    {
        Some(Ok(f)) => Some(f),
        None => None,
        Some(Err(e)) => {
            return error_response(
                StatusCode::BAD_REQUEST,
                "invalid_view_filter",
                "Failed to parse view_filter query parameter",
                Some(e.into()),
            )
        }
    };

    let limit_offset: Option<(usize, usize)> = match (query.limit, query.offset) {
        (Some(limit), Some(offset)) => Some((limit, offset)),
        _ => None,
    };

    let document_ids: Option<Vec<String>> = match query.document_ids {
        Some(ref ids) => match serde_json::from_str(ids) {
            Ok(parsed_ids) => Some(parsed_ids),
            Err(e) => {
                return error_response(
                    StatusCode::BAD_REQUEST,
                    "invalid_document_ids",
                    "Failed to parse document_ids query parameter",
                    Some(e.into()),
                )
            }
        },
        None => None,
    };

    let project = project::Project::new_from_id(project_id);
    match state
        .store
        .list_data_source_documents(
            &project,
            &data_source_id,
            &match view_filter {
                Some(filter) => Some(filter.postprocess_for_data_source(&data_source_id)),
                None => None,
            },
            &document_ids,
            limit_offset,
            true, // remove system tags
            true,
        )
        .await
    {
        Err(e) => error_response(
            StatusCode::INTERNAL_SERVER_ERROR,
            "internal_server_error",
            "Failed to list data source",
            Some(e),
        ),
        Ok((documents, total)) => (
            StatusCode::OK,
            Json(APIResponse {
                error: None,
                response: Some(json!({
                    "documents": documents,
                    "limit": query.limit,
                    "offset": query.offset,
                    "total": total,
                })),
            }),
        ),
    }
}

/// Retrieve document from a data source.
#[derive(serde::Deserialize)]
struct DataSourcesDocumentsRetrieveQuery {
    version_hash: Option<String>,
    view_filter: Option<String>, // Parsed as JSON.
}

async fn data_sources_documents_retrieve(
    Path((project_id, data_source_id, document_id)): Path<(i64, String, String)>,
    State(state): State<Arc<APIState>>,
    Query(query): Query<DataSourcesDocumentsRetrieveQuery>,
) -> (StatusCode, Json<APIResponse>) {
    let view_filter: Option<SearchFilter> = match query
        .view_filter
        .as_ref()
        .and_then(|f| Some(serde_json::from_str(f)))
    {
        Some(Ok(f)) => Some(f),
        None => None,
        Some(Err(e)) => {
            return error_response(
                StatusCode::BAD_REQUEST,
                "invalid_view_filter",
                "Failed to parse view_filter query parameter",
                Some(e.into()),
            )
        }
    };
    let project = project::Project::new_from_id(project_id);
    match state
        .store
        .load_data_source(&project, &data_source_id)
        .await
    {
        Err(e) => error_response(
            StatusCode::INTERNAL_SERVER_ERROR,
            "internal_server_error",
            "Failed to retrieve data source",
            Some(e),
        ),
        Ok(ds) => match ds {
            None => error_response(
                StatusCode::NOT_FOUND,
                "data_source_not_found",
                &format!("No data source found for id `{}`", data_source_id),
                None,
            ),
            Some(ds) => match ds
                .retrieve(
                    state.store.clone(),
                    &document_id,
                    &match view_filter {
                        Some(filter) => Some(filter.postprocess_for_data_source(&data_source_id)),
                        None => None,
                    },
                    true,
                    &query.version_hash,
                )
                .await
            {
                Err(e) => error_response(
                    StatusCode::INTERNAL_SERVER_ERROR,
                    "internal_server_error",
                    "Failed to retrieve document",
                    Some(e),
                ),
                Ok(None) => error_response(
                    StatusCode::NOT_FOUND,
                    "data_source_document_not_found",
                    &format!("No document found for id `{}`", document_id),
                    None,
                ),
                Ok(Some(d)) => (
                    StatusCode::OK,
                    Json(APIResponse {
                        error: None,
                        response: Some(json!({
                            "document": d,
                            "data_source": {
                                "created": ds.created(),
                                "data_source_id": ds.data_source_id(),
                                "config": ds.config(),
                            },
                        })),
                    }),
                ),
            },
        },
    }
}

/// Delete document from a data source.

async fn data_sources_documents_delete(
    Path((project_id, data_source_id, document_id)): Path<(i64, String, String)>,
    State(state): State<Arc<APIState>>,
) -> (StatusCode, Json<APIResponse>) {
    let project = project::Project::new_from_id(project_id);
    match state
        .store
        .load_data_source(&project, &data_source_id)
        .await
    {
        Err(e) => error_response(
            StatusCode::INTERNAL_SERVER_ERROR,
            "internal_server_error",
            "Failed to retrieve data source",
            Some(e),
        ),
        Ok(ds) => match ds {
            None => error_response(
                StatusCode::NOT_FOUND,
                "data_source_not_found",
                &format!("No data source found for id `{}`", data_source_id),
                None,
            ),
            Some(ds) => match ds
                .delete_document(
                    state.store.clone(),
                    state.qdrant_clients.clone(),
                    state.search_store.clone(),
                    &document_id,
                )
                .await
            {
                Err(e) => error_response(
                    StatusCode::INTERNAL_SERVER_ERROR,
                    "internal_server_error",
                    "Failed to delete document",
                    Some(e),
                ),
                Ok(_) => (
                    StatusCode::OK,
                    Json(APIResponse {
                        error: None,
                        response: Some(json!({
                            "data_source": {
                                "created": ds.created(),
                                "data_source_id": ds.data_source_id(),
                                "config": ds.config(),
                            },
                        })),
                    }),
                ),
            },
        },
    }
}

/// Scrub document deleted versions

async fn data_sources_documents_scrub_deleted_versions(
    Path((project_id, data_source_id, document_id)): Path<(i64, String, String)>,
    State(state): State<Arc<APIState>>,
) -> (StatusCode, Json<APIResponse>) {
    let project = project::Project::new_from_id(project_id);
    match state
        .store
        .load_data_source(&project, &data_source_id)
        .await
    {
        Err(e) => error_response(
            StatusCode::INTERNAL_SERVER_ERROR,
            "internal_server_error",
            "Failed to retrieve data source",
            Some(e),
        ),
        Ok(ds) => match ds {
            None => error_response(
                StatusCode::NOT_FOUND,
                "data_source_not_found",
                &format!("No data source found for id `{}`", data_source_id),
                None,
            ),
            Some(ds) => match ds
                .scrub_document_deleted_versions(state.store.clone(), &document_id)
                .await
            {
                Err(e) => error_response(
                    StatusCode::INTERNAL_SERVER_ERROR,
                    "internal_server_error",
                    "Failed to scrub document deleted versions",
                    Some(e),
                ),
                Ok(versions) => (
                    StatusCode::OK,
                    Json(APIResponse {
                        error: None,
                        response: Some(json!({
                            "versions": versions,
                        })),
                    }),
                ),
            },
        },
    }
}

/// Delete a data source.

async fn data_sources_delete(
    Path((project_id, data_source_id)): Path<(i64, String)>,
    State(state): State<Arc<APIState>>,
) -> (StatusCode, Json<APIResponse>) {
    let project = project::Project::new_from_id(project_id);
    match state
        .store
        .load_data_source(&project, &data_source_id)
        .await
    {
        Err(e) => error_response(
            StatusCode::INTERNAL_SERVER_ERROR,
            "internal_server_error",
            "Failed to retrieve data source",
            Some(e),
        ),
        Ok(ds) => match ds {
            None => error_response(
                StatusCode::NOT_FOUND,
                "data_source_not_found",
                &format!("No data source found for id `{}`", data_source_id),
                None,
            ),
            Some(ds) => match ds
                .delete(
                    state.store.clone(),
                    state.databases_store.clone(),
                    state.qdrant_clients.clone(),
                    state.search_store.clone(),
                )
                .await
            {
                Err(e) => error_response(
                    StatusCode::INTERNAL_SERVER_ERROR,
                    "internal_server_error",
                    "Failed to delete data source",
                    Some(e),
                ),
                Ok(_) => (
                    StatusCode::OK,
                    Json(APIResponse {
                        error: None,
                        response: Some(json!({
                            "data_source": {
                                "created": ds.created(),
                                "data_source_id": ds.data_source_id(),
                                "config": ds.config(),
                            }
                        })),
                    }),
                ),
            },
        },
    }
}

#[derive(serde::Deserialize)]
struct DatabasesTablesUpsertPayload {
    table_id: String,
    name: String,
    description: String,
    timestamp: Option<u64>,
    tags: Vec<String>,
    parent_id: Option<String>,
    parents: Vec<String>,
    source_url: Option<String>,

    // Remote DB specifics
    remote_database_table_id: Option<String>,
    remote_database_secret_id: Option<String>,

    // Node meta:
    title: String,
    mime_type: String,
    provider_visibility: Option<ProviderVisibility>,
}

async fn tables_upsert(
    Path((project_id, data_source_id)): Path<(i64, String)>,
    State(state): State<Arc<APIState>>,
    Json(payload): Json<DatabasesTablesUpsertPayload>,
) -> (StatusCode, Json<APIResponse>) {
    let project = project::Project::new_from_id(project_id);

    if payload.parents.get(0) != Some(&payload.table_id) {
        return error_response(
            StatusCode::BAD_REQUEST,
            "invalid_parents",
            "Failed to upsert table - parents[0] and table_id should be equal",
            None,
        );
    }

    match &payload.parent_id {
        Some(parent_id) => {
            if payload.parents.get(1) != Some(parent_id) {
                return error_response(
                    StatusCode::BAD_REQUEST,
                    "invalid_parent_id",
                    "Failed to upsert table - parents[1] and parent_id should be equal",
                    None,
                );
            }
        }
        None => {
            if payload.parents.len() > 1 {
                return error_response(
                        StatusCode::BAD_REQUEST,
                        "invalid_parent_id",
                        "Failed to upsert table - parent_id should not be null if parents[1] is defined",
                        None,
                    );
            }
        }
    }

    match state
        .store
        .upsert_data_source_table(
            project,
            data_source_id,
            TableUpsertParams {
                table_id: payload.table_id,
                name: payload.name,
                description: payload.description,
                timestamp: payload.timestamp.unwrap_or(utils::now()),
                tags: payload.tags,
                parents: payload.parents,
                source_url: payload.source_url,
                remote_database_table_id: payload.remote_database_table_id,
                remote_database_secret_id: payload.remote_database_secret_id,
                title: payload.title,
                mime_type: payload.mime_type,
                provider_visibility: payload.provider_visibility,
            },
        )
        .await
    {
        Ok(table) => match state
            .search_store
            .index_node(Node::from(table.clone()), Some(table.get_tags()))
            .await
        {
            Ok(_) => (
                StatusCode::OK,
                Json(APIResponse {
                    error: None,
                    response: Some(json!({ "table": table })),
                }),
            ),
            Err(e) => error_response(
                StatusCode::INTERNAL_SERVER_ERROR,
                "internal_server_error",
                "Failed to index table",
                Some(e),
            ),
        },
        Err(e) => error_response(
            StatusCode::INTERNAL_SERVER_ERROR,
            "internal_server_error",
            "Failed to upsert table",
            Some(e),
        ),
    }
}

/// Retrieve table from a data source.
#[derive(serde::Deserialize)]
struct TableRetrieveQuery {
    view_filter: Option<String>, // Parsed as JSON.
}

async fn tables_retrieve(
    Path((project_id, data_source_id, table_id)): Path<(i64, String, String)>,
    State(state): State<Arc<APIState>>,
    Query(query): Query<TableRetrieveQuery>,
) -> (StatusCode, Json<APIResponse>) {
    let view_filter: Option<SearchFilter> = match query
        .view_filter
        .as_ref()
        .and_then(|f| Some(serde_json::from_str(f)))
    {
        Some(Ok(f)) => Some(f),
        None => None,
        Some(Err(e)) => {
            return error_response(
                StatusCode::BAD_REQUEST,
                "invalid_view_filter",
                "Failed to parse view_filter query parameter",
                Some(e.into()),
            )
        }
    };

    let project = project::Project::new_from_id(project_id);

    match state
        .store
        .load_data_source_table(&project, &data_source_id, &table_id)
        .await
    {
        Err(e) => error_response(
            StatusCode::INTERNAL_SERVER_ERROR,
            "internal_server_error",
            "Failed to retrieve table",
            Some(e),
        ),
        Ok(table) => match table.filter(|table| table.match_filter(&view_filter)) {
            None => error_response(
                StatusCode::NOT_FOUND,
                "table_not_found",
                &format!("No table found for id `{}`", table_id),
                None,
            ),
            Some(table) => (
                StatusCode::OK,
                Json(APIResponse {
                    error: None,
                    response: Some(json!({
                        "table": table
                    })),
                }),
            ),
        },
    }
}

#[derive(serde::Deserialize)]
struct TableListQuery {
    limit: Option<usize>,
    offset: Option<usize>,
    table_ids: Option<String>,   // Parsed as JSON.
    view_filter: Option<String>, // Parsed as JSON.
}

async fn tables_list(
    Path((project_id, data_source_id)): Path<(i64, String)>,
    State(state): State<Arc<APIState>>,
    Query(query): Query<TableListQuery>,
) -> (StatusCode, Json<APIResponse>) {
    let project = project::Project::new_from_id(project_id);
    let view_filter: Option<SearchFilter> = match query
        .view_filter
        .as_ref()
        .and_then(|f| Some(serde_json::from_str(f)))
    {
        Some(Ok(f)) => Some(f),
        None => None,
        Some(Err(e)) => {
            return error_response(
                StatusCode::BAD_REQUEST,
                "invalid_view_filter",
                "Failed to parse view_filter query parameter",
                Some(e.into()),
            )
        }
    };

    let limit_offset: Option<(usize, usize)> = match (query.limit, query.offset) {
        (Some(limit), Some(offset)) => Some((limit, offset)),
        _ => None,
    };

    let table_ids: Option<Vec<String>> = match query.table_ids {
        Some(ref ids) => match serde_json::from_str(ids) {
            Ok(parsed_ids) => Some(parsed_ids),
            Err(e) => {
                return error_response(
                    StatusCode::BAD_REQUEST,
                    "invalid_table_ids",
                    "Failed to parse table_ids query parameter",
                    Some(e.into()),
                )
            }
        },
        None => None,
    };

    match state
        .store
        .list_data_source_tables(
            &project,
            &data_source_id,
            &view_filter,
            &table_ids,
            limit_offset,
        )
        .await
    {
        Err(e) => error_response(
            StatusCode::INTERNAL_SERVER_ERROR,
            "internal_server_error",
            "Failed to list tables",
            Some(e),
        ),
        Ok((tables, total)) => (
            StatusCode::OK,
            Json(APIResponse {
                error: None,
                response: Some(json!({
                    "limit": query.limit,
                    "offset": query.offset,
                    "tables": tables,
                    "total": total,
                })),
            }),
        ),
    }
}

async fn tables_delete(
    Path((project_id, data_source_id, table_id)): Path<(i64, String, String)>,
    State(state): State<Arc<APIState>>,
) -> (StatusCode, Json<APIResponse>) {
    let project = project::Project::new_from_id(project_id);

    match state
        .store
        .load_data_source_table(&project, &data_source_id, &table_id)
        .await
    {
        Err(e) => error_response(
            StatusCode::INTERNAL_SERVER_ERROR,
            "internal_server_error",
            "Failed to load table",
            Some(e),
        ),
        Ok(None) => (
            StatusCode::OK,
            Json(APIResponse {
                error: None,
                response: Some(json!({
                    "success": true,
                })),
            }),
        ),
        Ok(Some(table)) => {
            match table
                .delete(
                    state.store.clone(),
                    state.databases_store.clone(),
                    Some(state.search_store.clone()),
                )
                .await
            {
                Err(e) => error_response(
                    StatusCode::INTERNAL_SERVER_ERROR,
                    "internal_server_error",
                    "Failed to delete table",
                    Some(e),
                ),
                Ok(_) => (
                    StatusCode::OK,
                    Json(APIResponse {
                        error: None,
                        response: Some(json!({
                            "success": true,
                        })),
                    }),
                ),
            }
        }
    }
}

async fn tables_retrieve_blob(
    Path((project_id, data_source_id, table_id)): Path<(i64, String, String)>,
    State(state): State<Arc<APIState>>,
) -> (StatusCode, Json<APIResponse>) {
    let project = project::Project::new_from_id(project_id);

    match state
        .store
        .load_data_source_table(&project, &data_source_id, &table_id)
        .await
    {
        Err(e) => error_response(
            StatusCode::INTERNAL_SERVER_ERROR,
            "internal_server_error",
            "Failed to load table",
            Some(e),
        ),
        Ok(None) => error_response(
            StatusCode::NOT_FOUND,
            "table_not_found",
            &format!("No table found for id `{}`", table_id),
            None,
        ),
        Ok(Some(table)) => match table.retrieve_api_blob(state.databases_store.clone()).await {
            Err(e) => error_response(
                StatusCode::INTERNAL_SERVER_ERROR,
                "internal_server_error",
                "Failed to retrieve document blob",
                Some(e),
            ),
            Ok(blob) => {
                let blob_value = serde_json::to_value(blob).unwrap();
                (
                    StatusCode::OK,
                    Json(APIResponse {
                        error: None,
                        response: Some(blob_value),
                    }),
                )
            }
        },
    }
}

async fn tables_update_parents(
    Path((project_id, data_source_id, table_id)): Path<(i64, String, String)>,
    State(state): State<Arc<APIState>>,
    Json(payload): Json<DataSourcesDocumentsUpdateParentsPayload>,
) -> (StatusCode, Json<APIResponse>) {
    let project = project::Project::new_from_id(project_id);

    if payload.parents.get(0) != Some(&table_id) {
        return error_response(
            StatusCode::BAD_REQUEST,
            "invalid_parents",
            "Failed to update table parents - parents[0] and table_id should be equal",
            None,
        );
    }

    match &payload.parent_id {
        Some(parent_id) => {
            if payload.parents.get(1) != Some(parent_id) {
                return error_response(
                    StatusCode::BAD_REQUEST,
                    "invalid_parent_id",
                    "Failed to update table parents - parents[1] and parent_id should be equal",
                    None,
                );
            }
        }
        None => {
            if payload.parents.len() > 1 {
                return error_response(
                        StatusCode::BAD_REQUEST,
                        "invalid_parent_id",
                        "Failed to update table parents - parent_id should not be null if parents[1] is defined",
                        None,
                    );
            }
        }
    }

    match state
        .store
        .load_data_source_table(&project, &data_source_id, &table_id)
        .await
    {
        Err(e) => error_response(
            StatusCode::INTERNAL_SERVER_ERROR,
            "internal_server_error",
            "Failed to load table",
            Some(e),
        ),
        Ok(None) => error_response(
            StatusCode::NOT_FOUND,
            "table_not_found",
            &format!("No table found for id `{}`", table_id),
            None,
        ),
        Ok(Some(table)) => match table
            .update_parents(
                state.store.clone(),
                state.search_store.clone(),
                payload.parents.clone(),
            )
            .await
        {
            Err(e) => error_response(
                StatusCode::INTERNAL_SERVER_ERROR,
                "internal_server_error",
                "Failed to update table parents",
                Some(e),
            ),
            Ok(_) => (
                StatusCode::OK,
                Json(APIResponse {
                    error: None,
                    response: Some(json!({
                        "success": true,
                    })),
                }),
            ),
        },
    }
}

#[derive(serde::Deserialize)]
struct TablesRowsUpsertPayload {
    rows: Vec<Row>,
    truncate: Option<bool>,
}

async fn tables_rows_upsert(
    Path((project_id, data_source_id, table_id)): Path<(i64, String, String)>,
    State(state): State<Arc<APIState>>,
    Json(payload): Json<TablesRowsUpsertPayload>,
) -> (StatusCode, Json<APIResponse>) {
    let project = project::Project::new_from_id(project_id);

    match state
        .store
        .load_data_source_table(&project, &data_source_id, &table_id)
        .await
    {
        Err(e) => {
            return error_response(
                StatusCode::INTERNAL_SERVER_ERROR,
                "internal_server_error",
                "Failed to load table",
                Some(e),
            )
        }
        Ok(None) => {
            return error_response(
                StatusCode::NOT_FOUND,
                "table_not_found",
                &format!("No table found for id `{}`", table_id),
                None,
            )
        }
        Ok(Some(table)) => match LocalTable::from_table(table) {
            Err(e) => {
                return error_response(
                    StatusCode::BAD_REQUEST,
                    "invalid_table",
                    "Table is not local",
                    Some(e),
                )
            }
            Ok(table) => {
                match table
                    .upsert_rows(
                        state.store.clone(),
                        state.databases_store.clone(),
                        payload.rows,
                        match payload.truncate {
                            Some(v) => v,
                            None => false,
                        },
                    )
                    .await
                {
                    Err(e) => {
                        return error_response(
                            StatusCode::INTERNAL_SERVER_ERROR,
                            "internal_server_error",
                            "Failed to upsert rows",
                            Some(e),
                        )
                    }
                    Ok(_) => (
                        StatusCode::OK,
                        Json(APIResponse {
                            error: None,
                            response: Some(json!({
                                "success": true,
                            })),
                        }),
                    ),
                }
            }
        },
    }
}

async fn tables_rows_retrieve(
    Path((project_id, data_source_id, table_id, row_id)): Path<(i64, String, String, String)>,
    State(state): State<Arc<APIState>>,
    Query(query): Query<TableRetrieveQuery>,
) -> (StatusCode, Json<APIResponse>) {
    let project = project::Project::new_from_id(project_id);
    let view_filter: Option<SearchFilter> = match query
        .view_filter
        .as_ref()
        .and_then(|f| Some(serde_json::from_str(f)))
    {
        Some(Ok(f)) => Some(f),
        None => None,
        Some(Err(e)) => {
            return error_response(
                StatusCode::BAD_REQUEST,
                "invalid_view_filter",
                "Failed to parse view_filter query parameter",
                Some(e.into()),
            )
        }
    };

    match state
        .store
        .load_data_source_table(&project, &data_source_id, &table_id)
        .await
    {
        Err(e) => {
            return error_response(
                StatusCode::INTERNAL_SERVER_ERROR,
                "internal_server_error",
                "Failed to load table",
                Some(e),
            )
        }
        Ok(table) => match table.filter(|table| table.match_filter(&view_filter)) {
            None => {
                return error_response(
                    StatusCode::NOT_FOUND,
                    "table_not_found",
                    &format!("No table found for id `{}`", table_id),
                    None,
                )
            }
            Some(table) => match LocalTable::from_table(table) {
                Err(e) => {
                    return error_response(
                        StatusCode::BAD_REQUEST,
                        "invalid_table",
                        "Table is not local",
                        Some(e),
                    )
                }
                Ok(table) => {
                    match table
                        .retrieve_row(state.databases_store.clone(), &row_id)
                        .await
                    {
                        Err(e) => {
                            return error_response(
                                StatusCode::INTERNAL_SERVER_ERROR,
                                "internal_server_error",
                                "Failed to load row",
                                Some(e),
                            )
                        }
                        Ok(None) => {
                            return error_response(
                                StatusCode::NOT_FOUND,
                                "table_row_not_found",
                                &format!("No table row found for id `{}`", row_id),
                                None,
                            )
                        }
                        Ok(Some(row)) => {
                            return (
                                StatusCode::OK,
                                Json(APIResponse {
                                    error: None,
                                    response: Some(json!({
                                        "row": row,
                                    })),
                                }),
                            )
                        }
                    }
                }
            },
        },
    }
}

async fn tables_rows_delete(
    Path((project_id, data_source_id, table_id, row_id)): Path<(i64, String, String, String)>,
    State(state): State<Arc<APIState>>,
) -> (StatusCode, Json<APIResponse>) {
    let project = project::Project::new_from_id(project_id);

    match state
        .store
        .load_data_source_table(&project, &data_source_id, &table_id)
        .await
    {
        Err(e) => {
            return error_response(
                StatusCode::INTERNAL_SERVER_ERROR,
                "internal_server_error",
                "Failed to load table",
                Some(e),
            )
        }
        Ok(None) => {
            return (
                StatusCode::NOT_FOUND,
                Json(APIResponse {
                    error: Some(APIError {
                        code: "table_not_found".to_string(),
                        message: format!("No table found for id `{}`", table_id),
                    }),
                    response: None,
                }),
            )
        }
        Ok(Some(table)) => match LocalTable::from_table(table) {
            Err(e) => {
                return error_response(
                    StatusCode::BAD_REQUEST,
                    "invalid_table",
                    "Table is not local",
                    Some(e),
                )
            }
            Ok(table) => {
                match table
                    .delete_row(state.databases_store.clone(), &row_id)
                    .await
                {
                    Err(e) => {
                        return error_response(
                            StatusCode::INTERNAL_SERVER_ERROR,
                            "internal_server_error",
                            "Failed to delete row",
                            Some(e),
                        )
                    }
                    Ok(_) => (
                        StatusCode::OK,
                        Json(APIResponse {
                            error: None,
                            response: Some(json!({
                                "success": true,
                            })),
                        }),
                    ),
                }
            }
        },
    }
}

#[derive(serde::Deserialize)]
struct DatabasesRowsListQuery {
    offset: usize,
    limit: usize,
    view_filter: Option<String>,
}

async fn tables_rows_list(
    Path((project_id, data_source_id, table_id)): Path<(i64, String, String)>,
    State(state): State<Arc<APIState>>,
    Query(query): Query<DatabasesRowsListQuery>,
) -> (StatusCode, Json<APIResponse>) {
    let project = project::Project::new_from_id(project_id);
    let view_filter: Option<SearchFilter> = match query
        .view_filter
        .as_ref()
        .and_then(|f| Some(serde_json::from_str(f)))
    {
        Some(Ok(f)) => Some(f),
        None => None,
        Some(Err(e)) => {
            return error_response(
                StatusCode::BAD_REQUEST,
                "invalid_view_filter",
                "Failed to parse view_filter query parameter",
                Some(e.into()),
            )
        }
    };

    match state
        .store
        .load_data_source_table(&project, &data_source_id, &table_id)
        .await
    {
        Err(e) => {
            return error_response(
                StatusCode::INTERNAL_SERVER_ERROR,
                "internal_server_error",
                "Failed to load table",
                Some(e),
            )
        }
        Ok(table) => match table.filter(|table| table.match_filter(&view_filter)) {
            None => {
                return error_response(
                    StatusCode::NOT_FOUND,
                    "table_not_found",
                    &format!("No table found for id `{}`", table_id),
                    None,
                )
            }
            Some(table) => match LocalTable::from_table(table) {
                Err(e) => error_response(
                    StatusCode::BAD_REQUEST,
                    "invalid_table",
                    "Table is not local",
                    Some(e),
                ),
                Ok(table) => match table
                    .list_rows(
                        state.databases_store.clone(),
                        Some((query.limit, query.offset)),
                    )
                    .await
                {
                    Err(e) => error_response(
                        StatusCode::INTERNAL_SERVER_ERROR,
                        "internal_server_error",
                        "Failed to list rows",
                        Some(e),
                    ),
                    Ok((rows, total)) => (
                        StatusCode::OK,
                        Json(APIResponse {
                            error: None,
                            response: Some(json!({
                                "offset": query.offset,
                                "limit": query.limit,
                                "total": total,
                                "rows": rows,
                            })),
                        }),
                    ),
                },
            },
        },
    }
}

#[derive(serde::Deserialize)]
struct FoldersUpsertPayload {
    folder_id: String,
    timestamp: Option<u64>,
    parent_id: Option<String>,
    parents: Vec<String>,
    title: String,
    mime_type: String,
    source_url: Option<String>,
    provider_visibility: Option<ProviderVisibility>,
}

async fn folders_upsert(
    Path((project_id, data_source_id)): Path<(i64, String)>,
    State(state): State<Arc<APIState>>,
    Json(payload): Json<FoldersUpsertPayload>,
) -> (StatusCode, Json<APIResponse>) {
    let project = project::Project::new_from_id(project_id);

    if payload.parents.get(0) != Some(&payload.folder_id) {
        return error_response(
            StatusCode::BAD_REQUEST,
            "invalid_parents",
            "Failed to upsert folder - parents[0] and folder_id should be equal",
            None,
        );
    }

    match &payload.parent_id {
        Some(parent_id) => {
            if payload.parents.get(1) != Some(parent_id) {
                return error_response(
                    StatusCode::BAD_REQUEST,
                    "invalid_parent_id",
                    "Failed to upsert folder - parents[1] and parent_id should be equal",
                    None,
                );
            }
        }
        None => {
            if payload.parents.len() > 1 {
                return error_response(
                        StatusCode::BAD_REQUEST,
                        "invalid_parent_id",
                        "Failed to upsert folder - parent_id should not be null if parents[1] is defined",
                        None,
                    );
            }
        }
    }

    match state
        .store
        .upsert_data_source_folder(
            project,
            data_source_id,
            FolderUpsertParams {
                folder_id: payload.folder_id,
                timestamp: payload.timestamp.unwrap_or(utils::now()),
                parents: payload.parents,
                title: payload.title,
                mime_type: payload.mime_type,
                source_url: payload.source_url,
                provider_visibility: payload.provider_visibility,
            },
        )
        .await
    {
        Err(e) => error_response(
            StatusCode::INTERNAL_SERVER_ERROR,
            "internal_server_error",
            "Failed to upsert folder",
            Some(e),
        ),
        Ok(folder) => match state
            .search_store
            .index_node(Node::from(folder.clone()), None)
            .await
        {
            Ok(_) => (
                StatusCode::OK,
                Json(APIResponse {
                    error: None,
                    response: Some(json!({
                        "folder": folder
                    })),
                }),
            ),
            Err(e) => error_response(
                StatusCode::INTERNAL_SERVER_ERROR,
                "internal_server_error",
                "Failed to index folder",
                Some(e),
            ),
        },
    }
}

async fn folders_retrieve(
    Path((project_id, data_source_id, folder_id)): Path<(i64, String, String)>,
    State(state): State<Arc<APIState>>,
) -> (StatusCode, Json<APIResponse>) {
    let project = project::Project::new_from_id(project_id);

    match state
        .store
        .load_data_source_folder(&project, &data_source_id, &folder_id)
        .await
    {
        Err(e) => error_response(
            StatusCode::INTERNAL_SERVER_ERROR,
            "internal_server_error",
            "Failed to load folder",
            Some(e),
        ),
        Ok(folder) => (
            StatusCode::OK,
            Json(APIResponse {
                error: None,
                response: Some(json!({
                    "folder": folder
                })),
            }),
        ),
    }
}

#[derive(serde::Deserialize)]
struct FoldersListQuery {
    limit: Option<usize>,
    offset: Option<usize>,
    folder_ids: Option<String>,  // Parsed as JSON.
    view_filter: Option<String>, // Parsed as JSON.
}

async fn folders_list(
    Path((project_id, data_source_id)): Path<(i64, String)>,
    State(state): State<Arc<APIState>>,
    Query(query): Query<FoldersListQuery>,
) -> (StatusCode, Json<APIResponse>) {
    let project = project::Project::new_from_id(project_id);
    let view_filter: Option<SearchFilter> = match query
        .view_filter
        .as_ref()
        .and_then(|f| Some(serde_json::from_str(f)))
    {
        Some(Ok(f)) => Some(f),
        None => None,
        Some(Err(e)) => {
            return error_response(
                StatusCode::BAD_REQUEST,
                "invalid_view_filter",
                "Failed to parse view_filter query parameter",
                Some(e.into()),
            )
        }
    };

    let limit_offset: Option<(usize, usize)> = match (query.limit, query.offset) {
        (Some(limit), Some(offset)) => Some((limit, offset)),
        _ => None,
    };

    let folder_ids: Option<Vec<String>> = match query.folder_ids {
        Some(ref ids) => match serde_json::from_str(ids) {
            Ok(parsed_ids) => Some(parsed_ids),
            Err(e) => {
                return error_response(
                    StatusCode::BAD_REQUEST,
                    "invalid_folder_ids",
                    "Failed to parse folder_ids query parameter",
                    Some(e.into()),
                )
            }
        },
        None => None,
    };

    match state
        .store
        .list_data_source_folders(
            &project,
            &data_source_id,
            &view_filter,
            &folder_ids,
            limit_offset,
        )
        .await
    {
        Err(e) => error_response(
            StatusCode::INTERNAL_SERVER_ERROR,
            "internal_server_error",
            "Failed to list folders",
            Some(e),
        ),
        Ok((folders, total)) => (
            StatusCode::OK,
            Json(APIResponse {
                error: None,
                response: Some(json!({
                    "limit": query.limit,
                    "offset": query.offset,
                    "folders": folders,
                    "total": total,
                })),
            }),
        ),
    }
}

async fn folders_delete(
    Path((project_id, data_source_id, folder_id)): Path<(i64, String, String)>,
    State(state): State<Arc<APIState>>,
) -> (StatusCode, Json<APIResponse>) {
    let project = project::Project::new_from_id(project_id);

    let result = async {
        let folder = match state
            .store
            .load_data_source_folder(&project, &data_source_id, &folder_id)
            .await?
        {
            Some(folder) => folder,
            None => return Ok(()),
        };
        state
            .store
            .delete_data_source_folder(&project, &data_source_id, &folder_id)
            .await?;
        state.search_store.delete_node(Node::from(folder)).await?;
        Ok(())
    }
    .await;

    match result {
        Err(e) => error_response(
            StatusCode::INTERNAL_SERVER_ERROR,
            "internal_server_error",
            "Failed to delete folder",
            Some(e),
        ),
        Ok(_) => (
            StatusCode::OK,
            Json(APIResponse {
                error: None,
                response: Some(json!({"success": true})),
            }),
        ),
    }
}

#[derive(serde::Deserialize)]
#[serde(deny_unknown_fields)]
struct NodesSearchPayload {
    query: Option<String>,
    filter: NodesSearchFilter,
    options: Option<NodesSearchOptions>,
}

async fn nodes_search(
    State(state): State<Arc<APIState>>,
    Json(payload): Json<NodesSearchPayload>,
) -> (StatusCode, Json<APIResponse>) {
    let (nodes, next_cursor) = match state
        .search_store
        .search_nodes(
            payload.query,
            payload.filter,
            payload.options,
            state.store.clone(),
        )
        .await
    {
        Ok((nodes, next_cursor)) => (nodes, next_cursor),
        Err(e) => {
            return error_response(
                StatusCode::INTERNAL_SERVER_ERROR,
                "internal_server_error",
                "Failed to search nodes",
                Some(e),
            );
        }
    };

    (
        StatusCode::OK,
        Json(APIResponse {
            error: None,
            response: Some(json!({
                "nodes": nodes,
                "next_page_cursor": next_cursor,
            })),
        }),
    )
}

#[derive(serde::Deserialize)]
#[serde(deny_unknown_fields)]
struct TagsSearchPayload {
    query: Option<String>,
    query_type: Option<TagsQueryType>,
    data_sources: Option<Vec<String>>,
    node_ids: Option<Vec<String>>,
    limit: Option<u64>,
}

async fn tags_search(
    State(state): State<Arc<APIState>>,
    Json(payload): Json<TagsSearchPayload>,
) -> (StatusCode, Json<APIResponse>) {
    match state
        .search_store
        .search_tags(
            payload.query,
            payload.query_type,
            payload.data_sources,
            payload.node_ids,
            payload.limit,
        )
        .await
    {
        Ok((tags, total)) => (
            StatusCode::OK,
            Json(APIResponse {
                error: None,
                response: Some(json!({
                    "tags": tags
                        .into_iter()
                        .map(|(k, v, ds)| json!({
                            "tag": k,
                            "match_count": v,
                            "data_sources": ds.into_iter()
                                .map(|(k, _v)| k)
                                .collect::<Vec<_>>()
                        }))
                        .collect::<Vec<serde_json::Value>>(),
                    "total_nodes": total,
                })),
            }),
        ),
        Err(e) => error_response(
            StatusCode::INTERNAL_SERVER_ERROR,
            "internal_server_error",
            "Failed to list tags",
            Some(e),
        ),
    }
}

#[derive(serde::Deserialize)]
struct DatabaseQueryRunPayload {
    query: String,
    tables: Vec<(i64, String, String)>,
    view_filter: Option<SearchFilter>,
}

// use axum_macros::debug_handler;

async fn databases_query_run(
    State(state): State<Arc<APIState>>,
    Json(payload): Json<DatabaseQueryRunPayload>,
) -> (StatusCode, Json<APIResponse>) {
    match try_join_all(
        payload
            .tables
            .into_iter()
            .map(|(project_id, data_source_id, table_id)| {
                let project = project::Project::new_from_id(project_id);
                let store = state.store.clone();
                async move {
                    store
                        .load_data_source_table(&project, &data_source_id, &table_id)
                        .await
                }
            }),
    )
    .await
    {
        Err(e) => error_response(
            StatusCode::INTERNAL_SERVER_ERROR,
            "internal_server_error",
            "Failed to retrieve tables",
            Some(e),
        ),
        Ok(tables) => {
            // Check that all tables exist.
            match tables
                .into_iter()
                .filter(|table| {
                    table
                        .as_ref()
                        .map_or(true, |t| t.match_filter(&payload.view_filter))
                })
                .collect::<Option<Vec<Table>>>()
            {
                None => {
                    return error_response(
                        StatusCode::NOT_FOUND,
                        "table_not_found",
                        "No table found",
                        None,
                    )
                }
                Some(tables) => match execute_query(tables, &payload.query, state.store.clone())
                    .await
                {
                    Err(QueryDatabaseError::TooManyResultRows) => error_response(
                        StatusCode::BAD_REQUEST,
                        "too_many_result_rows",
                        "The query returned too many rows",
                        None,
                    ),
                    Err(QueryDatabaseError::ExecutionError(s)) => {
                        error_response(StatusCode::BAD_REQUEST, "query_execution_error", &s, None)
                    }
                    Err(e) => error_response(
                        StatusCode::INTERNAL_SERVER_ERROR,
                        "internal_server_error",
                        "Failed to run query",
                        Some(e.into()),
                    ),
                    Ok((results, schema)) => (
                        StatusCode::OK,
                        Json(APIResponse {
                            error: None,
                            response: Some(json!({
                                "schema": schema,
                                "results": results,
                            })),
                        }),
                    ),
                },
            }
        }
    }
}

// SQLite Workers

#[derive(serde::Deserialize)]
struct SQLiteWorkersUpsertOrDeletePayload {
    url: String,
}

async fn sqlite_workers_heartbeat(
    State(state): State<Arc<APIState>>,
    Json(payload): Json<SQLiteWorkersUpsertOrDeletePayload>,
) -> (StatusCode, Json<APIResponse>) {
    match state
        .store
        .sqlite_workers_upsert(&payload.url, HEARTBEAT_INTERVAL_MS)
        .await
    {
        Err(e) => error_response(
            StatusCode::INTERNAL_SERVER_ERROR,
            "internal_server_error",
            "Failed to upsert SQLite worker",
            Some(e),
        ),
        Ok((worker, is_new)) => {
            if is_new {
                // The worker has just been created or is "coming back to life".
                // We have no guarantee that the worker's running databases are up-to-date, so we expire them all.
                match worker.expire_all().await {
                    Err(e) => {
                        return error_response(
                            StatusCode::INTERNAL_SERVER_ERROR,
                            "internal_server_error",
                            "Failed to expire SQLite worker databases",
                            Some(e.into()),
                        )
                    }
                    Ok(_) => (),
                }
            }

            (
                StatusCode::OK,
                Json(APIResponse {
                    error: None,
                    response: Some(json!({"success": true})),
                }),
            )
        }
    }
}

async fn sqlite_workers_delete(
    State(state): State<Arc<APIState>>,
    Json(payload): Json<SQLiteWorkersUpsertOrDeletePayload>,
) -> (StatusCode, Json<APIResponse>) {
    match state.store.sqlite_workers_delete(&payload.url).await {
        Err(e) => error_response(
            StatusCode::INTERNAL_SERVER_ERROR,
            "internal_server_error",
            "Failed to delete SQLite worker",
            Some(e),
        ),
        Ok(_) => (
            StatusCode::OK,
            Json(APIResponse {
                error: None,
                response: Some(json!({"success": true})),
            }),
        ),
    }
}

// Misc

#[derive(serde::Deserialize)]
struct TokenizePayload {
    text: String,
    provider_id: ProviderID,
    model_id: String,
    credentials: Option<run::Credentials>,
}

async fn tokenize(Json(payload): Json<TokenizePayload>) -> (StatusCode, Json<APIResponse>) {
    let mut llm = provider(payload.provider_id).llm(payload.model_id);

    // If we received credentials we initialize the llm with them.
    match payload.credentials {
        Some(c) => {
            match llm.initialize(c.clone()).await {
                Err(e) => {
                    return error_response(
                        StatusCode::INTERNAL_SERVER_ERROR,
                        "internal_server_error",
                        "Failed to initialize LLM",
                        Some(e),
                    );
                }
                Ok(()) => (),
            };
        }
        None => (),
    }

    match llm.tokenize(vec![payload.text]).await {
        Err(e) => error_response(
            StatusCode::INTERNAL_SERVER_ERROR,
            "internal_server_error",
            "Failed to tokenize text",
            Some(e),
        ),
        Ok(mut res) => match res.pop() {
            None => error_response(
                StatusCode::INTERNAL_SERVER_ERROR,
                "internal_server_error",
                "Failed to tokenize text",
                None,
            ),
            Some(tokens) => (
                StatusCode::OK,
                Json(APIResponse {
                    error: None,
                    response: Some(json!({
                        "tokens": tokens,
                    })),
                }),
            ),
        },
    }
}

#[derive(serde::Deserialize)]
struct TokenizeBatchPayload {
    texts: Vec<String>,
    provider_id: ProviderID,
    model_id: String,
    credentials: Option<run::Credentials>,
}

async fn tokenize_batch(
    Json(payload): Json<TokenizeBatchPayload>,
) -> (StatusCode, Json<APIResponse>) {
    let mut llm = provider(payload.provider_id).llm(payload.model_id);

    // If we received credentials we initialize the llm with them.
    match payload.credentials {
        Some(c) => {
            match llm.initialize(c.clone()).await {
                Err(e) => {
                    return error_response(
                        StatusCode::INTERNAL_SERVER_ERROR,
                        "internal_server_error",
                        "Failed to initialize LLM",
                        Some(e),
                    );
                }
                Ok(()) => (),
            };
        }
        None => (),
    }

    match llm.tokenize(payload.texts).await {
        Err(e) => error_response(
            StatusCode::INTERNAL_SERVER_ERROR,
            "internal_server_error",
            "Failed to tokenize text",
            Some(e),
        ),
        Ok(res) => (
            StatusCode::OK,
            Json(APIResponse {
                error: None,
                response: Some(json!({
                    "tokens": res,
                })),
            }),
        ),
    }
}

fn main() {
    JSExecutor::init();

    let rt = tokio::runtime::Builder::new_multi_thread()
        .worker_threads(32)
        .enable_all()
        .build()
        .unwrap();

    let r = rt.block_on(async {
        tracing_subscriber::registry()
            .with(JsonStorageLayer)
            .with(
                BunyanFormattingLayer::new("dust_api".into(), std::io::stdout)
                    .skip_fields(vec!["file", "line", "target"].into_iter())
                    .unwrap(),
            )
            .with(tracing_subscriber::EnvFilter::new("info"))
            .init();

        let store: Box<dyn store::Store + Sync + Send> = match std::env::var("CORE_DATABASE_URI") {
            Ok(db_uri) => {
                let store = postgres::PostgresStore::new(&db_uri).await?;
                Box::new(store)
            }
            Err(_) => Err(anyhow!("CORE_DATABASE_URI is required (postgres)"))?,
        };
        let databases_store: Box<dyn databases_store::DatabasesStore + Sync + Send> =
            match std::env::var("DATABASES_STORE_DATABASE_URI") {
                Ok(db_uri) => {
                    let s = databases_store::PostgresDatabasesStore::new(&db_uri).await?;
                    Box::new(s)
                }
                Err(_) => Err(anyhow!("DATABASES_STORE_DATABASE_URI not set."))?,
            };

        let url = std::env::var("ELASTICSEARCH_URL").expect("ELASTICSEARCH_URL must be set");
        let username =
            std::env::var("ELASTICSEARCH_USERNAME").expect("ELASTICSEARCH_USERNAME must be set");
        let password =
            std::env::var("ELASTICSEARCH_PASSWORD").expect("ELASTICSEARCH_PASSWORD must be set");

        let search_store : Box<dyn SearchStore + Sync + Send> = Box::new(ElasticsearchSearchStore::new(&url, &username, &password).await?);

        let state = Arc::new(APIState::new(
            store,
            databases_store,
            QdrantClients::build().await?,
            search_store,
        ));

        let router = Router::new()
        // Projects
        .route("/projects", post(projects_create))
        .route("/projects/:project_id", delete(projects_delete))
        .route("/projects/:project_id/clone", post(projects_clone))
        // Specifications
        .route(
            "/projects/:project_id/specifications/check",
            post(specifications_check),
        )
        .route(
            "/projects/:project_id/specifications/:hash",
            get(specifications_retrieve),
        )
        // Datasets
        .route("/projects/:project_id/datasets", post(datasets_register))
        .route("/projects/:project_id/datasets", get(datasets_list))
        .route(
            "/projects/:project_id/datasets/:dataset_id/:hash",
            get(datasets_retrieve),
        )
        // Runs
        .route("/projects/:project_id/runs", post(runs_create))
        .route(
            "/projects/:project_id/runs/stream",
            post(runs_create_stream),
        )
        .route("/projects/:project_id/runs", get(runs_list))
        .route(
            "/projects/:project_id/runs/batch",
            post(runs_retrieve_batch),
        )
        .route("/projects/:project_id/runs/:run_id", get(runs_retrieve))
        .route(
            "/projects/:project_id/runs/:run_id",
            delete(runs_delete),
        )
        .route(
            "/projects/:project_id/runs/:run_id/blocks/:block_type/:block_name",
            get(runs_retrieve_block),
        )
        .route(
            "/projects/:project_id/runs/:run_id/status",
            get(runs_retrieve_status),
        )
        // DataSources
        .route(
            "/projects/:project_id/data_sources",
            post(data_sources_register),
        )
        .route(
            "/projects/:project_id/data_sources/:data_source_id",
            get(data_sources_retrieve),
        )
        .route(
            "/projects/:project_id/data_sources/:data_source_id/tokenize",
            post(data_sources_tokenize),
        )
        .route(
            "/projects/:project_id/data_sources/:data_source_id/documents/:document_id/versions",
            get(data_sources_documents_versions_list),
        )
        .route(
            "/projects/:project_id/data_sources/:data_source_id/documents",
            post(data_sources_documents_upsert),
        )
        .route(
            "/projects/:project_id/data_sources/:data_source_id/documents/:document_id/blob",
            get(data_sources_documents_retrieve_blob),
        )
        .route(
            "/projects/:project_id/data_sources/:data_source_id/documents/:document_id/tags",
            patch(data_sources_documents_update_tags),
        )
        .route(
            "/projects/:project_id/data_sources/:data_source_id/documents/:document_id/parents",
            patch(data_sources_documents_update_parents),
        )
        // Provided by the data_source block.
        .route(
            "/projects/:project_id/data_sources/:data_source_id/search",
            post(data_sources_search),
        )
        .route(
            "/projects/:project_id/data_sources/:data_source_id/documents",
            get(data_sources_documents_list),
        )
        .route(
            "/projects/:project_id/data_sources/:data_source_id/documents/:document_id",
            get(data_sources_documents_retrieve),
        )
        .route(
            "/projects/:project_id/data_sources/:data_source_id/documents/:document_id",
            delete(data_sources_documents_delete),
        )
        .route(
            "/projects/:project_id/data_sources/:data_source_id/documents/:document_id/scrub_deleted_versions",
            post(data_sources_documents_scrub_deleted_versions),
        )
        .route(
            "/projects/:project_id/data_sources/:data_source_id",
            delete(data_sources_delete),
        )
        // Databases
        .route(
            "/projects/:project_id/data_sources/:data_source_id/tables",
            post(tables_upsert),
        )
        .route(
            "/projects/:project_id/data_sources/:data_source_id/tables/:table_id/parents",
            patch(tables_update_parents),
        )
        .route(
            "/projects/:project_id/data_sources/:data_source_id/tables/:table_id",
            get(tables_retrieve),
        )
        .route(
            "/projects/:project_id/data_sources/:data_source_id/tables",
            get(tables_list),
        )
        .route(
            "/projects/:project_id/data_sources/:data_source_id/tables/:table_id",
            delete(tables_delete),
        )
        .route(
            "/projects/:project_id/data_sources/:data_source_id/tables/:table_id/blob",
            get(tables_retrieve_blob),
        )
        .route(
            "/projects/:project_id/data_sources/:data_source_id/tables/:table_id/rows",
            post(tables_rows_upsert),
        )
        .route(
            "/projects/:project_id/data_sources/:data_source_id/tables/:table_id/rows/:row_id",
            get(tables_rows_retrieve),
        )
        .route(
            "/projects/:project_id/data_sources/:data_source_id/tables/:table_id/rows/:row_id",
            delete(tables_rows_delete),
        )
        .route(
            "/projects/:project_id/data_sources/:data_source_id/tables/:table_id/rows",
            get(tables_rows_list),
        )
        .route(
            "/query_database",
            post(databases_query_run),
        )
        .route("/sqlite_workers", delete(sqlite_workers_delete))

        // Folders
        .route(
            "/projects/:project_id/data_sources/:data_source_id/folders",
            post(folders_upsert),
        )
        .route(
            "/projects/:project_id/data_sources/:data_source_id/folders/:folder_id",
            get(folders_retrieve),
        )
        .route(
            "/projects/:project_id/data_sources/:data_source_id/folders",
            get(folders_list),
        )
        .route(
            "/projects/:project_id/data_sources/:data_source_id/folders/:folder_id",
            delete(folders_delete),
        )

        //Search
        .route("/nodes/search", post(nodes_search))
<<<<<<< HEAD
        .route("/nodes/search/cursor", post(nodes_search_with_cursor))
        .route("/tags/search", post(tags_search))
=======
>>>>>>> 37898c1d

        // Misc
        .route("/tokenize", post(tokenize))
        .route("/tokenize/batch", post(tokenize_batch))

        // Extensions
        .layer(DefaultBodyLimit::disable())
        .layer(
            TraceLayer::new_for_http()
                .make_span_with(CoreRequestMakeSpan::new())
                .on_response(trace::DefaultOnResponse::new().level(Level::INFO)),
        )
        .layer(from_fn(validate_api_key))
        .with_state(state.clone());

        let sqlite_heartbeat_router = Router::new()
            .route("/sqlite_workers", post(sqlite_workers_heartbeat))
            .layer(from_fn(validate_api_key))
            .with_state(state.clone());

        let health_check_router = Router::new().route("/", get(index));

        let app = Router::new()
            .merge(router)
            .merge(sqlite_heartbeat_router)
            .merge(health_check_router);

        // Start the APIState run loop.
        let runloop_state = state.clone();
        tokio::task::spawn(async move { runloop_state.run_loop().await });

        let (tx1, rx1) = tokio::sync::oneshot::channel::<()>();
        let (tx2, rx2) = tokio::sync::oneshot::channel::<()>();

        let srv = axum::serve(
            TcpListener::bind::<std::net::SocketAddr>("[::]:3001".parse().unwrap()).await?,
            app.into_make_service(),
        )
        .with_graceful_shutdown(async {
            rx1.await.ok();
        });

        tokio::spawn(async move {
            if let Err(e) = srv.await {
                error!(error = %e, "Server error");
            }
            info!("[GRACEFUL] Server stopped");
            tx2.send(()).ok();
        });

        info!(pid = std::process::id() as u64, "dust_api server started");

        let mut stream = signal(SignalKind::terminate()).unwrap();
        stream.recv().await;

        // Gracefully shut down the server
        info!("[GRACEFUL] SIGTERM received, stopping server...");
        tx1.send(()).ok();

        // Wait for the server to shutdown
        info!("[GRACEFUL] Awaiting server shutdown...");
        rx2.await.ok();

        // Wait for the run loop to finish.
        info!("[GRACEFUL] Awaiting stop loop...");
        state.stop_loop().await;

        info!("[GRACEFUL] Exiting");

        // sleep for 1 second to allow the logger to flush
        tokio::time::sleep(std::time::Duration::from_secs(1)).await;

        Ok::<(), anyhow::Error>(())
    });

    match r {
        Ok(_) => (),
        Err(e) => {
            error!(error = %e, "dust_api server error");
            std::process::exit(1);
        }
    }
}<|MERGE_RESOLUTION|>--- conflicted
+++ resolved
@@ -50,12 +50,7 @@
     run,
     search_filter::{Filterable, SearchFilter},
     search_stores::search_store::{
-<<<<<<< HEAD
-        ElasticsearchSearchStore, NodesSearchCursorRequest, NodesSearchFilter, NodesSearchOptions,
-        SearchStore, TagsQueryType,
-=======
-        ElasticsearchSearchStore, NodesSearchFilter, NodesSearchOptions, SearchStore,
->>>>>>> 37898c1d
+        ElasticsearchSearchStore, NodesSearchFilter, NodesSearchOptions, SearchStore, TagsQueryType,
     },
     sqlite_workers::client::{self, HEARTBEAT_INTERVAL_MS},
     stores::{
@@ -3811,11 +3806,7 @@
 
         //Search
         .route("/nodes/search", post(nodes_search))
-<<<<<<< HEAD
-        .route("/nodes/search/cursor", post(nodes_search_with_cursor))
         .route("/tags/search", post(tags_search))
-=======
->>>>>>> 37898c1d
 
         // Misc
         .route("/tokenize", post(tokenize))
