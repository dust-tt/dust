--- conflicted
+++ resolved
@@ -613,11 +613,7 @@
     );",
 ];
 
-<<<<<<< HEAD
-pub const SQL_INDEXES: [&'static str; 34] = [
-=======
-pub const SQL_INDEXES: [&'static str; 31] = [
->>>>>>> 9d1e93f8
+pub const SQL_INDEXES: [&'static str; 32] = [
     "CREATE INDEX IF NOT EXISTS
        idx_specifications_project_created ON specifications (project, created);",
     "CREATE INDEX IF NOT EXISTS
