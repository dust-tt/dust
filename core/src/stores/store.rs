use anyhow::Result;
use async_trait::async_trait;
use bb8::Pool;
use bb8_postgres::PostgresConnectionManager;
use std::collections::HashMap;
use tokio_postgres::NoTls;

use crate::{
    blocks::block::BlockType,
    cached_request::CachedRequest,
    data_sources::{
        data_source::{DataSource, DataSourceConfig, Document, DocumentVersion},
        folder::Folder,
        node::Node,
    },
    databases::{table::Table, table_schema::TableSchema, transient_database::TransientDatabase},
    dataset::Dataset,
    http::request::{HttpRequest, HttpResponse},
    project::Project,
    providers::{
        embedder::{EmbedderRequest, EmbedderVector},
        llm::{LLMChatGeneration, LLMChatRequest, LLMGeneration, LLMRequest},
    },
    run::{Run, RunStatus, RunType},
    search_filter::SearchFilter,
    sqlite_workers::client::SqliteWorker,
};

pub struct DocumentCreateParams {
    pub document_id: String,
    pub title: Option<String>,
    pub mime_type: Option<String>,
    pub provider_visibility: Option<String>,
    pub timestamp: u64,
    pub tags: Vec<String>,
    pub parents: Vec<String>,
    pub source_url: Option<String>,
    pub hash: String,
    pub text_size: u64,
    pub chunk_count: usize,
    pub created: u64,
}

impl From<Document> for DocumentCreateParams {
    fn from(document: Document) -> Self {
        DocumentCreateParams {
            document_id: document.document_id,
            title: Some(document.title),
            mime_type: Some(document.mime_type),
            provider_visibility: document.provider_visibility,
            timestamp: document.timestamp,
            tags: document.tags,
            parents: document.parents,
            source_url: document.source_url,
            hash: document.hash,
            text_size: document.text_size,
            chunk_count: document.chunk_count,
            created: document.created,
        }
    }
}

pub struct TableUpsertParams {
    pub table_id: String,
    pub name: String,
    pub description: String,
    pub timestamp: u64,
    pub tags: Vec<String>,
    pub parents: Vec<String>,
    pub source_url: Option<String>,
    pub remote_database_table_id: Option<String>,
    pub remote_database_secret_id: Option<String>,
    pub title: String,
    pub mime_type: String,
    pub provider_visibility: Option<String>,
}

pub struct FolderUpsertParams {
    pub folder_id: String,
    pub timestamp: u64,
    pub title: String,
    pub parents: Vec<String>,
    pub mime_type: String,
<<<<<<< HEAD
    pub provider_visibility: Option<String>,
=======
    pub source_url: Option<String>,
>>>>>>> 3068af85
}

#[async_trait]
pub trait Store {
    fn raw_pool(&self) -> &Pool<PostgresConnectionManager<NoTls>>;
    // Projects
    async fn create_project(&self) -> Result<Project>;
    async fn delete_project(&self, project: &Project) -> Result<()>;

    // Datasets
    async fn latest_dataset_hash(
        &self,
        project: &Project,
        dataset_id: &str,
    ) -> Result<Option<String>>;
    async fn register_dataset(&self, project: &Project, d: &Dataset) -> Result<()>;
    async fn load_dataset(
        &self,
        project: &Project,
        dataset_id: &str,
        hash: &str,
    ) -> Result<Option<Dataset>>;
    async fn list_datasets(&self, project: &Project)
        -> Result<HashMap<String, Vec<(String, u64)>>>;

    // Specifications
    async fn latest_specification_hash(&self, project: &Project) -> Result<Option<String>>;
    async fn register_specification(&self, project: &Project, hash: &str, spec: &str)
        -> Result<()>;
    async fn load_specification(
        &self,
        project: &Project,
        hash: &str,
    ) -> Result<Option<(u64, String)>>;

    // Runs
    async fn latest_run_id(&self, project: &Project, run_type: RunType) -> Result<Option<String>>;
    async fn list_runs(
        &self,
        project: &Project,
        run_type: RunType,
        limit_offset: Option<(usize, usize)>,
    ) -> Result<(Vec<Run>, usize)>;
    async fn load_runs(
        &self,
        project: &Project,
        run_ids: Vec<String>,
    ) -> Result<HashMap<String, Run>>;

    async fn create_run_empty(&self, project: &Project, run: &Run) -> Result<()>;
    async fn update_run_status(
        &self,
        project: &Project,
        run_id: &str,
        run_status: &RunStatus,
    ) -> Result<()>;
    async fn append_run_block(
        &self,
        project: &Project,
        run: &Run,
        block_idx: usize,
        block_type: &BlockType,
        block_name: &String,
        store_blocks_results: bool,
    ) -> Result<()>;

    async fn load_run(
        &self,
        project: &Project,
        run_id: &str,
        // None return all, Some(None), return none, Some(Some(_)) return that block.
        block: Option<Option<(BlockType, String)>>,
    ) -> Result<Option<Run>>;
    async fn delete_run(&self, project: &Project, run_id: &str) -> Result<()>;

    // DataSources
    async fn has_data_sources(&self, project: &Project) -> Result<bool>;
    async fn register_data_source(&self, project: &Project, ds: &DataSource) -> Result<()>;
    async fn load_data_source(
        &self,
        project: &Project,
        data_source_id: &str,
    ) -> Result<Option<DataSource>>;
    async fn load_data_source_by_internal_id(
        &self,
        data_source_internal_id: &str,
    ) -> Result<Option<DataSource>>;
    async fn update_data_source_config(
        &self,
        project: &Project,
        data_source_id: &str,
        config: &DataSourceConfig,
    ) -> Result<()>;
    async fn load_data_source_document(
        &self,
        project: &Project,
        data_source_id: &str,
        document_id: &str,
        version_hash: &Option<String>,
    ) -> Result<Option<Document>>;
    async fn find_data_source_document_ids(
        &self,
        project: &Project,
        data_source_id: &str,
        filter: &Option<SearchFilter>,
        view_filter: &Option<SearchFilter>,
        limit_offset: Option<(usize, usize)>,
        include_count: bool,
    ) -> Result<(Vec<String>, usize)>;
    async fn create_data_source_document(
        &self,
        project: &Project,
        data_source_id: String,
        create_params: DocumentCreateParams,
    ) -> Result<Document>;
    async fn update_data_source_document_tags(
        &self,
        project: &Project,
        data_source_id: &str,
        document_id: &str,
        add_tags: &Vec<String>,
        remove_tags: &Vec<String>,
    ) -> Result<Vec<String>>;
    async fn update_data_source_document_parents(
        &self,
        project: &Project,
        data_source_id: &str,
        document_id: &str,
        parents: &Vec<String>,
    ) -> Result<()>;
    async fn update_data_source_document_chunk_count(
        &self,
        project: &Project,
        data_source_id: &str,
        document_id: &str,
        chunk_count: u64,
    ) -> Result<()>;
    async fn list_data_source_document_versions(
        &self,
        project: &Project,
        data_source_id: &str,
        document_id: &str,
        limit_offset: Option<(usize, usize)>,
        view_filter: &Option<SearchFilter>,
        latest_hash: &Option<String>,
        include_count: bool,
    ) -> Result<(Vec<DocumentVersion>, usize)>;
    async fn list_data_source_documents(
        &self,
        project: &Project,
        data_source_id: &str,
        view_filter: &Option<SearchFilter>,
        document_ids: &Option<Vec<String>>,
        limit_offset: Option<(usize, usize)>,
        remove_system_tags: bool,
        include_count: bool,
    ) -> Result<(Vec<Document>, usize)>;
    async fn delete_data_source_document(
        &self,
        project: &Project,
        data_source_id: &str,
        document_id: &str,
    ) -> Result<()>;
    async fn delete_data_source_document_version(
        &self,
        project: &Project,
        data_source_id: &str,
        document_id: &str,
        version: &DocumentVersion,
    ) -> Result<()>;
    async fn delete_data_source(&self, project: &Project, data_source_id: &str) -> Result<u64>;
    // Databases
    async fn upsert_database(
        &self,
        table_ids_hash: &str,
        worker_ttl: u64,
    ) -> Result<TransientDatabase>;
    async fn load_database(
        &self,
        table_ids_hash: &str,
        worker_ttl: u64,
    ) -> Result<Option<TransientDatabase>>;
    async fn find_databases_using_table(
        &self,
        project: &Project,
        data_source_id: &str,
        table_id: &str,
        worker_ttl: u64,
    ) -> Result<Vec<TransientDatabase>>;
    async fn delete_database(&self, table_ids_hash: &str) -> Result<()>;
    // Tables
    async fn upsert_data_source_table(
        &self,
        project: Project,
        data_source_id: String,
        upsert_params: TableUpsertParams,
    ) -> Result<Table>;
    async fn update_data_source_table_schema(
        &self,
        project: &Project,
        data_source_id: &str,
        table_id: &str,
        schema: &TableSchema,
    ) -> Result<()>;
    async fn update_data_source_table_parents(
        &self,
        project: &Project,
        data_source_id: &str,
        table_id: &str,
        parents: &Vec<String>,
    ) -> Result<()>;
    async fn invalidate_data_source_table_schema(
        &self,
        project: &Project,
        data_source_id: &str,
        table_id: &str,
    ) -> Result<()>;
    async fn load_data_source_table(
        &self,
        project: &Project,
        data_source_id: &str,
        table_id: &str,
    ) -> Result<Option<Table>>;
    async fn list_data_source_tables(
        &self,
        project: &Project,
        data_source_id: &str,
        view_filter: &Option<SearchFilter>,
        table_ids: &Option<Vec<String>>,
        limit_offset: Option<(usize, usize)>,
    ) -> Result<(Vec<Table>, usize)>;
    async fn delete_data_source_table(
        &self,
        project: &Project,
        data_source_id: &str,
        table_id: &str,
    ) -> Result<()>;
    // Folders
    async fn upsert_data_source_folder(
        &self,
        project: Project,
        data_source_id: String,
        upsert_params: FolderUpsertParams,
    ) -> Result<Folder>;
    async fn load_data_source_folder(
        &self,
        project: &Project,
        data_source_id: &str,
        folder_id: &str,
    ) -> Result<Option<Folder>>;
    async fn list_data_source_folders(
        &self,
        project: &Project,
        data_source_id: &str,
        view_filter: &Option<SearchFilter>,
        folder_ids: &Option<Vec<String>>,
        limit_offset: Option<(usize, usize)>,
    ) -> Result<(Vec<Folder>, usize)>;
    async fn delete_data_source_folder(
        &self,
        project: &Project,
        data_source_id: &str,
        folder_id: &str,
    ) -> Result<()>;
    // Data Sources Nodes
    async fn get_data_source_node(
        &self,
        project: &Project,
        data_source_id: &str,
        node_id: &str,
    ) -> Result<Option<(Node, i64)>>;
    // returns a list of (node, row_id, element_row_id)
    async fn list_data_source_nodes(
        &self,
        id_cursor: i64,
        batch_size: i64,
    ) -> Result<Vec<(Node, i64, i64)>>;

    // LLM Cache
    async fn llm_cache_get(
        &self,
        project: &Project,
        request: &LLMRequest,
    ) -> Result<Vec<LLMGeneration>>
    where
        LLMRequest: CachedRequest;
    async fn llm_cache_store(
        &self,
        project: &Project,
        request: &LLMRequest,
        generation: &LLMGeneration,
    ) -> Result<()>
    where
        LLMRequest: CachedRequest;

    // LLM Chat Cache
    async fn llm_chat_cache_get(
        &self,
        project: &Project,
        request: &LLMChatRequest,
    ) -> Result<Vec<LLMChatGeneration>>
    where
        LLMChatRequest: CachedRequest;
    async fn llm_chat_cache_store(
        &self,
        project: &Project,
        request: &LLMChatRequest,
        generation: &LLMChatGeneration,
    ) -> Result<()>
    where
        LLMChatRequest: CachedRequest;

    // Embedder Cache
    async fn embedder_cache_get(
        &self,
        project: &Project,
        request: &EmbedderRequest,
    ) -> Result<Vec<EmbedderVector>>
    where
        EmbedderRequest: CachedRequest;
    async fn embedder_cache_store(
        &self,
        project: &Project,
        request: &EmbedderRequest,
        embedding: &EmbedderVector,
    ) -> Result<()>
    where
        EmbedderRequest: CachedRequest;

    // HTTP Cache
    async fn http_cache_get(
        &self,
        project: &Project,
        request: &HttpRequest,
    ) -> Result<Vec<HttpResponse>>
    where
        HttpRequest: CachedRequest;
    async fn http_cache_store(
        &self,
        project: &Project,
        request: &HttpRequest,
        response: &HttpResponse,
    ) -> Result<()>
    where
        HttpRequest: CachedRequest;

    // SQLite Workers
    async fn sqlite_workers_list(&self) -> Result<Vec<SqliteWorker>>;
    async fn sqlite_workers_upsert(&self, url: &str, ttl: u64) -> Result<(SqliteWorker, bool)>;
    async fn sqlite_workers_delete(&self, url: &str) -> Result<()>;
    async fn sqlite_workers_cleanup(&self, ttl: u64) -> Result<()>;

    // Cloning
    fn clone_box(&self) -> Box<dyn Store + Sync + Send>;
}

impl Clone for Box<dyn Store + Sync + Send> {
    fn clone(&self) -> Self {
        self.clone_box()
    }
}

pub const POSTGRES_TABLES: [&'static str; 16] = [
    "-- projects
     CREATE TABLE IF NOT EXISTS projects (
        id BIGSERIAL PRIMARY KEY
    );",
    "-- app specifications
    CREATE TABLE IF NOT EXISTS specifications (
       id                   BIGSERIAL PRIMARY KEY,
       project              BIGINT NOT NULL,
       created              BIGINT NOT NULL,
       hash                 TEXT NOT NULL,
       specification        TEXT NOT NULL,
       FOREIGN KEY(project) REFERENCES projects(id)
    );",
    "-- datasets
    CREATE TABLE IF NOT EXISTS datasets (
       id                   BIGSERIAL PRIMARY KEY,
       project              BIGINT NOT NULL,
       created              BIGINT NOT NULL,
       dataset_id           TEXT NOT NULL,
       hash                 TEXT NOT NULL,
       FOREIGN KEY(project) REFERENCES projects(id)
    );",
    "-- datasets raw hashed data points
    CREATE TABLE IF NOT EXISTS datasets_points (
       id   BIGSERIAL PRIMARY KEY,
       hash TEXT NOT NULL,
       json TEXT NOT NULL
    );",
    "-- datasets to data association (avoid duplication)
    CREATE TABLE IF NOT EXISTS datasets_joins (
       id                   BIGSERIAL PRIMARY KEY,
       dataset              BIGINT NOT NULL,
       point                BIGINT NOT NULL,
       point_idx            BIGINT NOT NULL,
       FOREIGN KEY(dataset) REFERENCES datasets(id),
       FOREIGN KEY(point)   REFERENCES datasets_points(id)
    );",
    "-- runs
    CREATE TABLE IF NOT EXISTS runs (
       id                   BIGSERIAL PRIMARY KEY,
       project              BIGINT NOT NULL,
       created              BIGINT NOT NULL,
       run_id               TEXT NOT NULL,
       run_type             TEXT NOT NULL,
       app_hash             TEXT NOT NULL,
       config_json          TEXT NOT NULL,
       status_json          TEXT NOT NULL,
       FOREIGN KEY(project) REFERENCES projects(id)
    );",
    "-- block executions
    CREATE TABLE IF NOT EXISTS block_executions (
       id                   BIGSERIAL PRIMARY KEY,
       hash                 TEXT,
       execution            TEXT NOT NULL,
       project              BIGINT,
       created              BIGINT,
       FOREIGN KEY(project) REFERENCES projects(id)
    );",
    "-- runs to block_executions association (avoid duplication)
    CREATE TABLE IF NOT EXISTS runs_joins (
       id                           BIGSERIAL PRIMARY KEY,
       run                          BIGINT NOT NULL,
       block_idx                    BIGINT NOT NULL,
       block_type                   TEXT NOT NULL,
       block_name                   TEXT NOT NULL,
       input_idx                    BIGINT NOT NULL,
       map_idx                      BIGINT NOT NULL,
       block_execution              BIGINT NOT NULL,
       FOREIGN KEY(run)             REFERENCES runs(id),
       FOREIGN KEY(block_execution) REFERENCES block_executions(id)
    );",
    "-- Cache (non unique hash index)
    CREATE TABLE IF NOT EXISTS cache (
       id                   BIGSERIAL PRIMARY KEY,
       project              BIGINT NOT NULL,
       created              BIGINT NOT NULL,
       hash                 TEXT NOT NULL,
       request              TEXT NOT NULL,
       response             TEXT NOT NULL,
       type                 TEXT,
       version              INTEGER,
       FOREIGN KEY(project) REFERENCES projects(id)
    );",
    "-- data sources
    CREATE TABLE IF NOT EXISTS data_sources (
       id                   BIGSERIAL PRIMARY KEY,
       project              BIGINT NOT NULL,
       created              BIGINT NOT NULL,
       data_source_id       TEXT NOT NULL,
       internal_id          TEXT NOT NULL,
       config_json          TEXT NOT NULL,
       FOREIGN KEY(project) REFERENCES projects(id)
    );",
    "-- data sources documents
    CREATE TABLE IF NOT EXISTS data_sources_documents (
       id                       BIGSERIAL PRIMARY KEY,
       data_source              BIGINT NOT NULL,
       created                  BIGINT NOT NULL,
       document_id              TEXT NOT NULL,
       timestamp                BIGINT NOT NULL,
       tags_array               TEXT[] NOT NULL,
       source_url               TEXT,
       hash                     TEXT NOT NULL,
       text_size                BIGINT NOT NULL,
       chunk_count              BIGINT NOT NULL,
       status                   TEXT NOT NULL,
       FOREIGN KEY(data_source) REFERENCES data_sources(id)
    );",
    "-- SQLite workers
    CREATE TABLE IF NOT EXISTS sqlite_workers (
       id                   BIGSERIAL PRIMARY KEY,
       created              BIGINT NOT NULL,
       url                  TEXT NOT NULL,
       last_heartbeat       BIGINT NOT NULL
    );",
    "-- database
    CREATE TABLE IF NOT EXISTS databases (
       id                           BIGSERIAL PRIMARY KEY,
       created                      BIGINT NOT NULL,
       table_ids_hash               TEXT NOT NULL, -- unique. A hash of the table_ids in this database.
       sqlite_worker                BIGINT,
       FOREIGN KEY(sqlite_worker)   REFERENCES sqlite_workers(id)
    );",
    "-- databases tables
    CREATE TABLE IF NOT EXISTS tables (
       id                           BIGSERIAL PRIMARY KEY,
       created                      BIGINT NOT NULL,
       table_id                     TEXT NOT NULL, -- unique within datasource
       name                         TEXT NOT NULL, -- unique within datasource
       description                  TEXT NOT NULL,
       timestamp                    BIGINT NOT NULL,
       tags_array                   TEXT[] NOT NULL,
       schema                       TEXT, -- json, kept up-to-date automatically with the last insert
       schema_stale_at              BIGINT, -- timestamp when the schema was last invalidated
       data_source                  BIGINT NOT NULL,
       remote_database_table_id     TEXT,
       remote_database_secret_id    TEXT,
       FOREIGN KEY(data_source)     REFERENCES data_sources(id)
    );",
    "-- data sources folders
    CREATE TABLE IF NOT EXISTS data_sources_folders (
       id                           BIGSERIAL PRIMARY KEY,
       data_source                  BIGINT NOT NULL,
       created                      BIGINT NOT NULL,
       folder_id                    TEXT NOT NULL,
       FOREIGN KEY(data_source)    REFERENCES data_sources(id)
    );",
    "-- data sources nodes
    CREATE TABLE IF NOT EXISTS data_sources_nodes (
       id                           BIGSERIAL PRIMARY KEY,
       created                      BIGINT NOT NULL,
       data_source                  BIGINT NOT NULL,
       timestamp                    BIGINT NOT NULL,
       node_id                      TEXT NOT NULL,
       title                        TEXT NOT NULL,
       mime_type                    TEXT NOT NULL,
       provider_visibility          TEXT,
       parents                      TEXT[] NOT NULL,
       source_url                   TEXT,
       document                     BIGINT,
       \"table\"                    BIGINT,
       folder                       BIGINT,
       FOREIGN KEY(data_source)    REFERENCES data_sources(id),
       FOREIGN KEY(document)       REFERENCES data_sources_documents(id),
       FOREIGN KEY(\"table\")      REFERENCES tables(id),
       FOREIGN KEY(folder)         REFERENCES data_sources_folders(id),
       CONSTRAINT data_sources_nodes_document_id_table_id_folder_id_check CHECK (
           (document IS NOT NULL AND \"table\" IS NULL AND folder IS NULL) OR
           (document IS NULL AND \"table\" IS NOT NULL AND folder IS NULL) OR
           (document IS NULL AND \"table\" IS NULL AND folder IS NOT NULL)
        )
    );",
];

pub const SQL_INDEXES: [&'static str; 33] = [
    "CREATE INDEX IF NOT EXISTS
       idx_specifications_project_created ON specifications (project, created);",
    "CREATE INDEX IF NOT EXISTS
       idx_specifications_project_hash ON specifications (project, hash);",
    "CREATE INDEX IF NOT EXISTS
       idx_datasets_project_dataset_id_created
       ON datasets (project, dataset_id, created);",
    "CREATE INDEX IF NOT EXISTS
       idx_runs_project_run_type_created ON runs (project, run_type, created);",
    "CREATE UNIQUE INDEX IF NOT EXISTS
       idx_runs_id ON runs (run_id);",
    "CREATE INDEX IF NOT EXISTS
       idx_runs_created ON runs (created);",
    "CREATE UNIQUE INDEX IF NOT EXISTS
       idx_block_executions_hash ON block_executions (hash);",
    "CREATE UNIQUE INDEX IF NOT EXISTS
       idx_datasets_points_hash ON datasets_points (hash);",
    "CREATE INDEX IF NOT EXISTS
       idx_datasets_joins ON datasets_joins (dataset, point);",
    "CREATE INDEX IF NOT EXISTS
       idx_runs_joins ON runs_joins (run, block_execution);",
    "CREATE INDEX IF NOT EXISTS
       idx_runs_joins_block_execution ON runs_joins (block_execution);",
    "CREATE INDEX IF NOT EXISTS
       idx_cache_project_hash ON cache (project, hash);",
    "CREATE UNIQUE INDEX IF NOT EXISTS
       idx_data_sources_project_data_source_id ON data_sources (project, data_source_id);",
    "CREATE UNIQUE INDEX IF NOT EXISTS
       idx_data_sources_internal_id ON data_sources (internal_id);",
    "CREATE INDEX IF NOT EXISTS
       idx_data_sources_documents_data_source_document_id
       ON data_sources_documents (data_source, document_id);",
    "CREATE INDEX IF NOT EXISTS
       idx_data_sources_documents_data_source_status_timestamp
       ON data_sources_documents (data_source, status, timestamp);",
    "CREATE INDEX IF NOT EXISTS
       idx_data_sources_documents_data_source_document_id_hash
       ON data_sources_documents (data_source, document_id, hash);",
    "CREATE INDEX IF NOT EXISTS
       idx_data_sources_documents_data_source_document_id_status
       ON data_sources_documents (data_source, document_id, status);",
    "CREATE INDEX IF NOT EXISTS
       idx_data_sources_documents_data_source_document_id_created
       ON data_sources_documents (data_source, document_id, created DESC);",
    "CREATE INDEX IF NOT EXISTS
       idx_data_sources_documents_tags_array ON data_sources_documents USING GIN (tags_array);",
    "CREATE UNIQUE INDEX IF NOT EXISTS
       idx_databases_table_ids_hash ON databases (table_ids_hash);",
    "CREATE UNIQUE INDEX IF NOT EXISTS
       idx_tables_data_source_table_id ON tables (data_source, table_id);",
    "CREATE INDEX IF NOT EXISTS
       idx_tables_tags_array ON tables USING GIN (tags_array);",
    "CREATE UNIQUE INDEX IF NOT EXISTS
        idx_sqlite_workers_url ON sqlite_workers (url);",
    "CREATE INDEX IF NOT EXISTS
        idx_status_deleted ON data_sources_documents (id) WHERE status = 'deleted';",
    "CREATE UNIQUE INDEX IF NOT EXISTS
        idx_data_sources_folders_data_source_folder_id ON data_sources_folders(data_source, folder_id);",
    "CREATE UNIQUE INDEX IF NOT EXISTS
        idx_data_sources_nodes_data_source_node_id ON data_sources_nodes(data_source, node_id);",
    "CREATE INDEX IF NOT EXISTS
        idx_data_sources_nodes_parents_array ON data_sources_nodes USING GIN (parents);",
    "CREATE INDEX IF NOT EXISTS
        idx_data_sources_nodes_document ON data_sources_nodes(document);",
    "CREATE INDEX IF NOT EXISTS
        idx_data_sources_nodes_table ON data_sources_nodes(\"table\");",
    "CREATE INDEX IF NOT EXISTS
        idx_data_sources_nodes_folder ON data_sources_nodes(folder);",
    "CREATE INDEX IF NOT EXISTS
        idx_data_sources_nodes_parents_second ON data_sources_nodes (data_source, (parents[2]));",
    "CREATE INDEX IF NOT EXISTS
        idx_data_sources_nodes_parents_single ON data_sources_nodes (data_source, (array_length(parents, 1) = 1));",
];

pub const SQL_FUNCTIONS: [&'static str; 2] = [
    // SQL function to delete the project datasets / datasets_joins / datasets_points
    r#"
        CREATE OR REPLACE FUNCTION delete_project_datasets(v_project_id BIGINT)
        RETURNS void AS $$
        DECLARE
            datasets_ids BIGINT[];
            datasets_points_ids BIGINT[];
        BEGIN
            -- Store datasets_ids IDs in an array for the specified project
            SELECT array_agg(id) INTO datasets_ids FROM datasets WHERE project = v_project_id;

            -- Store datasets_points IDs in an array
            SELECT array_agg(point) INTO datasets_points_ids
            FROM datasets_joins
            WHERE dataset = ANY(datasets_ids);

            -- Delete from datasets_joins where point IDs match those in datasets_points
            DELETE FROM datasets_joins WHERE point = ANY(datasets_points_ids);

            -- Now delete from datasets_points using the stored IDs
            DELETE FROM datasets_points WHERE id = ANY(datasets_points_ids);

            -- Finally, delete from datasets where datasets IDs match those in the project
            DELETE FROM datasets WHERE id = ANY(datasets_ids);
        END;
        $$ LANGUAGE plpgsql;
    "#,
    // SQL function to delete a given run + its block_executions / runs_joins
    r#"
        CREATE OR REPLACE FUNCTION delete_run(v_project_id BIGINT, v_run_run_id TEXT)
        RETURNS void AS $$
        DECLARE
            block_exec_ids BIGINT[];
        BEGIN
            -- Store block_execution IDs in an array
            SELECT array_agg(rj.block_execution) INTO block_exec_ids
            FROM runs_joins rj
            JOIN runs r ON rj.run = r.id WHERE r.project = v_project_id AND r.run_id = v_run_run_id;
            -- Delete from runs_joins where run IDs match those in the project
            DELETE FROM runs_joins WHERE block_execution = ANY(block_exec_ids);
            -- Now delete from block_executions using the stored IDs
            DELETE FROM block_executions WHERE id = ANY(block_exec_ids);
            -- Finally, delete from runs where run IDs match those in the project
            DELETE FROM runs WHERE run_id = v_run_run_id;
        END;
        $$ LANGUAGE plpgsql;
    "#,
];<|MERGE_RESOLUTION|>--- conflicted
+++ resolved
@@ -81,11 +81,8 @@
     pub title: String,
     pub parents: Vec<String>,
     pub mime_type: String,
-<<<<<<< HEAD
+    pub source_url: Option<String>,
     pub provider_visibility: Option<String>,
-=======
-    pub source_url: Option<String>,
->>>>>>> 3068af85
 }
 
 #[async_trait]
