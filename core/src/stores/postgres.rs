--- conflicted
+++ resolved
@@ -39,7 +39,8 @@
     utils,
 };
 
-<<<<<<< HEAD
+use super::store::{DocumentCreateParams, FolderUpsertParams, TableUpsertParams};
+
 #[derive(Debug)]
 enum TablePrefix {
     DataSourceDocument, // "dsd."
@@ -62,10 +63,6 @@
         write!(f, "{}", self.as_str())
     }
 }
-=======
-use super::store::{DocumentCreateParams, FolderUpsertParams, TableUpsertParams};
->>>>>>> 14309a9c
-
 #[derive(Clone)]
 pub struct PostgresStore {
     pool: Pool<PostgresConnectionManager<NoTls>>,
@@ -1803,27 +1800,10 @@
     async fn create_data_source_document(
         &self,
         project: &Project,
-<<<<<<< HEAD
-        data_source_id: &str,
-        document: &Document,
-    ) -> Result<()> {
-        let project_id = project.project_id();
-        let data_source_id = data_source_id.to_string();
-        let document_id = document.document_id.clone();
-        let document_created = document.created;
-        let document_timestamp = document.timestamp;
-        let document_tags = document.tags.clone();
-        let document_parents = document.parents.clone();
-        let document_source_url = document.source_url.clone();
-        let document_hash = document.hash.clone();
-        let document_text_size = document.text_size;
-        let document_chunk_count = document.chunks.len() as u64;
-=======
         data_source_id: String,
         create_params: DocumentCreateParams,
     ) -> Result<Document> {
         let project_id = project.project_id();
->>>>>>> 14309a9c
 
         let pool = self.pool.clone();
         let mut c = pool.get().await?;
@@ -1884,8 +1864,6 @@
         let document_row_id: i64 = r.get(0);
         let created: i64 = r.get(1);
 
-        let should_upsert_node = create_params.title.is_some() && create_params.mime_type.is_some();
-
         // TODO: defaults
         let title = create_params.title.unwrap_or("".to_string());
         let mime_type = create_params.mime_type.unwrap_or("".to_string());
@@ -1908,35 +1886,21 @@
             token_count: None,
         };
 
-<<<<<<< HEAD
         self.upsert_data_source_node(
-            &document.clone().into(),
+            UpsertNode {
+                node_id: &document.document_id,
+                node_type: &NodeType::Document,
+                timestamp: document.timestamp,
+                title: &document.title,
+                mime_type: &document.mime_type,
+                parents: &document.parents,
+            },
             data_source_row_id,
             document_row_id,
             &tx,
         )
         .await?;
 
-=======
-        // TODO(KW_SEARCH_INFRA): make title/mime_type not optional.
-        // Upsert the data source node if title and mime_type are present. Otherwise, we skip the upsert.
-        if should_upsert_node {
-            self.upsert_data_source_node(
-                UpsertNode {
-                    node_id: &document.document_id,
-                    node_type: &NodeType::Document,
-                    timestamp: document.timestamp,
-                    title: &document.title,
-                    mime_type: &document.mime_type,
-                    parents: &document.parents,
-                },
-                data_source_row_id,
-                document_row_id,
-                &tx,
-            )
-            .await?;
-        }
->>>>>>> 14309a9c
         tx.commit().await?;
 
         Ok(document)
@@ -2654,7 +2618,6 @@
             }
         };
 
-        let should_upsert_node = upsert_params.title.is_some() && upsert_params.mime_type.is_some();
         let title = upsert_params.title.unwrap_or(upsert_params.name.clone());
 
         let table = Table::new(
@@ -2675,27 +2638,20 @@
             upsert_params.remote_database_secret_id,
         );
 
-<<<<<<< HEAD
-        self.upsert_data_source_node(&table.clone().into(), data_source_row_id, table_row_id, &tx)
-=======
-        // TODO(KW_SEARCH_INFRA): make title/mime_type not optional.
-        // Upsert the data source node if title and mime_type are present. Otherwise, we skip the upsert.
-        if should_upsert_node {
-            self.upsert_data_source_node(
-                UpsertNode {
-                    node_id: table.table_id(),
-                    node_type: &NodeType::Table,
-                    timestamp: table.timestamp(),
-                    title: table.title(),
-                    mime_type: table.mime_type(),
-                    parents: table.parents(),
-                },
-                data_source_row_id,
-                table_row_id,
-                &tx,
-            )
->>>>>>> 14309a9c
-            .await?;
+        self.upsert_data_source_node(
+            UpsertNode {
+                node_id: table.table_id(),
+                node_type: &NodeType::Table,
+                timestamp: table.timestamp(),
+                title: table.title(),
+                mime_type: table.mime_type(),
+                parents: table.parents(),
+            },
+            data_source_row_id,
+            table_row_id,
+            &tx,
+        )
+        .await?;
         tx.commit().await?;
 
         Ok(table)
