use anyhow::{anyhow, Result};
use async_trait::async_trait;
use bb8::Pool;
use bb8_postgres::PostgresConnectionManager;
use futures::future::try_join_all;
use serde_json::Value;
use std::collections::hash_map::DefaultHasher;
use std::collections::{HashMap, HashSet};
use std::hash::Hash;
use std::hash::Hasher;
use std::str::FromStr;
use tokio_postgres::types::ToSql;
use tokio_postgres::{NoTls, Transaction};

use crate::data_sources::data_source::DocumentStatus;
use crate::data_sources::node::{Node, NodeType, ProviderVisibility};
use crate::{
    blocks::block::BlockType,
    cached_request::CachedRequest,
    consts::DATA_SOURCE_DOCUMENT_SYSTEM_TAG_PREFIX,
    data_sources::data_source::{DataSource, DataSourceConfig, Document, DocumentVersion},
    data_sources::folder::Folder,
    databases::{
        table::{get_table_unique_id, Table},
        table_schema::TableSchema,
        transient_database::TransientDatabase,
    },
    dataset::Dataset,
    http::request::{HttpRequest, HttpResponse},
    project::Project,
    providers::{
        embedder::{EmbedderRequest, EmbedderVector},
        llm::{LLMChatGeneration, LLMChatRequest, LLMGeneration, LLMRequest},
    },
    run::{BlockExecution, Run, RunConfig, RunStatus, RunType},
    search_filter::SearchFilter,
    sqlite_workers::client::SqliteWorker,
    stores::store::{Store, POSTGRES_TABLES, SQL_FUNCTIONS, SQL_INDEXES},
    utils,
};

use super::store::{DocumentCreateParams, FolderUpsertParams, TableUpsertParams};

#[derive(Clone)]
pub struct PostgresStore {
    pool: Pool<PostgresConnectionManager<NoTls>>,
}

pub struct UpsertNode<'a> {
    pub node_id: &'a str,
    pub node_type: &'a NodeType,
    pub timestamp: u64,
    pub title: &'a str,
    pub mime_type: &'a str,
    pub provider_visibility: &'a Option<ProviderVisibility>,
    pub parents: &'a Vec<String>,
    pub source_url: &'a Option<String>,
}

impl PostgresStore {
    pub async fn new(db_uri: &str) -> Result<Self> {
        let manager = PostgresConnectionManager::new_from_stringlike(db_uri, NoTls)?;
        let pool = Pool::builder().max_size(16).build(manager).await?;
        Ok(PostgresStore { pool })
    }

    pub async fn init(&self) -> Result<()> {
        let pool = self.pool.clone();
        let c = pool.get().await?;

        for t in POSTGRES_TABLES {
            match c.execute(t, &[]).await {
                Err(e) => Err(e)?,
                Ok(_) => {}
            }
        }

        for i in SQL_INDEXES {
            match c.execute(i, &[]).await {
                Err(e) => Err(e)?,
                Ok(_) => {}
            }
        }

        for f in SQL_FUNCTIONS {
            match c.execute(f, &[]).await {
                Err(e) => Err(e)?,
                Ok(_) => {}
            }
        }

        Ok(())
    }

    fn where_clauses_and_params_for_filter<'a>(
        filter: &'a Option<SearchFilter>,
        tags_column: Option<&str>,
        parents_column: &str,
        timestamp_column: &str,
        from_idx: usize,
    ) -> (Vec<String>, Vec<&'a (dyn ToSql + Sync)>, usize) {
        let mut where_clauses: Vec<String> = vec![];
        let mut params: Vec<&'a (dyn ToSql + Sync)> = vec![];
        let mut p_idx: usize = from_idx;

        if let Some(filter) = filter {
            if let Some(tags_column) = tags_column {
                if let Some(tags_filter) = &filter.tags {
                    if let Some(tags) = &tags_filter.is_in {
                        where_clauses.push(format!("{} && ${}", tags_column, p_idx));
                        params.push(tags as &(dyn ToSql + Sync));
                        p_idx += 1;
                    }
                    if let Some(tags) = &tags_filter.is_not {
                        where_clauses.push(format!("NOT {} && ${}", tags_column, p_idx));
                        params.push(tags as &(dyn ToSql + Sync));
                        p_idx += 1;
                    }
                }
            }

            if let Some(parents_filter) = &filter.parents {
                if let Some(parents) = &parents_filter.is_in {
                    where_clauses.push(format!("{} && ${}", parents_column, p_idx));
                    params.push(parents as &(dyn ToSql + Sync));
                    p_idx += 1;
                }
                if let Some(parents) = &parents_filter.is_not {
                    where_clauses.push(format!("NOT {} && ${}", parents_column, p_idx));
                    params.push(parents as &(dyn ToSql + Sync));
                    p_idx += 1;
                }
            }

            if let Some(ts_filter) = &filter.timestamp {
                if let Some(ts) = ts_filter.gt.as_ref() {
                    where_clauses.push(format!("{} > ${}", timestamp_column, p_idx));
                    params.push(ts as &(dyn ToSql + Sync));
                    p_idx += 1;
                }
                if let Some(ts) = ts_filter.lt.as_ref() {
                    where_clauses.push(format!("{} < ${}", timestamp_column, p_idx));
                    params.push(ts as &(dyn ToSql + Sync));
                    p_idx += 1;
                }
            }
        }

        (where_clauses, params, p_idx)
    }

    async fn upsert_data_source_node(
        &self,
        upsert_params: UpsertNode<'_>,
        data_source_row_id: i64,
        row_id: i64,
        tx: &Transaction<'_>,
    ) -> Result<()> {
        let created = utils::now();

        let (document_row_id, table_row_id, folder_row_id) = match upsert_params.node_type {
            NodeType::Document => (Some(row_id), None, None),
            NodeType::Table => (None, Some(row_id), None),
            NodeType::Folder => (None, None, Some(row_id)),
        };

        let stmt = tx
            .prepare(
                "INSERT INTO data_sources_nodes \
<<<<<<< HEAD
                  (id, data_source, created, node_id, timestamp, title, mime_type, provider_visibility, parents, \
=======
                  (id, data_source, created, node_id, timestamp, title, mime_type, parents, source_url, \
>>>>>>> 06c378ed
                   document, \"table\", folder) \
                  VALUES (DEFAULT, $1, $2, $3, $4, $5, $6, $7, $8, $9, $10, $11) \
                  ON CONFLICT (data_source, node_id) DO UPDATE \
                  SET timestamp = EXCLUDED.timestamp, title = EXCLUDED.title, \
                    mime_type = EXCLUDED.mime_type, parents = EXCLUDED.parents, \
                    document = EXCLUDED.document, \"table\" = EXCLUDED.\"table\", \
<<<<<<< HEAD
                    folder = EXCLUDED.folder, provider_visibility = EXCLUDED.provider_visibility \
=======
                    folder = EXCLUDED.folder, source_url = EXCLUDED.source_url \
>>>>>>> 06c378ed
                  RETURNING id",
            )
            .await?;

        let _ = tx
            .query_one(
                &stmt,
                &[
                    &data_source_row_id,
                    &(created as i64),
                    &upsert_params.node_id,
                    &(upsert_params.timestamp as i64),
                    &upsert_params.title,
                    &upsert_params.mime_type,
                    &upsert_params.provider_visibility,
                    &upsert_params.parents,
                    &upsert_params.source_url,
                    &document_row_id,
                    &table_row_id,
                    &folder_row_id,
                ],
            )
            .await?;
        Ok(())
    }
}

#[async_trait]
impl Store for PostgresStore {
    fn raw_pool(&self) -> &Pool<PostgresConnectionManager<NoTls>> {
        return &self.pool;
    }

    async fn create_project(&self) -> Result<Project> {
        let pool = self.pool.clone();
        let c = pool.get().await?;
        // Create dataset.
        let stmt = c
            .prepare("INSERT INTO projects (id) VALUES (DEFAULT) RETURNING id")
            .await?;
        let row_id: i64 = c.query_one(&stmt, &[]).await?.get(0);

        Ok(Project::new_from_id(row_id))
    }

    async fn delete_project(&self, project: &Project) -> Result<()> {
        let project_id = project.project_id();
        let pool = self.pool.clone();
        let mut c = pool.get().await?;
        let tx = c.transaction().await?;

        // Datasets joins & Datasets points & Datasets: we execute a SQL function
        tx.execute("SELECT delete_project_datasets($1)", &[&project_id])
            .await?;

        // Cache, Specifications & Project
        tx.execute("DELETE FROM cache WHERE project = $1", &[&project_id])
            .await?;
        tx.execute(
            "DELETE FROM specifications WHERE project = $1",
            &[&project_id],
        )
        .await?;
        tx.execute("DELETE FROM projects WHERE id = $1", &[&project_id])
            .await?;

        // Execute transaction.
        tx.commit().await?;
        Ok(())
    }

    async fn latest_dataset_hash(
        &self,
        project: &Project,
        dataset_id: &str,
    ) -> Result<Option<String>> {
        let project_id = project.project_id();
        let dataset_id = dataset_id.to_string();

        let pool = self.pool.clone();
        let c = pool.get().await?;
        let r = c
            .query(
                "SELECT hash FROM datasets
                   WHERE project = $1 AND dataset_id = $2 ORDER BY created DESC LIMIT 1",
                &[&project_id, &dataset_id],
            )
            .await?;
        match r.len() {
            0 => Ok(None),
            1 => Ok(Some(r[0].get(0))),
            _ => unreachable!(),
        }
    }

    async fn register_dataset(&self, project: &Project, d: &Dataset) -> Result<()> {
        let project_id = project.project_id();
        let dataset_created = d.created();
        let dataset_id = d.dataset_id().to_string();
        let dataset_hash = d.hash().to_string();

        let pool = self.pool.clone();
        let mut c = pool.get().await?;

        // Start by inserting values if we don't already have them.
        let tx = c.transaction().await?;
        let stmt = tx
            .prepare(
                "INSERT INTO datasets_points (id, hash, json)
                   VALUES (DEFAULT, $1, $2) RETURNING id",
            )
            .await?;

        // We need to insert the points in order to properly catch duplicates.
        // TODO(spolu): optimize but since in a transaction it should be fine.
        let mut pt_row_ids: Vec<i64> = vec![];
        for v in d.iter() {
            let mut hasher = blake3::Hasher::new();
            let value_json = serde_json::to_string(v)?;
            hasher.update(value_json.as_bytes());
            let hash = format!("{}", hasher.finalize().to_hex());
            let r = tx
                .query("SELECT id FROM datasets_points WHERE hash = $1", &[&hash])
                .await?;
            let row_id: Option<i64> = match r.len() {
                0 => None,
                1 => Some(r[0].get(0)),
                _ => unreachable!(),
            };
            let row_id = match row_id {
                Some(row_id) => row_id,
                None => tx.query_one(&stmt, &[&hash, &value_json]).await?.get(0),
            };
            pt_row_ids.push(row_id);
        }
        tx.commit().await?;

        let stmt = c
            .prepare(
                "INSERT INTO datasets (id, project, created, dataset_id, hash)
                   VALUES (DEFAULT, $1, $2, $3, $4) RETURNING id",
            )
            .await?;
        let row_id: i64 = c
            .query_one(
                &stmt,
                &[
                    &project_id,
                    &(dataset_created as i64),
                    &dataset_id,
                    &dataset_hash,
                ],
            )
            .await?
            .get(0);

        let tx = c.transaction().await?;
        let stmt = tx
            .prepare(
                "INSERT INTO datasets_joins (id, dataset, point, point_idx)
                   VALUES (DEFAULT, $1, $2, $3) RETURNING id",
            )
            .await?;

        // Prepare the joins.
        let pt_row_ids = pt_row_ids.into_iter().enumerate().collect::<Vec<_>>();

        // TODO(spolu): this may be too big? We will want to use buffer_unordered.
        futures::future::join_all(pt_row_ids.iter().map(|(idx, pt_row_id)| async {
            tx.query_one(
                &stmt,
                &[&row_id.clone(), &pt_row_id.clone(), &(idx.clone() as i64)],
            )
            .await?;
            Ok(())
        }))
        .await
        .into_iter()
        .collect::<Result<Vec<_>>>()?;

        tx.commit().await?;

        Ok(())
    }

    async fn load_dataset(
        &self,
        project: &Project,
        dataset_id: &str,
        hash: &str,
    ) -> Result<Option<Dataset>> {
        let project_id = project.project_id();
        let dataset_id = dataset_id.to_string();
        let hash = hash.to_string();

        let pool = self.pool.clone();
        let c = pool.get().await?;

        // Check that the dataset_id and hash exist.
        let r = c
            .query(
                "SELECT id, created FROM datasets
                   WHERE project = $1 AND dataset_id = $2 AND hash = $3
                   ORDER BY created DESC LIMIT 1",
                &[&project_id, &dataset_id, &hash],
            )
            .await?;

        let d: Option<(i64, i64)> = match r.len() {
            0 => None,
            1 => Some((r[0].get(0), r[0].get(1))),
            _ => unreachable!(),
        };

        if d.is_none() {
            return Ok(None);
        }
        let (row_id, created) = d.unwrap();

        // Retrieve data points through datasets_joins.
        let stmt = c
            .prepare(
                "SELECT datasets_joins.point_idx, datasets_points.json \
                   FROM datasets_points \
                   INNER JOIN datasets_joins \
                   ON datasets_points.id = datasets_joins.point \
                   WHERE datasets_joins.dataset = $1",
            )
            .await?;

        let rows = c.query(&stmt, &[&row_id]).await?;

        let mut data: Vec<(usize, Value)> = rows
            .into_iter()
            .map(|r| {
                let index: i64 = r.get(0);
                let value_data: String = r.get(1);
                let value: Value = serde_json::from_str(&value_data)?;
                Ok((index as usize, value))
            })
            .collect::<Result<Vec<_>>>()?;
        data.sort_by(|a, b| a.0.cmp(&b.0));

        Ok(Some(Dataset::new_from_store(
            created as u64,
            &dataset_id,
            &hash,
            data.into_iter().map(|(_, v)| v).collect::<Vec<_>>(),
        )?))
    }

    async fn list_datasets(
        &self,
        project: &Project,
    ) -> Result<HashMap<String, Vec<(String, u64)>>> {
        let project_id = project.project_id();

        let pool = self.pool.clone();
        let c = pool.get().await?;
        let stmt = c
            .prepare(
                "SELECT dataset_id, hash, created FROM datasets WHERE project = $1
                   ORDER BY created DESC",
            )
            .await?;
        let rows = c.query(&stmt, &[&project_id]).await?;

        let mut datasets: HashMap<String, Vec<(String, u64)>> = HashMap::new();
        rows.into_iter().for_each(|r| {
            let dataset_id: String = r.get(0);
            let hash: String = r.get(1);
            let created: i64 = r.get(2);
            datasets
                .entry(dataset_id)
                .or_default()
                .push((hash, created as u64));
        });
        Ok(datasets)
    }

    async fn latest_specification_hash(&self, project: &Project) -> Result<Option<String>> {
        let project_id = project.project_id();

        let pool = self.pool.clone();
        let c = pool.get().await?;
        let r = c
            .query(
                "SELECT hash FROM specifications WHERE project = $1 ORDER BY created DESC LIMIT 1",
                &[&project_id],
            )
            .await?;
        match r.len() {
            0 => Ok(None),
            1 => Ok(Some(r[0].get(0))),
            _ => unreachable!(),
        }
    }

    async fn register_specification(
        &self,
        project: &Project,
        hash: &str,
        spec: &str,
    ) -> Result<()> {
        let latest = self.latest_specification_hash(project).await?;
        if latest.is_some() && latest.unwrap() == hash {
            return Ok(());
        }

        let project_id = project.project_id();
        let hash = hash.to_string();
        let spec = spec.to_string();

        let pool = self.pool.clone();
        let c = pool.get().await?;
        let created = utils::now() as i64;

        // Insert new specification.
        let stmt = c
            .prepare(
                "INSERT INTO specifications (id, project, created, hash, specification)
                   VALUES (DEFAULT, $1, $2, $3, $4) RETURNING id",
            )
            .await?;
        c.query_one(&stmt, &[&project_id, &created, &hash, &spec])
            .await?;

        Ok(())
    }

    async fn load_specification(
        &self,
        project: &Project,
        hash: &str,
    ) -> Result<Option<(u64, String)>> {
        let project_id = project.project_id();
        let hash = hash.to_string();

        let pool = self.pool.clone();
        let c = pool.get().await?;

        // Check that the dataset_id and hash exist
        let r = c
            .query(
                "SELECT created, specification FROM specifications
                   WHERE project = $1 AND hash = $2
                   ORDER BY created DESC LIMIT 1",
                &[&project_id, &hash],
            )
            .await?;

        let d: Option<(i64, String)> = match r.len() {
            0 => None,
            1 => Some((r[0].get(0), r[0].get(1))),
            _ => unreachable!(),
        };

        match d {
            None => Ok(None),
            Some((created, spec)) => Ok(Some((created as u64, spec))),
        }
    }

    async fn latest_run_id(&self, project: &Project, run_type: RunType) -> Result<Option<String>> {
        let project_id = project.project_id();

        let pool = self.pool.clone();
        let c = pool.get().await?;
        let r = c
            .query(
                "SELECT run_id FROM runs WHERE project = $1 AND run_type = $2
                   ORDER BY created DESC LIMIT 1",
                &[&project_id, &run_type.to_string()],
            )
            .await?;

        match r.len() {
            0 => Ok(None),
            1 => Ok(Some(r[0].get(0))),
            _ => unreachable!(),
        }
    }

    async fn load_runs(
        &self,
        project: &Project,
        run_ids: Vec<String>,
    ) -> Result<HashMap<String, Run>> {
        let pool = self.pool.clone();
        let c = pool.get().await?;

        let stmt = c
            .prepare(
                "SELECT run_id, created, app_hash, config_json, status_json, run_type FROM runs
                WHERE project = $1 AND run_id = any($2)",
            )
            .await?;

        let rows = c.query(&stmt, &[&project.project_id(), &run_ids]).await?;

        let runs: Vec<Run> = rows
            .iter()
            .map(|row| {
                let run_id: String = row.get(0);
                let created: i64 = row.get(1);
                let app_hash: String = row.get(2);
                let config_data: String = row.get(3);
                let status_data: String = row.get(4);
                let run_type_str: String = row.get(5);
                let run_type = RunType::from_str(&run_type_str)?;
                let run_config: RunConfig = serde_json::from_str(&config_data)?;
                let run_status: RunStatus = serde_json::from_str(&status_data)?;

                Ok(Run::new_from_store(
                    &run_id,
                    created as u64,
                    run_type.clone(),
                    &app_hash,
                    &run_config,
                    &run_status,
                    vec![],
                ))
            })
            .collect::<Result<Vec<_>>>()?;

        let runs_map = runs
            .into_iter()
            .map(|r| (r.run_id().to_string(), r))
            .collect();

        Ok(runs_map)
    }

    async fn delete_run(&self, project: &Project, run_id: &str) -> Result<()> {
        let project_id = project.project_id();
        let run_id = run_id.to_string();
        let pool = self.pool.clone();
        let mut c = pool.get().await?;
        let tx = c.transaction().await?;

        tx.execute("SELECT delete_run($1, $2)", &[&project_id, &run_id])
            .await?;
        tx.commit().await?;
        Ok(())
    }

    async fn list_runs(
        &self,
        project: &Project,
        run_type: RunType,
        limit_offset: Option<(usize, usize)>,
    ) -> Result<(Vec<Run>, usize)> {
        let project_id = project.project_id();

        let pool = self.pool.clone();
        let c = pool.get().await?;
        // Retrieve runs.
        let rows = match limit_offset {
            None => {
                let stmt = c
                    .prepare(
                        "SELECT run_id, created, app_hash, config_json, status_json FROM runs
                            WHERE project = $1 AND run_type = $2 ORDER BY created DESC",
                    )
                    .await?;
                c.query(&stmt, &[&project_id, &run_type.to_string()])
                    .await?
            }
            Some((limit, offset)) => {
                let stmt = c
                    .prepare(
                        "SELECT run_id, created, app_hash, config_json, status_json FROM runs
                            WHERE project = $1 AND run_type = $2
                            ORDER BY created DESC LIMIT $3 OFFSET $4",
                    )
                    .await?;
                c.query(
                    &stmt,
                    &[
                        &project_id,
                        &run_type.to_string(),
                        &(limit as i64),
                        &(offset as i64),
                    ],
                )
                .await?
            }
        };

        let runs: Vec<Run> = rows
            .iter()
            .map(|r| {
                let run_id: String = r.get(0);
                let created: i64 = r.get(1);
                let app_hash: String = r.get(2);
                let config_data: String = r.get(3);
                let status_data: String = r.get(4);
                let run_config: RunConfig = serde_json::from_str(&config_data)?;
                let run_status: RunStatus = serde_json::from_str(&status_data)?;

                Ok(Run::new_from_store(
                    &run_id,
                    created as u64,
                    run_type.clone(),
                    &app_hash,
                    &run_config,
                    &run_status,
                    vec![],
                ))
            })
            .collect::<Result<Vec<_>>>()?;

        let total = match limit_offset {
            None => runs.len(),
            Some(_) => {
                let stmt = c
                    .prepare(
                        "SELECT COUNT(*) FROM runs
                            WHERE project = $1 AND run_type = $2",
                    )
                    .await?;
                let t: i64 = c
                    .query_one(&stmt, &[&project_id, &run_type.to_string()])
                    .await?
                    .get(0);
                t as usize
            }
        };

        Ok((runs, total))
    }

    async fn create_run_empty(&self, project: &Project, run: &Run) -> Result<()> {
        let project_id = project.project_id();
        let run_id = run.run_id().to_string();
        let created = run.created() as i64;
        let run_type = run.run_type();
        let app_hash = run.app_hash().to_string();
        let run_config = run.config().clone();
        let run_status = run.status().clone();

        let pool = self.pool.clone();
        let c = pool.get().await?;

        // Create run.
        let config_data = serde_json::to_string(&run_config)?;
        let status_data = serde_json::to_string(&run_status)?;

        let stmt = c
            .prepare(
                "INSERT INTO runs
                   (id, project, created, run_id, run_type, app_hash, config_json, status_json)
                   VALUES (DEFAULT, $1, $2, $3, $4, $5, $6, $7) RETURNING id",
            )
            .await?;
        let _ = c
            .query_one(
                &stmt,
                &[
                    &project_id,
                    &created,
                    &run_id,
                    &run_type.to_string(),
                    &app_hash,
                    &config_data,
                    &status_data,
                ],
            )
            .await?;

        Ok(())
    }

    async fn update_run_status(
        &self,
        project: &Project,
        run_id: &str,
        run_status: &RunStatus,
    ) -> Result<()> {
        let project_id = project.project_id();
        let run_id = run_id.to_string();
        let run_status = run_status.clone();

        let pool = self.pool.clone();
        let c = pool.get().await?;

        // Create run.
        let status_data = serde_json::to_string(&run_status)?;
        let stmt = c
            .prepare("UPDATE runs SET status_json = $1 WHERE project = $2 AND run_id = $3")
            .await?;
        let _ = c
            .query(&stmt, &[&status_data, &project_id, &run_id])
            .await?;

        Ok(())
    }

    async fn append_run_block(
        &self,
        project: &Project,
        run: &Run,
        block_idx: usize,
        block_type: &BlockType,
        block_name: &String,
        store_blocks_results: bool,
    ) -> Result<()> {
        let traces = run
            .traces
            .iter()
            .filter(|t| t.0 .0 == *block_type && &t.0 .1 == block_name)
            .map(|t| t.clone())
            .collect::<Vec<_>>();

        // Flatten block executions from traces.
        let executions = traces
            .iter()
            .map(|((block_type, block_name), input_executions)| {
                Ok(input_executions
                    .iter()
                    .enumerate()
                    .map(|(input_idx, map_executions)| {
                        map_executions
                            .iter()
                            .enumerate()
                            .map(|(map_idx, execution)| {
                                let execution_json = match store_blocks_results {
                                    true => serde_json::to_string(&execution)?,
                                    false => serde_json::to_string(
                                        &(BlockExecution {
                                            value: None,
                                            error: execution.error.clone(),
                                            meta: execution.meta.clone(),
                                        }),
                                    )?,
                                };
                                Ok((
                                    block_idx,
                                    block_type.clone(),
                                    block_name.clone(),
                                    input_idx,
                                    map_idx,
                                    execution_json,
                                ))
                            })
                            .collect::<Result<Vec<_>>>()
                    })
                    .collect::<Result<Vec<_>>>()?
                    .into_iter()
                    .flatten()
                    .collect::<Vec<_>>())
            })
            .collect::<Result<Vec<_>>>()?
            .into_iter()
            .flatten()
            .collect::<Vec<_>>();

        let pool = self.pool.clone();
        let mut c = pool.get().await?;

        let tx = c.transaction().await?;
        let stmt = tx
            .prepare(
                "INSERT INTO block_executions (id, execution, project, created) \
                   VALUES (DEFAULT, $1, $2, $3) RETURNING id",
            )
            .await?;

        let mut ex_row_ids: Vec<(usize, BlockType, String, usize, usize, i64)> = vec![];
        for (block_idx, block_type, block_name, input_idx, map_idx, execution_json) in executions {
            let created = utils::now() as i64;

            let row_id = tx
                .query_one(
                    &stmt,
                    &[
                        &execution_json.clone(),
                        &project.project_id().clone(),
                        &created,
                    ],
                )
                .await?
                .get(0);

            ex_row_ids.push((
                block_idx.clone(),
                block_type.clone(),
                block_name.clone(),
                input_idx.clone(),
                map_idx.clone(),
                row_id,
            ));
        }

        tx.commit().await?;

        let project_id = project.project_id();
        let run_id = run.run_id().to_string();

        let row_id: i64 = c
            .query_one(
                "SELECT id FROM runs WHERE project = $1 AND run_id = $2 LIMIT 1",
                &[&project_id, &run_id],
            )
            .await?
            .get(0);

        let tx = c.transaction().await?;
        let stmt = tx
            .prepare(
                "INSERT INTO runs_joins \
                   (id, run, \
                    block_idx, block_type, block_name, \
                    input_idx, map_idx, block_execution) \
                   VALUES (DEFAULT, $1, $2, $3, $4, $5, $6, $7) RETURNING id",
            )
            .await?;

        futures::future::join_all(ex_row_ids.iter().map(
            |(block_idx, block_type, block_name, input_idx, map_idx, ex_row_id)| async {
                tx.query_one(
                    &stmt,
                    &[
                        &row_id,
                        &(block_idx.clone() as i64),
                        &block_type.to_string(),
                        block_name,
                        &(input_idx.clone() as i64),
                        &(map_idx.clone() as i64),
                        ex_row_id,
                    ],
                )
                .await?;
                Ok(())
            },
        ))
        .await
        .into_iter()
        .collect::<Result<Vec<_>>>()?;

        tx.commit().await?;

        Ok(())
    }

    async fn load_run(
        &self,
        project: &Project,
        run_id: &str,
        block: Option<Option<(BlockType, String)>>,
    ) -> Result<Option<Run>> {
        let project_id = project.project_id();
        let run_id = run_id.to_string();
        let block = block.clone();

        let pool = self.pool.clone();
        let c = pool.get().await?;

        // Check that the run_id exists
        let r = c
            .query(
                "SELECT id, created, run_type, app_hash, config_json, status_json FROM runs
                   WHERE project = $1 AND run_id = $2",
                &[&project_id, &run_id],
            )
            .await?;

        let d: Option<(i64, i64, String, String, String, String)> = match r.len() {
            0 => None,
            1 => Some((
                r[0].get(0),
                r[0].get(1),
                r[0].get(2),
                r[0].get(3),
                r[0].get(4),
                r[0].get(5),
            )),
            _ => unreachable!(),
        };

        if d.is_none() {
            return Ok(None);
        }

        let (row_id, created, run_type_str, app_hash, config_data, status_data) = d.unwrap();
        let run_type = RunType::from_str(&run_type_str)?;
        let run_config: RunConfig = serde_json::from_str(&config_data)?;
        let run_status: RunStatus = serde_json::from_str(&status_data)?;

        let mut data: Vec<(usize, BlockType, String, usize, usize, BlockExecution)> = vec![];
        let mut block_count = 0;

        match block {
            None => {
                // Retrieve data points through datasets_joins.
                let stmt = c
                    .prepare(
                        "SELECT \
                           runs_joins.block_idx, runs_joins.block_type, runs_joins.block_name, \
                           runs_joins.input_idx, runs_joins.map_idx, block_executions.execution \
                           FROM block_executions \
                           INNER JOIN runs_joins \
                           ON block_executions.id = runs_joins.block_execution \
                           WHERE runs_joins.run = $1",
                    )
                    .await?;
                let rows = c.query(&stmt, &[&row_id]).await?;

                rows.iter()
                    .map(|row| {
                        let block_idx: i64 = row.get(0);
                        let b: String = row.get(1);
                        let block_type: BlockType = BlockType::from_str(&b)?;
                        let block_name: String = row.get(2);
                        let input_idx: i64 = row.get(3);
                        let map_idx: i64 = row.get(4);
                        let execution_data: String = row.get(5);
                        let execution: BlockExecution = serde_json::from_str(&execution_data)?;
                        // println!(
                        //     "{} {} {} {} {}",
                        //     block_idx,
                        //     block_type.to_string(),
                        //     block_name,
                        //     input_idx,
                        //     map_idx
                        // );
                        data.push((
                            block_idx as usize,
                            block_type,
                            block_name,
                            input_idx as usize,
                            map_idx as usize,
                            execution,
                        ));
                        if (block_idx + 1) > block_count {
                            block_count = block_idx + 1;
                        }
                        Ok(())
                    })
                    .collect::<Result<Vec<_>>>()?;
            }
            Some(block) => {
                match block {
                    None => (),
                    Some((block_type, block_name)) => {
                        // Retrieve data points through datasets_joins for one block.
                        let stmt = c
                            .prepare(
                                "SELECT \
                                   runs_joins.block_idx, runs_joins.block_type, \
                                   runs_joins.block_name, runs_joins.input_idx, \
                                   runs_joins.map_idx, block_executions.execution \
                                   FROM block_executions \
                                   INNER JOIN runs_joins \
                                   ON block_executions.id = runs_joins.block_execution \
                                   WHERE runs_joins.run = $1 AND block_type = $2 \
                                   AND block_name = $3",
                            )
                            .await?;
                        let rows = c
                            .query(&stmt, &[&row_id, &block_type.to_string(), &block_name])
                            .await?;
                        rows.iter()
                            .map(|row| {
                                let block_idx: i64 = row.get(0);
                                let b: String = row.get(1);
                                let block_type: BlockType = BlockType::from_str(&b)?;
                                let block_name: String = row.get(2);
                                let input_idx: i64 = row.get(3);
                                let map_idx: i64 = row.get(4);
                                let execution_data: String = row.get(5);
                                let execution: BlockExecution =
                                    serde_json::from_str(&execution_data)?;
                                data.push((
                                    block_idx as usize,
                                    block_type,
                                    block_name,
                                    input_idx as usize,
                                    map_idx as usize,
                                    execution,
                                ));
                                if (block_idx + 1) > block_count {
                                    block_count = block_idx + 1;
                                }
                                Ok(())
                            })
                            .collect::<Result<Vec<_>>>()?;
                    }
                }
            }
        }

        let mut input_counts: Vec<usize> = vec![0; block_count as usize];
        data.iter().for_each(|(block_idx, _, _, input_idx, _, _)| {
            if (input_idx + 1) > input_counts[*block_idx] {
                input_counts[*block_idx] = input_idx + 1;
            }
        });

        let mut map_counts: Vec<Vec<usize>> =
            input_counts.iter().map(|i| vec![0; *i]).collect::<Vec<_>>();
        data.iter()
            .for_each(|(block_idx, _, _, input_idx, map_idx, _)| {
                if (map_idx + 1) > map_counts[*block_idx][*input_idx] {
                    map_counts[*block_idx][*input_idx] = map_idx + 1;
                }
            });

        // println!("INPUT_COUNTS: {:?}", input_counts);
        // println!("MAP_COUNTS: {:?}", map_counts);

        //traces: Vec<((BlockType, String), Vec<Vec<BlockExecution>>)>,
        let mut traces: Vec<Option<(BlockType, String, Vec<Option<Vec<Option<BlockExecution>>>>)>> =
            vec![None; block_count as usize];
        data.into_iter().for_each(
            |(block_idx, block_type, block_name, input_idx, map_idx, execution)| {
                // println!(
                //     "ADDING block_name={} input_idx={} map_idx={}",
                //     block_name, input_idx, map_idx
                // );
                // If the block executions vectors are not set yet, build them empty (None).
                match traces[block_idx] {
                    None => {
                        traces[block_idx] =
                            Some((block_type, block_name, vec![None; input_counts[block_idx]]));
                        map_counts[block_idx].iter().enumerate().for_each(
                            |(input_idx, map_count)| {
                                traces[block_idx].as_mut().unwrap().2[input_idx] =
                                    Some(vec![None; *map_count]);
                            },
                        );
                    }
                    _ => (),
                }
                traces[block_idx].as_mut().unwrap().2[input_idx]
                    .as_mut()
                    .unwrap()[map_idx] = Some(execution);
            },
        );

        let traces = traces
            .into_iter()
            .filter(|o| o.is_some())
            .map(|o| {
                let (block_type, block_name, executions) = o.unwrap();
                (
                    (block_type, block_name),
                    executions
                        .into_iter()
                        .map(|i| {
                            i.unwrap()
                                .into_iter()
                                .map(|m| m.unwrap())
                                .collect::<Vec<_>>()
                        })
                        .collect::<Vec<_>>(),
                )
            })
            .collect::<Vec<_>>();

        Ok(Some(Run::new_from_store(
            &run_id,
            created as u64,
            run_type,
            &app_hash,
            &run_config,
            &run_status,
            traces,
        )))
    }

    async fn register_data_source(&self, project: &Project, ds: &DataSource) -> Result<()> {
        let project_id = project.project_id();
        let data_source_created = ds.created();
        let data_source_id = ds.data_source_id().to_string();
        let data_source_internal_id = ds.internal_id().to_string();
        let data_source_config = ds.config().clone();

        let pool = self.pool.clone();
        let c = pool.get().await?;

        // Create DataSource.
        let config_data = serde_json::to_string(&data_source_config)?;
        let stmt = c
            .prepare(
                "INSERT INTO data_sources \
                   (id, project, created, data_source_id, internal_id, config_json) \
                   VALUES (DEFAULT, $1, $2, $3, $4, $5) RETURNING id",
            )
            .await?;
        c.query_one(
            &stmt,
            &[
                &project_id,
                &(data_source_created as i64),
                &data_source_id,
                &data_source_internal_id,
                &config_data,
            ],
        )
        .await?;

        Ok(())
    }

    async fn has_data_sources(&self, project: &Project) -> Result<bool> {
        let project_id = project.project_id();

        let pool = self.pool.clone();
        let c = pool.get().await?;

        let stmt = c
            .prepare("SELECT id FROM data_sources WHERE project = $1 LIMIT 1")
            .await?;
        let r = c.query(&stmt, &[&project_id]).await?;

        Ok(r.len() > 0)
    }

    async fn load_data_source(
        &self,
        project: &Project,
        data_source_id: &str,
    ) -> Result<Option<DataSource>> {
        let project_id = project.project_id();
        let data_source_id = data_source_id.to_string();

        let pool = self.pool.clone();
        let c = pool.get().await?;

        let r = c
            .query(
                "SELECT id, created, internal_id, config_json FROM data_sources
                   WHERE project = $1 AND data_source_id = $2 LIMIT 1",
                &[&project_id, &data_source_id],
            )
            .await?;

        let d: Option<(i64, i64, String, String)> = match r.len() {
            0 => None,
            1 => Some((r[0].get(0), r[0].get(1), r[0].get(2), r[0].get(3))),
            _ => unreachable!(),
        };

        match d {
            None => Ok(None),
            Some((_, created, internal_id, config_data)) => {
                let data_source_config: DataSourceConfig = serde_json::from_str(&config_data)?;
                Ok(Some(DataSource::new_from_store(
                    &Project::new_from_id(project_id),
                    created as u64,
                    &data_source_id,
                    &internal_id,
                    &data_source_config,
                )))
            }
        }
    }

    async fn load_data_source_by_internal_id(
        &self,
        data_source_internal_id: &str,
    ) -> Result<Option<DataSource>> {
        let data_source_internal_id = data_source_internal_id.to_string();

        let pool = self.pool.clone();
        let c = pool.get().await?;

        let r = c
            .query(
                "SELECT id, created, project, data_source_id, config_json FROM data_sources
                   WHERE internal_id = $1 LIMIT 1",
                &[&data_source_internal_id],
            )
            .await?;

        let d: Option<(i64, i64, i64, String, String)> = match r.len() {
            0 => None,
            1 => Some((
                r[0].get(0),
                r[0].get(1),
                r[0].get(2),
                r[0].get(3),
                r[0].get(4),
            )),
            _ => unreachable!(),
        };

        match d {
            None => Ok(None),
            Some((_, created, project_id, data_source_id, config_data)) => {
                let data_source_config: DataSourceConfig = serde_json::from_str(&config_data)?;
                Ok(Some(DataSource::new_from_store(
                    &Project::new_from_id(project_id),
                    created as u64,
                    &data_source_id,
                    &data_source_internal_id,
                    &data_source_config,
                )))
            }
        }
    }

    async fn update_data_source_config(
        &self,
        project: &Project,
        data_source_id: &str,
        config: &DataSourceConfig,
    ) -> Result<()> {
        let project_id = project.project_id();
        let data_source_id = data_source_id.to_string();
        let data_source_config = config.clone();

        let pool = self.pool.clone();
        let c = pool.get().await?;

        let config_data = serde_json::to_string(&data_source_config)?;
        let stmt = c
            .prepare(
                "UPDATE data_sources SET config_json = $1 \
                   WHERE project = $2 AND data_source_id = $3",
            )
            .await?;
        c.execute(&stmt, &[&config_data, &project_id, &data_source_id])
            .await?;

        Ok(())
    }

    async fn load_data_source_document(
        &self,
        project: &Project,
        data_source_id: &str,
        document_id: &str,
        version_hash: &Option<String>,
    ) -> Result<Option<Document>> {
        let project_id = project.project_id();
        let data_source_id = data_source_id.to_string();
        let document_id = document_id.to_string();

        let pool = self.pool.clone();
        let c = pool.get().await?;

        let r = c
            .query(
                "select id, internal_id FROM data_sources WHERE project = $1 AND data_source_id = $2 LIMIT 1",
                &[&project_id, &data_source_id],
            )
            .await?;

        let (data_source_row_id, data_source_internal_id): (i64, String) = match r.len() {
            0 => Err(anyhow!("Unknown DataSource: {}", data_source_id))?,
            1 => (r[0].get(0), r[0].get(1)),
            _ => unreachable!(),
        };

        let r = match version_hash {
            None => {
                c.query(
                    "SELECT dsd.id, dsd.created, dsd.timestamp, dsd.tags_array, dsn.parents, \
                       dsd.source_url, dsd.hash, dsd.text_size, dsd.chunk_count, dsn.title, \
                       dsn.mime_type, dsn.provider_visibility \
                       FROM data_sources_documents dsd \
                       INNER JOIN data_sources_nodes dsn ON dsn.document=dsd.id \
                       WHERE dsd.data_source = $1 AND dsd.document_id = $2 \
                       AND dsd.status='latest' LIMIT 1",
                    &[&data_source_row_id, &document_id],
                )
                .await?
            }
            Some(version_hash) => {
                c.query(
                    "SELECT dsd.id, dsd.created, dsd.timestamp, dsd.tags_array, dsn.parents, \
                       dsd.source_url, dsd.hash, dsd.text_size, dsd.chunk_count, dsn.title, \
                       dsn.mime_type, dsn.provider_visibility \
                       FROM data_sources_documents dsd \
                       INNER JOIN data_sources_nodes dsn ON dsn.document=dsd.id \
                       WHERE dsd.data_source = $1 AND dsd.document_id = $2 \
                       AND dsd.hash = $3 LIMIT 1",
                    &[&data_source_row_id, &document_id, &version_hash],
                )
                .await?
            }
        };

        let d: Option<(
            i64,
            i64,
            i64,
            Vec<String>,
            Vec<String>,
            Option<String>,
            String,
            i64,
            i64,
            Option<String>,
            Option<String>,
            Option<ProviderVisibility>,
        )> = match r.len() {
            0 => None,
            1 => Some((
                r[0].get(0),
                r[0].get(1),
                r[0].get(2),
                r[0].get(3),
                r[0].get(4),
                r[0].get(5),
                r[0].get(6),
                r[0].get(7),
                r[0].get(8),
                r[0].get(9),
                r[0].get(10),
                r[0].get(11),
            )),
            _ => unreachable!(),
        };

        match d {
            None => Ok(None),
            Some((
                _,
                created,
                timestamp,
                tags,
                parents,
                source_url,
                hash,
                text_size,
                chunk_count,
                node_title,
                node_mime_type,
                node_provider_visibility,
            )) => Ok(Some(Document {
                data_source_id: data_source_id.clone(),
                data_source_internal_id: data_source_internal_id.clone(),
                created: created as u64,
                timestamp: timestamp as u64,
                title: node_title.unwrap_or(document_id.clone()),
                document_id,
                tags,
                mime_type: node_mime_type.unwrap_or("application/octet-stream".to_string()),
                provider_visibility: node_provider_visibility,
                parent_id: parents.get(1).cloned(),
                parents,
                source_url,
                hash,
                text_size: text_size as u64,
                chunk_count: chunk_count as usize,
                chunks: vec![],
                text: None,
                token_count: None,
            })),
        }
    }

    async fn update_data_source_document_parents(
        &self,
        project: &Project,
        data_source_id: &str,
        document_id: &str,
        parents: &Vec<String>,
    ) -> Result<()> {
        let document_id = document_id.to_string();
        let pool = self.pool.clone();
        let mut c = pool.get().await?;

        let project_id = project.project_id();
        let data_source_id = data_source_id.to_string();

        let r = c
            .query(
                "SELECT id FROM data_sources WHERE project = $1 AND data_source_id = $2 LIMIT 1",
                &[&project_id, &data_source_id],
            )
            .await?;

        let data_source_row_id: i64 = match r.len() {
            0 => Err(anyhow!("Unknown DataSource: {}", data_source_id))?,
            1 => r[0].get(0),
            _ => unreachable!(),
        };

        let tx = c.transaction().await?;

        // Update parents on nodes table.
        tx.execute(
            "UPDATE data_sources_nodes SET parents = $1 \
            WHERE data_source = $2 AND node_id = $3",
            &[&parents, &data_source_row_id, &document_id],
        )
        .await?;

        tx.commit().await?;

        Ok(())
    }

    async fn update_data_source_document_chunk_count(
        &self,
        project: &Project,
        data_source_id: &str,
        document_id: &str,
        chunk_count: u64,
    ) -> Result<()> {
        let document_id = document_id.to_string();
        let pool = self.pool.clone();
        let c = pool.get().await?;

        let project_id = project.project_id();
        let data_source_id = data_source_id.to_string();

        let r = c
            .query(
                "SELECT id FROM data_sources WHERE project = $1 AND data_source_id = $2 LIMIT 1",
                &[&project_id, &data_source_id],
            )
            .await?;

        let data_source_row_id: i64 = match r.len() {
            0 => Err(anyhow!("Unknown DataSource: {}", data_source_id))?,
            1 => r[0].get(0),
            _ => unreachable!(),
        };

        c.execute(
            "UPDATE data_sources_documents SET chunk_count = $1 \
            WHERE data_source = $2 AND document_id = $3 AND status = 'latest'",
            &[&(chunk_count as i64), &data_source_row_id, &document_id],
        )
        .await?;

        Ok(())
    }

    async fn update_data_source_document_tags(
        &self,
        project: &Project,
        data_source_id: &str,
        document_id: &str,
        add_tags: &Vec<String>,
        remove_tags: &Vec<String>,
    ) -> Result<Vec<String>> {
        let document_id = document_id.to_string();
        let pool = self.pool.clone();
        let mut c = pool.get().await?;
        let project_id = project.project_id();
        let data_source_id = data_source_id.to_string();

        let r = c
            .query(
                "SELECT id FROM data_sources WHERE project = $1 AND data_source_id = $2 LIMIT 1",
                &[&project_id, &data_source_id],
            )
            .await?;

        let data_source_row_id: i64 = match r.len() {
            0 => Err(anyhow!("Unknown DataSource: {}", data_source_id))?,
            1 => r[0].get(0),
            _ => unreachable!(),
        };

        let tx = c.transaction().await?;

        // Get current tags and put them into a set.
        let current_tags_result = tx
            .query(
                "SELECT tags_array FROM data_sources_documents WHERE data_source = $1 \
                   AND document_id = $2 AND status = 'latest' FOR UPDATE",
                &[&data_source_row_id, &document_id],
            )
            .await?;
        let mut current_tags: HashSet<String> = match current_tags_result.len() {
            0 => Err(anyhow!("Unknown Document: {}", document_id))?,
            _ => {
                let tags_vec: Vec<String> = current_tags_result[0].get(0);
                tags_vec.into_iter().collect()
            }
        };

        // Update the set of tags based on the add and remove lists.
        for tag in add_tags {
            current_tags.insert(tag.clone());
        }
        for tag in remove_tags {
            current_tags.remove(tag);
        }

        let updated_tags_vec: Vec<String> = current_tags.into_iter().collect();
        tx.execute(
            "UPDATE data_sources_documents SET tags_array = $1 \
            WHERE data_source = $2 AND document_id = $3 AND status = 'latest'",
            &[&updated_tags_vec, &data_source_row_id, &document_id],
        )
        .await?;

        tx.commit().await?;

        Ok(updated_tags_vec)
    }

    async fn list_data_source_document_versions(
        &self,
        project: &Project,
        data_source_id: &str,
        document_id: &str,
        limit_offset: Option<(usize, usize)>,
        view_filter: &Option<SearchFilter>,
        latest_hash: &Option<String>,
        include_count: bool,
    ) -> Result<(Vec<DocumentVersion>, usize)> {
        let project_id = project.project_id();
        let data_source_id = data_source_id.to_string();
        let document_id = document_id.to_string();

        let pool = self.pool.clone();
        let c = pool.get().await?;

        let r = c
            .query(
                "SELECT id FROM data_sources WHERE project = $1 AND data_source_id = $2 LIMIT 1",
                &[&project_id, &data_source_id],
            )
            .await?;

        let data_source_row_id: i64 = match r.len() {
            0 => Err(anyhow!("Unknown DataSource: {}", data_source_id))?,
            1 => r[0].get(0),
            _ => unreachable!(),
        };

        // The `created` timestamp of the version specified by `latest_hash`
        // (if `latest_hash` is `None`, then this is the latest version's `created` timestamp).
        let latest_hash_created: i64 = match latest_hash {
            Some(latest_hash) => {
                let stmt = c
                    .prepare(
                        "SELECT created FROM data_sources_documents \
                           WHERE data_source = $1 AND document_id = $2 AND hash = $3 LIMIT 1",
                    )
                    .await?;
                let r = c
                    .query(&stmt, &[&data_source_row_id, &document_id, &latest_hash])
                    .await?;
                match r.len() {
                    0 => Err(anyhow!("Unknown document hash"))?,
                    1 => r[0].get(0),
                    _ => unreachable!(),
                }
            }

            // Get the latest version's created timestamp (accepting deleted versions).
            None => {
                let stmt = c
                    .prepare(
                        "SELECT created FROM data_sources_documents \
                           WHERE data_source = $1 AND document_id = $2 \
                           ORDER BY created DESC LIMIT 1",
                    )
                    .await?;
                let r = c.query(&stmt, &[&data_source_row_id, &document_id]).await?;
                match r.len() {
                    // If no hash was specified and there are no versions, just return an empty
                    // array.
                    0 => return Ok((vec![], 0)),
                    1 => r[0].get(0),
                    _ => unreachable!(),
                }
            }
        };

        let mut where_clauses: Vec<String> = vec![];
        let mut params: Vec<&(dyn ToSql + Sync)> = vec![];

        where_clauses.push("dsd.data_source = $1".to_string());
        params.push(&data_source_row_id);
        where_clauses.push("dsd.document_id = $2".to_string());
        params.push(&document_id);
        where_clauses.push("dsd.created <= $3".to_string());
        params.push(&latest_hash_created);

        let (filter_clauses, filter_params, p_idx) = Self::where_clauses_and_params_for_filter(
            view_filter,
            Some("dsd.tags_array"),
            "dsn.parents",
            "dsd.timestamp",
            params.len() + 1,
        );

        where_clauses.extend(filter_clauses);
        params.extend(filter_params);

        let sql = format!(
            "SELECT dsd.hash, dsd.created, dsd.status \
               FROM data_sources_documents dsd \
               INNER JOIN data_sources_nodes dsn ON dsn.document=dsd.id \
               WHERE {} ORDER BY created DESC",
            where_clauses.join(" AND ")
        );

        let rows = match limit_offset {
            None => {
                let stmt = c.prepare(&sql).await?;
                c.query(&stmt, &params).await?
            }
            Some((limit, offset)) => {
                let limit = limit as i64;
                let offset = offset as i64;

                let mut params = params.clone();
                params.push(&limit);
                params.push(&offset);

                let stmt = c
                    .prepare(&(sql + &format!(" LIMIT ${} OFFSET ${}", p_idx, p_idx + 1)))
                    .await?;
                c.query(&stmt, &params).await?
            }
        };

        let mut versions: Vec<DocumentVersion> = vec![];
        for row in rows {
            let hash: String = row.get(0);
            let created: i64 = row.get(1);
            let status_str: String = row.get(2);
            let status = DocumentStatus::from_str(&status_str)?;

            versions.push(DocumentVersion {
                hash,
                created: created as u64,
                status,
            });
        }

        let total = if include_count {
            match limit_offset {
                None => versions.len(),
                Some(_) => {
                    let stmt = c
                        .prepare(
                            format!(
                                "SELECT COUNT(*) FROM data_sources_documents dsd \
                                INNER JOIN data_sources_nodes dsn ON dsn.document=dsd.id \
                                WHERE {}",
                                where_clauses.join(" AND ")
                            )
                            .as_str(),
                        )
                        .await?;
                    let t: i64 = c.query_one(&stmt, &params).await?.get(0);
                    t as usize
                }
            }
        } else {
            0
        };

        Ok((versions, total))
    }

    async fn find_data_source_document_ids(
        &self,
        project: &Project,
        data_source_id: &str,
        filter: &Option<SearchFilter>,
        view_filter: &Option<SearchFilter>,
        limit_offset: Option<(usize, usize)>,
        include_count: bool,
    ) -> Result<(Vec<String>, usize)> {
        let pool = self.pool.clone();
        let c = pool.get().await?;

        let project_id = project.project_id().clone();

        let mut where_clauses: Vec<String> = vec![];
        let mut params: Vec<&(dyn ToSql + Sync)> = vec![];

        let r = c
            .query_one(
                "SELECT id FROM data_sources WHERE project = $1 AND data_source_id = $2",
                &[&project_id, &data_source_id],
            )
            .await?;

        let data_source_row_id: i64 = r.get(0);

        where_clauses.push("dsd.data_source = $1".to_string());
        params.push(&data_source_row_id);
        where_clauses.push("dsd.status = 'latest'".to_string());

        let (filter_clauses, filter_params, p_idx) = Self::where_clauses_and_params_for_filter(
            filter,
            Some("dsd.tags_array"),
            "dsn.parents",
            "dsd.timestamp",
            params.len() + 1,
        );

        where_clauses.extend(filter_clauses);
        params.extend(filter_params);

        let (view_filter_clauses, view_filter_params, p_idx) =
            Self::where_clauses_and_params_for_filter(
                view_filter,
                Some("dsd.tags_array"),
                "dsn.parents",
                "dsd.timestamp",
                p_idx,
            );

        where_clauses.extend(view_filter_clauses);
        params.extend(view_filter_params);

        // compute the total count
        let count = if include_count {
            let count_query = format!(
                "SELECT COUNT(*) \
                   FROM data_sources_documents dsd \
                   INNER JOIN data_sources_nodes dsn ON dsn.document=dsd.id \
                   WHERE {}",
                where_clauses.join(" AND ")
            );
            let count: i64 = c.query_one(&count_query, &params).await?.get(0);
            count as usize
        } else {
            0
        };

        let mut query = format!(
            "SELECT document_id FROM data_sources_documents dsd \
              INNER JOIN data_sources_nodes dsn ON dsn.document=dsd.id \
              WHERE {} ORDER BY dsd.timestamp DESC",
            where_clauses.join(" AND ")
        );

        let limit: i64;
        let offset: i64;

        if let Some((l, o)) = limit_offset {
            query = query + &format!(" LIMIT ${} OFFSET ${}", p_idx, p_idx + 1);
            limit = l as i64;
            offset = o as i64;
            params.push(&limit);
            params.push(&offset);
        }

        let rows = c.query(&query, &params).await?;
        let document_ids: Vec<String> = rows.iter().map(|row| row.get(0)).collect();

        Ok((document_ids, count as usize))
    }

    async fn create_data_source_document(
        &self,
        project: &Project,
        data_source_id: String,
        create_params: DocumentCreateParams,
    ) -> Result<Document> {
        let project_id = project.project_id();

        let pool = self.pool.clone();
        let mut c = pool.get().await?;

        let r = c
            .query(
                "select id, internal_id FROM data_sources WHERE project = $1 AND data_source_id = $2 LIMIT 1",
                &[&project_id, &data_source_id],
            )
            .await?;

        let (data_source_row_id, data_source_internal_id): (i64, String) = match r.len() {
            0 => Err(anyhow!("Unknown DataSource: {}", data_source_id))?,
            1 => (r[0].get(0), r[0].get(1)),
            _ => unreachable!(),
        };

        let tx = c.transaction().await?;

        let stmt = tx
            .prepare(
                "UPDATE data_sources_documents SET status = 'superseded' \
                   WHERE data_source = $1 AND document_id = $2 AND status = 'latest'",
            )
            .await?;
        let _ = tx
            .query(&stmt, &[&data_source_row_id, &create_params.document_id])
            .await?;

        let stmt = tx
            .prepare(
                "INSERT INTO data_sources_documents \
                   (id, data_source, created, document_id, timestamp, tags_array, \
                    source_url, hash, text_size, chunk_count, status) \
                   VALUES (DEFAULT, $1, $2, $3, $4, $5, $6, $7, $8, $9, $10) \
                   RETURNING id, created",
            )
            .await?;

        let r = tx
            .query_one(
                &stmt,
                &[
                    &data_source_row_id,
                    &(create_params.created as i64),
                    &create_params.document_id,
                    &(create_params.timestamp as i64),
                    &create_params.tags,
                    &create_params.source_url,
                    &create_params.hash,
                    &(create_params.text_size as i64),
                    &(create_params.chunk_count as i64),
                    &"latest",
                ],
            )
            .await?;

        let document_row_id: i64 = r.get(0);
        let created: i64 = r.get(1);

        // TODO: defaults
        let title = create_params.title.unwrap_or("".to_string());
        let mime_type = create_params.mime_type.unwrap_or("".to_string());
        let provider_visibility = create_params.provider_visibility;

        let document = Document {
            data_source_id,
            data_source_internal_id: data_source_internal_id.to_string(),
            title,
            mime_type,
            provider_visibility,
            created: created as u64,
            document_id: create_params.document_id,
            timestamp: create_params.timestamp,
            tags: create_params.tags,
            parent_id: create_params.parents.get(1).cloned(),
            parents: create_params.parents,
            source_url: create_params.source_url,
            hash: create_params.hash,
            text_size: create_params.text_size,
            chunk_count: create_params.chunk_count,
            chunks: vec![],
            text: None,
            token_count: None,
        };

        self.upsert_data_source_node(
            UpsertNode {
                node_id: &document.document_id,
                node_type: &NodeType::Document,
                timestamp: document.timestamp,
                title: &document.title,
                mime_type: &document.mime_type,
                provider_visibility: &document.provider_visibility,
                parents: &document.parents,
                source_url: &document.source_url,
            },
            data_source_row_id,
            document_row_id,
            &tx,
        )
        .await?;

        tx.commit().await?;

        Ok(document)
    }

    async fn list_data_source_documents(
        &self,
        project: &Project,
        data_source_id: &str,
        view_filter: &Option<SearchFilter>,
        document_ids: &Option<Vec<String>>,
        limit_offset: Option<(usize, usize)>,
        remove_system_tags: bool,
        include_count: bool,
    ) -> Result<(Vec<Document>, usize)> {
        let project_id = project.project_id();
        let data_source_id = data_source_id.to_string();

        let pool = self.pool.clone();
        let c = pool.get().await?;

        let r = c
            .query(
                "select id, internal_id FROM data_sources WHERE project = $1 AND data_source_id = $2 LIMIT 1",
                &[&project_id, &data_source_id],
            )
            .await?;

        let (data_source_row_id, data_source_internal_id): (i64, String) = match r.len() {
            0 => Err(anyhow!("Unknown DataSource: {}", data_source_id))?,
            1 => (r[0].get(0), r[0].get(1)),
            _ => unreachable!(),
        };

        let mut where_clauses: Vec<String> = vec![];
        let mut params: Vec<&(dyn ToSql + Sync)> = vec![];

        where_clauses.push("dsd.data_source = $1".to_string());
        params.push(&data_source_row_id);
        where_clauses.push("dsd.status = 'latest'".to_string());

        let (filter_clauses, filter_params, mut p_idx) = Self::where_clauses_and_params_for_filter(
            view_filter,
            Some("dsd.tags_array"),
            "dsn.parents",
            "dsd.timestamp",
            params.len() + 1,
        );

        where_clauses.extend(filter_clauses);
        params.extend(filter_params);

        // Add document_ids filter if provided.
        if let Some(ref ids) = document_ids {
            // Create a dynamic list of placeholders for the document IDs.
            let id_placeholders: Vec<String> = (0..ids.len())
                .map(|_| {
                    let placeholder = format!("${}", p_idx);
                    p_idx += 1; // Increment p_idx after each document.
                    placeholder
                })
                .collect();

            where_clauses.push(format!(
                "dsd.document_id IN ({})",
                id_placeholders.join(", ")
            ));
            params.extend(ids.iter().map(|id| id as &(dyn ToSql + Sync)));
        }

        let sql = format!(
            "SELECT dsd.id, dsd.created, dsd.document_id, dsd.timestamp, dsd.tags_array, \
               dsn.parents, dsd.source_url, dsd.hash, dsd.text_size, dsd.chunk_count, \
               dsn.title, dsn.mime_type, dsn.provider_visibility \
               FROM data_sources_documents dsd \
               INNER JOIN data_sources_nodes dsn ON dsn.document=dsd.id \
               WHERE {} ORDER BY dsd.timestamp DESC",
            where_clauses.join(" AND "),
        );

        let rows = match limit_offset {
            None => {
                let stmt = c.prepare(&sql).await?;
                c.query(&stmt, &params).await?
            }
            Some((limit, offset)) => {
                let limit = limit as i64;
                let offset = offset as i64;

                let mut params = params.clone();
                params.push(&limit);
                params.push(&offset);

                let stmt = c
                    .prepare(&(sql + &format!(" LIMIT ${} OFFSET ${}", p_idx, p_idx + 1)))
                    .await?;
                c.query(&stmt, &params).await?
            }
        };

        let documents: Vec<Document> = rows
            .iter()
            .map(|r| {
                let created: i64 = r.get(1);
                let document_id: String = r.get(2);
                let timestamp: i64 = r.get(3);
                let tags: Vec<String> = r.get(4);
                let parents: Vec<String> = r.get(5);
                let source_url: Option<String> = r.get(6);
                let hash: String = r.get(7);
                let text_size: i64 = r.get(8);
                let chunk_count: i64 = r.get(9);
                let node_title: Option<String> = r.get(10);
                let node_mime_type: Option<String> = r.get(11);
                let node_provider_visibility: Option<ProviderVisibility> = r.get(12);

                let tags = if remove_system_tags {
                    // Remove tags that are prefixed with the system tag prefix.
                    tags.into_iter()
                        .filter(|t| !t.starts_with(DATA_SOURCE_DOCUMENT_SYSTEM_TAG_PREFIX))
                        .collect()
                } else {
                    tags
                };

                Ok(Document {
                    data_source_id: data_source_id.clone(),
                    data_source_internal_id: data_source_internal_id.clone(),
                    created: created as u64,
                    timestamp: timestamp as u64,
                    title: node_title.unwrap_or(document_id.clone()),
                    mime_type: node_mime_type.unwrap_or("application/octet-stream".to_string()),
                    provider_visibility: node_provider_visibility,
                    document_id,
                    tags,
                    parent_id: parents.get(1).cloned(),
                    parents,
                    source_url,
                    hash,
                    text_size: text_size as u64,
                    chunk_count: chunk_count as usize,
                    chunks: vec![],
                    text: None,
                    token_count: None,
                })
            })
            .collect::<Result<Vec<_>>>()?;

        let total: usize = if include_count {
            match limit_offset {
                None => documents.len(),
                Some(_) => {
                    let stmt = c
                        .prepare(
                            format!(
                                "SELECT COUNT(*) FROM data_sources_documents dsd \
                                    INNER JOIN data_sources_nodes dsn ON dsn.document=dsd.id \
                                    WHERE {}",
                                where_clauses.join(" AND ")
                            )
                            .as_str(),
                        )
                        .await?;
                    let t: i64 = c.query_one(&stmt, &params).await?.get(0);
                    t as usize
                }
            }
        } else {
            0
        };

        Ok((documents, total))
    }

    async fn delete_data_source_document(
        &self,
        project: &Project,
        data_source_id: &str,
        document_id: &str,
    ) -> Result<()> {
        let project_id = project.project_id();
        let data_source_id = data_source_id.to_string();
        let document_id = document_id.to_string();

        let pool = self.pool.clone();
        let mut c = pool.get().await?;

        let tx = c.transaction().await?;

        let r = tx
            .query(
                "SELECT id FROM data_sources WHERE project = $1 AND data_source_id = $2 LIMIT 1",
                &[&project_id, &data_source_id],
            )
            .await?;

        let data_source_row_id: i64 = match r.len() {
            0 => Err(anyhow!("Unknown DataSource: {}", data_source_id))?,
            1 => r[0].get(0),
            _ => unreachable!(),
        };

        let stmt = tx
            .prepare(
                "DELETE FROM data_sources_nodes \
                   WHERE data_source = $1 AND node_id = $2 AND document IS NOT NULL",
            )
            .await?;
        let _ = tx
            .query(&stmt, &[&data_source_row_id, &document_id])
            .await?;
        let stmt = tx
            .prepare(
                "UPDATE data_sources_documents SET status = 'deleted' \
                   WHERE data_source = $1 AND document_id = $2",
            )
            .await?;
        let _ = tx
            .query(&stmt, &[&data_source_row_id, &document_id])
            .await?;

        tx.commit().await?;

        Ok(())
    }

    async fn delete_data_source_document_version(
        &self,
        project: &Project,
        data_source_id: &str,
        document_id: &str,
        version: &DocumentVersion,
    ) -> Result<()> {
        let project_id = project.project_id();
        let data_source_id = data_source_id.to_string();
        let document_id = document_id.to_string();
        let created = version.created as i64;
        let hash = version.hash.clone();
        let status = version.status.to_string();

        let pool = self.pool.clone();
        let c = pool.get().await?;

        let r = c
            .query(
                "SELECT id FROM data_sources WHERE project = $1 AND data_source_id = $2 LIMIT 1",
                &[&project_id, &data_source_id],
            )
            .await?;

        let data_source_row_id: i64 = match r.len() {
            0 => Err(anyhow!("Unknown DataSource: {}", data_source_id))?,
            1 => r[0].get(0),
            _ => unreachable!(),
        };

        if status == "active" {
            let stmt = c
                .prepare(
                    "DELETE FROM data_sources_nodes \
                            WHERE data_source = $1 AND node_id = $2 AND document IS NOT NULL",
                )
                .await?;

            let _ = c.query(&stmt, &[&data_source_row_id, &document_id]).await?;
        }

        let stmt = c
            .prepare(
                "DELETE FROM data_sources_documents \
                   WHERE data_source = $1 AND document_id = $2 \
                   AND created = $3 AND hash = $4 AND status=$5",
            )
            .await?;
        let _ = c
            .query(
                &stmt,
                &[&data_source_row_id, &document_id, &created, &hash, &status],
            )
            .await?;

        Ok(())
    }

    async fn delete_data_source(&self, project: &Project, data_source_id: &str) -> Result<u64> {
        let project_id = project.project_id();
        let data_source_id = data_source_id.to_string();

        let pool = self.pool.clone();
        let c = pool.get().await?;

        let r = c
            .query(
                "SELECT id FROM data_sources WHERE project = $1 AND data_source_id = $2 LIMIT 1",
                &[&project_id, &data_source_id],
            )
            .await?;

        let data_source_row_id: i64 = match r.len() {
            0 => Err(anyhow!("Unknown DataSource: {}", data_source_id))?,
            1 => r[0].get(0),
            _ => unreachable!(),
        };

        // Data source documents can be numerous so we want to avoid any transaction that could
        // potentially hurt the performance of the database. Also we delete documents in small
        // batches to avoid long running operations.
        let deletion_batch_size: u64 = 512;
        let mut total_deleted_rows: u64 = 0;

        let stmt_nodes = c
            .prepare(
                "DELETE FROM data_sources_nodes WHERE id IN (
                   SELECT id FROM data_sources_nodes WHERE data_source = $1 \
                   AND document IS NOT NULL LIMIT $2
                 ) RETURNING document",
            )
            .await?;

        let stmt_documents = c
            .prepare("DELETE FROM data_sources_documents WHERE id = ANY($1)")
            .await?;

        // First remove active documents, which are linked to a node
        loop {
            let documents: Vec<i64> = c
                .query(
                    &stmt_nodes,
                    &[&data_source_row_id, &(deletion_batch_size as i64)],
                )
                .await?
                .iter()
                .map(|row| row.get(0))
                .collect();

            let deleted_rows = c.execute(&stmt_documents, &[&documents]).await?;
            total_deleted_rows += deleted_rows;
            if deleted_rows < deletion_batch_size {
                break;
            }
        }

        // Then remove all remaining documents
        let stmt = c
            .prepare(
                "DELETE FROM data_sources_documents WHERE id IN (
                   SELECT id FROM data_sources_documents WHERE data_source = $1 LIMIT $2
                 )",
            )
            .await?;

        loop {
            let deleted_rows = c
                .execute(&stmt, &[&data_source_row_id, &(deletion_batch_size as i64)])
                .await?;
            total_deleted_rows += deleted_rows;

            if deleted_rows < deletion_batch_size {
                break;
            }
        }

        let stmt = c.prepare("DELETE FROM data_sources WHERE id = $1").await?;
        let _ = c.query(&stmt, &[&data_source_row_id]).await?;

        Ok(total_deleted_rows)
    }

    async fn upsert_database(
        &self,
        table_ids_hash: &str,
        worker_ttl: u64,
    ) -> Result<TransientDatabase> {
        let pool = self.pool.clone();
        let mut c = pool.get().await?;
        let mut tx = c.transaction().await?;

        // Acquire a transaction-level advisory lock on the table_ids_hash.
        let mut hasher = DefaultHasher::new();
        format!("databases-{}", table_ids_hash).hash(&mut hasher);
        let lock_key = hasher.finish() as i64;
        tx.execute("SELECT pg_advisory_xact_lock($1)", &[&(lock_key)])
            .await?;

        async fn create_database(
            tx: &mut Transaction<'_>,
            table_ids_hash: &str,
            worker_ttl: u64,
            existing_database_row_id: &Option<i64>,
        ) -> Result<TransientDatabase> {
            if existing_database_row_id.is_some() {
                // Delete the database.
                let stmt = tx.prepare("DELETE FROM databases WHERE id = $1").await?;
                tx.execute(&stmt, &[&existing_database_row_id]).await?;
            }

            let created = utils::now();

            // Pick a random live worker.
            let stmt = tx
                .prepare(
                    "SELECT id, url, last_heartbeat
                       FROM sqlite_workers
                       WHERE last_heartbeat > $1 ORDER BY RANDOM() LIMIT 1",
                )
                .await?;
            let r = tx
                .query(&stmt, &[&((utils::now() - worker_ttl) as i64)])
                .await?;

            match r.len() {
                0 => Err(anyhow!("No live workers found"))?,
                1 => {
                    let (sqlite_worker_row_id, url, last_heartbeat): (i64, String, i64) =
                        (r[0].get(0), r[0].get(1), r[0].get(2));

                    // Insert the database row.
                    let stmt = tx
                        .prepare(
                            "INSERT INTO databases \
                            (id, created, table_ids_hash, sqlite_worker) \
                            VALUES (DEFAULT, $1, $2, $3) RETURNING id",
                        )
                        .await?;

                    tx.query_one(
                        &stmt,
                        &[&(created as i64), &table_ids_hash, &sqlite_worker_row_id],
                    )
                    .await?;

                    Ok(TransientDatabase::new(
                        created as u64,
                        &table_ids_hash,
                        &Some(SqliteWorker::new(url, last_heartbeat as u64)),
                    ))
                }
                _ => unreachable!(),
            }
        }

        // Check if there is already a database with the same table_ids_hash.
        let stmt = tx
            .prepare(
                "SELECT id, created, table_ids_hash, sqlite_worker \
                   FROM databases \
                   WHERE table_ids_hash = $1;",
            )
            .await?;
        let r = tx.query(&stmt, &[&table_ids_hash]).await?;
        let database_row: Option<(i64, i64, String, Option<i64>)> = match r.len() {
            0 => None,
            1 => Some((r[0].get(0), r[0].get(1), r[0].get(2), r[0].get(3))),
            _ => unreachable!(),
        };

        let database_result: Result<TransientDatabase, anyhow::Error> = match database_row {
            // There is no database with the same table_ids_hash, we can create a new one.
            None => create_database(&mut tx, table_ids_hash, worker_ttl, &None).await,
            // There is a database with the same table_ids_hash.
            Some((database_row_id, created, table_ids_hash, sqlite_worker_row_id)) => {
                if sqlite_worker_row_id.is_none() {
                    // There is no sqlite_worker assigned to the database.
                    create_database(&mut tx, &table_ids_hash, worker_ttl, &Some(database_row_id))
                        .await
                } else {
                    // There is a sqlite_worker assigned to the database. We need to check if the
                    // sqlite_worker is still alive. If it is, we can release the lock and return
                    // the database. If it is not, we need to delete the database and create a new
                    // one. We need to keep the lock until the database is deleted and a new one is
                    // created.

                    // Get the sqlite_worker row id.
                    let sqlite_worker_row_id = sqlite_worker_row_id.unwrap();
                    let sqlite_worker: Option<SqliteWorker> = {
                        let stmt = tx
                            .prepare(
                                "SELECT url, last_heartbeat \
                                   FROM sqlite_workers \
                                  WHERE id = $1 AND last_heartbeat > $2 LIMIT 1",
                            )
                            .await?;
                        let r = tx
                            .query(
                                &stmt,
                                &[&sqlite_worker_row_id, &((utils::now() - worker_ttl) as i64)],
                            )
                            .await?;
                        match r.len() {
                            0 => None,
                            1 => {
                                let url: String = r[0].get(0);
                                let last_heartbeat: i64 = r[0].get(1);
                                Some(SqliteWorker::new(url, last_heartbeat as u64))
                            }
                            _ => unreachable!(),
                        }
                    };

                    match sqlite_worker {
                        None => {
                            // The sqlite_worker is dead or missing.
                            create_database(
                                &mut tx,
                                &table_ids_hash,
                                worker_ttl,
                                &Some(database_row_id),
                            )
                            .await
                        }
                        Some(sqlite_worker) => {
                            // The sqlite_worker is still alive.
                            // We can release the lock and return the database.
                            Ok(TransientDatabase::new(
                                created as u64,
                                &table_ids_hash,
                                &Some(sqlite_worker),
                            ))
                        }
                    }
                }
            }
        };

        // Commit the transaction and release the lock.
        tx.commit().await?;

        database_result
    }

    async fn load_database(
        &self,
        table_ids_hash: &str,
        worker_ttl: u64,
    ) -> Result<Option<TransientDatabase>> {
        let pool = self.pool.clone();
        let c = pool.get().await?;

        let stmt = c
            .prepare(
                "SELECT id, created, table_ids_hash, sqlite_worker \
                   FROM databases \
                   WHERE table_ids_hash = $1;",
            )
            .await?;
        let r = c.query(&stmt, &[&table_ids_hash]).await?;
        let database_row: Option<(i64, i64, String, Option<i64>)> = match r.len() {
            0 => None,
            1 => Some((r[0].get(0), r[0].get(1), r[0].get(2), r[0].get(3))),
            _ => unreachable!(),
        };

        match database_row {
            None => Ok(None),
            Some((_database_row_id, created, table_ids_hash, sqlite_worker_row_id)) => {
                match sqlite_worker_row_id {
                    None => Ok(Some(TransientDatabase::new(
                        created as u64,
                        &table_ids_hash,
                        &None,
                    ))),
                    Some(worker_id) => {
                        let sqlite_worker: Option<SqliteWorker> = {
                            let stmt = c
                                .prepare(
                                    "SELECT url, last_heartbeat \
                                    FROM sqlite_workers \
                                    WHERE id = $1 AND last_heartbeat > $2 LIMIT 1",
                                )
                                .await?;
                            let r = c
                                .query(&stmt, &[&worker_id, &((utils::now() - worker_ttl) as i64)])
                                .await?;
                            match r.len() {
                                0 => None,
                                1 => Some(SqliteWorker::new(
                                    r[0].get::<usize, String>(0),
                                    r[0].get::<usize, i64>(1) as u64,
                                )),
                                _ => unreachable!(),
                            }
                        };

                        Ok(Some(TransientDatabase::new(
                            created as u64,
                            &table_ids_hash,
                            &sqlite_worker,
                        )))
                    }
                }
            }
        }
    }

    async fn delete_database(&self, table_ids_hash: &str) -> Result<()> {
        let pool = self.pool.clone();
        let mut c = pool.get().await?;
        let tx = c.transaction().await?;

        // Acquire a transaction-level advisory lock on the table_ids_hash.
        let mut hasher = DefaultHasher::new();
        format!("databases-{}", table_ids_hash).hash(&mut hasher);
        let lock_key = hasher.finish() as i64;
        tx.execute("SELECT pg_advisory_xact_lock($1)", &[&(lock_key)])
            .await?;

        let stmt = tx
            .prepare("DELETE FROM databases WHERE table_ids_hash = $1")
            .await?;
        let _ = tx.query(&stmt, &[&table_ids_hash]).await?;

        // Commit the transaction and release the lock.
        tx.commit().await?;

        Ok(())
    }

    async fn find_databases_using_table(
        &self,
        project: &Project,
        data_source_id: &str,
        table_id: &str,
        worker_ttl: u64,
    ) -> Result<Vec<TransientDatabase>> {
        let data_source_id = data_source_id.to_string();
        let table_id = table_id.to_string();

        let pool = self.pool.clone();
        let c = pool.get().await?;

        // We look for databases that have a table_ids_hash that contains the table's unique id.
        let stmt = c
            .prepare(
                "SELECT table_ids_hash \
                   FROM databases \
                WHERE table_ids_hash LIKE $1",
            )
            .await?;
        let r = c
            .query(
                &stmt,
                &[&format!(
                    "%{}%",
                    get_table_unique_id(project, &data_source_id, &table_id)
                )],
            )
            .await?;
        let database_ids = r
            .into_iter()
            .map(|row| row.get::<usize, String>(0))
            .collect::<Vec<_>>();

        Ok((try_join_all(
            database_ids
                .iter()
                .map(|h| self.load_database(&h, worker_ttl))
                .collect::<Vec<_>>(),
        )
        .await?)
            .into_iter()
            .filter_map(|d| d)
            .collect::<Vec<_>>())
    }

    async fn upsert_data_source_table(
        &self,
        project: Project,
        data_source_id: String,
        upsert_params: TableUpsertParams,
    ) -> Result<Table> {
        let project_id = project.project_id();

        let table_created = utils::now();

        let pool = self.pool.clone();
        let mut c = pool.get().await?;

        let tx = c.transaction().await?;
        let r = tx
            .query(
                "select id, internal_id FROM data_sources WHERE project = $1 AND data_source_id = $2 LIMIT 1",
                &[&project_id, &data_source_id],
            )
            .await?;
        let (data_source_row_id, data_source_internal_id): (i64, String) = match r.len() {
            0 => Err(anyhow!("Unknown DataSource: {}", data_source_id))?,
            1 => (r[0].get(0), r[0].get(1)),
            _ => unreachable!(),
        };

        let stmt = tx
            .prepare(
                "INSERT INTO tables \
                   (id, data_source, created, table_id, name, description, timestamp, \
                    tags_array, remote_database_table_id, remote_database_secret_id) \
                   VALUES (DEFAULT, $1, $2, $3, $4, $5, $6, $7, $8, $9) \
                   ON CONFLICT (table_id, data_source) DO UPDATE \
                   SET name = EXCLUDED.name, description = EXCLUDED.description, \
                   timestamp = EXCLUDED.timestamp, tags_array = EXCLUDED.tags_array, \
                     remote_database_table_id = EXCLUDED.remote_database_table_id, \
                     remote_database_secret_id = EXCLUDED.remote_database_secret_id \
                   RETURNING id, created, schema, schema_stale_at",
            )
            .await?;

        let table_row = tx
            .query_one(
                &stmt,
                &[
                    &data_source_row_id,
                    &(table_created as i64),
                    &upsert_params.table_id,
                    &upsert_params.name,
                    &upsert_params.description,
                    &(upsert_params.timestamp as i64),
                    &upsert_params.tags,
                    &upsert_params.remote_database_table_id,
                    &upsert_params.remote_database_secret_id,
                ],
            )
            .await?;

        let table_row_id = table_row.get::<usize, i64>(0);
        let table_created = table_row.get::<usize, i64>(1) as u64;
        let raw_schema = table_row.get::<usize, Option<String>>(2);
        let table_schema_stale_at = table_row.get::<usize, Option<i64>>(3);

        let parsed_schema: Option<TableSchema> = match raw_schema {
            None => None,
            Some(schema) => {
                if schema.is_empty() {
                    None
                } else {
                    Some(serde_json::from_str(&schema)?)
                }
            }
        };

        let title = upsert_params.title;

        let table = Table::new(
            project,
            data_source_id,
            data_source_internal_id,
            table_created,
            upsert_params.table_id,
            upsert_params.name,
            upsert_params.description,
            upsert_params.timestamp,
            title,
            upsert_params.mime_type,
            upsert_params.provider_visibility,
            upsert_params.tags,
            upsert_params.parents.get(1).cloned(),
            upsert_params.parents,
            upsert_params.source_url,
            parsed_schema,
            table_schema_stale_at.map(|t| t as u64),
            upsert_params.remote_database_table_id,
            upsert_params.remote_database_secret_id,
        );

        self.upsert_data_source_node(
            UpsertNode {
                node_id: table.table_id(),
                node_type: &NodeType::Table,
                timestamp: table.timestamp(),
                title: table.title(),
                mime_type: table.mime_type(),
                provider_visibility: table.provider_visibility(),
                parents: table.parents(),
                source_url: table.source_url(),
            },
            data_source_row_id,
            table_row_id,
            &tx,
        )
        .await?;
        tx.commit().await?;

        Ok(table)
    }

    async fn update_data_source_table_schema(
        &self,
        project: &Project,
        data_source_id: &str,
        table_id: &str,
        schema: &TableSchema,
    ) -> Result<()> {
        let project_id = project.project_id();
        let data_source_id = data_source_id.to_string();
        let table_id = table_id.to_string();

        let pool = self.pool.clone();
        let c = pool.get().await?;

        // Get the data source row id.
        let stmt = c
            .prepare(
                "SELECT id FROM data_sources WHERE project = $1 AND data_source_id = $2 LIMIT 1",
            )
            .await?;
        let r = c.query(&stmt, &[&project_id, &data_source_id]).await?;
        let data_source_row_id: i64 = match r.len() {
            0 => Err(anyhow!("Unknown DataSource: {}", data_source_id))?,
            1 => r[0].get(0),
            _ => unreachable!(),
        };

        // Update the schema.
        let stmt = c
            .prepare(
                "UPDATE tables SET schema = $1, schema_stale_at = NULL \
                   WHERE data_source = $2 AND table_id = $3",
            )
            .await?;
        c.query(
            &stmt,
            &[
                &serde_json::to_string(schema)?,
                &data_source_row_id,
                &table_id,
            ],
        )
        .await?;

        Ok(())
    }

    async fn update_data_source_table_parents(
        &self,
        project: &Project,
        data_source_id: &str,
        table_id: &str,
        parents: &Vec<String>,
    ) -> Result<()> {
        let project_id = project.project_id();
        let data_source_id = data_source_id.to_string();
        let table_id = table_id.to_string();

        let pool = self.pool.clone();
        let mut c = pool.get().await?;

        // Get the data source row id.
        let stmt = c
            .prepare(
                "SELECT id FROM data_sources WHERE project = $1 AND data_source_id = $2 LIMIT 1",
            )
            .await?;
        let r = c.query(&stmt, &[&project_id, &data_source_id]).await?;
        let data_source_row_id: i64 = match r.len() {
            0 => Err(anyhow!("Unknown DataSource: {}", data_source_id))?,
            1 => r[0].get(0),
            _ => unreachable!(),
        };

        let tx = c.transaction().await?;

        // Update parents on nodes table.
        let stmt = tx
            .prepare(
                "UPDATE data_sources_nodes SET parents = $1 \
                   WHERE data_source = $2 AND node_id = $3",
            )
            .await?;
        tx.query(&stmt, &[&parents, &data_source_row_id, &table_id])
            .await?;

        tx.commit().await?;

        Ok(())
    }

    async fn invalidate_data_source_table_schema(
        &self,
        project: &Project,
        data_source_id: &str,
        table_id: &str,
    ) -> Result<()> {
        let project_id = project.project_id();
        let data_source_id = data_source_id.to_string();
        let table_id = table_id.to_string();

        let pool = self.pool.clone();
        let c = pool.get().await?;

        // Get the data source row id.
        let stmt = c
            .prepare(
                "SELECT id FROM data_sources WHERE project = $1 AND data_source_id = $2 LIMIT 1",
            )
            .await?;
        let r = c.query(&stmt, &[&project_id, &data_source_id]).await?;
        let data_source_row_id: i64 = match r.len() {
            0 => Err(anyhow!("Unknown DataSource: {}", data_source_id))?,
            1 => r[0].get(0),
            _ => unreachable!(),
        };

        // Invalidate the schema.
        let schema_stale_at = utils::now() as i64;
        let stmt = c
            .prepare(
                "UPDATE tables SET schema_stale_at = $1 \
                   WHERE data_source = $2 AND table_id = $3",
            )
            .await?;
        c.query(&stmt, &[&schema_stale_at, &data_source_row_id, &table_id])
            .await?;

        Ok(())
    }

    async fn load_data_source_table(
        &self,
        project: &Project,
        data_source_id: &str,
        table_id: &str,
    ) -> Result<Option<Table>> {
        let project_id = project.project_id();
        let data_source_id = data_source_id.to_string();
        let table_id = table_id.to_string();

        let pool = self.pool.clone();
        let c = pool.get().await?;

        // Get the data source row id.
        let stmt = c
            .prepare(
                "select id, internal_id FROM data_sources WHERE project = $1 AND data_source_id = $2 LIMIT 1",
            )
            .await?;
        let r = c.query(&stmt, &[&project_id, &data_source_id]).await?;
        let (data_source_row_id, data_source_internal_id): (i64, String) = match r.len() {
            0 => Err(anyhow!("Unknown DataSource: {}", data_source_id))?,
            1 => (r[0].get(0), r[0].get(1)),
            _ => unreachable!(),
        };

        let stmt = c
            .prepare(
                "SELECT t.created, t.table_id, t.name, t.description, \
                        t.timestamp, t.tags_array, dsn.parents, dsn.source_url, \
                        t.schema, t.schema_stale_at, \
                        t.remote_database_table_id, t.remote_database_secret_id, \
                        dsn.title, dsn.mime_type, dsn.provider_visibility \
                        FROM tables t INNER JOIN data_sources_nodes dsn ON dsn.table=t.id \
                        WHERE t.data_source = $1 AND t.table_id = $2 LIMIT 1",
            )
            .await?;
        let r = c.query(&stmt, &[&data_source_row_id, &table_id]).await?;

        let d: Option<(
            i64,
            String,
            String,
            String,
            i64,
            Vec<String>,
            Vec<String>,
            Option<String>,
            Option<String>,
            Option<i64>,
            Option<String>,
            Option<String>,
            String,
            String,
            Option<ProviderVisibility>,
        )> = match r.len() {
            0 => None,
            1 => Some((
                r[0].get(0),
                r[0].get(1),
                r[0].get(2),
                r[0].get(3),
                r[0].get(4),
                r[0].get(5),
                r[0].get(6),
                r[0].get(7),
                r[0].get(8),
                r[0].get(9),
                r[0].get(10),
                r[0].get(11),
                r[0].get(12),
                r[0].get(13),
                r[0].get(14),
            )),
            _ => unreachable!(),
        };

        match d {
            None => Ok(None),
            Some((
                created,
                table_id,
                name,
                description,
                timestamp,
                tags,
                parents,
                source_url,
                schema,
                schema_stale_at,
                remote_database_table_id,
                remote_database_secret_id,
                title,
                mime_type,
                provider_visibility,
            )) => {
                let parsed_schema: Option<TableSchema> = match schema {
                    None => None,
                    Some(schema) => {
                        if schema.is_empty() {
                            None
                        } else {
                            Some(serde_json::from_str(&schema)?)
                        }
                    }
                };

                Ok(Some(Table::new(
                    project.clone(),
                    data_source_id.clone(),
                    data_source_internal_id.clone(),
                    created as u64,
                    table_id,
                    name,
                    description,
                    timestamp as u64,
                    title,
                    mime_type,
                    provider_visibility,
                    tags,
                    parents.get(1).cloned(),
                    parents,
                    source_url,
                    parsed_schema,
                    schema_stale_at.map(|t| t as u64),
                    remote_database_table_id,
                    remote_database_secret_id,
                )))
            }
        }
    }

    async fn list_data_source_tables(
        &self,
        project: &Project,
        data_source_id: &str,
        view_filter: &Option<SearchFilter>,
        table_ids: &Option<Vec<String>>,
        limit_offset: Option<(usize, usize)>,
    ) -> Result<(Vec<Table>, usize)> {
        let project_id = project.project_id();
        let data_source_id = data_source_id.to_string();

        let pool = self.pool.clone();
        let c = pool.get().await?;

        // get the data source row id
        let r = c
            .query(
                "select id, internal_id FROM data_sources WHERE project = $1 AND data_source_id = $2 LIMIT 1",
                &[&project_id, &data_source_id],
            )
            .await?;

        let (data_source_row_id, data_source_internal_id): (i64, String) = match r.len() {
            0 => Err(anyhow!("Unknown DataSource: {}", data_source_id))?,
            1 => (r[0].get(0), r[0].get(1)),
            _ => unreachable!(),
        };

        let mut where_clauses: Vec<String> = vec![];
        let mut params: Vec<&(dyn ToSql + Sync)> = vec![];

        where_clauses.push("t.data_source = $1".to_string());
        params.push(&data_source_row_id);

        let (filter_clauses, filter_params, mut p_idx) = Self::where_clauses_and_params_for_filter(
            view_filter,
            Some("t.tags_array"),
            "dsn.parents",
            "t.timestamp",
            params.len() + 1,
        );

        where_clauses.extend(filter_clauses);
        params.extend(filter_params);

        // Add table_ids filter if provided.
        if let Some(ref ids) = table_ids {
            // Create a dynamic list of placeholders for the table IDs.
            let id_placeholders: Vec<String> = (0..ids.len())
                .map(|_| {
                    let placeholder = format!("${}", p_idx);
                    p_idx += 1; // Increment p_idx after each table.
                    placeholder
                })
                .collect();

            where_clauses.push(format!("t.table_id IN ({})", id_placeholders.join(", ")));
            params.extend(ids.iter().map(|id| id as &(dyn ToSql + Sync)));
        }

        let sql = format!(
            "SELECT t.created, t.table_id, t.name, t.description, \
                    t.timestamp, t.tags_array, dsn.parents, \
                    t.schema, t.schema_stale_at, \
                    t.remote_database_table_id, t.remote_database_secret_id, \
                    dsn.title, dsn.mime_type, dsn.source_url, dsn.provider_visibility \
                FROM tables t INNER JOIN data_sources_nodes dsn ON dsn.table=t.id \
                WHERE {} ORDER BY t.timestamp DESC",
            where_clauses.join(" AND "),
        );

        let rows = match limit_offset {
            None => {
                let stmt = c.prepare(&sql).await?;
                c.query(&stmt, &params).await?
            }
            Some((limit, offset)) => {
                let limit = limit as i64;
                let offset = offset as i64;

                let mut params = params.clone();
                params.push(&limit);
                params.push(&offset);

                let stmt = c
                    .prepare(&(sql + &format!(" LIMIT ${} OFFSET ${}", p_idx, p_idx + 1)))
                    .await?;
                c.query(&stmt, &params).await?
            }
        };

        let tables: Vec<Table> = rows
            .into_iter()
            .map(|r| {
                let created: i64 = r.get(0);
                let table_id: String = r.get(1);
                let name: String = r.get(2);
                let description: String = r.get(3);
                let timestamp: i64 = r.get(4);
                let tags: Vec<String> = r.get(5);
                let parents: Vec<String> = r.get(6);
                let schema: Option<String> = r.get(7);
                let schema_stale_at: Option<i64> = r.get(8);
                let remote_database_table_id: Option<String> = r.get(9);
                let remote_database_secret_id: Option<String> = r.get(10);
                let title: String = r.get(11);
                let mime_type: String = r.get(12);
                let source_url: Option<String> = r.get(13);
                let provider_visibility: Option<ProviderVisibility> = r.get(14);

                let parsed_schema: Option<TableSchema> = match schema {
                    None => None,
                    Some(schema) => {
                        if schema.is_empty() {
                            None
                        } else {
                            Some(serde_json::from_str(&schema)?)
                        }
                    }
                };

                Ok(Table::new(
                    project.clone(),
                    data_source_id.clone(),
                    data_source_internal_id.clone(),
                    created as u64,
                    table_id,
                    name,
                    description,
                    timestamp as u64,
                    title,
                    mime_type,
                    provider_visibility,
                    tags,
                    parents.get(1).cloned(),
                    parents,
                    source_url,
                    parsed_schema,
                    schema_stale_at.map(|t| t as u64),
                    remote_database_table_id,
                    remote_database_secret_id,
                ))
            })
            .collect::<Result<Vec<_>>>()?;

        let total = match limit_offset {
            None => tables.len(),
            Some(_) => {
                let stmt = c
                    .prepare(
                        format!(
                            "SELECT COUNT(*) FROM tables t \
                               INNER JOIN data_sources_nodes dsn ON dsn.table=t.id \
                               WHERE {}",
                            where_clauses.join(" AND ")
                        )
                        .as_str(),
                    )
                    .await?;
                let t: i64 = c.query_one(&stmt, &params).await?.get(0);
                t as usize
            }
        };

        Ok((tables, total))
    }

    async fn delete_data_source_table(
        &self,
        project: &Project,
        data_source_id: &str,
        table_id: &str,
    ) -> Result<()> {
        let project_id = project.project_id();
        let data_source_id = data_source_id.to_string();
        let table_id = table_id.to_string();

        let pool = self.pool.clone();
        let mut c = pool.get().await?;

        let tx = c.transaction().await?;

        let r = tx
            .query(
                "SELECT id FROM data_sources WHERE project = $1 AND data_source_id = $2 LIMIT 1",
                &[&project_id, &data_source_id],
            )
            .await?;
        let data_source_row_id: i64 = match r.len() {
            0 => Err(anyhow!("Unknown DataSource: {}", data_source_id))?,
            1 => r[0].get(0),
            _ => unreachable!(),
        };

        let stmt = tx
            .prepare(
                "DELETE FROM data_sources_nodes WHERE data_source = $1 \
                   AND node_id = $2 AND \"table\" IS NOT NULL",
            )
            .await?;
        let _ = tx.query(&stmt, &[&data_source_row_id, &table_id]).await?;
        let stmt = tx
            .prepare("DELETE FROM tables WHERE data_source = $1 AND table_id = $2")
            .await?;
        let _ = tx.query(&stmt, &[&data_source_row_id, &table_id]).await?;

        tx.commit().await?;

        Ok(())
    }

    async fn upsert_data_source_folder(
        &self,
        project: Project,
        data_source_id: String,
        upsert_params: FolderUpsertParams,
    ) -> Result<Folder> {
        let project_id = project.project_id();

        let pool = self.pool.clone();
        let mut c = pool.get().await?;

        let created = utils::now();

        // get the data source row id
        let tx = c.transaction().await?;
        let r = tx
            .query(
                "select id, internal_id FROM data_sources WHERE project = $1 AND data_source_id = $2 LIMIT 1",
                &[&project_id, &data_source_id],
            )
            .await?;

        let (data_source_row_id, data_source_internal_id): (i64, String) = match r.len() {
            0 => Err(anyhow!("Unknown DataSource: {}", data_source_id))?,
            1 => (r[0].get(0), r[0].get(1)),
            _ => unreachable!(),
        };

        let stmt = tx
            .prepare(
                "INSERT INTO data_sources_folders \
                       (id, data_source, created, folder_id) \
                       VALUES (DEFAULT, $1, $2, $3) \
                       ON CONFLICT (folder_id, data_source)  DO UPDATE \
                       SET folder_id = data_sources_folders.folder_id \
                       RETURNING id, created",
            )
            .await?;

        let r = tx
            .query_one(
                &stmt,
                &[
                    &data_source_row_id,
                    &(created as i64),
                    &upsert_params.folder_id,
                ],
            )
            .await?;

        let folder_row_id: i64 = r.get(0);
        let created: i64 = r.get(1);

        let folder = Folder::new(
            data_source_id,
            data_source_internal_id,
            upsert_params.folder_id,
            created as u64,
            upsert_params.title,
            upsert_params.parents.get(1).cloned(),
            upsert_params.parents,
            upsert_params.mime_type,
            upsert_params.source_url,
            upsert_params.provider_visibility,
        );

        self.upsert_data_source_node(
            UpsertNode {
                node_id: folder.folder_id(),
                node_type: &NodeType::Folder,
                timestamp: folder.timestamp(),
                provider_visibility: folder.provider_visibility(),
                title: folder.title(),
                mime_type: folder.mime_type(),
                parents: folder.parents(),
                source_url: folder.source_url(),
            },
            data_source_row_id,
            folder_row_id,
            &tx,
        )
        .await?;

        tx.commit().await?;

        Ok(folder)
    }

    async fn load_data_source_folder(
        &self,
        project: &Project,
        data_source_id: &str,
        folder_id: &str,
    ) -> Result<Option<Folder>> {
        let data_source_id = data_source_id.to_string();
        let folder_id = folder_id.to_string();

        let pool = self.pool.clone();
        let c = pool.get().await?;

        match self
            .get_data_source_node(&project, &data_source_id, &folder_id)
            .await?
        {
            None => Ok(None),
            Some((node, row_id)) => {
                let stmt = c
                    .prepare(
                        "SELECT id \
                           FROM data_sources_folders \
                           WHERE id = $1 LIMIT 1",
                    )
                    .await?;
                let row = c.query(&stmt, &[&row_id]).await?;

                match row.len() {
                    0 => Ok(None),
                    1 => Ok(Some(node.into_folder())),
                    _ => unreachable!(),
                }
            }
        }
    }

    async fn list_data_source_folders(
        &self,
        project: &Project,
        data_source_id: &str,
        view_filter: &Option<SearchFilter>,
        folder_ids: &Option<Vec<String>>,
        limit_offset: Option<(usize, usize)>,
    ) -> Result<(Vec<Folder>, usize)> {
        let project_id = project.project_id();
        let data_source_id = data_source_id.to_string();

        let pool = self.pool.clone();
        let c = pool.get().await?;

        // get the data source row id
        let r = c
            .query(
                "select id, internal_id FROM data_sources WHERE project = $1 AND data_source_id = $2 LIMIT 1",
                &[&project_id, &data_source_id],
            )
            .await?;

        let (data_source_row_id, data_source_internal_id): (i64, String) = match r.len() {
            0 => Err(anyhow!("Unknown DataSource: {}", data_source_id))?,
            1 => (r[0].get(0), r[0].get(1)),
            _ => unreachable!(),
        };

        let mut where_clauses: Vec<String> = vec![];
        let mut params: Vec<&(dyn ToSql + Sync)> = vec![];

        where_clauses.push("dsn.data_source = $1".to_string());
        params.push(&data_source_row_id);

        let (filter_clauses, filter_params, mut p_idx) = Self::where_clauses_and_params_for_filter(
            &view_filter,
            None,
            "dsn.parents",
            "dsn.timestamp",
            params.len() + 1,
        );

        where_clauses.extend(filter_clauses);
        params.extend(filter_params);

        // Add folder_ids filter if provided.
        if let Some(ref ids) = folder_ids {
            // Create a dynamic list of placeholders for the folder IDs.
            let id_placeholders: Vec<String> = (0..ids.len())
                .map(|_| {
                    let placeholder = format!("${}", p_idx);
                    p_idx += 1; // Increment p_idx after each table.
                    placeholder
                })
                .collect();

            where_clauses.push(format!("dsn.node_id IN ({})", id_placeholders.join(", ")));
            params.extend(ids.iter().map(|id| id as &(dyn ToSql + Sync)));
        }

        let sql = format!(
            "SELECT dsn.node_id, dsn.title, dsn.timestamp, dsn.parents, dsn.mime_type, dsn.source_url, dsn.provider_visibility \
               FROM data_sources_nodes dsn \
               WHERE dsn.folder IS NOT NULL AND {} ORDER BY dsn.timestamp DESC",
            where_clauses.join(" AND "),
        );

        let (rows, total) = match limit_offset {
            None => {
                let stmt = c.prepare(&sql).await?;
                let rows = c.query(&stmt, &params).await?;
                let total = rows.len();
                (rows, total)
            }
            Some((limit, offset)) => {
                let limit = limit as i64;
                let offset = offset as i64;

                let mut params_with_limits = params.clone();
                params_with_limits.push(&limit);
                params_with_limits.push(&offset);

                let stmt = c
                    .prepare(&(sql + &format!(" LIMIT ${} OFFSET ${}", p_idx, p_idx + 1)))
                    .await?;
                let rows = c.query(&stmt, &params_with_limits).await?;

                let stmt = c
                    .prepare(
                        format!(
                            "SELECT COUNT(*) FROM data_sources_nodes dsn \
                                WHERE folder IS NOT NULL AND {}",
                            where_clauses.join(" AND ")
                        )
                        .as_str(),
                    )
                    .await?;
                let t: i64 = c.query_one(&stmt, &params).await?.get(0);
                (rows, t as usize)
            }
        };

        let folders: Vec<Folder> = rows
            .into_iter()
            .map(|r| {
                let node_id: String = r.get(0);
                let title: String = r.get(1);
                let timestamp: i64 = r.get(2);
                let parents: Vec<String> = r.get(3);
                let mime_type: String = r.get(4);
                let source_url: Option<String> = r.get(5);
                let provider_visibility: Option<ProviderVisibility> = r.get(6);

                Ok(Folder::new(
                    data_source_id.clone(),
                    data_source_internal_id.clone(),
                    node_id,
                    timestamp as u64,
                    title,
                    parents.get(1).cloned(),
                    parents,
                    mime_type,
                    source_url,
                    provider_visibility,
                ))
            })
            .collect::<Result<Vec<_>>>()?;
        Ok((folders, total))
    }

    async fn delete_data_source_folder(
        &self,
        project: &Project,
        data_source_id: &str,
        folder_id: &str,
    ) -> Result<()> {
        let project_id = project.project_id();
        let pool = self.pool.clone();
        let mut c = pool.get().await?;

        let tx = c.transaction().await?;

        let r = tx
            .query(
                "SELECT id FROM data_sources WHERE project = $1 AND data_source_id = $2 LIMIT 1",
                &[&project_id, &data_source_id],
            )
            .await?;
        let data_source_row_id: i64 = match r.len() {
            0 => Err(anyhow!("Unknown DataSource: {}", data_source_id))?,
            1 => r[0].get(0),
            _ => unreachable!(),
        };

        let stmt = tx
            .prepare(
                "DELETE FROM data_sources_nodes \
                   WHERE data_source = $1 AND node_id = $2 AND folder IS NOT NULL",
            )
            .await?;
        let _ = tx.query(&stmt, &[&data_source_row_id, &folder_id]).await?;
        let stmt = tx
            .prepare("DELETE FROM data_sources_folders WHERE data_source = $1 AND folder_id = $2")
            .await?;
        let _ = tx.query(&stmt, &[&data_source_row_id, &folder_id]).await?;

        tx.commit().await?;

        Ok(())
    }

    async fn get_data_source_node(
        &self,
        project: &Project,
        data_source_id: &str,
        node_id: &str,
    ) -> Result<Option<(Node, i64)>> {
        let project_id = project.project_id();
        let pool = self.pool.clone();
        let c = pool.get().await?;

        let r = c
            .query(
                "select id, internal_id FROM data_sources WHERE project = $1 AND data_source_id = $2 LIMIT 1",
                &[&project_id, &data_source_id],
            )
            .await?;

        let (data_source_row_id, data_source_internal_id): (i64, String) = match r.len() {
            0 => Err(anyhow!("Unknown DataSource: {}", data_source_id))?,
            1 => (r[0].get(0), r[0].get(1)),
            _ => unreachable!(),
        };

        let stmt = c
            .prepare(
                "SELECT timestamp, title, mime_type, provider_visibility, parents, node_id, document, \"table\", folder, source_url \
                   FROM data_sources_nodes \
                   WHERE data_source = $1 AND node_id = $2 LIMIT 1",
            )
            .await?;
        let row = c.query(&stmt, &[&data_source_row_id, &node_id]).await?;

        match row.len() {
            0 => Ok(None),
            1 => {
                let timestamp: i64 = row[0].get::<_, i64>(0);
                let title: String = row[0].get::<_, String>(1);
                let mime_type: String = row[0].get::<_, String>(2);
                let provider_visibility: Option<ProviderVisibility> =
                    row[0].get::<_, Option<ProviderVisibility>>(3);
                let parents: Vec<String> = row[0].get::<_, Vec<String>>(4);
                let node_id: String = row[0].get::<_, String>(5);
                let document_row_id = row[0].get::<_, Option<i64>>(6);
                let table_row_id = row[0].get::<_, Option<i64>>(7);
                let folder_row_id = row[0].get::<_, Option<i64>>(8);
                let (node_type, row_id) = match (document_row_id, table_row_id, folder_row_id) {
                    (Some(id), None, None) => (NodeType::Document, id),
                    (None, Some(id), None) => (NodeType::Table, id),
                    (None, None, Some(id)) => (NodeType::Folder, id),
                    _ => unreachable!(),
                };
                let source_url: Option<String> = row[0].get::<_, Option<String>>(9);
                Ok(Some((
                    Node::new(
                        &data_source_id,
                        &data_source_internal_id,
                        &node_id,
                        node_type,
                        timestamp as u64,
                        &title,
                        &mime_type,
                        provider_visibility,
                        parents.get(1).cloned(),
                        parents,
                        source_url,
                    ),
                    row_id,
                )))
            }
            _ => unreachable!(),
        }
    }

    async fn list_data_source_nodes(
        &self,
        id_cursor: i64,
        batch_size: i64,
    ) -> Result<Vec<(Node, i64, i64)>> {
        let pool = self.pool.clone();
        let c = pool.get().await?;

        let stmt = c
            .prepare(
                "SELECT dsn.timestamp, dsn.title, dsn.mime_type, dsn.provider_visibility, dsn.parents, dsn.node_id, dsn.document, dsn.\"table\", dsn.folder, ds.data_source_id, ds.internal_id, dsn.source_url, dsn.id \
                   FROM data_sources_nodes dsn JOIN data_sources ds ON dsn.data_source = ds.id \
                   WHERE dsn.id > $1 ORDER BY dsn.id ASC LIMIT $2",
            )
            .await?;
        let rows = c.query(&stmt, &[&id_cursor, &batch_size]).await?;

        let nodes: Vec<(Node, i64, i64)> = rows
            .iter()
            .map(|row| {
                let timestamp: i64 = row.get::<_, i64>(0);
                let title: String = row.get::<_, String>(1);
                let mime_type: String = row.get::<_, String>(2);
                let provider_visibility: Option<ProviderVisibility> =
                    row.get::<_, Option<ProviderVisibility>>(3);
                let parents: Vec<String> = row.get::<_, Vec<String>>(4);
                let node_id: String = row.get::<_, String>(5);
                let document_row_id = row.get::<_, Option<i64>>(6);
                let table_row_id = row.get::<_, Option<i64>>(7);
                let folder_row_id = row.get::<_, Option<i64>>(8);
                let data_source_id: String = row.get::<_, String>(9);
                let data_source_internal_id: String = row.get::<_, String>(10);
                let (node_type, element_row_id) =
                    match (document_row_id, table_row_id, folder_row_id) {
                        (Some(id), None, None) => (NodeType::Document, id),
                        (None, Some(id), None) => (NodeType::Table, id),
                        (None, None, Some(id)) => (NodeType::Folder, id),
                        _ => unreachable!(),
                    };
                let source_url: Option<String> = row.get::<_, Option<String>>(11);
                let row_id = row.get::<_, i64>(12);
                (
                    Node::new(
                        &data_source_id,
                        &data_source_internal_id,
                        &node_id,
                        node_type,
                        timestamp as u64,
                        &title,
                        &mime_type,
                        provider_visibility,
                        parents.get(1).cloned(),
                        parents,
                        source_url,
                    ),
                    row_id,
                    element_row_id,
                )
            })
            .collect::<Vec<_>>();
        Ok(nodes)
    }

    async fn llm_cache_get(
        &self,
        project: &Project,
        request: &LLMRequest,
    ) -> Result<Vec<LLMGeneration>> {
        let project_id = project.project_id();
        let hash = request.hash().to_string();

        let pool = self.pool.clone();
        let c = pool.get().await?;
        // Retrieve generations.
        let stmt = c
            .prepare("SELECT created, response FROM cache WHERE project = $1 AND hash = $2")
            .await?;
        let rows = c.query(&stmt, &[&project_id, &hash]).await?;
        let mut generations = rows
            .iter()
            .map(|row| {
                let created: i64 = row.get(0);
                let generation_data: String = row.get(1);
                let generation: LLMGeneration = serde_json::from_str(&generation_data)?;
                Ok((created as u64, generation))
            })
            .collect::<Result<Vec<_>>>()?;
        // Latest first.
        generations.sort_by(|a, b| b.0.cmp(&a.0));

        Ok(generations.into_iter().map(|(_, g)| g).collect::<Vec<_>>())
    }

    async fn llm_cache_store(
        &self,
        project: &Project,
        request: &LLMRequest,
        generation: &LLMGeneration,
    ) -> Result<()> {
        let project_id = project.project_id();
        let request = request.clone();
        let generation = generation.clone();

        let pool = self.pool.clone();
        let c = pool.get().await?;
        let stmt = c
            .prepare(
                "INSERT INTO cache (id, project, created, hash, request, response, type, version)
                   VALUES (DEFAULT, $1, $2, $3, $4, $5, $6, $7) RETURNING id",
            )
            .await?;
        let created = generation.created as i64;
        let request_data = serde_json::to_string(&request)?;
        let generation_data = serde_json::to_string(&generation)?;
        c.query_one(
            &stmt,
            &[
                &project_id,
                &created,
                &request.hash().to_string(),
                &request_data,
                &generation_data,
                &LLMRequest::request_type(),
                &LLMRequest::version(),
            ],
        )
        .await?;
        Ok(())
    }

    async fn llm_chat_cache_get(
        &self,
        project: &Project,
        request: &LLMChatRequest,
    ) -> Result<Vec<LLMChatGeneration>> {
        let project_id = project.project_id();
        let hash = request.hash().to_string();

        let pool = self.pool.clone();
        let c = pool.get().await?;
        // Retrieve generations.
        let stmt = c
            .prepare("SELECT created, response FROM cache WHERE project = $1 AND hash = $2")
            .await?;
        let rows = c.query(&stmt, &[&project_id, &hash]).await?;
        let mut generations = rows
            .iter()
            .map(|row| {
                let created: i64 = row.get(0);
                let generation_data: String = row.get(1);
                let generation: LLMChatGeneration = serde_json::from_str(&generation_data)?;
                Ok((created as u64, generation))
            })
            .collect::<Result<Vec<_>>>()?;
        // Latest first.
        generations.sort_by(|a, b| b.0.cmp(&a.0));

        Ok(generations.into_iter().map(|(_, g)| g).collect::<Vec<_>>())
    }

    async fn llm_chat_cache_store(
        &self,
        project: &Project,
        request: &LLMChatRequest,
        generation: &LLMChatGeneration,
    ) -> Result<()> {
        let project_id = project.project_id();
        let request = request.clone();
        let generation = generation.clone();

        let pool = self.pool.clone();
        let c = pool.get().await?;
        let stmt = c
            .prepare(
                "INSERT INTO cache (id, project, created, hash, request, response, type, version)
                   VALUES (DEFAULT, $1, $2, $3, $4, $5, $6, $7) RETURNING id",
            )
            .await?;
        let created = generation.created as i64;
        let request_data = serde_json::to_string(&request)?;
        let generation_data = serde_json::to_string(&generation)?;
        c.query_one(
            &stmt,
            &[
                &project_id,
                &created,
                &request.hash().to_string(),
                &request_data,
                &generation_data,
                &LLMChatRequest::request_type(),
                &LLMChatRequest::version(),
            ],
        )
        .await?;
        Ok(())
    }

    async fn embedder_cache_get(
        &self,
        project: &Project,
        request: &EmbedderRequest,
    ) -> Result<Vec<EmbedderVector>> {
        let project_id = project.project_id();
        let hash = request.hash().to_string();

        let pool = self.pool.clone();
        let c = pool.get().await?;
        // Retrieve generations.
        let stmt = c
            .prepare("SELECT created, response FROM cache WHERE project = $1 AND hash = $2")
            .await?;
        let rows = c.query(&stmt, &[&project_id, &hash]).await?;
        let mut embeddings = rows
            .iter()
            .map(|row| {
                let created: i64 = row.get(0);
                let embedding_data: String = row.get(1);
                let embedding: EmbedderVector = serde_json::from_str(&embedding_data)?;
                Ok((created as u64, embedding))
            })
            .collect::<Result<Vec<_>>>()?;
        // Latest first.
        embeddings.sort_by(|a, b| b.0.cmp(&a.0));

        Ok(embeddings.into_iter().map(|(_, g)| g).collect::<Vec<_>>())
    }

    async fn embedder_cache_store(
        &self,
        project: &Project,
        request: &EmbedderRequest,
        embedding: &EmbedderVector,
    ) -> Result<()> {
        let project_id = project.project_id();
        let request = request.clone();
        let embedding = embedding.clone();

        let pool = self.pool.clone();
        let c = pool.get().await?;
        let stmt = c
            .prepare(
                "INSERT INTO cache (id, project, created, hash, request, response, type, version)
                   VALUES (DEFAULT, $1, $2, $3, $4, $5, $6, $7) RETURNING id",
            )
            .await?;
        let created = embedding.created as i64;
        let request_data = serde_json::to_string(&request)?;
        let embedding_data = serde_json::to_string(&embedding)?;
        c.query_one(
            &stmt,
            &[
                &project_id,
                &created,
                &request.hash().to_string(),
                &request_data,
                &embedding_data,
                &EmbedderRequest::request_type(),
                &EmbedderRequest::version(),
            ],
        )
        .await?;
        Ok(())
    }

    async fn http_cache_get(
        &self,
        project: &Project,
        request: &HttpRequest,
    ) -> Result<Vec<HttpResponse>> {
        let project_id = project.project_id();
        let hash = request.hash().to_string();

        let pool = self.pool.clone();
        let c = pool.get().await?;
        // Retrieve responses.
        let stmt = c
            .prepare("SELECT created, response FROM cache WHERE project = $1 AND hash = $2")
            .await?;
        let rows = c.query(&stmt, &[&project_id, &hash]).await?;
        let mut responses = rows
            .iter()
            .map(|row| {
                let created: i64 = row.get(0);
                let response_data: String = row.get(1);
                let response: HttpResponse = serde_json::from_str(&response_data)?;
                Ok((created as u64, response))
            })
            .collect::<Result<Vec<_>>>()?;
        // Latest first.
        responses.sort_by(|a, b| b.0.cmp(&a.0));

        Ok(responses.into_iter().map(|(_, g)| g).collect::<Vec<_>>())
    }

    async fn http_cache_store(
        &self,
        project: &Project,
        request: &HttpRequest,
        response: &HttpResponse,
    ) -> Result<()> {
        let project_id = project.project_id();
        let request = request.clone();
        let response = response.clone();

        let pool = self.pool.clone();
        let c = pool.get().await?;
        let stmt = c
            .prepare(
                "INSERT INTO cache (id, project, created, hash, request, response, type, version)
                   VALUES (DEFAULT, $1, $2, $3, $4, $5, $6, $7) RETURNING id",
            )
            .await?;
        let created = response.created as i64;
        let request_data = serde_json::to_string(&request)?;
        let response_data = serde_json::to_string(&response)?;
        c.query_one(
            &stmt,
            &[
                &project_id,
                &created,
                &request.hash().to_string(),
                &request_data,
                &response_data,
                &LLMRequest::request_type(),
                &LLMRequest::version(),
            ],
        )
        .await?;
        Ok(())
    }

    // SQLite Workers
    async fn sqlite_workers_list(&self) -> Result<Vec<SqliteWorker>> {
        let pool = self.pool.clone();
        let c = pool.get().await?;

        let stmt = c
            .prepare("SELECT url, last_heartbeat FROM sqlite_workers")
            .await?;
        let rows = c.query(&stmt, &[]).await?;

        rows.iter()
            .map(|row| {
                let url: String = row.get(0);
                let last_heartbeat: i64 = row.get(1);
                Ok(SqliteWorker::new(url, last_heartbeat as u64))
            })
            .collect::<Result<Vec<_>>>()
    }

    async fn sqlite_workers_upsert(&self, url: &str, ttl: u64) -> Result<(SqliteWorker, bool)> {
        let pool = self.pool.clone();
        let c = pool.get().await?;

        // First, check if the worker already exists.
        let stmt = c
            .prepare("SELECT last_heartbeat FROM sqlite_workers WHERE url = $1 LIMIT 1")
            .await?;
        let r = c.query(&stmt, &[&url.to_string()]).await?;

        let already_alive = match r.len() {
            0 => false,
            1 => r[0].get::<usize, i64>(0) > (utils::now() - ttl) as i64,
            _ => unreachable!(),
        };

        let last_heartbeat = utils::now();

        let stmt = c
            .prepare(
                "INSERT INTO sqlite_workers (id, created, url, last_heartbeat) \
                VALUES (DEFAULT, $1, $2, $3) \
                ON CONFLICT (url) DO UPDATE \
                SET last_heartbeat = EXCLUDED.last_heartbeat RETURNING id",
            )
            .await?;

        c.query_one(
            &stmt,
            &[
                &(utils::now() as i64),
                &url.to_string(),
                &(last_heartbeat as i64),
            ],
        )
        .await?;

        Ok((
            SqliteWorker::new(url.to_string(), last_heartbeat),
            !already_alive,
        ))
    }

    async fn sqlite_workers_delete(&self, url: &str) -> Result<()> {
        let pool = self.pool.clone();
        let mut c = pool.get().await?;
        let tx = c.transaction().await?;

        // Find the ID of the worker.
        let stmt = tx
            .prepare("SELECT id FROM sqlite_workers WHERE url = $1 LIMIT 1")
            .await?;
        let r = tx.query(&stmt, &[&url.to_string()]).await?;
        let worker_row_id: i64 = match r.len() {
            0 => Err(anyhow!("Unknown SQLite Worker: {}", url))?,
            1 => r[0].get(0),
            _ => unreachable!(),
        };

        // Delete the databases that are assigned to the worker.
        let stmt = tx
            .prepare(
                "DELETE FROM databases \
                WHERE sqlite_worker = $1",
            )
            .await?;
        tx.execute(&stmt, &[&worker_row_id]).await?;

        // Delete the worker.
        let stmt = tx
            .prepare(
                "DELETE FROM sqlite_workers \
                WHERE id = $1",
            )
            .await?;
        tx.execute(&stmt, &[&worker_row_id]).await?;

        tx.commit().await?;

        Ok(())
    }

    async fn sqlite_workers_cleanup(&self, ttl: u64) -> Result<()> {
        let pool = self.pool.clone();
        let mut c = pool.get().await?;
        let tx = c.transaction().await?;

        // Find the IDs of the dead workers.
        let stmt = tx
            .prepare(
                "SELECT id FROM sqlite_workers \
                WHERE last_heartbeat < $1",
            )
            .await?;
        let rows = tx
            .query(&stmt, &[&(utils::now() as i64 - ttl as i64)])
            .await?;
        let dead_worker_ids = rows
            .iter()
            .map(|row| row.get::<usize, i64>(0))
            .collect::<Vec<_>>();

        // Delete databases that are assigned to the dead workers.
        let stmt = tx
            .prepare(
                "DELETE FROM databases \
                WHERE sqlite_worker = ANY($1)",
            )
            .await?;
        tx.execute(&stmt, &[&dead_worker_ids]).await?;

        // Delete the dead workers.
        let stmt = tx
            .prepare(
                "DELETE FROM sqlite_workers \
                WHERE id = ANY($1)",
            )
            .await?;
        tx.execute(&stmt, &[&dead_worker_ids]).await?;

        tx.commit().await?;

        Ok(())
    }

    fn clone_box(&self) -> Box<dyn Store + Sync + Send> {
        Box::new(self.clone())
    }
}<|MERGE_RESOLUTION|>--- conflicted
+++ resolved
@@ -167,22 +167,15 @@
         let stmt = tx
             .prepare(
                 "INSERT INTO data_sources_nodes \
-<<<<<<< HEAD
-                  (id, data_source, created, node_id, timestamp, title, mime_type, provider_visibility, parents, \
-=======
-                  (id, data_source, created, node_id, timestamp, title, mime_type, parents, source_url, \
->>>>>>> 06c378ed
+                  (id, data_source, created, node_id, timestamp, title, mime_type, provider_visibility, parents, source_url, \
                    document, \"table\", folder) \
-                  VALUES (DEFAULT, $1, $2, $3, $4, $5, $6, $7, $8, $9, $10, $11) \
+                  VALUES (DEFAULT, $1, $2, $3, $4, $5, $6, $7, $8, $9, $10, $11, $12) \
                   ON CONFLICT (data_source, node_id) DO UPDATE \
                   SET timestamp = EXCLUDED.timestamp, title = EXCLUDED.title, \
                     mime_type = EXCLUDED.mime_type, parents = EXCLUDED.parents, \
                     document = EXCLUDED.document, \"table\" = EXCLUDED.\"table\", \
-<<<<<<< HEAD
-                    folder = EXCLUDED.folder, provider_visibility = EXCLUDED.provider_visibility \
-=======
                     folder = EXCLUDED.folder, source_url = EXCLUDED.source_url \
->>>>>>> 06c378ed
+                    provider_visibility = EXCLUDED.provider_visibility \
                   RETURNING id",
             )
             .await?;
