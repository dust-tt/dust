--- conflicted
+++ resolved
@@ -1,10 +1,6 @@
-<<<<<<< HEAD
-use crate::blocks::{code::Code, data::Data, llm::LLM, map::Map, reduce::Reduce, input::Input, google_answer::GoogleAnswer};
-=======
 use crate::blocks::{
     code::Code, data::Data, input::Input, llm::LLM, map::Map, reduce::Reduce, search::Search,
 };
->>>>>>> 757ad786
 use crate::project::Project;
 use crate::run::{Credentials, RunConfig};
 use crate::stores::store::Store;
@@ -65,11 +61,7 @@
     LLM,
     Map,
     Reduce,
-<<<<<<< HEAD
-    Google_Answer,
-=======
     Search,
->>>>>>> 757ad786
 }
 
 impl ToString for BlockType {
@@ -81,11 +73,7 @@
             BlockType::LLM => String::from("llm"),
             BlockType::Map => String::from("map"),
             BlockType::Reduce => String::from("reduce"),
-<<<<<<< HEAD
-            BlockType::Google_Answer => String::from("google_answer"),
-=======
             BlockType::Search => String::from("search"),
->>>>>>> 757ad786
         }
     }
 }
@@ -100,11 +88,7 @@
             "llm" => Ok(BlockType::LLM),
             "map" => Ok(BlockType::Map),
             "reduce" => Ok(BlockType::Reduce),
-<<<<<<< HEAD
-            "google_answer" => Ok(BlockType::Google_Answer),
-=======
             "search" => Ok(BlockType::Search),
->>>>>>> 757ad786
             _ => Err(ParseError::with_message("Unknown BlockType"))?,
         }
     }
@@ -167,13 +151,6 @@
         BlockType::LLM => Ok(Box::new(LLM::parse(block_pair)?)),
         BlockType::Map => Ok(Box::new(Map::parse(block_pair)?)),
         BlockType::Reduce => Ok(Box::new(Reduce::parse(block_pair)?)),
-<<<<<<< HEAD
-        BlockType::Google_Answer => Ok(Box::new(GoogleAnswer::parse(block_pair)?)),
-    }
-}
-
-pub fn replace_variables_in_string(text: &str, argument_name: &str, env: &Env) -> Result<String> {
-=======
         BlockType::Search => Ok(Box::new(Search::parse(block_pair)?)),
     }
 }
@@ -195,7 +172,6 @@
 }
 
 pub fn replace_variables_in_string(text: &str, field: &str, env: &Env) -> Result<String> {
->>>>>>> 757ad786
     let variables = find_variables(text);
 
     let mut result = text.to_string();
@@ -210,18 +186,11 @@
                 .ok_or_else(|| anyhow!("Block `{}` output not found", name))?;
             if !output.is_object() {
                 Err(anyhow!(
-<<<<<<< HEAD
-                    "Block `{}` output is not an object, the blocks output referred in \
-                     `{}` must be objects",
-                    name, 
-                    argument_name
-=======
                     "Block `{}` output is not an object, the output of `{}` referred to \
                      as a variable in `{}` must be an object",
                     name,
                     name,
                     field
->>>>>>> 757ad786
                 ))?;
             }
             let output = output.as_object().unwrap();
@@ -249,25 +218,6 @@
     Ok(result)
 }
 
-<<<<<<< HEAD
-pub fn find_variables(text: &str) -> Vec<(String, String)> {
-    lazy_static! {
-        static ref RE: Regex =
-            Regex::new(r"\$\{(?P<name>[A-Z0-9_]+)\.(?P<key>[a-zA-Z0-9_\.]+)\}").unwrap();
-    }
-
-    RE.captures_iter(text)
-        .map(|c| {
-            let name = c.name("name").unwrap().as_str();
-            let key = c.name("key").unwrap().as_str();
-            // println!("{} {}", name, key);
-            (String::from(name), String::from(key))
-        })
-        .collect::<Vec<_>>()
-}
-
-=======
->>>>>>> 757ad786
 #[cfg(test)]
 mod tests {
     use super::*;
@@ -288,8 +238,6 @@
         );
 
         Ok(())
-<<<<<<< HEAD
-=======
     }
 
     #[test]
@@ -321,6 +269,5 @@
         );
 
         Ok(())
->>>>>>> 757ad786
     }
 }