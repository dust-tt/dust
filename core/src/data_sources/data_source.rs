--- conflicted
+++ resolved
@@ -407,10 +407,6 @@
     pub provider_id: ProviderID,
     pub model_id: String,
     pub splitter_id: SplitterID,
-<<<<<<< HEAD
-=======
-    pub max_chunk_size: usize,
->>>>>>> 1e6f84b6
 }
 
 #[derive(Serialize, Deserialize, PartialEq, Clone, Debug)]
@@ -430,6 +426,21 @@
     pub embedder_config: Option<EmbedderDataSourceConfig>,
 
     pub extras: Option<Value>,
+    pub max_chunk_size: usize,
+}
+
+#[derive(Serialize, Deserialize, PartialEq, Clone, Debug)]
+pub struct EmbedderDataSourceConfig {
+    pub embedder: EmbedderConfig,
+    pub shadow_embedder: Option<EmbedderConfig>,
+}
+
+#[derive(Serialize, Deserialize, PartialEq, Clone, Debug)]
+pub struct DataSourceConfig {
+    // TODO(2024-05-24 flav) Remove once migrated to embedder.
+    pub provider_id: ProviderID,
+    pub model_id: String,
+    pub splitter_id: SplitterID,
     pub max_chunk_size: usize,
 
     // Optional until we update api calls to pass this body.
