--- conflicted
+++ resolved
@@ -466,11 +466,7 @@
                 let mut payload = Payload::new();
                 payload.insert("tags", document.tags.clone());
                 payload.insert("timetamp", document.timestamp as i64);
-<<<<<<< HEAD
-                payload.insert("timestamp", document.timestamp as i64);		
-=======
                 payload.insert("timestamp", document.timestamp as i64);
->>>>>>> 0300acc3
                 payload.insert("chunk_offset", c.offset as i64);
                 payload.insert("chunk_hash", c.hash.clone());
                 payload.insert("data_source_id", self.data_source_id.clone());
