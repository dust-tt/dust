--- conflicted
+++ resolved
@@ -23,11 +23,8 @@
     Hubspot,
     Linear,
     Gmail,
-<<<<<<< HEAD
     Jira,
-=======
     Monday,
->>>>>>> d4f303c5
     Mcp,
 }
 
@@ -209,11 +206,10 @@
             CredentialProvider::Gmail => {
                 vec!["client_id", "client_secret"]
             }
-<<<<<<< HEAD
             CredentialProvider::Jira => {
-=======
+                vec!["client_id", "client_secret"]
+            }
             CredentialProvider::Monday => {
->>>>>>> d4f303c5
                 vec!["client_id", "client_secret"]
             }
             CredentialProvider::Mcp => {
