--- conflicted
+++ resolved
@@ -32,10 +32,7 @@
     Notion,
     Freshservice,
     Databricks,
-<<<<<<< HEAD
-=======
     Vanta,
->>>>>>> bc9b89e9
 }
 
 impl From<ConnectionProvider> for CredentialProvider {
@@ -51,10 +48,7 @@
             ConnectionProvider::McpStatic => CredentialProvider::McpStatic,
             ConnectionProvider::Freshservice => CredentialProvider::Freshservice,
             ConnectionProvider::Databricks => CredentialProvider::Databricks,
-<<<<<<< HEAD
-=======
             ConnectionProvider::Vanta => CredentialProvider::Vanta,
->>>>>>> bc9b89e9
             _ => panic!("Unsupported provider: {:?}", provider),
         }
     }
@@ -252,12 +246,9 @@
             CredentialProvider::Databricks => {
                 vec!["client_id", "client_secret"]
             }
-<<<<<<< HEAD
-=======
             CredentialProvider::Vanta => {
                 vec!["client_id", "client_secret"]
             }
->>>>>>> bc9b89e9
         };
 
         for key in keys_to_check {
